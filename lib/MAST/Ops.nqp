--- conflicted
+++ resolved
@@ -1318,27 +1318,12 @@
                 'operands', [
                     $MVM_operand_read_reg +| $MVM_operand_int64
                 ]
-<<<<<<< HEAD
-=======
-            ),
-            'anonoshtype', nqp::hash(
-                'code', 4,
-                'operands', [
-                    $MVM_operand_write_reg +| $MVM_operand_obj
-                ]
-            ),
-            'print', nqp::hash(
-                'code', 5,
-                'operands', [
-                    $MVM_operand_read_reg +| $MVM_operand_str
-                ]
             ),
             'say_I', nqp::hash(
-                'code', 6,
-                'operands', [
-                    $MVM_operand_read_reg +| $MVM_operand_obj
-                ]
->>>>>>> 99bda643
+                'code', 1,
+                'operands', [
+                    $MVM_operand_read_reg +| $MVM_operand_obj
+                ]
             )
         ],
         [
