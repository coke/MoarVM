# This file is generated from src/core/oplist by tools/update_ops.p6.

class MAST::OpCode {
    has $!name;
    has $!code;
    has @!operands;
}
class MAST::Ops {
    my $MVM_operand_literal     := 0;
    my $MVM_operand_read_reg    := 1;
    my $MVM_operand_write_reg   := 2;
    my $MVM_operand_read_lex    := 3;
    my $MVM_operand_write_lex   := 4;
    my $MVM_operand_rw_mask     := 7;
    my $MVM_reg_int8            := 1;
    my $MVM_reg_int16           := 2;
    my $MVM_reg_int32           := 3;
    my $MVM_reg_int64           := 4;
    my $MVM_reg_num32           := 5;
    my $MVM_reg_num64           := 6;
    my $MVM_reg_str             := 7;
    my $MVM_reg_obj             := 8;
    my $MVM_operand_int8        := ($MVM_reg_int8 * 8);
    my $MVM_operand_int16       := ($MVM_reg_int16 * 8);
    my $MVM_operand_int32       := ($MVM_reg_int32 * 8);
    my $MVM_operand_int64       := ($MVM_reg_int64 * 8);
    my $MVM_operand_num32       := ($MVM_reg_num32 * 8);
    my $MVM_operand_num64       := ($MVM_reg_num64 * 8);
    my $MVM_operand_str         := ($MVM_reg_str * 8);
    my $MVM_operand_obj         := ($MVM_reg_obj * 8);
    my $MVM_operand_ins         := (9 * 8);
    my $MVM_operand_type_var    := (10 * 8);
    my $MVM_operand_lex_outer   := (11 * 8);
    my $MVM_operand_coderef     := (12 * 8);
    my $MVM_operand_callsite    := (13 * 8);
    my $MVM_operand_type_mask   := (15 * 8);
<<<<<<< HEAD
    our $ops_list := nqp::list();
    our $operands_list := nqp::list();
    our $no_op := 0;
    nqp::push($ops_list, MAST::OpCode.new(
        code => 0,
        name => 'no_op')
    );
    nqp::push($operands_list, nqp::list_i());
    our $goto := 1;
    nqp::push($ops_list, MAST::OpCode.new(
        code => 1,
        name => 'goto')
    );
    nqp::push($operands_list, nqp::list_i(
        $MVM_operand_ins
    ));
    our $if_i := 2;
    nqp::push($ops_list, MAST::OpCode.new(
        code => 2,
        name => 'if_i')
    );
    nqp::push($operands_list, nqp::list_i(
        $MVM_operand_read_reg +| $MVM_operand_int64,
        $MVM_operand_ins
    ));
    our $unless_i := 3;
    nqp::push($ops_list, MAST::OpCode.new(
        code => 3,
        name => 'unless_i')
    );
    nqp::push($operands_list, nqp::list_i(
        $MVM_operand_read_reg +| $MVM_operand_int64,
        $MVM_operand_ins
    ));
    our $if_n := 4;
    nqp::push($ops_list, MAST::OpCode.new(
        code => 4,
        name => 'if_n')
    );
    nqp::push($operands_list, nqp::list_i(
        $MVM_operand_read_reg +| $MVM_operand_num64,
        $MVM_operand_ins
    ));
    our $unless_n := 5;
    nqp::push($ops_list, MAST::OpCode.new(
        code => 5,
        name => 'unless_n')
    );
    nqp::push($operands_list, nqp::list_i(
        $MVM_operand_read_reg +| $MVM_operand_num64,
        $MVM_operand_ins
    ));
    our $if_s := 6;
    nqp::push($ops_list, MAST::OpCode.new(
        code => 6,
        name => 'if_s')
    );
    nqp::push($operands_list, nqp::list_i(
        $MVM_operand_read_reg +| $MVM_operand_str,
        $MVM_operand_ins
    ));
    our $unless_s := 7;
    nqp::push($ops_list, MAST::OpCode.new(
        code => 7,
        name => 'unless_s')
    );
    nqp::push($operands_list, nqp::list_i(
        $MVM_operand_read_reg +| $MVM_operand_str,
        $MVM_operand_ins
    ));
    our $if_s0 := 8;
    nqp::push($ops_list, MAST::OpCode.new(
        code => 8,
        name => 'if_s0')
    );
    nqp::push($operands_list, nqp::list_i(
        $MVM_operand_read_reg +| $MVM_operand_str,
        $MVM_operand_ins
    ));
    our $unless_s0 := 9;
    nqp::push($ops_list, MAST::OpCode.new(
        code => 9,
        name => 'unless_s0')
    );
    nqp::push($operands_list, nqp::list_i(
        $MVM_operand_read_reg +| $MVM_operand_str,
        $MVM_operand_ins
    ));
    our $if_o := 10;
    nqp::push($ops_list, MAST::OpCode.new(
        code => 10,
        name => 'if_o')
    );
    nqp::push($operands_list, nqp::list_i(
        $MVM_operand_read_reg +| $MVM_operand_obj,
        $MVM_operand_ins
    ));
    our $unless_o := 11;
    nqp::push($ops_list, MAST::OpCode.new(
        code => 11,
        name => 'unless_o')
    );
    nqp::push($operands_list, nqp::list_i(
        $MVM_operand_read_reg +| $MVM_operand_obj,
        $MVM_operand_ins
    ));
    our $set := 12;
    nqp::push($ops_list, MAST::OpCode.new(
        code => 12,
        name => 'set')
    );
    nqp::push($operands_list, nqp::list_i(
        $MVM_operand_write_reg +| $MVM_operand_type_var,
        $MVM_operand_read_reg +| $MVM_operand_type_var
    ));
    our $extend_u8 := 13;
    nqp::push($ops_list, MAST::OpCode.new(
        code => 13,
        name => 'extend_u8')
    );
    nqp::push($operands_list, nqp::list_i(
        $MVM_operand_write_reg +| $MVM_operand_int64,
        $MVM_operand_read_reg +| $MVM_operand_int8
    ));
    our $extend_u16 := 14;
    nqp::push($ops_list, MAST::OpCode.new(
        code => 14,
        name => 'extend_u16')
    );
    nqp::push($operands_list, nqp::list_i(
        $MVM_operand_write_reg +| $MVM_operand_int64,
        $MVM_operand_read_reg +| $MVM_operand_int16
    ));
    our $extend_u32 := 15;
    nqp::push($ops_list, MAST::OpCode.new(
        code => 15,
        name => 'extend_u32')
    );
    nqp::push($operands_list, nqp::list_i(
        $MVM_operand_write_reg +| $MVM_operand_int64,
        $MVM_operand_read_reg +| $MVM_operand_int32
    ));
    our $extend_i8 := 16;
    nqp::push($ops_list, MAST::OpCode.new(
        code => 16,
        name => 'extend_i8')
    );
    nqp::push($operands_list, nqp::list_i(
        $MVM_operand_write_reg +| $MVM_operand_int64,
        $MVM_operand_read_reg +| $MVM_operand_int8
    ));
    our $extend_i16 := 17;
    nqp::push($ops_list, MAST::OpCode.new(
        code => 17,
        name => 'extend_i16')
    );
    nqp::push($operands_list, nqp::list_i(
        $MVM_operand_write_reg +| $MVM_operand_int64,
        $MVM_operand_read_reg +| $MVM_operand_int16
    ));
    our $extend_i32 := 18;
    nqp::push($ops_list, MAST::OpCode.new(
        code => 18,
        name => 'extend_i32')
    );
    nqp::push($operands_list, nqp::list_i(
        $MVM_operand_write_reg +| $MVM_operand_int64,
        $MVM_operand_read_reg +| $MVM_operand_int32
    ));
    our $trunc_u8 := 19;
    nqp::push($ops_list, MAST::OpCode.new(
        code => 19,
        name => 'trunc_u8')
    );
    nqp::push($operands_list, nqp::list_i(
        $MVM_operand_write_reg +| $MVM_operand_int8,
        $MVM_operand_read_reg +| $MVM_operand_int64
    ));
    our $trunc_u16 := 20;
    nqp::push($ops_list, MAST::OpCode.new(
        code => 20,
        name => 'trunc_u16')
    );
    nqp::push($operands_list, nqp::list_i(
        $MVM_operand_write_reg +| $MVM_operand_int16,
        $MVM_operand_read_reg +| $MVM_operand_int64
    ));
    our $trunc_u32 := 21;
    nqp::push($ops_list, MAST::OpCode.new(
        code => 21,
        name => 'trunc_u32')
    );
    nqp::push($operands_list, nqp::list_i(
        $MVM_operand_write_reg +| $MVM_operand_int32,
        $MVM_operand_read_reg +| $MVM_operand_int64
    ));
    our $trunc_i8 := 22;
    nqp::push($ops_list, MAST::OpCode.new(
        code => 22,
        name => 'trunc_i8')
    );
    nqp::push($operands_list, nqp::list_i(
        $MVM_operand_write_reg +| $MVM_operand_int8,
        $MVM_operand_read_reg +| $MVM_operand_int64
    ));
    our $trunc_i16 := 23;
    nqp::push($ops_list, MAST::OpCode.new(
        code => 23,
        name => 'trunc_i16')
    );
    nqp::push($operands_list, nqp::list_i(
        $MVM_operand_write_reg +| $MVM_operand_int16,
        $MVM_operand_read_reg +| $MVM_operand_int64
    ));
    our $trunc_i32 := 24;
    nqp::push($ops_list, MAST::OpCode.new(
        code => 24,
        name => 'trunc_i32')
    );
    nqp::push($operands_list, nqp::list_i(
        $MVM_operand_write_reg +| $MVM_operand_int32,
        $MVM_operand_read_reg +| $MVM_operand_int64
    ));
    our $extend_n32 := 25;
    nqp::push($ops_list, MAST::OpCode.new(
        code => 25,
        name => 'extend_n32')
    );
    nqp::push($operands_list, nqp::list_i(
        $MVM_operand_write_reg +| $MVM_operand_num64,
        $MVM_operand_read_reg +| $MVM_operand_num32
    ));
    our $trunc_n32 := 26;
    nqp::push($ops_list, MAST::OpCode.new(
        code => 26,
        name => 'trunc_n32')
    );
    nqp::push($operands_list, nqp::list_i(
        $MVM_operand_write_reg +| $MVM_operand_num32,
        $MVM_operand_read_reg +| $MVM_operand_num64
    ));
    our $getlex := 27;
    nqp::push($ops_list, MAST::OpCode.new(
        code => 27,
        name => 'getlex')
    );
    nqp::push($operands_list, nqp::list_i(
        $MVM_operand_write_reg +| $MVM_operand_type_var,
        $MVM_operand_read_lex +| $MVM_operand_type_var
    ));
    our $bindlex := 28;
    nqp::push($ops_list, MAST::OpCode.new(
        code => 28,
        name => 'bindlex')
    );
    nqp::push($operands_list, nqp::list_i(
        $MVM_operand_write_lex +| $MVM_operand_type_var,
        $MVM_operand_read_reg +| $MVM_operand_type_var
    ));
    our $getlex_ni := 29;
    nqp::push($ops_list, MAST::OpCode.new(
        code => 29,
        name => 'getlex_ni')
    );
    nqp::push($operands_list, nqp::list_i(
        $MVM_operand_write_reg +| $MVM_operand_int64,
        $MVM_operand_str
    ));
    our $getlex_nn := 30;
    nqp::push($ops_list, MAST::OpCode.new(
        code => 30,
        name => 'getlex_nn')
    );
    nqp::push($operands_list, nqp::list_i(
        $MVM_operand_write_reg +| $MVM_operand_num64,
        $MVM_operand_str
    ));
    our $getlex_ns := 31;
    nqp::push($ops_list, MAST::OpCode.new(
        code => 31,
        name => 'getlex_ns')
    );
    nqp::push($operands_list, nqp::list_i(
        $MVM_operand_write_reg +| $MVM_operand_str,
        $MVM_operand_str
    ));
    our $getlex_no := 32;
    nqp::push($ops_list, MAST::OpCode.new(
        code => 32,
        name => 'getlex_no')
    );
    nqp::push($operands_list, nqp::list_i(
        $MVM_operand_write_reg +| $MVM_operand_obj,
        $MVM_operand_str
    ));
    our $bindlex_ni := 33;
    nqp::push($ops_list, MAST::OpCode.new(
        code => 33,
        name => 'bindlex_ni')
    );
    nqp::push($operands_list, nqp::list_i(
        $MVM_operand_str,
        $MVM_operand_read_reg +| $MVM_operand_int64
    ));
    our $bindlex_nn := 34;
    nqp::push($ops_list, MAST::OpCode.new(
        code => 34,
        name => 'bindlex_nn')
    );
    nqp::push($operands_list, nqp::list_i(
        $MVM_operand_str,
        $MVM_operand_read_reg +| $MVM_operand_num64
    ));
    our $bindlex_ns := 35;
    nqp::push($ops_list, MAST::OpCode.new(
        code => 35,
        name => 'bindlex_ns')
    );
    nqp::push($operands_list, nqp::list_i(
        $MVM_operand_str,
        $MVM_operand_read_reg +| $MVM_operand_str
    ));
    our $bindlex_no := 36;
    nqp::push($ops_list, MAST::OpCode.new(
        code => 36,
        name => 'bindlex_no')
    );
    nqp::push($operands_list, nqp::list_i(
        $MVM_operand_str,
        $MVM_operand_read_reg +| $MVM_operand_obj
    ));
    our $getlex_ng := 37;
    nqp::push($ops_list, MAST::OpCode.new(
        code => 37,
        name => 'getlex_ng')
    );
    nqp::push($operands_list, nqp::list_i(
        $MVM_operand_write_reg +| $MVM_operand_obj,
        $MVM_operand_read_reg +| $MVM_operand_str
    ));
    our $bindlex_ng := 38;
    nqp::push($ops_list, MAST::OpCode.new(
        code => 38,
        name => 'bindlex_ng')
    );
    nqp::push($operands_list, nqp::list_i(
        $MVM_operand_read_reg +| $MVM_operand_str,
        $MVM_operand_read_reg +| $MVM_operand_obj
    ));
    our $return_i := 39;
    nqp::push($ops_list, MAST::OpCode.new(
        code => 39,
        name => 'return_i')
    );
    nqp::push($operands_list, nqp::list_i(
        $MVM_operand_read_reg +| $MVM_operand_int64
    ));
    our $return_n := 40;
    nqp::push($ops_list, MAST::OpCode.new(
        code => 40,
        name => 'return_n')
    );
    nqp::push($operands_list, nqp::list_i(
        $MVM_operand_read_reg +| $MVM_operand_num64
    ));
    our $return_s := 41;
    nqp::push($ops_list, MAST::OpCode.new(
        code => 41,
        name => 'return_s')
    );
    nqp::push($operands_list, nqp::list_i(
        $MVM_operand_read_reg +| $MVM_operand_str
    ));
    our $return_o := 42;
    nqp::push($ops_list, MAST::OpCode.new(
        code => 42,
        name => 'return_o')
    );
    nqp::push($operands_list, nqp::list_i(
        $MVM_operand_read_reg +| $MVM_operand_obj
    ));
    our $return := 43;
    nqp::push($ops_list, MAST::OpCode.new(
        code => 43,
        name => 'return')
    );
    nqp::push($operands_list, nqp::list_i());
    our $const_i8 := 44;
    nqp::push($ops_list, MAST::OpCode.new(
        code => 44,
        name => 'const_i8')
    );
    nqp::push($operands_list, nqp::list_i(
        $MVM_operand_write_reg +| $MVM_operand_int8,
        $MVM_operand_int8
    ));
    our $const_i16 := 45;
    nqp::push($ops_list, MAST::OpCode.new(
        code => 45,
        name => 'const_i16')
    );
    nqp::push($operands_list, nqp::list_i(
        $MVM_operand_write_reg +| $MVM_operand_int16,
        $MVM_operand_int16
    ));
    our $const_i32 := 46;
    nqp::push($ops_list, MAST::OpCode.new(
        code => 46,
        name => 'const_i32')
    );
    nqp::push($operands_list, nqp::list_i(
        $MVM_operand_write_reg +| $MVM_operand_int32,
        $MVM_operand_int32
    ));
    our $const_i64 := 47;
    nqp::push($ops_list, MAST::OpCode.new(
        code => 47,
        name => 'const_i64')
    );
    nqp::push($operands_list, nqp::list_i(
        $MVM_operand_write_reg +| $MVM_operand_int64,
        $MVM_operand_int64
    ));
    our $const_n32 := 48;
    nqp::push($ops_list, MAST::OpCode.new(
        code => 48,
        name => 'const_n32')
    );
    nqp::push($operands_list, nqp::list_i(
        $MVM_operand_write_reg +| $MVM_operand_num32,
        $MVM_operand_num32
    ));
    our $const_n64 := 49;
    nqp::push($ops_list, MAST::OpCode.new(
        code => 49,
        name => 'const_n64')
    );
    nqp::push($operands_list, nqp::list_i(
        $MVM_operand_write_reg +| $MVM_operand_num64,
        $MVM_operand_num64
    ));
    our $const_s := 50;
    nqp::push($ops_list, MAST::OpCode.new(
        code => 50,
        name => 'const_s')
    );
    nqp::push($operands_list, nqp::list_i(
        $MVM_operand_write_reg +| $MVM_operand_str,
        $MVM_operand_str
    ));
    our $add_i := 51;
    nqp::push($ops_list, MAST::OpCode.new(
        code => 51,
        name => 'add_i')
    );
    nqp::push($operands_list, nqp::list_i(
        $MVM_operand_write_reg +| $MVM_operand_int64,
        $MVM_operand_read_reg +| $MVM_operand_int64,
        $MVM_operand_read_reg +| $MVM_operand_int64
    ));
    our $sub_i := 52;
    nqp::push($ops_list, MAST::OpCode.new(
        code => 52,
        name => 'sub_i')
    );
    nqp::push($operands_list, nqp::list_i(
        $MVM_operand_write_reg +| $MVM_operand_int64,
        $MVM_operand_read_reg +| $MVM_operand_int64,
        $MVM_operand_read_reg +| $MVM_operand_int64
    ));
    our $mul_i := 53;
    nqp::push($ops_list, MAST::OpCode.new(
        code => 53,
        name => 'mul_i')
    );
    nqp::push($operands_list, nqp::list_i(
        $MVM_operand_write_reg +| $MVM_operand_int64,
        $MVM_operand_read_reg +| $MVM_operand_int64,
        $MVM_operand_read_reg +| $MVM_operand_int64
    ));
    our $div_i := 54;
    nqp::push($ops_list, MAST::OpCode.new(
        code => 54,
        name => 'div_i')
    );
    nqp::push($operands_list, nqp::list_i(
        $MVM_operand_write_reg +| $MVM_operand_int64,
        $MVM_operand_read_reg +| $MVM_operand_int64,
        $MVM_operand_read_reg +| $MVM_operand_int64
    ));
    our $div_u := 55;
    nqp::push($ops_list, MAST::OpCode.new(
        code => 55,
        name => 'div_u')
    );
    nqp::push($operands_list, nqp::list_i(
        $MVM_operand_write_reg +| $MVM_operand_int64,
        $MVM_operand_read_reg +| $MVM_operand_int64,
        $MVM_operand_read_reg +| $MVM_operand_int64
    ));
    our $mod_i := 56;
    nqp::push($ops_list, MAST::OpCode.new(
        code => 56,
        name => 'mod_i')
    );
    nqp::push($operands_list, nqp::list_i(
        $MVM_operand_write_reg +| $MVM_operand_int64,
        $MVM_operand_read_reg +| $MVM_operand_int64,
        $MVM_operand_read_reg +| $MVM_operand_int64
    ));
    our $mod_u := 57;
    nqp::push($ops_list, MAST::OpCode.new(
        code => 57,
        name => 'mod_u')
    );
    nqp::push($operands_list, nqp::list_i(
        $MVM_operand_write_reg +| $MVM_operand_int64,
        $MVM_operand_read_reg +| $MVM_operand_int64,
        $MVM_operand_read_reg +| $MVM_operand_int64
    ));
    our $neg_i := 58;
    nqp::push($ops_list, MAST::OpCode.new(
        code => 58,
        name => 'neg_i')
    );
    nqp::push($operands_list, nqp::list_i(
        $MVM_operand_write_reg +| $MVM_operand_int64,
        $MVM_operand_read_reg +| $MVM_operand_int64
    ));
    our $abs_i := 59;
    nqp::push($ops_list, MAST::OpCode.new(
        code => 59,
        name => 'abs_i')
    );
    nqp::push($operands_list, nqp::list_i(
        $MVM_operand_write_reg +| $MVM_operand_int64,
        $MVM_operand_read_reg +| $MVM_operand_int64
    ));
    our $inc_i := 60;
    nqp::push($ops_list, MAST::OpCode.new(
        code => 60,
        name => 'inc_i')
    );
    nqp::push($operands_list, nqp::list_i(
        $MVM_operand_write_reg +| $MVM_operand_int64
    ));
    our $inc_u := 61;
    nqp::push($ops_list, MAST::OpCode.new(
        code => 61,
        name => 'inc_u')
    );
    nqp::push($operands_list, nqp::list_i(
        $MVM_operand_write_reg +| $MVM_operand_int64
    ));
    our $dec_i := 62;
    nqp::push($ops_list, MAST::OpCode.new(
        code => 62,
        name => 'dec_i')
    );
    nqp::push($operands_list, nqp::list_i(
        $MVM_operand_write_reg +| $MVM_operand_int64
    ));
    our $dec_u := 63;
    nqp::push($ops_list, MAST::OpCode.new(
        code => 63,
        name => 'dec_u')
    );
    nqp::push($operands_list, nqp::list_i(
        $MVM_operand_write_reg +| $MVM_operand_int64
    ));
    our $getcode := 64;
    nqp::push($ops_list, MAST::OpCode.new(
        code => 64,
        name => 'getcode')
    );
    nqp::push($operands_list, nqp::list_i(
        $MVM_operand_write_reg +| $MVM_operand_obj,
        $MVM_operand_coderef
    ));
    our $prepargs := 65;
    nqp::push($ops_list, MAST::OpCode.new(
        code => 65,
        name => 'prepargs')
    );
    nqp::push($operands_list, nqp::list_i(
        $MVM_operand_callsite
    ));
    our $arg_i := 66;
    nqp::push($ops_list, MAST::OpCode.new(
        code => 66,
        name => 'arg_i')
    );
    nqp::push($operands_list, nqp::list_i(
        $MVM_operand_int16,
        $MVM_operand_read_reg +| $MVM_operand_int64
    ));
    our $arg_n := 67;
    nqp::push($ops_list, MAST::OpCode.new(
        code => 67,
        name => 'arg_n')
    );
    nqp::push($operands_list, nqp::list_i(
        $MVM_operand_int16,
        $MVM_operand_read_reg +| $MVM_operand_num64
    ));
    our $arg_s := 68;
    nqp::push($ops_list, MAST::OpCode.new(
        code => 68,
        name => 'arg_s')
    );
    nqp::push($operands_list, nqp::list_i(
        $MVM_operand_int16,
        $MVM_operand_read_reg +| $MVM_operand_str
    ));
    our $arg_o := 69;
    nqp::push($ops_list, MAST::OpCode.new(
        code => 69,
        name => 'arg_o')
    );
    nqp::push($operands_list, nqp::list_i(
        $MVM_operand_int16,
        $MVM_operand_read_reg +| $MVM_operand_obj
    ));
    our $invoke_v := 70;
    nqp::push($ops_list, MAST::OpCode.new(
        code => 70,
        name => 'invoke_v')
    );
    nqp::push($operands_list, nqp::list_i(
        $MVM_operand_read_reg +| $MVM_operand_obj
    ));
    our $invoke_i := 71;
    nqp::push($ops_list, MAST::OpCode.new(
        code => 71,
        name => 'invoke_i')
    );
    nqp::push($operands_list, nqp::list_i(
        $MVM_operand_write_reg +| $MVM_operand_int64,
        $MVM_operand_read_reg +| $MVM_operand_obj
    ));
    our $invoke_n := 72;
    nqp::push($ops_list, MAST::OpCode.new(
        code => 72,
        name => 'invoke_n')
    );
    nqp::push($operands_list, nqp::list_i(
        $MVM_operand_write_reg +| $MVM_operand_num64,
        $MVM_operand_read_reg +| $MVM_operand_obj
    ));
    our $invoke_s := 73;
    nqp::push($ops_list, MAST::OpCode.new(
        code => 73,
        name => 'invoke_s')
    );
    nqp::push($operands_list, nqp::list_i(
        $MVM_operand_write_reg +| $MVM_operand_str,
        $MVM_operand_read_reg +| $MVM_operand_obj
    ));
    our $invoke_o := 74;
    nqp::push($ops_list, MAST::OpCode.new(
        code => 74,
        name => 'invoke_o')
    );
    nqp::push($operands_list, nqp::list_i(
        $MVM_operand_write_reg +| $MVM_operand_obj,
        $MVM_operand_read_reg +| $MVM_operand_obj
    ));
    our $add_n := 75;
    nqp::push($ops_list, MAST::OpCode.new(
        code => 75,
        name => 'add_n')
    );
    nqp::push($operands_list, nqp::list_i(
        $MVM_operand_write_reg +| $MVM_operand_num64,
        $MVM_operand_read_reg +| $MVM_operand_num64,
        $MVM_operand_read_reg +| $MVM_operand_num64
    ));
    our $sub_n := 76;
    nqp::push($ops_list, MAST::OpCode.new(
        code => 76,
        name => 'sub_n')
    );
    nqp::push($operands_list, nqp::list_i(
        $MVM_operand_write_reg +| $MVM_operand_num64,
        $MVM_operand_read_reg +| $MVM_operand_num64,
        $MVM_operand_read_reg +| $MVM_operand_num64
    ));
    our $mul_n := 77;
    nqp::push($ops_list, MAST::OpCode.new(
        code => 77,
        name => 'mul_n')
    );
    nqp::push($operands_list, nqp::list_i(
        $MVM_operand_write_reg +| $MVM_operand_num64,
        $MVM_operand_read_reg +| $MVM_operand_num64,
        $MVM_operand_read_reg +| $MVM_operand_num64
    ));
    our $div_n := 78;
    nqp::push($ops_list, MAST::OpCode.new(
        code => 78,
        name => 'div_n')
    );
    nqp::push($operands_list, nqp::list_i(
        $MVM_operand_write_reg +| $MVM_operand_num64,
        $MVM_operand_read_reg +| $MVM_operand_num64,
        $MVM_operand_read_reg +| $MVM_operand_num64
    ));
    our $neg_n := 79;
    nqp::push($ops_list, MAST::OpCode.new(
        code => 79,
        name => 'neg_n')
    );
    nqp::push($operands_list, nqp::list_i(
        $MVM_operand_write_reg +| $MVM_operand_num64,
        $MVM_operand_read_reg +| $MVM_operand_num64
    ));
    our $abs_n := 80;
    nqp::push($ops_list, MAST::OpCode.new(
        code => 80,
        name => 'abs_n')
    );
    nqp::push($operands_list, nqp::list_i(
        $MVM_operand_write_reg +| $MVM_operand_num64,
        $MVM_operand_read_reg +| $MVM_operand_num64
    ));
    our $eq_i := 81;
    nqp::push($ops_list, MAST::OpCode.new(
        code => 81,
        name => 'eq_i')
    );
    nqp::push($operands_list, nqp::list_i(
        $MVM_operand_write_reg +| $MVM_operand_int64,
        $MVM_operand_read_reg +| $MVM_operand_int64,
        $MVM_operand_read_reg +| $MVM_operand_int64
    ));
    our $ne_i := 82;
    nqp::push($ops_list, MAST::OpCode.new(
        code => 82,
        name => 'ne_i')
    );
    nqp::push($operands_list, nqp::list_i(
        $MVM_operand_write_reg +| $MVM_operand_int64,
        $MVM_operand_read_reg +| $MVM_operand_int64,
        $MVM_operand_read_reg +| $MVM_operand_int64
    ));
    our $lt_i := 83;
    nqp::push($ops_list, MAST::OpCode.new(
        code => 83,
        name => 'lt_i')
    );
    nqp::push($operands_list, nqp::list_i(
        $MVM_operand_write_reg +| $MVM_operand_int64,
        $MVM_operand_read_reg +| $MVM_operand_int64,
        $MVM_operand_read_reg +| $MVM_operand_int64
    ));
    our $le_i := 84;
    nqp::push($ops_list, MAST::OpCode.new(
        code => 84,
        name => 'le_i')
    );
    nqp::push($operands_list, nqp::list_i(
        $MVM_operand_write_reg +| $MVM_operand_int64,
        $MVM_operand_read_reg +| $MVM_operand_int64,
        $MVM_operand_read_reg +| $MVM_operand_int64
    ));
    our $gt_i := 85;
    nqp::push($ops_list, MAST::OpCode.new(
        code => 85,
        name => 'gt_i')
    );
    nqp::push($operands_list, nqp::list_i(
        $MVM_operand_write_reg +| $MVM_operand_int64,
        $MVM_operand_read_reg +| $MVM_operand_int64,
        $MVM_operand_read_reg +| $MVM_operand_int64
    ));
    our $ge_i := 86;
    nqp::push($ops_list, MAST::OpCode.new(
        code => 86,
        name => 'ge_i')
    );
    nqp::push($operands_list, nqp::list_i(
        $MVM_operand_write_reg +| $MVM_operand_int64,
        $MVM_operand_read_reg +| $MVM_operand_int64,
        $MVM_operand_read_reg +| $MVM_operand_int64
    ));
    our $eq_n := 87;
    nqp::push($ops_list, MAST::OpCode.new(
        code => 87,
        name => 'eq_n')
    );
    nqp::push($operands_list, nqp::list_i(
        $MVM_operand_write_reg +| $MVM_operand_int64,
        $MVM_operand_read_reg +| $MVM_operand_num64,
        $MVM_operand_read_reg +| $MVM_operand_num64
    ));
    our $ne_n := 88;
    nqp::push($ops_list, MAST::OpCode.new(
        code => 88,
        name => 'ne_n')
    );
    nqp::push($operands_list, nqp::list_i(
        $MVM_operand_write_reg +| $MVM_operand_int64,
        $MVM_operand_read_reg +| $MVM_operand_num64,
        $MVM_operand_read_reg +| $MVM_operand_num64
    ));
    our $lt_n := 89;
    nqp::push($ops_list, MAST::OpCode.new(
        code => 89,
        name => 'lt_n')
    );
    nqp::push($operands_list, nqp::list_i(
        $MVM_operand_write_reg +| $MVM_operand_int64,
        $MVM_operand_read_reg +| $MVM_operand_num64,
        $MVM_operand_read_reg +| $MVM_operand_num64
    ));
    our $le_n := 90;
    nqp::push($ops_list, MAST::OpCode.new(
        code => 90,
        name => 'le_n')
    );
    nqp::push($operands_list, nqp::list_i(
        $MVM_operand_write_reg +| $MVM_operand_int64,
        $MVM_operand_read_reg +| $MVM_operand_num64,
        $MVM_operand_read_reg +| $MVM_operand_num64
    ));
    our $gt_n := 91;
    nqp::push($ops_list, MAST::OpCode.new(
        code => 91,
        name => 'gt_n')
    );
    nqp::push($operands_list, nqp::list_i(
        $MVM_operand_write_reg +| $MVM_operand_int64,
        $MVM_operand_read_reg +| $MVM_operand_num64,
        $MVM_operand_read_reg +| $MVM_operand_num64
    ));
    our $ge_n := 92;
    nqp::push($ops_list, MAST::OpCode.new(
        code => 92,
        name => 'ge_n')
    );
    nqp::push($operands_list, nqp::list_i(
        $MVM_operand_write_reg +| $MVM_operand_int64,
        $MVM_operand_read_reg +| $MVM_operand_num64,
        $MVM_operand_read_reg +| $MVM_operand_num64
    ));
    our $argconst_i := 93;
    nqp::push($ops_list, MAST::OpCode.new(
        code => 93,
        name => 'argconst_i')
    );
    nqp::push($operands_list, nqp::list_i(
        $MVM_operand_int16,
        $MVM_operand_int64
    ));
    our $argconst_n := 94;
    nqp::push($ops_list, MAST::OpCode.new(
        code => 94,
        name => 'argconst_n')
    );
    nqp::push($operands_list, nqp::list_i(
        $MVM_operand_int16,
        $MVM_operand_num64
    ));
    our $argconst_s := 95;
    nqp::push($ops_list, MAST::OpCode.new(
        code => 95,
        name => 'argconst_s')
    );
    nqp::push($operands_list, nqp::list_i(
        $MVM_operand_int16,
        $MVM_operand_str
    ));
    our $checkarity := 96;
    nqp::push($ops_list, MAST::OpCode.new(
        code => 96,
        name => 'checkarity')
    );
    nqp::push($operands_list, nqp::list_i(
        $MVM_operand_int16,
        $MVM_operand_int16
    ));
    our $param_rp_i := 97;
    nqp::push($ops_list, MAST::OpCode.new(
        code => 97,
        name => 'param_rp_i')
    );
    nqp::push($operands_list, nqp::list_i(
        $MVM_operand_write_reg +| $MVM_operand_int64,
        $MVM_operand_int16
    ));
    our $param_rp_n := 98;
    nqp::push($ops_list, MAST::OpCode.new(
        code => 98,
        name => 'param_rp_n')
    );
    nqp::push($operands_list, nqp::list_i(
        $MVM_operand_write_reg +| $MVM_operand_num64,
        $MVM_operand_int16
    ));
    our $param_rp_s := 99;
    nqp::push($ops_list, MAST::OpCode.new(
        code => 99,
        name => 'param_rp_s')
    );
    nqp::push($operands_list, nqp::list_i(
        $MVM_operand_write_reg +| $MVM_operand_str,
        $MVM_operand_int16
    ));
    our $param_rp_o := 100;
    nqp::push($ops_list, MAST::OpCode.new(
        code => 100,
        name => 'param_rp_o')
    );
    nqp::push($operands_list, nqp::list_i(
        $MVM_operand_write_reg +| $MVM_operand_obj,
        $MVM_operand_int16
    ));
    our $param_op_i := 101;
    nqp::push($ops_list, MAST::OpCode.new(
        code => 101,
        name => 'param_op_i')
    );
    nqp::push($operands_list, nqp::list_i(
        $MVM_operand_write_reg +| $MVM_operand_int64,
        $MVM_operand_int16,
        $MVM_operand_ins
    ));
    our $param_op_n := 102;
    nqp::push($ops_list, MAST::OpCode.new(
        code => 102,
        name => 'param_op_n')
    );
    nqp::push($operands_list, nqp::list_i(
        $MVM_operand_write_reg +| $MVM_operand_num64,
        $MVM_operand_int16,
        $MVM_operand_ins
    ));
    our $param_op_s := 103;
    nqp::push($ops_list, MAST::OpCode.new(
        code => 103,
        name => 'param_op_s')
    );
    nqp::push($operands_list, nqp::list_i(
        $MVM_operand_write_reg +| $MVM_operand_str,
        $MVM_operand_int16,
        $MVM_operand_ins
    ));
    our $param_op_o := 104;
    nqp::push($ops_list, MAST::OpCode.new(
        code => 104,
        name => 'param_op_o')
    );
    nqp::push($operands_list, nqp::list_i(
        $MVM_operand_write_reg +| $MVM_operand_obj,
        $MVM_operand_int16,
        $MVM_operand_ins
    ));
    our $param_rn_i := 105;
    nqp::push($ops_list, MAST::OpCode.new(
        code => 105,
        name => 'param_rn_i')
    );
    nqp::push($operands_list, nqp::list_i(
        $MVM_operand_write_reg +| $MVM_operand_int64,
        $MVM_operand_str
    ));
    our $param_rn_n := 106;
    nqp::push($ops_list, MAST::OpCode.new(
        code => 106,
        name => 'param_rn_n')
    );
    nqp::push($operands_list, nqp::list_i(
        $MVM_operand_write_reg +| $MVM_operand_num64,
        $MVM_operand_str
    ));
    our $param_rn_s := 107;
    nqp::push($ops_list, MAST::OpCode.new(
        code => 107,
        name => 'param_rn_s')
    );
    nqp::push($operands_list, nqp::list_i(
        $MVM_operand_write_reg +| $MVM_operand_str,
        $MVM_operand_str
    ));
    our $param_rn_o := 108;
    nqp::push($ops_list, MAST::OpCode.new(
        code => 108,
        name => 'param_rn_o')
    );
    nqp::push($operands_list, nqp::list_i(
        $MVM_operand_write_reg +| $MVM_operand_obj,
        $MVM_operand_str
    ));
    our $param_on_i := 109;
    nqp::push($ops_list, MAST::OpCode.new(
        code => 109,
        name => 'param_on_i')
    );
    nqp::push($operands_list, nqp::list_i(
        $MVM_operand_write_reg +| $MVM_operand_int64,
        $MVM_operand_str,
        $MVM_operand_ins
    ));
    our $param_on_n := 110;
    nqp::push($ops_list, MAST::OpCode.new(
        code => 110,
        name => 'param_on_n')
    );
    nqp::push($operands_list, nqp::list_i(
        $MVM_operand_write_reg +| $MVM_operand_num64,
        $MVM_operand_str,
        $MVM_operand_ins
    ));
    our $param_on_s := 111;
    nqp::push($ops_list, MAST::OpCode.new(
        code => 111,
        name => 'param_on_s')
    );
    nqp::push($operands_list, nqp::list_i(
        $MVM_operand_write_reg +| $MVM_operand_str,
        $MVM_operand_str,
        $MVM_operand_ins
    ));
    our $param_on_o := 112;
    nqp::push($ops_list, MAST::OpCode.new(
        code => 112,
        name => 'param_on_o')
    );
    nqp::push($operands_list, nqp::list_i(
        $MVM_operand_write_reg +| $MVM_operand_obj,
        $MVM_operand_str,
        $MVM_operand_ins
    ));
    our $coerce_in := 113;
    nqp::push($ops_list, MAST::OpCode.new(
        code => 113,
        name => 'coerce_in')
    );
    nqp::push($operands_list, nqp::list_i(
        $MVM_operand_write_reg +| $MVM_operand_num64,
        $MVM_operand_read_reg +| $MVM_operand_int64
    ));
    our $coerce_ni := 114;
    nqp::push($ops_list, MAST::OpCode.new(
        code => 114,
        name => 'coerce_ni')
    );
    nqp::push($operands_list, nqp::list_i(
        $MVM_operand_write_reg +| $MVM_operand_int64,
        $MVM_operand_read_reg +| $MVM_operand_num64
    ));
    our $band_i := 115;
    nqp::push($ops_list, MAST::OpCode.new(
        code => 115,
        name => 'band_i')
    );
    nqp::push($operands_list, nqp::list_i(
        $MVM_operand_write_reg +| $MVM_operand_int64,
        $MVM_operand_read_reg +| $MVM_operand_int64,
        $MVM_operand_read_reg +| $MVM_operand_int64
    ));
    our $bor_i := 116;
    nqp::push($ops_list, MAST::OpCode.new(
        code => 116,
        name => 'bor_i')
    );
    nqp::push($operands_list, nqp::list_i(
        $MVM_operand_write_reg +| $MVM_operand_int64,
        $MVM_operand_read_reg +| $MVM_operand_int64,
        $MVM_operand_read_reg +| $MVM_operand_int64
    ));
    our $bxor_i := 117;
    nqp::push($ops_list, MAST::OpCode.new(
        code => 117,
        name => 'bxor_i')
    );
    nqp::push($operands_list, nqp::list_i(
        $MVM_operand_write_reg +| $MVM_operand_int64,
        $MVM_operand_read_reg +| $MVM_operand_int64,
        $MVM_operand_read_reg +| $MVM_operand_int64
    ));
    our $bnot_i := 118;
    nqp::push($ops_list, MAST::OpCode.new(
        code => 118,
        name => 'bnot_i')
    );
    nqp::push($operands_list, nqp::list_i(
        $MVM_operand_write_reg +| $MVM_operand_int64,
        $MVM_operand_read_reg +| $MVM_operand_int64
    ));
    our $blshift_i := 119;
    nqp::push($ops_list, MAST::OpCode.new(
        code => 119,
        name => 'blshift_i')
    );
    nqp::push($operands_list, nqp::list_i(
        $MVM_operand_write_reg +| $MVM_operand_int64,
        $MVM_operand_read_reg +| $MVM_operand_int64,
        $MVM_operand_read_reg +| $MVM_operand_int64
    ));
    our $brshift_i := 120;
    nqp::push($ops_list, MAST::OpCode.new(
        code => 120,
        name => 'brshift_i')
    );
    nqp::push($operands_list, nqp::list_i(
        $MVM_operand_write_reg +| $MVM_operand_int64,
        $MVM_operand_read_reg +| $MVM_operand_int64,
        $MVM_operand_read_reg +| $MVM_operand_int64
    ));
    our $pow_i := 121;
    nqp::push($ops_list, MAST::OpCode.new(
        code => 121,
        name => 'pow_i')
    );
    nqp::push($operands_list, nqp::list_i(
        $MVM_operand_write_reg +| $MVM_operand_int64,
        $MVM_operand_read_reg +| $MVM_operand_int64,
        $MVM_operand_read_reg +| $MVM_operand_int64
    ));
    our $pow_n := 122;
    nqp::push($ops_list, MAST::OpCode.new(
        code => 122,
        name => 'pow_n')
    );
    nqp::push($operands_list, nqp::list_i(
        $MVM_operand_write_reg +| $MVM_operand_num64,
        $MVM_operand_read_reg +| $MVM_operand_num64,
        $MVM_operand_read_reg +| $MVM_operand_num64
    ));
    our $takeclosure := 123;
    nqp::push($ops_list, MAST::OpCode.new(
        code => 123,
        name => 'takeclosure')
    );
    nqp::push($operands_list, nqp::list_i(
        $MVM_operand_write_reg +| $MVM_operand_obj,
        $MVM_operand_read_reg +| $MVM_operand_obj
    ));
    our $jumplist := 124;
    nqp::push($ops_list, MAST::OpCode.new(
        code => 124,
        name => 'jumplist')
    );
    nqp::push($operands_list, nqp::list_i(
        $MVM_operand_int64,
        $MVM_operand_read_reg +| $MVM_operand_int64
    ));
    our $caller := 125;
    nqp::push($ops_list, MAST::OpCode.new(
        code => 125,
        name => 'caller')
    );
    nqp::push($operands_list, nqp::list_i(
        $MVM_operand_write_reg +| $MVM_operand_obj,
        $MVM_operand_read_reg +| $MVM_operand_int64
    ));
    our $getdynlex := 126;
    nqp::push($ops_list, MAST::OpCode.new(
        code => 126,
        name => 'getdynlex')
    );
    nqp::push($operands_list, nqp::list_i(
        $MVM_operand_write_reg +| $MVM_operand_obj,
        $MVM_operand_read_reg +| $MVM_operand_str
    ));
    our $binddynlex := 127;
    nqp::push($ops_list, MAST::OpCode.new(
        code => 127,
        name => 'binddynlex')
    );
    nqp::push($operands_list, nqp::list_i(
        $MVM_operand_read_reg +| $MVM_operand_str,
        $MVM_operand_read_reg +| $MVM_operand_obj
    ));
    our $coerce_is := 128;
    nqp::push($ops_list, MAST::OpCode.new(
        code => 128,
        name => 'coerce_is')
    );
    nqp::push($operands_list, nqp::list_i(
        $MVM_operand_write_reg +| $MVM_operand_str,
        $MVM_operand_read_reg +| $MVM_operand_int64
    ));
    our $coerce_ns := 129;
    nqp::push($ops_list, MAST::OpCode.new(
        code => 129,
        name => 'coerce_ns')
    );
    nqp::push($operands_list, nqp::list_i(
        $MVM_operand_write_reg +| $MVM_operand_str,
        $MVM_operand_read_reg +| $MVM_operand_num64
    ));
    our $coerce_si := 130;
    nqp::push($ops_list, MAST::OpCode.new(
        code => 130,
        name => 'coerce_si')
    );
    nqp::push($operands_list, nqp::list_i(
        $MVM_operand_write_reg +| $MVM_operand_int64,
        $MVM_operand_read_reg +| $MVM_operand_str
    ));
    our $coerce_sn := 131;
    nqp::push($ops_list, MAST::OpCode.new(
        code => 131,
        name => 'coerce_sn')
    );
    nqp::push($operands_list, nqp::list_i(
        $MVM_operand_write_reg +| $MVM_operand_num64,
        $MVM_operand_read_reg +| $MVM_operand_str
    ));
    our $smrt_numify := 132;
    nqp::push($ops_list, MAST::OpCode.new(
        code => 132,
        name => 'smrt_numify')
    );
    nqp::push($operands_list, nqp::list_i(
        $MVM_operand_write_reg +| $MVM_operand_num64,
        $MVM_operand_read_reg +| $MVM_operand_obj
    ));
    our $smrt_strify := 133;
    nqp::push($ops_list, MAST::OpCode.new(
        code => 133,
        name => 'smrt_strify')
    );
    nqp::push($operands_list, nqp::list_i(
        $MVM_operand_write_reg +| $MVM_operand_str,
        $MVM_operand_read_reg +| $MVM_operand_obj
    ));
    our $param_sp := 134;
    nqp::push($ops_list, MAST::OpCode.new(
        code => 134,
        name => 'param_sp')
    );
    nqp::push($operands_list, nqp::list_i(
        $MVM_operand_write_reg +| $MVM_operand_obj,
        $MVM_operand_int16
    ));
    our $param_sn := 135;
    nqp::push($ops_list, MAST::OpCode.new(
        code => 135,
        name => 'param_sn')
    );
    nqp::push($operands_list, nqp::list_i(
        $MVM_operand_write_reg +| $MVM_operand_obj
    ));
    our $ifnonnull := 136;
    nqp::push($ops_list, MAST::OpCode.new(
        code => 136,
        name => 'ifnonnull')
    );
    nqp::push($operands_list, nqp::list_i(
        $MVM_operand_read_reg +| $MVM_operand_obj,
        $MVM_operand_ins
    ));
    our $cmp_i := 137;
    nqp::push($ops_list, MAST::OpCode.new(
        code => 137,
        name => 'cmp_i')
    );
    nqp::push($operands_list, nqp::list_i(
        $MVM_operand_write_reg +| $MVM_operand_int64,
        $MVM_operand_read_reg +| $MVM_operand_int64,
        $MVM_operand_read_reg +| $MVM_operand_int64
    ));
    our $cmp_n := 138;
    nqp::push($ops_list, MAST::OpCode.new(
        code => 138,
        name => 'cmp_n')
    );
    nqp::push($operands_list, nqp::list_i(
        $MVM_operand_write_reg +| $MVM_operand_int64,
        $MVM_operand_read_reg +| $MVM_operand_num64,
        $MVM_operand_read_reg +| $MVM_operand_num64
    ));
    our $not_i := 139;
    nqp::push($ops_list, MAST::OpCode.new(
        code => 139,
        name => 'not_i')
    );
    nqp::push($operands_list, nqp::list_i(
        $MVM_operand_write_reg +| $MVM_operand_int64,
        $MVM_operand_read_reg +| $MVM_operand_int64
    ));
    our $setlexvalue := 140;
    nqp::push($ops_list, MAST::OpCode.new(
        code => 140,
        name => 'setlexvalue')
    );
    nqp::push($operands_list, nqp::list_i(
        $MVM_operand_read_reg +| $MVM_operand_obj,
        $MVM_operand_str,
        $MVM_operand_read_reg +| $MVM_operand_obj,
        $MVM_operand_int16
    ));
    our $exception := 141;
    nqp::push($ops_list, MAST::OpCode.new(
        code => 141,
        name => 'exception')
    );
    nqp::push($operands_list, nqp::list_i(
        $MVM_operand_write_reg +| $MVM_operand_obj
    ));
    our $handled := 142;
    nqp::push($ops_list, MAST::OpCode.new(
        code => 142,
        name => 'handled')
    );
    nqp::push($operands_list, nqp::list_i(
        $MVM_operand_read_reg +| $MVM_operand_obj
    ));
    our $newexception := 143;
    nqp::push($ops_list, MAST::OpCode.new(
        code => 143,
        name => 'newexception')
    );
    nqp::push($operands_list, nqp::list_i(
        $MVM_operand_write_reg +| $MVM_operand_obj
    ));
    our $bindexmessage := 144;
    nqp::push($ops_list, MAST::OpCode.new(
        code => 144,
        name => 'bindexmessage')
    );
    nqp::push($operands_list, nqp::list_i(
        $MVM_operand_read_reg +| $MVM_operand_obj,
        $MVM_operand_read_reg +| $MVM_operand_str
    ));
    our $bindexpayload := 145;
    nqp::push($ops_list, MAST::OpCode.new(
        code => 145,
        name => 'bindexpayload')
    );
    nqp::push($operands_list, nqp::list_i(
        $MVM_operand_read_reg +| $MVM_operand_obj,
        $MVM_operand_read_reg +| $MVM_operand_obj
    ));
    our $bindexcategory := 146;
    nqp::push($ops_list, MAST::OpCode.new(
        code => 146,
        name => 'bindexcategory')
    );
    nqp::push($operands_list, nqp::list_i(
        $MVM_operand_read_reg +| $MVM_operand_obj,
        $MVM_operand_read_reg +| $MVM_operand_int64
    ));
    our $getexmessage := 147;
    nqp::push($ops_list, MAST::OpCode.new(
        code => 147,
        name => 'getexmessage')
    );
    nqp::push($operands_list, nqp::list_i(
        $MVM_operand_write_reg +| $MVM_operand_str,
        $MVM_operand_read_reg +| $MVM_operand_obj
    ));
    our $getexpayload := 148;
    nqp::push($ops_list, MAST::OpCode.new(
        code => 148,
        name => 'getexpayload')
    );
    nqp::push($operands_list, nqp::list_i(
        $MVM_operand_write_reg +| $MVM_operand_obj,
        $MVM_operand_read_reg +| $MVM_operand_obj
    ));
    our $getexcategory := 149;
    nqp::push($ops_list, MAST::OpCode.new(
        code => 149,
        name => 'getexcategory')
    );
    nqp::push($operands_list, nqp::list_i(
        $MVM_operand_write_reg +| $MVM_operand_int64,
        $MVM_operand_read_reg +| $MVM_operand_obj
    ));
    our $throwdyn := 150;
    nqp::push($ops_list, MAST::OpCode.new(
        code => 150,
        name => 'throwdyn')
    );
    nqp::push($operands_list, nqp::list_i(
        $MVM_operand_write_reg +| $MVM_operand_obj,
        $MVM_operand_read_reg +| $MVM_operand_obj
    ));
    our $throwlex := 151;
    nqp::push($ops_list, MAST::OpCode.new(
        code => 151,
        name => 'throwlex')
    );
    nqp::push($operands_list, nqp::list_i(
        $MVM_operand_write_reg +| $MVM_operand_obj,
        $MVM_operand_read_reg +| $MVM_operand_obj
    ));
    our $throwlexotic := 152;
    nqp::push($ops_list, MAST::OpCode.new(
        code => 152,
        name => 'throwlexotic')
    );
    nqp::push($operands_list, nqp::list_i(
        $MVM_operand_write_reg +| $MVM_operand_obj,
        $MVM_operand_read_reg +| $MVM_operand_obj
    ));
    our $throwcatdyn := 153;
    nqp::push($ops_list, MAST::OpCode.new(
        code => 153,
        name => 'throwcatdyn')
    );
    nqp::push($operands_list, nqp::list_i(
        $MVM_operand_write_reg +| $MVM_operand_obj,
        $MVM_operand_int64
    ));
    our $throwcatlex := 154;
    nqp::push($ops_list, MAST::OpCode.new(
        code => 154,
        name => 'throwcatlex')
    );
    nqp::push($operands_list, nqp::list_i(
        $MVM_operand_write_reg +| $MVM_operand_obj,
        $MVM_operand_int64
    ));
    our $throwcatlexotic := 155;
    nqp::push($ops_list, MAST::OpCode.new(
        code => 155,
        name => 'throwcatlexotic')
    );
    nqp::push($operands_list, nqp::list_i(
        $MVM_operand_write_reg +| $MVM_operand_obj,
        $MVM_operand_int64
    ));
    our $die := 156;
    nqp::push($ops_list, MAST::OpCode.new(
        code => 156,
        name => 'die')
    );
    nqp::push($operands_list, nqp::list_i(
        $MVM_operand_write_reg +| $MVM_operand_obj,
        $MVM_operand_read_reg +| $MVM_operand_str
    ));
    our $newlexotic := 157;
    nqp::push($ops_list, MAST::OpCode.new(
        code => 157,
        name => 'newlexotic')
    );
    nqp::push($operands_list, nqp::list_i(
        $MVM_operand_write_reg +| $MVM_operand_obj,
        $MVM_operand_ins
    ));
    our $lexoticresult := 158;
    nqp::push($ops_list, MAST::OpCode.new(
        code => 158,
        name => 'lexoticresult')
    );
    nqp::push($operands_list, nqp::list_i(
        $MVM_operand_write_reg +| $MVM_operand_obj,
        $MVM_operand_read_reg +| $MVM_operand_obj
    ));
    our $mod_n := 159;
    nqp::push($ops_list, MAST::OpCode.new(
        code => 159,
        name => 'mod_n')
    );
    nqp::push($operands_list, nqp::list_i(
        $MVM_operand_write_reg +| $MVM_operand_num64,
        $MVM_operand_read_reg +| $MVM_operand_num64,
        $MVM_operand_read_reg +| $MVM_operand_num64
    ));
    our $usecapture := 160;
    nqp::push($ops_list, MAST::OpCode.new(
        code => 160,
        name => 'usecapture')
    );
    nqp::push($operands_list, nqp::list_i(
        $MVM_operand_write_reg +| $MVM_operand_obj
    ));
    our $savecapture := 161;
    nqp::push($ops_list, MAST::OpCode.new(
        code => 161,
        name => 'savecapture')
    );
    nqp::push($operands_list, nqp::list_i(
        $MVM_operand_write_reg +| $MVM_operand_obj
    ));
    our $captureposelems := 162;
    nqp::push($ops_list, MAST::OpCode.new(
        code => 162,
        name => 'captureposelems')
    );
    nqp::push($operands_list, nqp::list_i(
        $MVM_operand_write_reg +| $MVM_operand_int64,
        $MVM_operand_read_reg +| $MVM_operand_obj
    ));
    our $captureposarg := 163;
    nqp::push($ops_list, MAST::OpCode.new(
        code => 163,
        name => 'captureposarg')
    );
    nqp::push($operands_list, nqp::list_i(
        $MVM_operand_write_reg +| $MVM_operand_obj,
        $MVM_operand_read_reg +| $MVM_operand_obj,
        $MVM_operand_read_reg +| $MVM_operand_int64
    ));
    our $captureposarg_i := 164;
    nqp::push($ops_list, MAST::OpCode.new(
        code => 164,
        name => 'captureposarg_i')
    );
    nqp::push($operands_list, nqp::list_i(
        $MVM_operand_write_reg +| $MVM_operand_int64,
        $MVM_operand_read_reg +| $MVM_operand_obj,
        $MVM_operand_read_reg +| $MVM_operand_int64
    ));
    our $captureposarg_n := 165;
    nqp::push($ops_list, MAST::OpCode.new(
        code => 165,
        name => 'captureposarg_n')
    );
    nqp::push($operands_list, nqp::list_i(
        $MVM_operand_write_reg +| $MVM_operand_num64,
        $MVM_operand_read_reg +| $MVM_operand_obj,
        $MVM_operand_read_reg +| $MVM_operand_int64
    ));
    our $captureposarg_s := 166;
    nqp::push($ops_list, MAST::OpCode.new(
        code => 166,
        name => 'captureposarg_s')
    );
    nqp::push($operands_list, nqp::list_i(
        $MVM_operand_write_reg +| $MVM_operand_str,
        $MVM_operand_read_reg +| $MVM_operand_obj,
        $MVM_operand_read_reg +| $MVM_operand_int64
    ));
    our $captureposprimspec := 167;
    nqp::push($ops_list, MAST::OpCode.new(
        code => 167,
        name => 'captureposprimspec')
    );
    nqp::push($operands_list, nqp::list_i(
        $MVM_operand_write_reg +| $MVM_operand_int64,
        $MVM_operand_read_reg +| $MVM_operand_obj,
        $MVM_operand_read_reg +| $MVM_operand_int64
    ));
    our $invokewithcapture := 168;
    nqp::push($ops_list, MAST::OpCode.new(
        code => 168,
        name => 'invokewithcapture')
    );
    nqp::push($operands_list, nqp::list_i(
        $MVM_operand_write_reg +| $MVM_operand_obj,
        $MVM_operand_read_reg +| $MVM_operand_obj,
        $MVM_operand_read_reg +| $MVM_operand_obj
    ));
    our $multicacheadd := 169;
    nqp::push($ops_list, MAST::OpCode.new(
        code => 169,
        name => 'multicacheadd')
    );
    nqp::push($operands_list, nqp::list_i(
        $MVM_operand_write_reg +| $MVM_operand_obj,
        $MVM_operand_read_reg +| $MVM_operand_obj,
        $MVM_operand_read_reg +| $MVM_operand_obj,
        $MVM_operand_read_reg +| $MVM_operand_obj
    ));
    our $multicachefind := 170;
    nqp::push($ops_list, MAST::OpCode.new(
        code => 170,
        name => 'multicachefind')
    );
    nqp::push($operands_list, nqp::list_i(
        $MVM_operand_write_reg +| $MVM_operand_obj,
        $MVM_operand_read_reg +| $MVM_operand_obj,
        $MVM_operand_read_reg +| $MVM_operand_obj
    ));
    our $lexprimspec := 171;
    nqp::push($ops_list, MAST::OpCode.new(
        code => 171,
        name => 'lexprimspec')
    );
    nqp::push($operands_list, nqp::list_i(
        $MVM_operand_write_reg +| $MVM_operand_int64,
        $MVM_operand_read_reg +| $MVM_operand_obj,
        $MVM_operand_read_reg +| $MVM_operand_str
    ));
    our $ceil_n := 172;
    nqp::push($ops_list, MAST::OpCode.new(
        code => 172,
        name => 'ceil_n')
    );
    nqp::push($operands_list, nqp::list_i(
        $MVM_operand_write_reg +| $MVM_operand_int64,
        $MVM_operand_read_reg +| $MVM_operand_num64
    ));
    our $floor_n := 173;
    nqp::push($ops_list, MAST::OpCode.new(
        code => 173,
        name => 'floor_n')
    );
    nqp::push($operands_list, nqp::list_i(
        $MVM_operand_write_reg +| $MVM_operand_int64,
        $MVM_operand_read_reg +| $MVM_operand_num64
    ));
    our $assign := 174;
    nqp::push($ops_list, MAST::OpCode.new(
        code => 174,
        name => 'assign')
    );
    nqp::push($operands_list, nqp::list_i(
        $MVM_operand_read_reg +| $MVM_operand_obj,
        $MVM_operand_read_reg +| $MVM_operand_obj
    ));
    our $assignunchecked := 175;
    nqp::push($ops_list, MAST::OpCode.new(
        code => 175,
        name => 'assignunchecked')
    );
    nqp::push($operands_list, nqp::list_i(
        $MVM_operand_read_reg +| $MVM_operand_obj,
        $MVM_operand_read_reg +| $MVM_operand_obj
    ));
    our $objprimspec := 176;
    nqp::push($ops_list, MAST::OpCode.new(
        code => 176,
        name => 'objprimspec')
    );
    nqp::push($operands_list, nqp::list_i(
        $MVM_operand_write_reg +| $MVM_operand_int64,
        $MVM_operand_read_reg +| $MVM_operand_obj
    ));
    our $backtracestrings := 177;
    nqp::push($ops_list, MAST::OpCode.new(
        code => 177,
        name => 'backtracestrings')
    );
    nqp::push($operands_list, nqp::list_i(
        $MVM_operand_write_reg +| $MVM_operand_obj,
        $MVM_operand_read_reg +| $MVM_operand_obj
    ));
    our $masttofile := 178;
    nqp::push($ops_list, MAST::OpCode.new(
        code => 178,
        name => 'masttofile')
    );
    nqp::push($operands_list, nqp::list_i(
        $MVM_operand_read_reg +| $MVM_operand_obj,
        $MVM_operand_read_reg +| $MVM_operand_obj,
        $MVM_operand_read_reg +| $MVM_operand_str
    ));
    our $masttocu := 179;
    nqp::push($ops_list, MAST::OpCode.new(
        code => 179,
        name => 'masttocu')
    );
    nqp::push($operands_list, nqp::list_i(
        $MVM_operand_write_reg +| $MVM_operand_obj,
        $MVM_operand_read_reg +| $MVM_operand_obj,
        $MVM_operand_read_reg +| $MVM_operand_obj
    ));
    our $iscompunit := 180;
    nqp::push($ops_list, MAST::OpCode.new(
        code => 180,
        name => 'iscompunit')
    );
    nqp::push($operands_list, nqp::list_i(
        $MVM_operand_write_reg +| $MVM_operand_int64,
        $MVM_operand_read_reg +| $MVM_operand_obj
    ));
    our $compunitmainline := 181;
    nqp::push($ops_list, MAST::OpCode.new(
        code => 181,
        name => 'compunitmainline')
    );
    nqp::push($operands_list, nqp::list_i(
        $MVM_operand_write_reg +| $MVM_operand_obj,
        $MVM_operand_read_reg +| $MVM_operand_obj
    ));
    our $compunitcodes := 182;
    nqp::push($ops_list, MAST::OpCode.new(
        code => 182,
        name => 'compunitcodes')
    );
    nqp::push($operands_list, nqp::list_i(
        $MVM_operand_write_reg +| $MVM_operand_obj,
        $MVM_operand_read_reg +| $MVM_operand_obj
    ));
    our $sleep := 183;
    nqp::push($ops_list, MAST::OpCode.new(
        code => 183,
        name => 'sleep')
    );
    nqp::push($operands_list, nqp::list_i(
        $MVM_operand_read_reg +| $MVM_operand_int64
    ));
    our $say_I := 184;
    nqp::push($ops_list, MAST::OpCode.new(
        code => 184,
        name => 'say_I')
    );
    nqp::push($operands_list, nqp::list_i(
        $MVM_operand_read_reg +| $MVM_operand_obj
    ));
    our $concat_s := 185;
    nqp::push($ops_list, MAST::OpCode.new(
        code => 185,
        name => 'concat_s')
    );
    nqp::push($operands_list, nqp::list_i(
        $MVM_operand_write_reg +| $MVM_operand_str,
        $MVM_operand_read_reg +| $MVM_operand_str,
        $MVM_operand_read_reg +| $MVM_operand_str
    ));
    our $repeat_s := 186;
    nqp::push($ops_list, MAST::OpCode.new(
        code => 186,
        name => 'repeat_s')
    );
    nqp::push($operands_list, nqp::list_i(
        $MVM_operand_write_reg +| $MVM_operand_str,
        $MVM_operand_read_reg +| $MVM_operand_str,
        $MVM_operand_read_reg +| $MVM_operand_int64
    ));
    our $substr_s := 187;
    nqp::push($ops_list, MAST::OpCode.new(
        code => 187,
        name => 'substr_s')
    );
    nqp::push($operands_list, nqp::list_i(
        $MVM_operand_write_reg +| $MVM_operand_str,
        $MVM_operand_read_reg +| $MVM_operand_str,
        $MVM_operand_read_reg +| $MVM_operand_int64,
        $MVM_operand_read_reg +| $MVM_operand_int64
    ));
    our $index_s := 188;
    nqp::push($ops_list, MAST::OpCode.new(
        code => 188,
        name => 'index_s')
    );
    nqp::push($operands_list, nqp::list_i(
        $MVM_operand_write_reg +| $MVM_operand_int64,
        $MVM_operand_read_reg +| $MVM_operand_str,
        $MVM_operand_read_reg +| $MVM_operand_str,
        $MVM_operand_read_reg +| $MVM_operand_int64
    ));
    our $graphs_s := 189;
    nqp::push($ops_list, MAST::OpCode.new(
        code => 189,
        name => 'graphs_s')
    );
    nqp::push($operands_list, nqp::list_i(
        $MVM_operand_write_reg +| $MVM_operand_int64,
        $MVM_operand_read_reg +| $MVM_operand_str
    ));
    our $codes_s := 190;
    nqp::push($ops_list, MAST::OpCode.new(
        code => 190,
        name => 'codes_s')
    );
    nqp::push($operands_list, nqp::list_i(
        $MVM_operand_write_reg +| $MVM_operand_int64,
        $MVM_operand_read_reg +| $MVM_operand_str
    ));
    our $eq_s := 191;
    nqp::push($ops_list, MAST::OpCode.new(
        code => 191,
        name => 'eq_s')
    );
    nqp::push($operands_list, nqp::list_i(
        $MVM_operand_write_reg +| $MVM_operand_int64,
        $MVM_operand_read_reg +| $MVM_operand_str,
        $MVM_operand_read_reg +| $MVM_operand_str
    ));
    our $ne_s := 192;
    nqp::push($ops_list, MAST::OpCode.new(
        code => 192,
        name => 'ne_s')
    );
    nqp::push($operands_list, nqp::list_i(
        $MVM_operand_write_reg +| $MVM_operand_int64,
        $MVM_operand_read_reg +| $MVM_operand_str,
        $MVM_operand_read_reg +| $MVM_operand_str
    ));
    our $eqat_s := 193;
    nqp::push($ops_list, MAST::OpCode.new(
        code => 193,
        name => 'eqat_s')
    );
    nqp::push($operands_list, nqp::list_i(
        $MVM_operand_write_reg +| $MVM_operand_int64,
        $MVM_operand_read_reg +| $MVM_operand_str,
        $MVM_operand_read_reg +| $MVM_operand_str,
        $MVM_operand_read_reg +| $MVM_operand_int64
    ));
    our $haveat_s := 194;
    nqp::push($ops_list, MAST::OpCode.new(
        code => 194,
        name => 'haveat_s')
    );
    nqp::push($operands_list, nqp::list_i(
        $MVM_operand_write_reg +| $MVM_operand_int64,
        $MVM_operand_read_reg +| $MVM_operand_str,
        $MVM_operand_read_reg +| $MVM_operand_int64,
        $MVM_operand_read_reg +| $MVM_operand_int64,
        $MVM_operand_read_reg +| $MVM_operand_str,
        $MVM_operand_read_reg +| $MVM_operand_int64
    ));
    our $getcp_s := 195;
    nqp::push($ops_list, MAST::OpCode.new(
        code => 195,
        name => 'getcp_s')
    );
    nqp::push($operands_list, nqp::list_i(
        $MVM_operand_write_reg +| $MVM_operand_int64,
        $MVM_operand_read_reg +| $MVM_operand_str,
        $MVM_operand_read_reg +| $MVM_operand_int64
    ));
    our $indexcp_s := 196;
    nqp::push($ops_list, MAST::OpCode.new(
        code => 196,
        name => 'indexcp_s')
    );
    nqp::push($operands_list, nqp::list_i(
        $MVM_operand_write_reg +| $MVM_operand_int64,
        $MVM_operand_read_reg +| $MVM_operand_str,
        $MVM_operand_read_reg +| $MVM_operand_int64
    ));
    our $uc := 197;
    nqp::push($ops_list, MAST::OpCode.new(
        code => 197,
        name => 'uc')
    );
    nqp::push($operands_list, nqp::list_i(
        $MVM_operand_write_reg +| $MVM_operand_str,
        $MVM_operand_read_reg +| $MVM_operand_str
    ));
    our $lc := 198;
    nqp::push($ops_list, MAST::OpCode.new(
        code => 198,
        name => 'lc')
    );
    nqp::push($operands_list, nqp::list_i(
        $MVM_operand_write_reg +| $MVM_operand_str,
        $MVM_operand_read_reg +| $MVM_operand_str
    ));
    our $tc := 199;
    nqp::push($ops_list, MAST::OpCode.new(
        code => 199,
        name => 'tc')
    );
    nqp::push($operands_list, nqp::list_i(
        $MVM_operand_write_reg +| $MVM_operand_str,
        $MVM_operand_read_reg +| $MVM_operand_str
    ));
    our $buftostr := 200;
    nqp::push($ops_list, MAST::OpCode.new(
        code => 200,
        name => 'buftostr')
    );
    nqp::push($operands_list, nqp::list_i(
        $MVM_operand_write_reg +| $MVM_operand_str,
        $MVM_operand_read_reg +| $MVM_operand_obj,
        $MVM_operand_read_reg +| $MVM_operand_int64
    ));
    our $strtobuf := 201;
    nqp::push($ops_list, MAST::OpCode.new(
        code => 201,
        name => 'strtobuf')
    );
    nqp::push($operands_list, nqp::list_i(
        $MVM_operand_write_reg +| $MVM_operand_obj,
        $MVM_operand_read_reg +| $MVM_operand_str,
        $MVM_operand_read_reg +| $MVM_operand_int64
    ));
    our $decode_s := 202;
    nqp::push($ops_list, MAST::OpCode.new(
        code => 202,
        name => 'decode_s')
    );
    nqp::push($operands_list, nqp::list_i(
        $MVM_operand_write_reg +| $MVM_operand_str,
        $MVM_operand_read_reg +| $MVM_operand_str,
        $MVM_operand_read_reg +| $MVM_operand_int64
    ));
    our $decode_b := 203;
    nqp::push($ops_list, MAST::OpCode.new(
        code => 203,
        name => 'decode_b')
    );
    nqp::push($operands_list, nqp::list_i(
        $MVM_operand_write_reg +| $MVM_operand_obj,
        $MVM_operand_read_reg +| $MVM_operand_obj,
        $MVM_operand_read_reg +| $MVM_operand_int64
    ));
    our $decode := 204;
    nqp::push($ops_list, MAST::OpCode.new(
        code => 204,
        name => 'decode')
    );
    nqp::push($operands_list, nqp::list_i(
        $MVM_operand_write_reg +| $MVM_operand_str,
        $MVM_operand_read_reg +| $MVM_operand_obj,
        $MVM_operand_read_reg +| $MVM_operand_int64
    ));
    our $encode := 205;
    nqp::push($ops_list, MAST::OpCode.new(
        code => 205,
        name => 'encode')
    );
    nqp::push($operands_list, nqp::list_i(
        $MVM_operand_write_reg +| $MVM_operand_obj,
        $MVM_operand_read_reg +| $MVM_operand_str,
        $MVM_operand_read_reg +| $MVM_operand_int64
    ));
    our $split := 206;
    nqp::push($ops_list, MAST::OpCode.new(
        code => 206,
        name => 'split')
    );
    nqp::push($operands_list, nqp::list_i(
        $MVM_operand_write_reg +| $MVM_operand_obj,
        $MVM_operand_read_reg +| $MVM_operand_str,
        $MVM_operand_read_reg +| $MVM_operand_str
    ));
    our $join := 207;
    nqp::push($ops_list, MAST::OpCode.new(
        code => 207,
        name => 'join')
    );
    nqp::push($operands_list, nqp::list_i(
        $MVM_operand_write_reg +| $MVM_operand_str,
        $MVM_operand_read_reg +| $MVM_operand_str,
        $MVM_operand_read_reg +| $MVM_operand_obj
    ));
    our $replace := 208;
    nqp::push($ops_list, MAST::OpCode.new(
        code => 208,
        name => 'replace')
    );
    nqp::push($operands_list, nqp::list_i(
        $MVM_operand_write_reg +| $MVM_operand_str,
        $MVM_operand_read_reg +| $MVM_operand_str,
        $MVM_operand_read_reg +| $MVM_operand_str,
        $MVM_operand_read_reg +| $MVM_operand_str
    ));
    our $getcpbyname := 209;
    nqp::push($ops_list, MAST::OpCode.new(
        code => 209,
        name => 'getcpbyname')
    );
    nqp::push($operands_list, nqp::list_i(
        $MVM_operand_write_reg +| $MVM_operand_int64,
        $MVM_operand_read_reg +| $MVM_operand_str
    ));
    our $indexat_scb := 210;
    nqp::push($ops_list, MAST::OpCode.new(
        code => 210,
        name => 'indexat_scb')
    );
    nqp::push($operands_list, nqp::list_i(
        $MVM_operand_read_reg +| $MVM_operand_str,
        $MVM_operand_read_reg +| $MVM_operand_int64,
        $MVM_operand_str,
        $MVM_operand_ins
    ));
    our $unipropcode := 211;
    nqp::push($ops_list, MAST::OpCode.new(
        code => 211,
        name => 'unipropcode')
    );
    nqp::push($operands_list, nqp::list_i(
        $MVM_operand_write_reg +| $MVM_operand_int64,
        $MVM_operand_read_reg +| $MVM_operand_str
    ));
    our $unipvalcode := 212;
    nqp::push($ops_list, MAST::OpCode.new(
        code => 212,
        name => 'unipvalcode')
    );
    nqp::push($operands_list, nqp::list_i(
        $MVM_operand_write_reg +| $MVM_operand_int64,
        $MVM_operand_read_reg +| $MVM_operand_int64,
        $MVM_operand_read_reg +| $MVM_operand_str
    ));
    our $hasuniprop := 213;
    nqp::push($ops_list, MAST::OpCode.new(
        code => 213,
        name => 'hasuniprop')
    );
    nqp::push($operands_list, nqp::list_i(
        $MVM_operand_write_reg +| $MVM_operand_int64,
        $MVM_operand_read_reg +| $MVM_operand_str,
        $MVM_operand_read_reg +| $MVM_operand_int64,
        $MVM_operand_read_reg +| $MVM_operand_int64,
        $MVM_operand_read_reg +| $MVM_operand_int64
    ));
    our $hasunipropc := 214;
    nqp::push($ops_list, MAST::OpCode.new(
        code => 214,
        name => 'hasunipropc')
    );
    nqp::push($operands_list, nqp::list_i(
        $MVM_operand_write_reg +| $MVM_operand_int64,
        $MVM_operand_read_reg +| $MVM_operand_str,
        $MVM_operand_read_reg +| $MVM_operand_int64,
        $MVM_operand_int16,
        $MVM_operand_int16
    ));
    our $concatr_s := 215;
    nqp::push($ops_list, MAST::OpCode.new(
        code => 215,
        name => 'concatr_s')
    );
    nqp::push($operands_list, nqp::list_i(
        $MVM_operand_write_reg +| $MVM_operand_str,
        $MVM_operand_read_reg +| $MVM_operand_str,
        $MVM_operand_read_reg +| $MVM_operand_int64,
        $MVM_operand_read_reg +| $MVM_operand_int64,
        $MVM_operand_read_reg +| $MVM_operand_str,
        $MVM_operand_read_reg +| $MVM_operand_int64,
        $MVM_operand_read_reg +| $MVM_operand_int64
    ));
    our $splice_s := 216;
    nqp::push($ops_list, MAST::OpCode.new(
        code => 216,
        name => 'splice_s')
    );
    nqp::push($operands_list, nqp::list_i(
        $MVM_operand_write_reg +| $MVM_operand_str,
        $MVM_operand_read_reg +| $MVM_operand_str,
        $MVM_operand_read_reg +| $MVM_operand_int64,
        $MVM_operand_read_reg +| $MVM_operand_int64,
        $MVM_operand_read_reg +| $MVM_operand_str,
        $MVM_operand_read_reg +| $MVM_operand_int64,
        $MVM_operand_read_reg +| $MVM_operand_int64
    ));
    our $chars := 217;
    nqp::push($ops_list, MAST::OpCode.new(
        code => 217,
        name => 'chars')
    );
    nqp::push($operands_list, nqp::list_i(
        $MVM_operand_write_reg +| $MVM_operand_int64,
        $MVM_operand_read_reg +| $MVM_operand_str
    ));
    our $chr := 218;
    nqp::push($ops_list, MAST::OpCode.new(
        code => 218,
        name => 'chr')
    );
    nqp::push($operands_list, nqp::list_i(
        $MVM_operand_write_reg +| $MVM_operand_str,
        $MVM_operand_read_reg +| $MVM_operand_int64
    ));
    our $ordfirst := 219;
    nqp::push($ops_list, MAST::OpCode.new(
        code => 219,
        name => 'ordfirst')
    );
    nqp::push($operands_list, nqp::list_i(
        $MVM_operand_write_reg +| $MVM_operand_int64,
        $MVM_operand_read_reg +| $MVM_operand_str
    ));
    our $ordat := 220;
    nqp::push($ops_list, MAST::OpCode.new(
        code => 220,
        name => 'ordat')
    );
    nqp::push($operands_list, nqp::list_i(
        $MVM_operand_write_reg +| $MVM_operand_int64,
        $MVM_operand_read_reg +| $MVM_operand_str,
        $MVM_operand_read_reg +| $MVM_operand_int64
    ));
    our $rindexfrom := 221;
    nqp::push($ops_list, MAST::OpCode.new(
        code => 221,
        name => 'rindexfrom')
    );
    nqp::push($operands_list, nqp::list_i(
        $MVM_operand_write_reg +| $MVM_operand_int64,
        $MVM_operand_read_reg +| $MVM_operand_str,
        $MVM_operand_read_reg +| $MVM_operand_str,
        $MVM_operand_read_reg +| $MVM_operand_int64
    ));
    our $escape := 222;
    nqp::push($ops_list, MAST::OpCode.new(
        code => 222,
        name => 'escape')
    );
    nqp::push($operands_list, nqp::list_i(
        $MVM_operand_write_reg +| $MVM_operand_str,
        $MVM_operand_read_reg +| $MVM_operand_str
    ));
    our $flip := 223;
    nqp::push($ops_list, MAST::OpCode.new(
        code => 223,
        name => 'flip')
    );
    nqp::push($operands_list, nqp::list_i(
        $MVM_operand_write_reg +| $MVM_operand_str,
        $MVM_operand_read_reg +| $MVM_operand_str
    ));
    our $iscclass := 224;
    nqp::push($ops_list, MAST::OpCode.new(
        code => 224,
        name => 'iscclass')
    );
    nqp::push($operands_list, nqp::list_i(
        $MVM_operand_write_reg +| $MVM_operand_int64,
        $MVM_operand_read_reg +| $MVM_operand_int64,
        $MVM_operand_read_reg +| $MVM_operand_str,
        $MVM_operand_read_reg +| $MVM_operand_int64
    ));
    our $findcclass := 225;
    nqp::push($ops_list, MAST::OpCode.new(
        code => 225,
        name => 'findcclass')
    );
    nqp::push($operands_list, nqp::list_i(
        $MVM_operand_write_reg +| $MVM_operand_int64,
        $MVM_operand_read_reg +| $MVM_operand_int64,
        $MVM_operand_read_reg +| $MVM_operand_str,
        $MVM_operand_read_reg +| $MVM_operand_int64,
        $MVM_operand_read_reg +| $MVM_operand_int64
    ));
    our $findnotcclass := 226;
    nqp::push($ops_list, MAST::OpCode.new(
        code => 226,
        name => 'findnotcclass')
    );
    nqp::push($operands_list, nqp::list_i(
        $MVM_operand_write_reg +| $MVM_operand_int64,
        $MVM_operand_read_reg +| $MVM_operand_int64,
        $MVM_operand_read_reg +| $MVM_operand_str,
        $MVM_operand_read_reg +| $MVM_operand_int64,
        $MVM_operand_read_reg +| $MVM_operand_int64
    ));
    our $nfafromstatelist := 227;
    nqp::push($ops_list, MAST::OpCode.new(
        code => 227,
        name => 'nfafromstatelist')
    );
    nqp::push($operands_list, nqp::list_i(
        $MVM_operand_write_reg +| $MVM_operand_obj,
        $MVM_operand_read_reg +| $MVM_operand_obj,
        $MVM_operand_read_reg +| $MVM_operand_obj
    ));
    our $nfarunproto := 228;
    nqp::push($ops_list, MAST::OpCode.new(
        code => 228,
        name => 'nfarunproto')
    );
    nqp::push($operands_list, nqp::list_i(
        $MVM_operand_write_reg +| $MVM_operand_obj,
        $MVM_operand_read_reg +| $MVM_operand_obj,
        $MVM_operand_read_reg +| $MVM_operand_str,
        $MVM_operand_read_reg +| $MVM_operand_int64
    ));
    our $nfarunalt := 229;
    nqp::push($ops_list, MAST::OpCode.new(
        code => 229,
        name => 'nfarunalt')
    );
    nqp::push($operands_list, nqp::list_i(
        $MVM_operand_read_reg +| $MVM_operand_obj,
        $MVM_operand_read_reg +| $MVM_operand_str,
        $MVM_operand_read_reg +| $MVM_operand_int64,
        $MVM_operand_read_reg +| $MVM_operand_obj,
        $MVM_operand_read_reg +| $MVM_operand_obj,
        $MVM_operand_read_reg +| $MVM_operand_obj
    ));
    our $flattenropes := 230;
    nqp::push($ops_list, MAST::OpCode.new(
        code => 230,
        name => 'flattenropes')
    );
    nqp::push($operands_list, nqp::list_i(
        $MVM_operand_read_reg +| $MVM_operand_str
    ));
    our $gt_s := 231;
    nqp::push($ops_list, MAST::OpCode.new(
        code => 231,
        name => 'gt_s')
    );
    nqp::push($operands_list, nqp::list_i(
        $MVM_operand_write_reg +| $MVM_operand_int64,
        $MVM_operand_read_reg +| $MVM_operand_str,
        $MVM_operand_read_reg +| $MVM_operand_str
    ));
    our $ge_s := 232;
    nqp::push($ops_list, MAST::OpCode.new(
        code => 232,
        name => 'ge_s')
    );
    nqp::push($operands_list, nqp::list_i(
        $MVM_operand_write_reg +| $MVM_operand_int64,
        $MVM_operand_read_reg +| $MVM_operand_str,
        $MVM_operand_read_reg +| $MVM_operand_str
    ));
    our $lt_s := 233;
    nqp::push($ops_list, MAST::OpCode.new(
        code => 233,
        name => 'lt_s')
    );
    nqp::push($operands_list, nqp::list_i(
        $MVM_operand_write_reg +| $MVM_operand_int64,
        $MVM_operand_read_reg +| $MVM_operand_str,
        $MVM_operand_read_reg +| $MVM_operand_str
    ));
    our $le_s := 234;
    nqp::push($ops_list, MAST::OpCode.new(
        code => 234,
        name => 'le_s')
    );
    nqp::push($operands_list, nqp::list_i(
        $MVM_operand_write_reg +| $MVM_operand_int64,
        $MVM_operand_read_reg +| $MVM_operand_str,
        $MVM_operand_read_reg +| $MVM_operand_str
    ));
    our $cmp_s := 235;
    nqp::push($ops_list, MAST::OpCode.new(
        code => 235,
        name => 'cmp_s')
    );
    nqp::push($operands_list, nqp::list_i(
        $MVM_operand_write_reg +| $MVM_operand_int64,
        $MVM_operand_read_reg +| $MVM_operand_str,
        $MVM_operand_read_reg +| $MVM_operand_str
    ));
    our $radix := 236;
    nqp::push($ops_list, MAST::OpCode.new(
        code => 236,
        name => 'radix')
    );
    nqp::push($operands_list, nqp::list_i(
        $MVM_operand_write_reg +| $MVM_operand_obj,
        $MVM_operand_read_reg +| $MVM_operand_int64,
        $MVM_operand_read_reg +| $MVM_operand_str,
        $MVM_operand_read_reg +| $MVM_operand_int64,
        $MVM_operand_read_reg +| $MVM_operand_int64
    ));
    our $eqatic_s := 237;
    nqp::push($ops_list, MAST::OpCode.new(
        code => 237,
        name => 'eqatic_s')
    );
    nqp::push($operands_list, nqp::list_i(
        $MVM_operand_write_reg +| $MVM_operand_int64,
        $MVM_operand_read_reg +| $MVM_operand_str,
        $MVM_operand_read_reg +| $MVM_operand_str,
        $MVM_operand_read_reg +| $MVM_operand_int64
    ));
    our $sin_n := 238;
    nqp::push($ops_list, MAST::OpCode.new(
        code => 238,
        name => 'sin_n')
    );
    nqp::push($operands_list, nqp::list_i(
        $MVM_operand_write_reg +| $MVM_operand_num64,
        $MVM_operand_read_reg +| $MVM_operand_num64
    ));
    our $asin_n := 239;
    nqp::push($ops_list, MAST::OpCode.new(
        code => 239,
        name => 'asin_n')
    );
    nqp::push($operands_list, nqp::list_i(
        $MVM_operand_write_reg +| $MVM_operand_num64,
        $MVM_operand_read_reg +| $MVM_operand_num64
    ));
    our $cos_n := 240;
    nqp::push($ops_list, MAST::OpCode.new(
        code => 240,
        name => 'cos_n')
    );
    nqp::push($operands_list, nqp::list_i(
        $MVM_operand_write_reg +| $MVM_operand_num64,
        $MVM_operand_read_reg +| $MVM_operand_num64
    ));
    our $acos_n := 241;
    nqp::push($ops_list, MAST::OpCode.new(
        code => 241,
        name => 'acos_n')
    );
    nqp::push($operands_list, nqp::list_i(
        $MVM_operand_write_reg +| $MVM_operand_num64,
        $MVM_operand_read_reg +| $MVM_operand_num64
    ));
    our $tan_n := 242;
    nqp::push($ops_list, MAST::OpCode.new(
        code => 242,
        name => 'tan_n')
    );
    nqp::push($operands_list, nqp::list_i(
        $MVM_operand_write_reg +| $MVM_operand_num64,
        $MVM_operand_read_reg +| $MVM_operand_num64
    ));
    our $atan_n := 243;
    nqp::push($ops_list, MAST::OpCode.new(
        code => 243,
        name => 'atan_n')
    );
    nqp::push($operands_list, nqp::list_i(
        $MVM_operand_write_reg +| $MVM_operand_num64,
        $MVM_operand_read_reg +| $MVM_operand_num64
    ));
    our $atan2_n := 244;
    nqp::push($ops_list, MAST::OpCode.new(
        code => 244,
        name => 'atan2_n')
    );
    nqp::push($operands_list, nqp::list_i(
        $MVM_operand_write_reg +| $MVM_operand_num64,
        $MVM_operand_read_reg +| $MVM_operand_num64,
        $MVM_operand_write_reg +| $MVM_operand_num64
    ));
    our $sec_n := 245;
    nqp::push($ops_list, MAST::OpCode.new(
        code => 245,
        name => 'sec_n')
    );
    nqp::push($operands_list, nqp::list_i(
        $MVM_operand_write_reg +| $MVM_operand_num64,
        $MVM_operand_read_reg +| $MVM_operand_num64
    ));
    our $asec_n := 246;
    nqp::push($ops_list, MAST::OpCode.new(
        code => 246,
        name => 'asec_n')
    );
    nqp::push($operands_list, nqp::list_i(
        $MVM_operand_write_reg +| $MVM_operand_num64,
        $MVM_operand_read_reg +| $MVM_operand_num64
    ));
    our $sinh_n := 247;
    nqp::push($ops_list, MAST::OpCode.new(
        code => 247,
        name => 'sinh_n')
    );
    nqp::push($operands_list, nqp::list_i(
        $MVM_operand_write_reg +| $MVM_operand_num64,
        $MVM_operand_read_reg +| $MVM_operand_num64
    ));
    our $cosh_n := 248;
    nqp::push($ops_list, MAST::OpCode.new(
        code => 248,
        name => 'cosh_n')
    );
    nqp::push($operands_list, nqp::list_i(
        $MVM_operand_write_reg +| $MVM_operand_num64,
        $MVM_operand_read_reg +| $MVM_operand_num64
    ));
    our $tanh_n := 249;
    nqp::push($ops_list, MAST::OpCode.new(
        code => 249,
        name => 'tanh_n')
    );
    nqp::push($operands_list, nqp::list_i(
        $MVM_operand_write_reg +| $MVM_operand_num64,
        $MVM_operand_read_reg +| $MVM_operand_num64
    ));
    our $sech_n := 250;
    nqp::push($ops_list, MAST::OpCode.new(
        code => 250,
        name => 'sech_n')
    );
    nqp::push($operands_list, nqp::list_i(
        $MVM_operand_write_reg +| $MVM_operand_num64,
        $MVM_operand_read_reg +| $MVM_operand_num64
    ));
    our $sqrt_n := 251;
    nqp::push($ops_list, MAST::OpCode.new(
        code => 251,
        name => 'sqrt_n')
    );
    nqp::push($operands_list, nqp::list_i(
        $MVM_operand_write_reg +| $MVM_operand_num64,
        $MVM_operand_read_reg +| $MVM_operand_num64
    ));
    our $gcd_i := 252;
    nqp::push($ops_list, MAST::OpCode.new(
        code => 252,
        name => 'gcd_i')
    );
    nqp::push($operands_list, nqp::list_i(
        $MVM_operand_write_reg +| $MVM_operand_int64,
        $MVM_operand_read_reg +| $MVM_operand_int64,
        $MVM_operand_read_reg +| $MVM_operand_int64
    ));
    our $lcm_i := 253;
    nqp::push($ops_list, MAST::OpCode.new(
        code => 253,
        name => 'lcm_i')
    );
    nqp::push($operands_list, nqp::list_i(
        $MVM_operand_write_reg +| $MVM_operand_int64,
        $MVM_operand_read_reg +| $MVM_operand_int64,
        $MVM_operand_read_reg +| $MVM_operand_int64
    ));
    our $add_I := 254;
    nqp::push($ops_list, MAST::OpCode.new(
        code => 254,
        name => 'add_I')
    );
    nqp::push($operands_list, nqp::list_i(
        $MVM_operand_write_reg +| $MVM_operand_obj,
        $MVM_operand_read_reg +| $MVM_operand_obj,
        $MVM_operand_read_reg +| $MVM_operand_obj,
        $MVM_operand_read_reg +| $MVM_operand_obj
    ));
    our $sub_I := 255;
    nqp::push($ops_list, MAST::OpCode.new(
        code => 255,
        name => 'sub_I')
    );
    nqp::push($operands_list, nqp::list_i(
        $MVM_operand_write_reg +| $MVM_operand_obj,
        $MVM_operand_read_reg +| $MVM_operand_obj,
        $MVM_operand_read_reg +| $MVM_operand_obj,
        $MVM_operand_read_reg +| $MVM_operand_obj
    ));
    our $mul_I := 256;
    nqp::push($ops_list, MAST::OpCode.new(
        code => 256,
        name => 'mul_I')
    );
    nqp::push($operands_list, nqp::list_i(
        $MVM_operand_write_reg +| $MVM_operand_obj,
        $MVM_operand_read_reg +| $MVM_operand_obj,
        $MVM_operand_read_reg +| $MVM_operand_obj,
        $MVM_operand_read_reg +| $MVM_operand_obj
    ));
    our $div_I := 257;
    nqp::push($ops_list, MAST::OpCode.new(
        code => 257,
        name => 'div_I')
    );
    nqp::push($operands_list, nqp::list_i(
        $MVM_operand_write_reg +| $MVM_operand_obj,
        $MVM_operand_read_reg +| $MVM_operand_obj,
        $MVM_operand_read_reg +| $MVM_operand_obj,
        $MVM_operand_read_reg +| $MVM_operand_obj
    ));
    our $mod_I := 258;
    nqp::push($ops_list, MAST::OpCode.new(
        code => 258,
        name => 'mod_I')
    );
    nqp::push($operands_list, nqp::list_i(
        $MVM_operand_write_reg +| $MVM_operand_obj,
        $MVM_operand_read_reg +| $MVM_operand_obj,
        $MVM_operand_read_reg +| $MVM_operand_obj,
        $MVM_operand_read_reg +| $MVM_operand_obj
    ));
    our $neg_I := 259;
    nqp::push($ops_list, MAST::OpCode.new(
        code => 259,
        name => 'neg_I')
    );
    nqp::push($operands_list, nqp::list_i(
        $MVM_operand_write_reg +| $MVM_operand_obj,
        $MVM_operand_read_reg +| $MVM_operand_obj,
        $MVM_operand_read_reg +| $MVM_operand_obj
    ));
    our $abs_I := 260;
    nqp::push($ops_list, MAST::OpCode.new(
        code => 260,
        name => 'abs_I')
    );
    nqp::push($operands_list, nqp::list_i(
        $MVM_operand_write_reg +| $MVM_operand_obj,
        $MVM_operand_read_reg +| $MVM_operand_obj,
        $MVM_operand_read_reg +| $MVM_operand_obj
    ));
    our $inc_I := 261;
    nqp::push($ops_list, MAST::OpCode.new(
        code => 261,
        name => 'inc_I')
    );
    nqp::push($operands_list, nqp::list_i(
        $MVM_operand_write_reg +| $MVM_operand_obj
    ));
    our $dec_I := 262;
    nqp::push($ops_list, MAST::OpCode.new(
        code => 262,
        name => 'dec_I')
    );
    nqp::push($operands_list, nqp::list_i(
        $MVM_operand_write_reg +| $MVM_operand_obj
    ));
    our $cmp_I := 263;
    nqp::push($ops_list, MAST::OpCode.new(
        code => 263,
        name => 'cmp_I')
    );
    nqp::push($operands_list, nqp::list_i(
        $MVM_operand_write_reg +| $MVM_operand_int64,
        $MVM_operand_read_reg +| $MVM_operand_obj,
        $MVM_operand_read_reg +| $MVM_operand_obj
    ));
    our $eq_I := 264;
    nqp::push($ops_list, MAST::OpCode.new(
        code => 264,
        name => 'eq_I')
    );
    nqp::push($operands_list, nqp::list_i(
        $MVM_operand_write_reg +| $MVM_operand_int64,
        $MVM_operand_read_reg +| $MVM_operand_obj,
        $MVM_operand_read_reg +| $MVM_operand_obj
    ));
    our $ne_I := 265;
    nqp::push($ops_list, MAST::OpCode.new(
        code => 265,
        name => 'ne_I')
    );
    nqp::push($operands_list, nqp::list_i(
        $MVM_operand_write_reg +| $MVM_operand_int64,
        $MVM_operand_read_reg +| $MVM_operand_obj,
        $MVM_operand_read_reg +| $MVM_operand_obj
    ));
    our $lt_I := 266;
    nqp::push($ops_list, MAST::OpCode.new(
        code => 266,
        name => 'lt_I')
    );
    nqp::push($operands_list, nqp::list_i(
        $MVM_operand_write_reg +| $MVM_operand_int64,
        $MVM_operand_read_reg +| $MVM_operand_obj,
        $MVM_operand_read_reg +| $MVM_operand_obj
    ));
    our $le_I := 267;
    nqp::push($ops_list, MAST::OpCode.new(
        code => 267,
        name => 'le_I')
    );
    nqp::push($operands_list, nqp::list_i(
        $MVM_operand_write_reg +| $MVM_operand_int64,
        $MVM_operand_read_reg +| $MVM_operand_obj,
        $MVM_operand_read_reg +| $MVM_operand_obj
    ));
    our $gt_I := 268;
    nqp::push($ops_list, MAST::OpCode.new(
        code => 268,
        name => 'gt_I')
    );
    nqp::push($operands_list, nqp::list_i(
        $MVM_operand_write_reg +| $MVM_operand_int64,
        $MVM_operand_read_reg +| $MVM_operand_obj,
        $MVM_operand_read_reg +| $MVM_operand_obj
    ));
    our $ge_I := 269;
    nqp::push($ops_list, MAST::OpCode.new(
        code => 269,
        name => 'ge_I')
    );
    nqp::push($operands_list, nqp::list_i(
        $MVM_operand_write_reg +| $MVM_operand_int64,
        $MVM_operand_read_reg +| $MVM_operand_obj,
        $MVM_operand_read_reg +| $MVM_operand_obj
    ));
    our $not_I := 270;
    nqp::push($ops_list, MAST::OpCode.new(
        code => 270,
        name => 'not_I')
    );
    nqp::push($operands_list, nqp::list_i(
        $MVM_operand_write_reg +| $MVM_operand_int64,
        $MVM_operand_read_reg +| $MVM_operand_obj
    ));
    our $bor_I := 271;
    nqp::push($ops_list, MAST::OpCode.new(
        code => 271,
        name => 'bor_I')
    );
    nqp::push($operands_list, nqp::list_i(
        $MVM_operand_write_reg +| $MVM_operand_obj,
        $MVM_operand_read_reg +| $MVM_operand_obj,
        $MVM_operand_read_reg +| $MVM_operand_obj,
        $MVM_operand_read_reg +| $MVM_operand_obj
    ));
    our $bxor_I := 272;
    nqp::push($ops_list, MAST::OpCode.new(
        code => 272,
        name => 'bxor_I')
    );
    nqp::push($operands_list, nqp::list_i(
        $MVM_operand_write_reg +| $MVM_operand_obj,
        $MVM_operand_read_reg +| $MVM_operand_obj,
        $MVM_operand_read_reg +| $MVM_operand_obj,
        $MVM_operand_read_reg +| $MVM_operand_obj
    ));
    our $band_I := 273;
    nqp::push($ops_list, MAST::OpCode.new(
        code => 273,
        name => 'band_I')
    );
    nqp::push($operands_list, nqp::list_i(
        $MVM_operand_write_reg +| $MVM_operand_obj,
        $MVM_operand_read_reg +| $MVM_operand_obj,
        $MVM_operand_read_reg +| $MVM_operand_obj,
        $MVM_operand_read_reg +| $MVM_operand_obj
    ));
    our $bnot_I := 274;
    nqp::push($ops_list, MAST::OpCode.new(
        code => 274,
        name => 'bnot_I')
    );
    nqp::push($operands_list, nqp::list_i(
        $MVM_operand_write_reg +| $MVM_operand_obj,
        $MVM_operand_read_reg +| $MVM_operand_obj,
        $MVM_operand_read_reg +| $MVM_operand_obj
    ));
    our $blshift_I := 275;
    nqp::push($ops_list, MAST::OpCode.new(
        code => 275,
        name => 'blshift_I')
    );
    nqp::push($operands_list, nqp::list_i(
        $MVM_operand_write_reg +| $MVM_operand_obj,
        $MVM_operand_read_reg +| $MVM_operand_obj,
        $MVM_operand_read_reg +| $MVM_operand_int64,
        $MVM_operand_read_reg +| $MVM_operand_obj
    ));
    our $brshift_I := 276;
    nqp::push($ops_list, MAST::OpCode.new(
        code => 276,
        name => 'brshift_I')
    );
    nqp::push($operands_list, nqp::list_i(
        $MVM_operand_write_reg +| $MVM_operand_obj,
        $MVM_operand_read_reg +| $MVM_operand_obj,
        $MVM_operand_read_reg +| $MVM_operand_int64,
        $MVM_operand_read_reg +| $MVM_operand_obj
    ));
    our $pow_I := 277;
    nqp::push($ops_list, MAST::OpCode.new(
        code => 277,
        name => 'pow_I')
    );
    nqp::push($operands_list, nqp::list_i(
        $MVM_operand_write_reg +| $MVM_operand_obj,
        $MVM_operand_read_reg +| $MVM_operand_obj,
        $MVM_operand_read_reg +| $MVM_operand_obj,
        $MVM_operand_read_reg +| $MVM_operand_obj,
        $MVM_operand_read_reg +| $MVM_operand_obj
    ));
    our $gcd_I := 278;
    nqp::push($ops_list, MAST::OpCode.new(
        code => 278,
        name => 'gcd_I')
    );
    nqp::push($operands_list, nqp::list_i(
        $MVM_operand_write_reg +| $MVM_operand_obj,
        $MVM_operand_read_reg +| $MVM_operand_obj,
        $MVM_operand_read_reg +| $MVM_operand_obj,
        $MVM_operand_read_reg +| $MVM_operand_obj
    ));
    our $lcm_I := 279;
    nqp::push($ops_list, MAST::OpCode.new(
        code => 279,
        name => 'lcm_I')
    );
    nqp::push($operands_list, nqp::list_i(
        $MVM_operand_write_reg +| $MVM_operand_obj,
        $MVM_operand_read_reg +| $MVM_operand_obj,
        $MVM_operand_read_reg +| $MVM_operand_obj,
        $MVM_operand_read_reg +| $MVM_operand_obj
    ));
    our $expmod_I := 280;
    nqp::push($ops_list, MAST::OpCode.new(
        code => 280,
        name => 'expmod_I')
    );
    nqp::push($operands_list, nqp::list_i(
        $MVM_operand_write_reg +| $MVM_operand_obj,
        $MVM_operand_read_reg +| $MVM_operand_obj,
        $MVM_operand_read_reg +| $MVM_operand_obj,
        $MVM_operand_read_reg +| $MVM_operand_obj,
        $MVM_operand_read_reg +| $MVM_operand_obj
    ));
    our $isprime_I := 281;
    nqp::push($ops_list, MAST::OpCode.new(
        code => 281,
        name => 'isprime_I')
    );
    nqp::push($operands_list, nqp::list_i(
        $MVM_operand_write_reg +| $MVM_operand_int64,
        $MVM_operand_read_reg +| $MVM_operand_obj,
        $MVM_operand_read_reg +| $MVM_operand_int64
    ));
    our $rand_I := 282;
    nqp::push($ops_list, MAST::OpCode.new(
        code => 282,
        name => 'rand_I')
    );
    nqp::push($operands_list, nqp::list_i(
        $MVM_operand_write_reg +| $MVM_operand_obj,
        $MVM_operand_read_reg +| $MVM_operand_obj,
        $MVM_operand_read_reg +| $MVM_operand_obj
    ));
    our $coerce_Ii := 283;
    nqp::push($ops_list, MAST::OpCode.new(
        code => 283,
        name => 'coerce_Ii')
    );
    nqp::push($operands_list, nqp::list_i(
        $MVM_operand_write_reg +| $MVM_operand_int64,
        $MVM_operand_read_reg +| $MVM_operand_obj
    ));
    our $coerce_In := 284;
    nqp::push($ops_list, MAST::OpCode.new(
        code => 284,
        name => 'coerce_In')
    );
    nqp::push($operands_list, nqp::list_i(
        $MVM_operand_write_reg +| $MVM_operand_num64,
        $MVM_operand_read_reg +| $MVM_operand_obj
    ));
    our $coerce_Is := 285;
    nqp::push($ops_list, MAST::OpCode.new(
        code => 285,
        name => 'coerce_Is')
    );
    nqp::push($operands_list, nqp::list_i(
        $MVM_operand_write_reg +| $MVM_operand_str,
        $MVM_operand_read_reg +| $MVM_operand_obj
    ));
    our $coerce_iI := 286;
    nqp::push($ops_list, MAST::OpCode.new(
        code => 286,
        name => 'coerce_iI')
    );
    nqp::push($operands_list, nqp::list_i(
        $MVM_operand_write_reg +| $MVM_operand_obj,
        $MVM_operand_read_reg +| $MVM_operand_int64,
        $MVM_operand_read_reg +| $MVM_operand_obj
    ));
    our $coerce_nI := 287;
    nqp::push($ops_list, MAST::OpCode.new(
        code => 287,
        name => 'coerce_nI')
    );
    nqp::push($operands_list, nqp::list_i(
        $MVM_operand_write_reg +| $MVM_operand_obj,
        $MVM_operand_read_reg +| $MVM_operand_num64,
        $MVM_operand_read_reg +| $MVM_operand_obj
    ));
    our $coerce_sI := 288;
    nqp::push($ops_list, MAST::OpCode.new(
        code => 288,
        name => 'coerce_sI')
    );
    nqp::push($operands_list, nqp::list_i(
        $MVM_operand_write_reg +| $MVM_operand_obj,
        $MVM_operand_read_reg +| $MVM_operand_str,
        $MVM_operand_read_reg +| $MVM_operand_obj
    ));
    our $isbig_I := 289;
    nqp::push($ops_list, MAST::OpCode.new(
        code => 289,
        name => 'isbig_I')
    );
    nqp::push($operands_list, nqp::list_i(
        $MVM_operand_write_reg +| $MVM_operand_int64,
        $MVM_operand_read_reg +| $MVM_operand_obj
    ));
    our $base_I := 290;
    nqp::push($ops_list, MAST::OpCode.new(
        code => 290,
        name => 'base_I')
    );
    nqp::push($operands_list, nqp::list_i(
        $MVM_operand_write_reg +| $MVM_operand_str,
        $MVM_operand_read_reg +| $MVM_operand_obj,
        $MVM_operand_read_reg +| $MVM_operand_int64
    ));
    our $radix_I := 291;
    nqp::push($ops_list, MAST::OpCode.new(
        code => 291,
        name => 'radix_I')
    );
    nqp::push($operands_list, nqp::list_i(
        $MVM_operand_write_reg +| $MVM_operand_obj,
        $MVM_operand_read_reg +| $MVM_operand_int64,
        $MVM_operand_read_reg +| $MVM_operand_str,
        $MVM_operand_read_reg +| $MVM_operand_int64,
        $MVM_operand_read_reg +| $MVM_operand_int64,
        $MVM_operand_read_reg +| $MVM_operand_obj
    ));
    our $div_In := 292;
    nqp::push($ops_list, MAST::OpCode.new(
        code => 292,
        name => 'div_In')
    );
    nqp::push($operands_list, nqp::list_i(
        $MVM_operand_write_reg +| $MVM_operand_num64,
        $MVM_operand_read_reg +| $MVM_operand_obj,
        $MVM_operand_read_reg +| $MVM_operand_obj
    ));
    our $log_n := 293;
    nqp::push($ops_list, MAST::OpCode.new(
        code => 293,
        name => 'log_n')
    );
    nqp::push($operands_list, nqp::list_i(
        $MVM_operand_write_reg +| $MVM_operand_num64,
        $MVM_operand_read_reg +| $MVM_operand_num64
    ));
    our $exp_n := 294;
    nqp::push($ops_list, MAST::OpCode.new(
        code => 294,
        name => 'exp_n')
    );
    nqp::push($operands_list, nqp::list_i(
        $MVM_operand_write_reg +| $MVM_operand_num64,
        $MVM_operand_read_reg +| $MVM_operand_num64
    ));
    our $knowhow := 295;
    nqp::push($ops_list, MAST::OpCode.new(
        code => 295,
        name => 'knowhow')
    );
    nqp::push($operands_list, nqp::list_i(
        $MVM_operand_write_reg +| $MVM_operand_obj
    ));
    our $findmeth := 296;
    nqp::push($ops_list, MAST::OpCode.new(
        code => 296,
        name => 'findmeth')
    );
    nqp::push($operands_list, nqp::list_i(
        $MVM_operand_write_reg +| $MVM_operand_obj,
        $MVM_operand_read_reg +| $MVM_operand_obj,
        $MVM_operand_str
    ));
    our $findmeth_s := 297;
    nqp::push($ops_list, MAST::OpCode.new(
        code => 297,
        name => 'findmeth_s')
    );
    nqp::push($operands_list, nqp::list_i(
        $MVM_operand_write_reg +| $MVM_operand_obj,
        $MVM_operand_read_reg +| $MVM_operand_obj,
        $MVM_operand_read_reg +| $MVM_operand_str
    ));
    our $can := 298;
    nqp::push($ops_list, MAST::OpCode.new(
        code => 298,
        name => 'can')
    );
    nqp::push($operands_list, nqp::list_i(
        $MVM_operand_write_reg +| $MVM_operand_int64,
        $MVM_operand_read_reg +| $MVM_operand_obj,
        $MVM_operand_str
    ));
    our $can_s := 299;
    nqp::push($ops_list, MAST::OpCode.new(
        code => 299,
        name => 'can_s')
    );
    nqp::push($operands_list, nqp::list_i(
        $MVM_operand_write_reg +| $MVM_operand_int64,
        $MVM_operand_read_reg +| $MVM_operand_obj,
        $MVM_operand_read_reg +| $MVM_operand_str
    ));
    our $create := 300;
    nqp::push($ops_list, MAST::OpCode.new(
        code => 300,
        name => 'create')
    );
    nqp::push($operands_list, nqp::list_i(
        $MVM_operand_write_reg +| $MVM_operand_obj,
        $MVM_operand_read_reg +| $MVM_operand_obj
    ));
    our $gethow := 301;
    nqp::push($ops_list, MAST::OpCode.new(
        code => 301,
        name => 'gethow')
    );
    nqp::push($operands_list, nqp::list_i(
        $MVM_operand_write_reg +| $MVM_operand_obj,
        $MVM_operand_read_reg +| $MVM_operand_obj
    ));
    our $getwhat := 302;
    nqp::push($ops_list, MAST::OpCode.new(
        code => 302,
        name => 'getwhat')
    );
    nqp::push($operands_list, nqp::list_i(
        $MVM_operand_write_reg +| $MVM_operand_obj,
        $MVM_operand_read_reg +| $MVM_operand_obj
    ));
    our $atkey_i := 303;
    nqp::push($ops_list, MAST::OpCode.new(
        code => 303,
        name => 'atkey_i')
    );
    nqp::push($operands_list, nqp::list_i(
        $MVM_operand_write_reg +| $MVM_operand_int64,
        $MVM_operand_read_reg +| $MVM_operand_obj,
        $MVM_operand_read_reg +| $MVM_operand_str
    ));
    our $atkey_n := 304;
    nqp::push($ops_list, MAST::OpCode.new(
        code => 304,
        name => 'atkey_n')
    );
    nqp::push($operands_list, nqp::list_i(
        $MVM_operand_write_reg +| $MVM_operand_num64,
        $MVM_operand_read_reg +| $MVM_operand_obj,
        $MVM_operand_read_reg +| $MVM_operand_str
    ));
    our $atkey_s := 305;
    nqp::push($ops_list, MAST::OpCode.new(
        code => 305,
        name => 'atkey_s')
    );
    nqp::push($operands_list, nqp::list_i(
        $MVM_operand_write_reg +| $MVM_operand_str,
        $MVM_operand_read_reg +| $MVM_operand_obj,
        $MVM_operand_read_reg +| $MVM_operand_str
    ));
    our $atkey_o := 306;
    nqp::push($ops_list, MAST::OpCode.new(
        code => 306,
        name => 'atkey_o')
    );
    nqp::push($operands_list, nqp::list_i(
        $MVM_operand_write_reg +| $MVM_operand_obj,
        $MVM_operand_read_reg +| $MVM_operand_obj,
        $MVM_operand_read_reg +| $MVM_operand_str
    ));
    our $bindkey_i := 307;
    nqp::push($ops_list, MAST::OpCode.new(
        code => 307,
        name => 'bindkey_i')
    );
    nqp::push($operands_list, nqp::list_i(
        $MVM_operand_read_reg +| $MVM_operand_obj,
        $MVM_operand_read_reg +| $MVM_operand_str,
        $MVM_operand_read_reg +| $MVM_operand_int64
    ));
    our $bindkey_n := 308;
    nqp::push($ops_list, MAST::OpCode.new(
        code => 308,
        name => 'bindkey_n')
    );
    nqp::push($operands_list, nqp::list_i(
        $MVM_operand_read_reg +| $MVM_operand_obj,
        $MVM_operand_read_reg +| $MVM_operand_str,
        $MVM_operand_read_reg +| $MVM_operand_num64
    ));
    our $bindkey_s := 309;
    nqp::push($ops_list, MAST::OpCode.new(
        code => 309,
        name => 'bindkey_s')
    );
    nqp::push($operands_list, nqp::list_i(
        $MVM_operand_read_reg +| $MVM_operand_obj,
        $MVM_operand_read_reg +| $MVM_operand_str,
        $MVM_operand_read_reg +| $MVM_operand_str
    ));
    our $bindkey_o := 310;
    nqp::push($ops_list, MAST::OpCode.new(
        code => 310,
        name => 'bindkey_o')
    );
    nqp::push($operands_list, nqp::list_i(
        $MVM_operand_read_reg +| $MVM_operand_obj,
        $MVM_operand_read_reg +| $MVM_operand_str,
        $MVM_operand_read_reg +| $MVM_operand_obj
    ));
    our $existskey := 311;
    nqp::push($ops_list, MAST::OpCode.new(
        code => 311,
        name => 'existskey')
    );
    nqp::push($operands_list, nqp::list_i(
        $MVM_operand_write_reg +| $MVM_operand_int64,
        $MVM_operand_read_reg +| $MVM_operand_obj,
        $MVM_operand_read_reg +| $MVM_operand_str
    ));
    our $deletekey := 312;
    nqp::push($ops_list, MAST::OpCode.new(
        code => 312,
        name => 'deletekey')
    );
    nqp::push($operands_list, nqp::list_i(
        $MVM_operand_read_reg +| $MVM_operand_obj,
        $MVM_operand_read_reg +| $MVM_operand_str
    ));
    our $getwhere := 313;
    nqp::push($ops_list, MAST::OpCode.new(
        code => 313,
        name => 'getwhere')
    );
    nqp::push($operands_list, nqp::list_i(
        $MVM_operand_write_reg +| $MVM_operand_int64,
        $MVM_operand_read_reg +| $MVM_operand_obj
    ));
    our $eqaddr := 314;
    nqp::push($ops_list, MAST::OpCode.new(
        code => 314,
        name => 'eqaddr')
    );
    nqp::push($operands_list, nqp::list_i(
        $MVM_operand_write_reg +| $MVM_operand_int64,
        $MVM_operand_read_reg +| $MVM_operand_obj,
        $MVM_operand_read_reg +| $MVM_operand_obj
    ));
    our $reprname := 315;
    nqp::push($ops_list, MAST::OpCode.new(
        code => 315,
        name => 'reprname')
    );
    nqp::push($operands_list, nqp::list_i(
        $MVM_operand_write_reg +| $MVM_operand_str,
        $MVM_operand_read_reg +| $MVM_operand_obj
    ));
    our $isconcrete := 316;
    nqp::push($ops_list, MAST::OpCode.new(
        code => 316,
        name => 'isconcrete')
    );
    nqp::push($operands_list, nqp::list_i(
        $MVM_operand_write_reg +| $MVM_operand_int64,
        $MVM_operand_read_reg +| $MVM_operand_obj
    ));
    our $atpos_i := 317;
    nqp::push($ops_list, MAST::OpCode.new(
        code => 317,
        name => 'atpos_i')
    );
    nqp::push($operands_list, nqp::list_i(
        $MVM_operand_write_reg +| $MVM_operand_int64,
        $MVM_operand_read_reg +| $MVM_operand_obj,
        $MVM_operand_read_reg +| $MVM_operand_int64
    ));
    our $atpos_n := 318;
    nqp::push($ops_list, MAST::OpCode.new(
        code => 318,
        name => 'atpos_n')
    );
    nqp::push($operands_list, nqp::list_i(
        $MVM_operand_write_reg +| $MVM_operand_num64,
        $MVM_operand_read_reg +| $MVM_operand_obj,
        $MVM_operand_read_reg +| $MVM_operand_int64
    ));
    our $atpos_s := 319;
    nqp::push($ops_list, MAST::OpCode.new(
        code => 319,
        name => 'atpos_s')
    );
    nqp::push($operands_list, nqp::list_i(
        $MVM_operand_write_reg +| $MVM_operand_str,
        $MVM_operand_read_reg +| $MVM_operand_obj,
        $MVM_operand_read_reg +| $MVM_operand_int64
    ));
    our $atpos_o := 320;
    nqp::push($ops_list, MAST::OpCode.new(
        code => 320,
        name => 'atpos_o')
    );
    nqp::push($operands_list, nqp::list_i(
        $MVM_operand_write_reg +| $MVM_operand_obj,
        $MVM_operand_read_reg +| $MVM_operand_obj,
        $MVM_operand_read_reg +| $MVM_operand_int64
    ));
    our $bindpos_i := 321;
    nqp::push($ops_list, MAST::OpCode.new(
        code => 321,
        name => 'bindpos_i')
    );
    nqp::push($operands_list, nqp::list_i(
        $MVM_operand_read_reg +| $MVM_operand_obj,
        $MVM_operand_read_reg +| $MVM_operand_int64,
        $MVM_operand_read_reg +| $MVM_operand_int64
    ));
    our $bindpos_n := 322;
    nqp::push($ops_list, MAST::OpCode.new(
        code => 322,
        name => 'bindpos_n')
    );
    nqp::push($operands_list, nqp::list_i(
        $MVM_operand_read_reg +| $MVM_operand_obj,
        $MVM_operand_read_reg +| $MVM_operand_int64,
        $MVM_operand_read_reg +| $MVM_operand_num64
    ));
    our $bindpos_s := 323;
    nqp::push($ops_list, MAST::OpCode.new(
        code => 323,
        name => 'bindpos_s')
    );
    nqp::push($operands_list, nqp::list_i(
        $MVM_operand_read_reg +| $MVM_operand_obj,
        $MVM_operand_read_reg +| $MVM_operand_int64,
        $MVM_operand_read_reg +| $MVM_operand_str
    ));
    our $bindpos_o := 324;
    nqp::push($ops_list, MAST::OpCode.new(
        code => 324,
        name => 'bindpos_o')
    );
    nqp::push($operands_list, nqp::list_i(
        $MVM_operand_read_reg +| $MVM_operand_obj,
        $MVM_operand_read_reg +| $MVM_operand_int64,
        $MVM_operand_read_reg +| $MVM_operand_obj
    ));
    our $push_i := 325;
    nqp::push($ops_list, MAST::OpCode.new(
        code => 325,
        name => 'push_i')
    );
    nqp::push($operands_list, nqp::list_i(
        $MVM_operand_read_reg +| $MVM_operand_obj,
        $MVM_operand_read_reg +| $MVM_operand_int64
    ));
    our $push_n := 326;
    nqp::push($ops_list, MAST::OpCode.new(
        code => 326,
        name => 'push_n')
    );
    nqp::push($operands_list, nqp::list_i(
        $MVM_operand_read_reg +| $MVM_operand_obj,
        $MVM_operand_read_reg +| $MVM_operand_num64
    ));
    our $push_s := 327;
    nqp::push($ops_list, MAST::OpCode.new(
        code => 327,
        name => 'push_s')
    );
    nqp::push($operands_list, nqp::list_i(
        $MVM_operand_read_reg +| $MVM_operand_obj,
        $MVM_operand_read_reg +| $MVM_operand_str
    ));
    our $push_o := 328;
    nqp::push($ops_list, MAST::OpCode.new(
        code => 328,
        name => 'push_o')
    );
    nqp::push($operands_list, nqp::list_i(
        $MVM_operand_read_reg +| $MVM_operand_obj,
        $MVM_operand_read_reg +| $MVM_operand_obj
    ));
    our $pop_i := 329;
    nqp::push($ops_list, MAST::OpCode.new(
        code => 329,
        name => 'pop_i')
    );
    nqp::push($operands_list, nqp::list_i(
        $MVM_operand_write_reg +| $MVM_operand_int64,
        $MVM_operand_read_reg +| $MVM_operand_obj
    ));
    our $pop_n := 330;
    nqp::push($ops_list, MAST::OpCode.new(
        code => 330,
        name => 'pop_n')
    );
    nqp::push($operands_list, nqp::list_i(
        $MVM_operand_write_reg +| $MVM_operand_num64,
        $MVM_operand_read_reg +| $MVM_operand_obj
    ));
    our $pop_s := 331;
    nqp::push($ops_list, MAST::OpCode.new(
        code => 331,
        name => 'pop_s')
    );
    nqp::push($operands_list, nqp::list_i(
        $MVM_operand_write_reg +| $MVM_operand_str,
        $MVM_operand_read_reg +| $MVM_operand_obj
    ));
    our $pop_o := 332;
    nqp::push($ops_list, MAST::OpCode.new(
        code => 332,
        name => 'pop_o')
    );
    nqp::push($operands_list, nqp::list_i(
        $MVM_operand_write_reg +| $MVM_operand_obj,
        $MVM_operand_read_reg +| $MVM_operand_obj
    ));
    our $shift_i := 333;
    nqp::push($ops_list, MAST::OpCode.new(
        code => 333,
        name => 'shift_i')
    );
    nqp::push($operands_list, nqp::list_i(
        $MVM_operand_write_reg +| $MVM_operand_int64,
        $MVM_operand_read_reg +| $MVM_operand_obj
    ));
    our $shift_n := 334;
    nqp::push($ops_list, MAST::OpCode.new(
        code => 334,
        name => 'shift_n')
    );
    nqp::push($operands_list, nqp::list_i(
        $MVM_operand_write_reg +| $MVM_operand_num64,
        $MVM_operand_read_reg +| $MVM_operand_obj
    ));
    our $shift_s := 335;
    nqp::push($ops_list, MAST::OpCode.new(
        code => 335,
        name => 'shift_s')
    );
    nqp::push($operands_list, nqp::list_i(
        $MVM_operand_write_reg +| $MVM_operand_str,
        $MVM_operand_read_reg +| $MVM_operand_obj
    ));
    our $shift_o := 336;
    nqp::push($ops_list, MAST::OpCode.new(
        code => 336,
        name => 'shift_o')
    );
    nqp::push($operands_list, nqp::list_i(
        $MVM_operand_write_reg +| $MVM_operand_obj,
        $MVM_operand_read_reg +| $MVM_operand_obj
    ));
    our $unshift_i := 337;
    nqp::push($ops_list, MAST::OpCode.new(
        code => 337,
        name => 'unshift_i')
    );
    nqp::push($operands_list, nqp::list_i(
        $MVM_operand_read_reg +| $MVM_operand_obj,
        $MVM_operand_read_reg +| $MVM_operand_int64
    ));
    our $unshift_n := 338;
    nqp::push($ops_list, MAST::OpCode.new(
        code => 338,
        name => 'unshift_n')
    );
    nqp::push($operands_list, nqp::list_i(
        $MVM_operand_read_reg +| $MVM_operand_obj,
        $MVM_operand_read_reg +| $MVM_operand_num64
    ));
    our $unshift_s := 339;
    nqp::push($ops_list, MAST::OpCode.new(
        code => 339,
        name => 'unshift_s')
    );
    nqp::push($operands_list, nqp::list_i(
        $MVM_operand_read_reg +| $MVM_operand_obj,
        $MVM_operand_read_reg +| $MVM_operand_str
    ));
    our $unshift_o := 340;
    nqp::push($ops_list, MAST::OpCode.new(
        code => 340,
        name => 'unshift_o')
    );
    nqp::push($operands_list, nqp::list_i(
        $MVM_operand_read_reg +| $MVM_operand_obj,
        $MVM_operand_read_reg +| $MVM_operand_obj
    ));
    our $splice := 341;
    nqp::push($ops_list, MAST::OpCode.new(
        code => 341,
        name => 'splice')
    );
    nqp::push($operands_list, nqp::list_i(
        $MVM_operand_read_reg +| $MVM_operand_obj,
        $MVM_operand_read_reg +| $MVM_operand_obj,
        $MVM_operand_read_reg +| $MVM_operand_int64,
        $MVM_operand_read_reg +| $MVM_operand_int64
    ));
    our $setelemspos := 342;
    nqp::push($ops_list, MAST::OpCode.new(
        code => 342,
        name => 'setelemspos')
    );
    nqp::push($operands_list, nqp::list_i(
        $MVM_operand_read_reg +| $MVM_operand_obj,
        $MVM_operand_read_reg +| $MVM_operand_int64
    ));
    our $box_i := 343;
    nqp::push($ops_list, MAST::OpCode.new(
        code => 343,
        name => 'box_i')
    );
    nqp::push($operands_list, nqp::list_i(
        $MVM_operand_write_reg +| $MVM_operand_obj,
        $MVM_operand_read_reg +| $MVM_operand_int64,
        $MVM_operand_read_reg +| $MVM_operand_obj
    ));
    our $box_n := 344;
    nqp::push($ops_list, MAST::OpCode.new(
        code => 344,
        name => 'box_n')
    );
    nqp::push($operands_list, nqp::list_i(
        $MVM_operand_write_reg +| $MVM_operand_obj,
        $MVM_operand_read_reg +| $MVM_operand_num64,
        $MVM_operand_read_reg +| $MVM_operand_obj
    ));
    our $box_s := 345;
    nqp::push($ops_list, MAST::OpCode.new(
        code => 345,
        name => 'box_s')
    );
    nqp::push($operands_list, nqp::list_i(
        $MVM_operand_write_reg +| $MVM_operand_obj,
        $MVM_operand_read_reg +| $MVM_operand_str,
        $MVM_operand_read_reg +| $MVM_operand_obj
    ));
    our $unbox_i := 346;
    nqp::push($ops_list, MAST::OpCode.new(
        code => 346,
        name => 'unbox_i')
    );
    nqp::push($operands_list, nqp::list_i(
        $MVM_operand_write_reg +| $MVM_operand_int64,
        $MVM_operand_read_reg +| $MVM_operand_obj
    ));
    our $unbox_n := 347;
    nqp::push($ops_list, MAST::OpCode.new(
        code => 347,
        name => 'unbox_n')
    );
    nqp::push($operands_list, nqp::list_i(
        $MVM_operand_write_reg +| $MVM_operand_num64,
        $MVM_operand_read_reg +| $MVM_operand_obj
    ));
    our $unbox_s := 348;
    nqp::push($ops_list, MAST::OpCode.new(
        code => 348,
        name => 'unbox_s')
    );
    nqp::push($operands_list, nqp::list_i(
        $MVM_operand_write_reg +| $MVM_operand_str,
        $MVM_operand_read_reg +| $MVM_operand_obj
    ));
    our $bindattr_i := 349;
    nqp::push($ops_list, MAST::OpCode.new(
        code => 349,
        name => 'bindattr_i')
    );
    nqp::push($operands_list, nqp::list_i(
        $MVM_operand_read_reg +| $MVM_operand_obj,
        $MVM_operand_read_reg +| $MVM_operand_obj,
        $MVM_operand_str,
        $MVM_operand_read_reg +| $MVM_operand_int64,
        $MVM_operand_int16
    ));
    our $bindattr_n := 350;
    nqp::push($ops_list, MAST::OpCode.new(
        code => 350,
        name => 'bindattr_n')
    );
    nqp::push($operands_list, nqp::list_i(
        $MVM_operand_read_reg +| $MVM_operand_obj,
        $MVM_operand_read_reg +| $MVM_operand_obj,
        $MVM_operand_str,
        $MVM_operand_read_reg +| $MVM_operand_num64,
        $MVM_operand_int16
    ));
    our $bindattr_s := 351;
    nqp::push($ops_list, MAST::OpCode.new(
        code => 351,
        name => 'bindattr_s')
    );
    nqp::push($operands_list, nqp::list_i(
        $MVM_operand_read_reg +| $MVM_operand_obj,
        $MVM_operand_read_reg +| $MVM_operand_obj,
        $MVM_operand_str,
        $MVM_operand_read_reg +| $MVM_operand_str,
        $MVM_operand_int16
    ));
    our $bindattr_o := 352;
    nqp::push($ops_list, MAST::OpCode.new(
        code => 352,
        name => 'bindattr_o')
    );
    nqp::push($operands_list, nqp::list_i(
        $MVM_operand_read_reg +| $MVM_operand_obj,
        $MVM_operand_read_reg +| $MVM_operand_obj,
        $MVM_operand_str,
        $MVM_operand_read_reg +| $MVM_operand_obj,
        $MVM_operand_int16
    ));
    our $bindattrs_i := 353;
    nqp::push($ops_list, MAST::OpCode.new(
        code => 353,
        name => 'bindattrs_i')
    );
    nqp::push($operands_list, nqp::list_i(
        $MVM_operand_read_reg +| $MVM_operand_obj,
        $MVM_operand_read_reg +| $MVM_operand_obj,
        $MVM_operand_read_reg +| $MVM_operand_str,
        $MVM_operand_read_reg +| $MVM_operand_int64
    ));
    our $bindattrs_n := 354;
    nqp::push($ops_list, MAST::OpCode.new(
        code => 354,
        name => 'bindattrs_n')
    );
    nqp::push($operands_list, nqp::list_i(
        $MVM_operand_read_reg +| $MVM_operand_obj,
        $MVM_operand_read_reg +| $MVM_operand_obj,
        $MVM_operand_read_reg +| $MVM_operand_str,
        $MVM_operand_read_reg +| $MVM_operand_num64
    ));
    our $bindattrs_s := 355;
    nqp::push($ops_list, MAST::OpCode.new(
        code => 355,
        name => 'bindattrs_s')
    );
    nqp::push($operands_list, nqp::list_i(
        $MVM_operand_read_reg +| $MVM_operand_obj,
        $MVM_operand_read_reg +| $MVM_operand_obj,
        $MVM_operand_read_reg +| $MVM_operand_str,
        $MVM_operand_read_reg +| $MVM_operand_str
    ));
    our $bindattrs_o := 356;
    nqp::push($ops_list, MAST::OpCode.new(
        code => 356,
        name => 'bindattrs_o')
    );
    nqp::push($operands_list, nqp::list_i(
        $MVM_operand_read_reg +| $MVM_operand_obj,
        $MVM_operand_read_reg +| $MVM_operand_obj,
        $MVM_operand_read_reg +| $MVM_operand_str,
        $MVM_operand_read_reg +| $MVM_operand_obj
    ));
    our $getattr_i := 357;
    nqp::push($ops_list, MAST::OpCode.new(
        code => 357,
        name => 'getattr_i')
    );
    nqp::push($operands_list, nqp::list_i(
        $MVM_operand_write_reg +| $MVM_operand_int64,
        $MVM_operand_read_reg +| $MVM_operand_obj,
        $MVM_operand_read_reg +| $MVM_operand_obj,
        $MVM_operand_str,
        $MVM_operand_int16
    ));
    our $getattr_n := 358;
    nqp::push($ops_list, MAST::OpCode.new(
        code => 358,
        name => 'getattr_n')
    );
    nqp::push($operands_list, nqp::list_i(
        $MVM_operand_write_reg +| $MVM_operand_num64,
        $MVM_operand_read_reg +| $MVM_operand_obj,
        $MVM_operand_read_reg +| $MVM_operand_obj,
        $MVM_operand_str,
        $MVM_operand_int16
    ));
    our $getattr_s := 359;
    nqp::push($ops_list, MAST::OpCode.new(
        code => 359,
        name => 'getattr_s')
    );
    nqp::push($operands_list, nqp::list_i(
        $MVM_operand_write_reg +| $MVM_operand_str,
        $MVM_operand_read_reg +| $MVM_operand_obj,
        $MVM_operand_read_reg +| $MVM_operand_obj,
        $MVM_operand_str,
        $MVM_operand_int16
    ));
    our $getattr_o := 360;
    nqp::push($ops_list, MAST::OpCode.new(
        code => 360,
        name => 'getattr_o')
    );
    nqp::push($operands_list, nqp::list_i(
        $MVM_operand_write_reg +| $MVM_operand_obj,
        $MVM_operand_read_reg +| $MVM_operand_obj,
        $MVM_operand_read_reg +| $MVM_operand_obj,
        $MVM_operand_str,
        $MVM_operand_int16
    ));
    our $getattrs_i := 361;
    nqp::push($ops_list, MAST::OpCode.new(
        code => 361,
        name => 'getattrs_i')
    );
    nqp::push($operands_list, nqp::list_i(
        $MVM_operand_write_reg +| $MVM_operand_int64,
        $MVM_operand_read_reg +| $MVM_operand_obj,
        $MVM_operand_read_reg +| $MVM_operand_obj,
        $MVM_operand_read_reg +| $MVM_operand_str
    ));
    our $getattrs_n := 362;
    nqp::push($ops_list, MAST::OpCode.new(
        code => 362,
        name => 'getattrs_n')
    );
    nqp::push($operands_list, nqp::list_i(
        $MVM_operand_write_reg +| $MVM_operand_num64,
        $MVM_operand_read_reg +| $MVM_operand_obj,
        $MVM_operand_read_reg +| $MVM_operand_obj,
        $MVM_operand_read_reg +| $MVM_operand_str
    ));
    our $getattrs_s := 363;
    nqp::push($ops_list, MAST::OpCode.new(
        code => 363,
        name => 'getattrs_s')
    );
    nqp::push($operands_list, nqp::list_i(
        $MVM_operand_write_reg +| $MVM_operand_str,
        $MVM_operand_read_reg +| $MVM_operand_obj,
        $MVM_operand_read_reg +| $MVM_operand_obj,
        $MVM_operand_read_reg +| $MVM_operand_str
    ));
    our $getattrs_o := 364;
    nqp::push($ops_list, MAST::OpCode.new(
        code => 364,
        name => 'getattrs_o')
    );
    nqp::push($operands_list, nqp::list_i(
        $MVM_operand_write_reg +| $MVM_operand_obj,
        $MVM_operand_read_reg +| $MVM_operand_obj,
        $MVM_operand_read_reg +| $MVM_operand_obj,
        $MVM_operand_read_reg +| $MVM_operand_str
    ));
    our $isnull := 365;
    nqp::push($ops_list, MAST::OpCode.new(
        code => 365,
        name => 'isnull')
    );
    nqp::push($operands_list, nqp::list_i(
        $MVM_operand_write_reg +| $MVM_operand_int64,
        $MVM_operand_read_reg +| $MVM_operand_obj
    ));
    our $knowhowattr := 366;
    nqp::push($ops_list, MAST::OpCode.new(
        code => 366,
        name => 'knowhowattr')
    );
    nqp::push($operands_list, nqp::list_i(
        $MVM_operand_write_reg +| $MVM_operand_obj
    ));
    our $iscoderef := 367;
    nqp::push($ops_list, MAST::OpCode.new(
        code => 367,
        name => 'iscoderef')
    );
    nqp::push($operands_list, nqp::list_i(
        $MVM_operand_write_reg +| $MVM_operand_int64,
        $MVM_operand_read_reg +| $MVM_operand_obj
    ));
    our $null := 368;
    nqp::push($ops_list, MAST::OpCode.new(
        code => 368,
        name => 'null')
    );
    nqp::push($operands_list, nqp::list_i(
        $MVM_operand_write_reg +| $MVM_operand_obj
    ));
    our $clone := 369;
    nqp::push($ops_list, MAST::OpCode.new(
        code => 369,
        name => 'clone')
    );
    nqp::push($operands_list, nqp::list_i(
        $MVM_operand_write_reg +| $MVM_operand_obj,
        $MVM_operand_read_reg +| $MVM_operand_obj
    ));
    our $isnull_s := 370;
    nqp::push($ops_list, MAST::OpCode.new(
        code => 370,
        name => 'isnull_s')
    );
    nqp::push($operands_list, nqp::list_i(
        $MVM_operand_write_reg +| $MVM_operand_int64,
        $MVM_operand_read_reg +| $MVM_operand_str
    ));
    our $bootint := 371;
    nqp::push($ops_list, MAST::OpCode.new(
        code => 371,
        name => 'bootint')
    );
    nqp::push($operands_list, nqp::list_i(
        $MVM_operand_write_reg +| $MVM_operand_obj
    ));
    our $bootnum := 372;
    nqp::push($ops_list, MAST::OpCode.new(
        code => 372,
        name => 'bootnum')
    );
    nqp::push($operands_list, nqp::list_i(
        $MVM_operand_write_reg +| $MVM_operand_obj
    ));
    our $bootstr := 373;
    nqp::push($ops_list, MAST::OpCode.new(
        code => 373,
        name => 'bootstr')
    );
    nqp::push($operands_list, nqp::list_i(
        $MVM_operand_write_reg +| $MVM_operand_obj
    ));
    our $bootarray := 374;
    nqp::push($ops_list, MAST::OpCode.new(
        code => 374,
        name => 'bootarray')
    );
    nqp::push($operands_list, nqp::list_i(
        $MVM_operand_write_reg +| $MVM_operand_obj
    ));
    our $boothash := 375;
    nqp::push($ops_list, MAST::OpCode.new(
        code => 375,
        name => 'boothash')
    );
    nqp::push($operands_list, nqp::list_i(
        $MVM_operand_write_reg +| $MVM_operand_obj
    ));
    our $sethllconfig := 376;
    nqp::push($ops_list, MAST::OpCode.new(
        code => 376,
        name => 'sethllconfig')
    );
    nqp::push($operands_list, nqp::list_i(
        $MVM_operand_read_reg +| $MVM_operand_str,
        $MVM_operand_read_reg +| $MVM_operand_obj
    ));
    our $hllboxtype_i := 377;
    nqp::push($ops_list, MAST::OpCode.new(
        code => 377,
        name => 'hllboxtype_i')
    );
    nqp::push($operands_list, nqp::list_i(
        $MVM_operand_write_reg +| $MVM_operand_obj
    ));
    our $hllboxtype_n := 378;
    nqp::push($ops_list, MAST::OpCode.new(
        code => 378,
        name => 'hllboxtype_n')
    );
    nqp::push($operands_list, nqp::list_i(
        $MVM_operand_write_reg +| $MVM_operand_obj
    ));
    our $hllboxtype_s := 379;
    nqp::push($ops_list, MAST::OpCode.new(
        code => 379,
        name => 'hllboxtype_s')
    );
    nqp::push($operands_list, nqp::list_i(
        $MVM_operand_write_reg +| $MVM_operand_obj
    ));
    our $elems := 380;
    nqp::push($ops_list, MAST::OpCode.new(
        code => 380,
        name => 'elems')
    );
    nqp::push($operands_list, nqp::list_i(
        $MVM_operand_write_reg +| $MVM_operand_int64,
        $MVM_operand_read_reg +| $MVM_operand_obj
    ));
    our $null_s := 381;
    nqp::push($ops_list, MAST::OpCode.new(
        code => 381,
        name => 'null_s')
    );
    nqp::push($operands_list, nqp::list_i(
        $MVM_operand_write_reg +| $MVM_operand_str
    ));
    our $newtype := 382;
    nqp::push($ops_list, MAST::OpCode.new(
        code => 382,
        name => 'newtype')
    );
    nqp::push($operands_list, nqp::list_i(
        $MVM_operand_write_reg +| $MVM_operand_obj,
        $MVM_operand_read_reg +| $MVM_operand_obj,
        $MVM_operand_read_reg +| $MVM_operand_str
    ));
    our $islist := 383;
    nqp::push($ops_list, MAST::OpCode.new(
        code => 383,
        name => 'islist')
    );
    nqp::push($operands_list, nqp::list_i(
        $MVM_operand_write_reg +| $MVM_operand_int64,
        $MVM_operand_read_reg +| $MVM_operand_obj
    ));
    our $ishash := 384;
    nqp::push($ops_list, MAST::OpCode.new(
        code => 384,
        name => 'ishash')
    );
    nqp::push($operands_list, nqp::list_i(
        $MVM_operand_write_reg +| $MVM_operand_int64,
        $MVM_operand_read_reg +| $MVM_operand_obj
    ));
    our $iter := 385;
    nqp::push($ops_list, MAST::OpCode.new(
        code => 385,
        name => 'iter')
    );
    nqp::push($operands_list, nqp::list_i(
        $MVM_operand_write_reg +| $MVM_operand_obj,
        $MVM_operand_read_reg +| $MVM_operand_obj
    ));
    our $iterkey_s := 386;
    nqp::push($ops_list, MAST::OpCode.new(
        code => 386,
        name => 'iterkey_s')
    );
    nqp::push($operands_list, nqp::list_i(
        $MVM_operand_write_reg +| $MVM_operand_str,
        $MVM_operand_read_reg +| $MVM_operand_obj
    ));
    our $iterval := 387;
    nqp::push($ops_list, MAST::OpCode.new(
        code => 387,
        name => 'iterval')
    );
    nqp::push($operands_list, nqp::list_i(
        $MVM_operand_write_reg +| $MVM_operand_obj,
        $MVM_operand_read_reg +| $MVM_operand_obj
    ));
    our $getcodename := 388;
    nqp::push($ops_list, MAST::OpCode.new(
        code => 388,
        name => 'getcodename')
    );
    nqp::push($operands_list, nqp::list_i(
        $MVM_operand_write_reg +| $MVM_operand_str,
        $MVM_operand_read_reg +| $MVM_operand_obj
    ));
    our $composetype := 389;
    nqp::push($ops_list, MAST::OpCode.new(
        code => 389,
        name => 'composetype')
    );
    nqp::push($operands_list, nqp::list_i(
        $MVM_operand_write_reg +| $MVM_operand_obj,
        $MVM_operand_read_reg +| $MVM_operand_obj,
        $MVM_operand_read_reg +| $MVM_operand_obj
    ));
    our $setmethcache := 390;
    nqp::push($ops_list, MAST::OpCode.new(
        code => 390,
        name => 'setmethcache')
    );
    nqp::push($operands_list, nqp::list_i(
        $MVM_operand_read_reg +| $MVM_operand_obj,
        $MVM_operand_read_reg +| $MVM_operand_obj
    ));
    our $setmethcacheauth := 391;
    nqp::push($ops_list, MAST::OpCode.new(
        code => 391,
        name => 'setmethcacheauth')
    );
    nqp::push($operands_list, nqp::list_i(
        $MVM_operand_read_reg +| $MVM_operand_obj,
        $MVM_operand_read_reg +| $MVM_operand_int64
    ));
    our $settypecache := 392;
    nqp::push($ops_list, MAST::OpCode.new(
        code => 392,
        name => 'settypecache')
    );
    nqp::push($operands_list, nqp::list_i(
        $MVM_operand_read_reg +| $MVM_operand_obj,
        $MVM_operand_read_reg +| $MVM_operand_obj
    ));
    our $setinvokespec := 393;
    nqp::push($ops_list, MAST::OpCode.new(
        code => 393,
        name => 'setinvokespec')
    );
    nqp::push($operands_list, nqp::list_i(
        $MVM_operand_read_reg +| $MVM_operand_obj,
        $MVM_operand_read_reg +| $MVM_operand_obj,
        $MVM_operand_read_reg +| $MVM_operand_str,
        $MVM_operand_read_reg +| $MVM_operand_obj
    ));
    our $isinvokable := 394;
    nqp::push($ops_list, MAST::OpCode.new(
        code => 394,
        name => 'isinvokable')
    );
    nqp::push($operands_list, nqp::list_i(
        $MVM_operand_write_reg +| $MVM_operand_int64,
        $MVM_operand_read_reg +| $MVM_operand_obj
    ));
    our $iscont := 395;
    nqp::push($ops_list, MAST::OpCode.new(
        code => 395,
        name => 'iscont')
    );
    nqp::push($operands_list, nqp::list_i(
        $MVM_operand_write_reg +| $MVM_operand_int64,
        $MVM_operand_read_reg +| $MVM_operand_obj
    ));
    our $decont := 396;
    nqp::push($ops_list, MAST::OpCode.new(
        code => 396,
        name => 'decont')
    );
    nqp::push($operands_list, nqp::list_i(
        $MVM_operand_write_reg +| $MVM_operand_obj,
        $MVM_operand_read_reg +| $MVM_operand_obj
    ));
    our $setboolspec := 397;
    nqp::push($ops_list, MAST::OpCode.new(
        code => 397,
        name => 'setboolspec')
    );
    nqp::push($operands_list, nqp::list_i(
        $MVM_operand_read_reg +| $MVM_operand_obj,
        $MVM_operand_read_reg +| $MVM_operand_int64,
        $MVM_operand_read_reg +| $MVM_operand_obj
    ));
    our $istrue := 398;
    nqp::push($ops_list, MAST::OpCode.new(
        code => 398,
        name => 'istrue')
    );
    nqp::push($operands_list, nqp::list_i(
        $MVM_operand_write_reg +| $MVM_operand_int64,
        $MVM_operand_read_reg +| $MVM_operand_obj
    ));
    our $isfalse := 399;
    nqp::push($ops_list, MAST::OpCode.new(
        code => 399,
        name => 'isfalse')
    );
    nqp::push($operands_list, nqp::list_i(
        $MVM_operand_write_reg +| $MVM_operand_int64,
        $MVM_operand_read_reg +| $MVM_operand_obj
    ));
    our $istrue_s := 400;
    nqp::push($ops_list, MAST::OpCode.new(
        code => 400,
        name => 'istrue_s')
    );
    nqp::push($operands_list, nqp::list_i(
        $MVM_operand_write_reg +| $MVM_operand_int64,
        $MVM_operand_read_reg +| $MVM_operand_str
    ));
    our $isfalse_s := 401;
    nqp::push($ops_list, MAST::OpCode.new(
        code => 401,
        name => 'isfalse_s')
    );
    nqp::push($operands_list, nqp::list_i(
        $MVM_operand_write_reg +| $MVM_operand_int64,
        $MVM_operand_read_reg +| $MVM_operand_str
    ));
    our $getcodeobj := 402;
    nqp::push($ops_list, MAST::OpCode.new(
        code => 402,
        name => 'getcodeobj')
    );
    nqp::push($operands_list, nqp::list_i(
        $MVM_operand_write_reg +| $MVM_operand_obj,
        $MVM_operand_read_reg +| $MVM_operand_obj
    ));
    our $setcodeobj := 403;
    nqp::push($ops_list, MAST::OpCode.new(
        code => 403,
        name => 'setcodeobj')
    );
    nqp::push($operands_list, nqp::list_i(
        $MVM_operand_read_reg +| $MVM_operand_obj,
        $MVM_operand_read_reg +| $MVM_operand_obj
    ));
    our $setcodename := 404;
    nqp::push($ops_list, MAST::OpCode.new(
        code => 404,
        name => 'setcodename')
    );
    nqp::push($operands_list, nqp::list_i(
        $MVM_operand_read_reg +| $MVM_operand_obj,
        $MVM_operand_read_reg +| $MVM_operand_str
    ));
    our $forceouterctx := 405;
    nqp::push($ops_list, MAST::OpCode.new(
        code => 405,
        name => 'forceouterctx')
    );
    nqp::push($operands_list, nqp::list_i(
        $MVM_operand_read_reg +| $MVM_operand_obj,
        $MVM_operand_read_reg +| $MVM_operand_obj
    ));
    our $getcomp := 406;
    nqp::push($ops_list, MAST::OpCode.new(
        code => 406,
        name => 'getcomp')
    );
    nqp::push($operands_list, nqp::list_i(
        $MVM_operand_write_reg +| $MVM_operand_obj,
        $MVM_operand_read_reg +| $MVM_operand_str
    ));
    our $bindcomp := 407;
    nqp::push($ops_list, MAST::OpCode.new(
        code => 407,
        name => 'bindcomp')
    );
    nqp::push($operands_list, nqp::list_i(
        $MVM_operand_write_reg +| $MVM_operand_obj,
        $MVM_operand_read_reg +| $MVM_operand_str,
        $MVM_operand_read_reg +| $MVM_operand_obj
    ));
    our $getcurhllsym := 408;
    nqp::push($ops_list, MAST::OpCode.new(
        code => 408,
        name => 'getcurhllsym')
    );
    nqp::push($operands_list, nqp::list_i(
        $MVM_operand_write_reg +| $MVM_operand_obj,
        $MVM_operand_read_reg +| $MVM_operand_str
    ));
    our $bindcurhllsym := 409;
    nqp::push($ops_list, MAST::OpCode.new(
        code => 409,
        name => 'bindcurhllsym')
    );
    nqp::push($operands_list, nqp::list_i(
        $MVM_operand_write_reg +| $MVM_operand_obj,
        $MVM_operand_read_reg +| $MVM_operand_str,
        $MVM_operand_read_reg +| $MVM_operand_obj
    ));
    our $getwho := 410;
    nqp::push($ops_list, MAST::OpCode.new(
        code => 410,
        name => 'getwho')
    );
    nqp::push($operands_list, nqp::list_i(
        $MVM_operand_write_reg +| $MVM_operand_obj,
        $MVM_operand_read_reg +| $MVM_operand_obj
    ));
    our $setwho := 411;
    nqp::push($ops_list, MAST::OpCode.new(
        code => 411,
        name => 'setwho')
    );
    nqp::push($operands_list, nqp::list_i(
        $MVM_operand_write_reg +| $MVM_operand_obj,
        $MVM_operand_read_reg +| $MVM_operand_obj,
        $MVM_operand_read_reg +| $MVM_operand_obj
    ));
    our $rebless := 412;
    nqp::push($ops_list, MAST::OpCode.new(
        code => 412,
        name => 'rebless')
    );
    nqp::push($operands_list, nqp::list_i(
        $MVM_operand_write_reg +| $MVM_operand_obj,
        $MVM_operand_read_reg +| $MVM_operand_obj,
        $MVM_operand_read_reg +| $MVM_operand_obj
    ));
    our $istype := 413;
    nqp::push($ops_list, MAST::OpCode.new(
        code => 413,
        name => 'istype')
    );
    nqp::push($operands_list, nqp::list_i(
        $MVM_operand_write_reg +| $MVM_operand_int64,
        $MVM_operand_read_reg +| $MVM_operand_obj,
        $MVM_operand_read_reg +| $MVM_operand_obj
    ));
    our $ctx := 414;
    nqp::push($ops_list, MAST::OpCode.new(
        code => 414,
        name => 'ctx')
    );
    nqp::push($operands_list, nqp::list_i(
        $MVM_operand_write_reg +| $MVM_operand_obj
    ));
    our $ctxouter := 415;
    nqp::push($ops_list, MAST::OpCode.new(
        code => 415,
        name => 'ctxouter')
    );
    nqp::push($operands_list, nqp::list_i(
        $MVM_operand_write_reg +| $MVM_operand_obj,
        $MVM_operand_read_reg +| $MVM_operand_obj
    ));
    our $ctxcaller := 416;
    nqp::push($ops_list, MAST::OpCode.new(
        code => 416,
        name => 'ctxcaller')
    );
    nqp::push($operands_list, nqp::list_i(
        $MVM_operand_write_reg +| $MVM_operand_obj,
        $MVM_operand_read_reg +| $MVM_operand_obj
    ));
    our $ctxlexpad := 417;
    nqp::push($ops_list, MAST::OpCode.new(
        code => 417,
        name => 'ctxlexpad')
    );
    nqp::push($operands_list, nqp::list_i(
        $MVM_operand_write_reg +| $MVM_operand_obj,
        $MVM_operand_read_reg +| $MVM_operand_obj
    ));
    our $curcode := 418;
    nqp::push($ops_list, MAST::OpCode.new(
        code => 418,
        name => 'curcode')
    );
    nqp::push($operands_list, nqp::list_i(
        $MVM_operand_write_reg +| $MVM_operand_obj
    ));
    our $callercode := 419;
    nqp::push($ops_list, MAST::OpCode.new(
        code => 419,
        name => 'callercode')
    );
    nqp::push($operands_list, nqp::list_i(
        $MVM_operand_write_reg +| $MVM_operand_obj
    ));
    our $bootintarray := 420;
    nqp::push($ops_list, MAST::OpCode.new(
        code => 420,
        name => 'bootintarray')
    );
    nqp::push($operands_list, nqp::list_i(
        $MVM_operand_write_reg +| $MVM_operand_obj
    ));
    our $bootnumarray := 421;
    nqp::push($ops_list, MAST::OpCode.new(
        code => 421,
        name => 'bootnumarray')
    );
    nqp::push($operands_list, nqp::list_i(
        $MVM_operand_write_reg +| $MVM_operand_obj
    ));
    our $bootstrarray := 422;
    nqp::push($ops_list, MAST::OpCode.new(
        code => 422,
        name => 'bootstrarray')
    );
    nqp::push($operands_list, nqp::list_i(
        $MVM_operand_write_reg +| $MVM_operand_obj
    ));
    our $hlllist := 423;
    nqp::push($ops_list, MAST::OpCode.new(
        code => 423,
        name => 'hlllist')
    );
    nqp::push($operands_list, nqp::list_i(
        $MVM_operand_write_reg +| $MVM_operand_obj
    ));
    our $hllhash := 424;
    nqp::push($ops_list, MAST::OpCode.new(
        code => 424,
        name => 'hllhash')
    );
    nqp::push($operands_list, nqp::list_i(
        $MVM_operand_write_reg +| $MVM_operand_obj
    ));
    our $attrinited := 425;
    nqp::push($ops_list, MAST::OpCode.new(
        code => 425,
        name => 'attrinited')
    );
    nqp::push($operands_list, nqp::list_i(
        $MVM_operand_write_reg +| $MVM_operand_int64,
        $MVM_operand_read_reg +| $MVM_operand_obj,
        $MVM_operand_read_reg +| $MVM_operand_obj,
        $MVM_operand_read_reg +| $MVM_operand_str
    ));
    our $setcontspec := 426;
    nqp::push($ops_list, MAST::OpCode.new(
        code => 426,
        name => 'setcontspec')
    );
    nqp::push($operands_list, nqp::list_i(
        $MVM_operand_read_reg +| $MVM_operand_obj,
        $MVM_operand_read_reg +| $MVM_operand_str,
        $MVM_operand_read_reg +| $MVM_operand_obj
    ));
    our $existspos := 427;
    nqp::push($ops_list, MAST::OpCode.new(
        code => 427,
        name => 'existspos')
    );
    nqp::push($operands_list, nqp::list_i(
        $MVM_operand_write_reg +| $MVM_operand_int64,
        $MVM_operand_read_reg +| $MVM_operand_obj,
        $MVM_operand_read_reg +| $MVM_operand_int64
    ));
    our $gethllsym := 428;
    nqp::push($ops_list, MAST::OpCode.new(
        code => 428,
        name => 'gethllsym')
    );
    nqp::push($operands_list, nqp::list_i(
        $MVM_operand_write_reg +| $MVM_operand_obj,
        $MVM_operand_read_reg +| $MVM_operand_str,
        $MVM_operand_read_reg +| $MVM_operand_str
    ));
    our $freshcoderef := 429;
    nqp::push($ops_list, MAST::OpCode.new(
        code => 429,
        name => 'freshcoderef')
    );
    nqp::push($operands_list, nqp::list_i(
        $MVM_operand_write_reg +| $MVM_operand_obj,
        $MVM_operand_read_reg +| $MVM_operand_obj
    ));
    our $markcodestatic := 430;
    nqp::push($ops_list, MAST::OpCode.new(
        code => 430,
        name => 'markcodestatic')
    );
    nqp::push($operands_list, nqp::list_i(
        $MVM_operand_read_reg +| $MVM_operand_obj
    ));
    our $markcodestub := 431;
    nqp::push($ops_list, MAST::OpCode.new(
        code => 431,
        name => 'markcodestub')
    );
    nqp::push($operands_list, nqp::list_i(
        $MVM_operand_read_reg +| $MVM_operand_obj
    ));
    our $getstaticcode := 432;
    nqp::push($ops_list, MAST::OpCode.new(
        code => 432,
        name => 'getstaticcode')
    );
    nqp::push($operands_list, nqp::list_i(
        $MVM_operand_write_reg +| $MVM_operand_obj,
        $MVM_operand_read_reg +| $MVM_operand_obj
    ));
    our $getcodecuid := 433;
    nqp::push($ops_list, MAST::OpCode.new(
        code => 433,
        name => 'getcodecuid')
    );
    nqp::push($operands_list, nqp::list_i(
        $MVM_operand_write_reg +| $MVM_operand_str,
        $MVM_operand_read_reg +| $MVM_operand_obj
    ));
    our $copy_f := 434;
    nqp::push($ops_list, MAST::OpCode.new(
        code => 434,
        name => 'copy_f')
    );
    nqp::push($operands_list, nqp::list_i(
        $MVM_operand_read_reg +| $MVM_operand_str,
        $MVM_operand_read_reg +| $MVM_operand_str
    ));
    our $append_f := 435;
    nqp::push($ops_list, MAST::OpCode.new(
        code => 435,
        name => 'append_f')
    );
    nqp::push($operands_list, nqp::list_i(
        $MVM_operand_read_reg +| $MVM_operand_str,
        $MVM_operand_read_reg +| $MVM_operand_str
    ));
    our $rename_f := 436;
    nqp::push($ops_list, MAST::OpCode.new(
        code => 436,
        name => 'rename_f')
    );
    nqp::push($operands_list, nqp::list_i(
        $MVM_operand_read_reg +| $MVM_operand_str,
        $MVM_operand_read_reg +| $MVM_operand_str
    ));
    our $delete_f := 437;
    nqp::push($ops_list, MAST::OpCode.new(
        code => 437,
        name => 'delete_f')
    );
    nqp::push($operands_list, nqp::list_i(
        $MVM_operand_read_reg +| $MVM_operand_str
    ));
    our $chmod_f := 438;
    nqp::push($ops_list, MAST::OpCode.new(
        code => 438,
        name => 'chmod_f')
    );
    nqp::push($operands_list, nqp::list_i(
        $MVM_operand_read_reg +| $MVM_operand_str,
        $MVM_operand_read_reg +| $MVM_operand_int64
    ));
    our $exists_f := 439;
    nqp::push($ops_list, MAST::OpCode.new(
        code => 439,
        name => 'exists_f')
    );
    nqp::push($operands_list, nqp::list_i(
        $MVM_operand_write_reg +| $MVM_operand_int64,
        $MVM_operand_read_reg +| $MVM_operand_str
    ));
    our $mkdir := 440;
    nqp::push($ops_list, MAST::OpCode.new(
        code => 440,
        name => 'mkdir')
    );
    nqp::push($operands_list, nqp::list_i(
        $MVM_operand_read_reg +| $MVM_operand_str,
        $MVM_operand_read_reg +| $MVM_operand_int64
    ));
    our $rmdir := 441;
    nqp::push($ops_list, MAST::OpCode.new(
        code => 441,
        name => 'rmdir')
    );
    nqp::push($operands_list, nqp::list_i(
        $MVM_operand_read_reg +| $MVM_operand_str
    ));
    our $open_dir := 442;
    nqp::push($ops_list, MAST::OpCode.new(
        code => 442,
        name => 'open_dir')
    );
    nqp::push($operands_list, nqp::list_i(
        $MVM_operand_write_reg +| $MVM_operand_obj,
        $MVM_operand_read_reg +| $MVM_operand_str
    ));
    our $read_dir := 443;
    nqp::push($ops_list, MAST::OpCode.new(
        code => 443,
        name => 'read_dir')
    );
    nqp::push($operands_list, nqp::list_i(
        $MVM_operand_write_reg +| $MVM_operand_str,
        $MVM_operand_read_reg +| $MVM_operand_obj
    ));
    our $close_dir := 444;
    nqp::push($ops_list, MAST::OpCode.new(
        code => 444,
        name => 'close_dir')
    );
    nqp::push($operands_list, nqp::list_i(
        $MVM_operand_read_reg +| $MVM_operand_obj
    ));
    our $open_fh := 445;
    nqp::push($ops_list, MAST::OpCode.new(
        code => 445,
        name => 'open_fh')
    );
    nqp::push($operands_list, nqp::list_i(
        $MVM_operand_write_reg +| $MVM_operand_obj,
        $MVM_operand_read_reg +| $MVM_operand_str,
        $MVM_operand_read_reg +| $MVM_operand_str
    ));
    our $close_fh := 446;
    nqp::push($ops_list, MAST::OpCode.new(
        code => 446,
        name => 'close_fh')
    );
    nqp::push($operands_list, nqp::list_i(
        $MVM_operand_read_reg +| $MVM_operand_obj
    ));
    our $read_fhs := 447;
    nqp::push($ops_list, MAST::OpCode.new(
        code => 447,
        name => 'read_fhs')
    );
    nqp::push($operands_list, nqp::list_i(
        $MVM_operand_write_reg +| $MVM_operand_str,
        $MVM_operand_read_reg +| $MVM_operand_obj,
        $MVM_operand_read_reg +| $MVM_operand_int64
    ));
    our $read_fhbuf := 448;
    nqp::push($ops_list, MAST::OpCode.new(
        code => 448,
        name => 'read_fhbuf')
    );
    nqp::push($operands_list, nqp::list_i(
        $MVM_operand_write_reg +| $MVM_operand_obj,
        $MVM_operand_read_reg +| $MVM_operand_obj,
        $MVM_operand_read_reg +| $MVM_operand_int64
    ));
    our $slurp := 449;
    nqp::push($ops_list, MAST::OpCode.new(
        code => 449,
        name => 'slurp')
    );
    nqp::push($operands_list, nqp::list_i(
        $MVM_operand_write_reg +| $MVM_operand_str,
        $MVM_operand_read_reg +| $MVM_operand_str,
        $MVM_operand_read_reg +| $MVM_operand_str
    ));
    our $spew := 450;
    nqp::push($ops_list, MAST::OpCode.new(
        code => 450,
        name => 'spew')
    );
    nqp::push($operands_list, nqp::list_i(
        $MVM_operand_read_reg +| $MVM_operand_str,
        $MVM_operand_read_reg +| $MVM_operand_str,
        $MVM_operand_read_reg +| $MVM_operand_str
    ));
    our $write_fhs := 451;
    nqp::push($ops_list, MAST::OpCode.new(
        code => 451,
        name => 'write_fhs')
    );
    nqp::push($operands_list, nqp::list_i(
        $MVM_operand_write_reg +| $MVM_operand_int64,
        $MVM_operand_read_reg +| $MVM_operand_obj,
        $MVM_operand_read_reg +| $MVM_operand_str
    ));
    our $write_fhbuf := 452;
    nqp::push($ops_list, MAST::OpCode.new(
        code => 452,
        name => 'write_fhbuf')
    );
    nqp::push($operands_list, nqp::list_i(
        $MVM_operand_write_reg +| $MVM_operand_int64,
        $MVM_operand_read_reg +| $MVM_operand_obj,
        $MVM_operand_read_reg +| $MVM_operand_obj,
        $MVM_operand_read_reg +| $MVM_operand_int64,
        $MVM_operand_read_reg +| $MVM_operand_int64
    ));
    our $seek_fh := 453;
    nqp::push($ops_list, MAST::OpCode.new(
        code => 453,
        name => 'seek_fh')
    );
    nqp::push($operands_list, nqp::list_i(
        $MVM_operand_read_reg +| $MVM_operand_obj,
        $MVM_operand_read_reg +| $MVM_operand_int64,
        $MVM_operand_read_reg +| $MVM_operand_int64
    ));
    our $lock_fh := 454;
    nqp::push($ops_list, MAST::OpCode.new(
        code => 454,
        name => 'lock_fh')
    );
    nqp::push($operands_list, nqp::list_i(
        $MVM_operand_write_reg +| $MVM_operand_int64,
        $MVM_operand_read_reg +| $MVM_operand_obj,
        $MVM_operand_read_reg +| $MVM_operand_int64
    ));
    our $unlock_fh := 455;
    nqp::push($ops_list, MAST::OpCode.new(
        code => 455,
        name => 'unlock_fh')
    );
    nqp::push($operands_list, nqp::list_i(
        $MVM_operand_read_reg +| $MVM_operand_obj
    ));
    our $sync_fh := 456;
    nqp::push($ops_list, MAST::OpCode.new(
        code => 456,
        name => 'sync_fh')
    );
    nqp::push($operands_list, nqp::list_i(
        $MVM_operand_read_reg +| $MVM_operand_obj
    ));
    our $trunc_fh := 457;
    nqp::push($ops_list, MAST::OpCode.new(
        code => 457,
        name => 'trunc_fh')
    );
    nqp::push($operands_list, nqp::list_i(
        $MVM_operand_read_reg +| $MVM_operand_obj,
        $MVM_operand_read_reg +| $MVM_operand_int64
    ));
    our $eof_fh := 458;
    nqp::push($ops_list, MAST::OpCode.new(
        code => 458,
        name => 'eof_fh')
    );
    nqp::push($operands_list, nqp::list_i(
        $MVM_operand_write_reg +| $MVM_operand_int64,
        $MVM_operand_read_reg +| $MVM_operand_obj
    ));
    our $getstdin := 459;
    nqp::push($ops_list, MAST::OpCode.new(
        code => 459,
        name => 'getstdin')
    );
    nqp::push($operands_list, nqp::list_i(
        $MVM_operand_write_reg +| $MVM_operand_obj
    ));
    our $getstdout := 460;
    nqp::push($ops_list, MAST::OpCode.new(
        code => 460,
        name => 'getstdout')
    );
    nqp::push($operands_list, nqp::list_i(
        $MVM_operand_write_reg +| $MVM_operand_obj
    ));
    our $getstderr := 461;
    nqp::push($ops_list, MAST::OpCode.new(
        code => 461,
        name => 'getstderr')
    );
    nqp::push($operands_list, nqp::list_i(
        $MVM_operand_write_reg +| $MVM_operand_obj
    ));
    our $connect_sk := 462;
    nqp::push($ops_list, MAST::OpCode.new(
        code => 462,
        name => 'connect_sk')
    );
    nqp::push($operands_list, nqp::list_i(
        $MVM_operand_write_reg +| $MVM_operand_obj,
        $MVM_operand_read_reg +| $MVM_operand_str,
        $MVM_operand_read_reg +| $MVM_operand_int64,
        $MVM_operand_read_reg +| $MVM_operand_int64,
        $MVM_operand_read_reg +| $MVM_operand_int64
    ));
    our $close_sk := 463;
    nqp::push($ops_list, MAST::OpCode.new(
        code => 463,
        name => 'close_sk')
    );
    nqp::push($operands_list, nqp::list_i(
        $MVM_operand_read_reg +| $MVM_operand_obj
    ));
    our $bind_sk := 464;
    nqp::push($ops_list, MAST::OpCode.new(
        code => 464,
        name => 'bind_sk')
    );
    nqp::push($operands_list, nqp::list_i(
        $MVM_operand_write_reg +| $MVM_operand_obj,
        $MVM_operand_read_reg +| $MVM_operand_str,
        $MVM_operand_read_reg +| $MVM_operand_int64,
        $MVM_operand_read_reg +| $MVM_operand_int64,
        $MVM_operand_read_reg +| $MVM_operand_int64
    ));
    our $listen_sk := 465;
    nqp::push($ops_list, MAST::OpCode.new(
        code => 465,
        name => 'listen_sk')
    );
    nqp::push($operands_list, nqp::list_i(
        $MVM_operand_read_reg +| $MVM_operand_obj,
        $MVM_operand_read_reg +| $MVM_operand_int64
    ));
    our $accept_sk := 466;
    nqp::push($ops_list, MAST::OpCode.new(
        code => 466,
        name => 'accept_sk')
    );
    nqp::push($operands_list, nqp::list_i(
        $MVM_operand_write_reg +| $MVM_operand_obj,
        $MVM_operand_read_reg +| $MVM_operand_obj
    ));
    our $send_sks := 467;
    nqp::push($ops_list, MAST::OpCode.new(
        code => 467,
        name => 'send_sks')
    );
    nqp::push($operands_list, nqp::list_i(
        $MVM_operand_write_reg +| $MVM_operand_int64,
        $MVM_operand_read_reg +| $MVM_operand_obj,
        $MVM_operand_read_reg +| $MVM_operand_str,
        $MVM_operand_read_reg +| $MVM_operand_int64,
        $MVM_operand_read_reg +| $MVM_operand_int64
    ));
    our $send_skbuf := 468;
    nqp::push($ops_list, MAST::OpCode.new(
        code => 468,
        name => 'send_skbuf')
    );
    nqp::push($operands_list, nqp::list_i(
        $MVM_operand_write_reg +| $MVM_operand_int64,
        $MVM_operand_read_reg +| $MVM_operand_obj,
        $MVM_operand_read_reg +| $MVM_operand_obj,
        $MVM_operand_read_reg +| $MVM_operand_int64,
        $MVM_operand_read_reg +| $MVM_operand_int64
    ));
    our $recv_sks := 469;
    nqp::push($ops_list, MAST::OpCode.new(
        code => 469,
        name => 'recv_sks')
    );
    nqp::push($operands_list, nqp::list_i(
        $MVM_operand_write_reg +| $MVM_operand_str,
        $MVM_operand_read_reg +| $MVM_operand_obj,
        $MVM_operand_read_reg +| $MVM_operand_int64
    ));
    our $recv_skbuf := 470;
    nqp::push($ops_list, MAST::OpCode.new(
        code => 470,
        name => 'recv_skbuf')
    );
    nqp::push($operands_list, nqp::list_i(
        $MVM_operand_write_reg +| $MVM_operand_obj,
        $MVM_operand_read_reg +| $MVM_operand_obj,
        $MVM_operand_read_reg +| $MVM_operand_int64
    ));
    our $getaddr_sk := 471;
    nqp::push($ops_list, MAST::OpCode.new(
        code => 471,
        name => 'getaddr_sk')
    );
    nqp::push($operands_list, nqp::list_i(
        $MVM_operand_write_reg +| $MVM_operand_obj,
        $MVM_operand_read_reg +| $MVM_operand_obj
    ));
    our $nametoaddr := 472;
    nqp::push($ops_list, MAST::OpCode.new(
        code => 472,
        name => 'nametoaddr')
    );
    nqp::push($operands_list, nqp::list_i(
        $MVM_operand_write_reg +| $MVM_operand_obj,
        $MVM_operand_read_reg +| $MVM_operand_str
    ));
    our $addrtoname := 473;
    nqp::push($ops_list, MAST::OpCode.new(
        code => 473,
        name => 'addrtoname')
    );
    nqp::push($operands_list, nqp::list_i(
        $MVM_operand_write_reg +| $MVM_operand_str,
        $MVM_operand_read_reg +| $MVM_operand_str
    ));
    our $porttosvc := 474;
    nqp::push($ops_list, MAST::OpCode.new(
        code => 474,
        name => 'porttosvc')
    );
    nqp::push($operands_list, nqp::list_i(
        $MVM_operand_write_reg +| $MVM_operand_str,
        $MVM_operand_read_reg +| $MVM_operand_int64
    ));
    our $setencoding := 475;
    nqp::push($ops_list, MAST::OpCode.new(
        code => 475,
        name => 'setencoding')
    );
    nqp::push($operands_list, nqp::list_i(
        $MVM_operand_read_reg +| $MVM_operand_obj,
        $MVM_operand_read_reg +| $MVM_operand_str
    ));
    our $print := 476;
    nqp::push($ops_list, MAST::OpCode.new(
        code => 476,
        name => 'print')
    );
    nqp::push($operands_list, nqp::list_i(
        $MVM_operand_read_reg +| $MVM_operand_str
    ));
    our $say := 477;
    nqp::push($ops_list, MAST::OpCode.new(
        code => 477,
        name => 'say')
    );
    nqp::push($operands_list, nqp::list_i(
        $MVM_operand_read_reg +| $MVM_operand_str
    ));
    our $readall_fh := 478;
    nqp::push($ops_list, MAST::OpCode.new(
        code => 478,
        name => 'readall_fh')
    );
    nqp::push($operands_list, nqp::list_i(
        $MVM_operand_write_reg +| $MVM_operand_str,
        $MVM_operand_read_reg +| $MVM_operand_obj
    ));
    our $tell_fh := 479;
    nqp::push($ops_list, MAST::OpCode.new(
        code => 479,
        name => 'tell_fh')
    );
    nqp::push($operands_list, nqp::list_i(
        $MVM_operand_write_reg +| $MVM_operand_int64,
        $MVM_operand_read_reg +| $MVM_operand_obj
    ));
    our $stat := 480;
    nqp::push($ops_list, MAST::OpCode.new(
        code => 480,
        name => 'stat')
    );
    nqp::push($operands_list, nqp::list_i(
        $MVM_operand_write_reg +| $MVM_operand_int64,
        $MVM_operand_read_reg +| $MVM_operand_str,
        $MVM_operand_read_reg +| $MVM_operand_int64
    ));
    our $readline_fh := 481;
    nqp::push($ops_list, MAST::OpCode.new(
        code => 481,
        name => 'readline_fh')
    );
    nqp::push($operands_list, nqp::list_i(
        $MVM_operand_write_reg +| $MVM_operand_str,
        $MVM_operand_read_reg +| $MVM_operand_obj
    ));
    our $readlineint_fh := 482;
    nqp::push($ops_list, MAST::OpCode.new(
        code => 482,
        name => 'readlineint_fh')
    );
    nqp::push($operands_list, nqp::list_i(
        $MVM_operand_write_reg +| $MVM_operand_str,
        $MVM_operand_read_reg +| $MVM_operand_obj,
        $MVM_operand_read_reg +| $MVM_operand_str
    ));
    our $procshell := 483;
    nqp::push($ops_list, MAST::OpCode.new(
        code => 483,
        name => 'procshell')
    );
    nqp::push($operands_list, nqp::list_i(
        $MVM_operand_write_reg +| $MVM_operand_obj,
        $MVM_operand_read_reg +| $MVM_operand_str
    ));
    our $procshellbg := 484;
    nqp::push($ops_list, MAST::OpCode.new(
        code => 484,
        name => 'procshellbg')
    );
    nqp::push($operands_list, nqp::list_i(
        $MVM_operand_write_reg +| $MVM_operand_obj,
        $MVM_operand_read_reg +| $MVM_operand_str
    ));
    our $procrun := 485;
    nqp::push($ops_list, MAST::OpCode.new(
        code => 485,
        name => 'procrun')
    );
    nqp::push($operands_list, nqp::list_i(
        $MVM_operand_write_reg +| $MVM_operand_obj,
        $MVM_operand_read_reg +| $MVM_operand_str
    ));
    our $procrunbg := 486;
    nqp::push($ops_list, MAST::OpCode.new(
        code => 486,
        name => 'procrunbg')
    );
    nqp::push($operands_list, nqp::list_i(
        $MVM_operand_write_reg +| $MVM_operand_obj,
        $MVM_operand_read_reg +| $MVM_operand_str
    ));
    our $prockill := 487;
    nqp::push($ops_list, MAST::OpCode.new(
        code => 487,
        name => 'prockill')
    );
    nqp::push($operands_list, nqp::list_i(
        $MVM_operand_read_reg +| $MVM_operand_int64,
        $MVM_operand_read_reg +| $MVM_operand_int64
    ));
    our $procwait := 488;
    nqp::push($ops_list, MAST::OpCode.new(
        code => 488,
        name => 'procwait')
    );
    nqp::push($operands_list, nqp::list_i(
        $MVM_operand_write_reg +| $MVM_operand_int64,
        $MVM_operand_read_reg +| $MVM_operand_int64
    ));
    our $procalive := 489;
    nqp::push($ops_list, MAST::OpCode.new(
        code => 489,
        name => 'procalive')
    );
    nqp::push($operands_list, nqp::list_i(
        $MVM_operand_write_reg +| $MVM_operand_int64,
        $MVM_operand_read_reg +| $MVM_operand_int64
    ));
    our $detach := 490;
    nqp::push($ops_list, MAST::OpCode.new(
        code => 490,
        name => 'detach')
    );
    nqp::push($operands_list, nqp::list_i());
    our $daemonize := 491;
    nqp::push($ops_list, MAST::OpCode.new(
        code => 491,
        name => 'daemonize')
    );
    nqp::push($operands_list, nqp::list_i());
    our $chdir := 492;
    nqp::push($ops_list, MAST::OpCode.new(
        code => 492,
        name => 'chdir')
    );
    nqp::push($operands_list, nqp::list_i(
        $MVM_operand_read_reg +| $MVM_operand_str
    ));
    our $rand_i := 493;
    nqp::push($ops_list, MAST::OpCode.new(
        code => 493,
        name => 'rand_i')
    );
    nqp::push($operands_list, nqp::list_i(
        $MVM_operand_write_reg +| $MVM_operand_int64
    ));
    our $rand_n := 494;
    nqp::push($ops_list, MAST::OpCode.new(
        code => 494,
        name => 'rand_n')
    );
    nqp::push($operands_list, nqp::list_i(
        $MVM_operand_write_reg +| $MVM_operand_num64
    ));
    our $time_i := 495;
    nqp::push($ops_list, MAST::OpCode.new(
        code => 495,
        name => 'time_i')
    );
    nqp::push($operands_list, nqp::list_i(
        $MVM_operand_write_reg +| $MVM_operand_int64
    ));
    our $clargs := 496;
    nqp::push($ops_list, MAST::OpCode.new(
        code => 496,
        name => 'clargs')
    );
    nqp::push($operands_list, nqp::list_i(
        $MVM_operand_write_reg +| $MVM_operand_obj
    ));
    our $newthread := 497;
    nqp::push($ops_list, MAST::OpCode.new(
        code => 497,
        name => 'newthread')
    );
    nqp::push($operands_list, nqp::list_i(
        $MVM_operand_write_reg +| $MVM_operand_obj,
        $MVM_operand_read_reg +| $MVM_operand_obj,
        $MVM_operand_read_reg +| $MVM_operand_obj
    ));
    our $jointhread := 498;
    nqp::push($ops_list, MAST::OpCode.new(
        code => 498,
        name => 'jointhread')
    );
    nqp::push($operands_list, nqp::list_i(
        $MVM_operand_read_reg +| $MVM_operand_obj
    ));
    our $time_n := 499;
    nqp::push($ops_list, MAST::OpCode.new(
        code => 499,
        name => 'time_n')
    );
    nqp::push($operands_list, nqp::list_i(
        $MVM_operand_write_reg +| $MVM_operand_num64
    ));
    our $exit := 500;
    nqp::push($ops_list, MAST::OpCode.new(
        code => 500,
        name => 'exit')
    );
    nqp::push($operands_list, nqp::list_i(
        $MVM_operand_read_reg +| $MVM_operand_int64
    ));
    our $loadbytecode := 501;
    nqp::push($ops_list, MAST::OpCode.new(
        code => 501,
        name => 'loadbytecode')
    );
    nqp::push($operands_list, nqp::list_i(
        $MVM_operand_write_reg +| $MVM_operand_str,
        $MVM_operand_read_reg +| $MVM_operand_str
    ));
    our $getenvhash := 502;
    nqp::push($ops_list, MAST::OpCode.new(
        code => 502,
        name => 'getenvhash')
    );
    nqp::push($operands_list, nqp::list_i(
        $MVM_operand_write_reg +| $MVM_operand_obj
    ));
    our $compilemasttofile := 503;
    nqp::push($ops_list, MAST::OpCode.new(
        code => 503,
        name => 'compilemasttofile')
    );
    nqp::push($operands_list, nqp::list_i(
        $MVM_operand_read_reg +| $MVM_operand_obj,
        $MVM_operand_read_reg +| $MVM_operand_str
    ));
    our $sha1 := 504;
    nqp::push($ops_list, MAST::OpCode.new(
        code => 504,
        name => 'sha1')
    );
    nqp::push($operands_list, nqp::list_i(
        $MVM_operand_write_reg +| $MVM_operand_str,
        $MVM_operand_read_reg +| $MVM_operand_str
    ));
    our $createsc := 505;
    nqp::push($ops_list, MAST::OpCode.new(
        code => 505,
        name => 'createsc')
    );
    nqp::push($operands_list, nqp::list_i(
        $MVM_operand_write_reg +| $MVM_operand_obj,
        $MVM_operand_read_reg +| $MVM_operand_str
    ));
    our $scsetobj := 506;
    nqp::push($ops_list, MAST::OpCode.new(
        code => 506,
        name => 'scsetobj')
    );
    nqp::push($operands_list, nqp::list_i(
        $MVM_operand_read_reg +| $MVM_operand_obj,
        $MVM_operand_read_reg +| $MVM_operand_int64,
        $MVM_operand_read_reg +| $MVM_operand_obj
    ));
    our $scsetcode := 507;
    nqp::push($ops_list, MAST::OpCode.new(
        code => 507,
        name => 'scsetcode')
    );
    nqp::push($operands_list, nqp::list_i(
        $MVM_operand_read_reg +| $MVM_operand_obj,
        $MVM_operand_read_reg +| $MVM_operand_int64,
        $MVM_operand_read_reg +| $MVM_operand_obj
    ));
    our $scgetobj := 508;
    nqp::push($ops_list, MAST::OpCode.new(
        code => 508,
        name => 'scgetobj')
    );
    nqp::push($operands_list, nqp::list_i(
        $MVM_operand_write_reg +| $MVM_operand_obj,
        $MVM_operand_read_reg +| $MVM_operand_obj,
        $MVM_operand_read_reg +| $MVM_operand_int64
    ));
    our $scgethandle := 509;
    nqp::push($ops_list, MAST::OpCode.new(
        code => 509,
        name => 'scgethandle')
    );
    nqp::push($operands_list, nqp::list_i(
        $MVM_operand_write_reg +| $MVM_operand_str,
        $MVM_operand_read_reg +| $MVM_operand_obj
    ));
    our $scgetobjidx := 510;
    nqp::push($ops_list, MAST::OpCode.new(
        code => 510,
        name => 'scgetobjidx')
    );
    nqp::push($operands_list, nqp::list_i(
        $MVM_operand_write_reg +| $MVM_operand_int64,
        $MVM_operand_read_reg +| $MVM_operand_obj,
        $MVM_operand_read_reg +| $MVM_operand_obj
    ));
    our $scsetdesc := 511;
    nqp::push($ops_list, MAST::OpCode.new(
        code => 511,
        name => 'scsetdesc')
    );
    nqp::push($operands_list, nqp::list_i(
        $MVM_operand_read_reg +| $MVM_operand_obj,
        $MVM_operand_read_reg +| $MVM_operand_str
    ));
    our $scobjcount := 512;
    nqp::push($ops_list, MAST::OpCode.new(
        code => 512,
        name => 'scobjcount')
    );
    nqp::push($operands_list, nqp::list_i(
        $MVM_operand_write_reg +| $MVM_operand_int64,
        $MVM_operand_read_reg +| $MVM_operand_obj
    ));
    our $setobjsc := 513;
    nqp::push($ops_list, MAST::OpCode.new(
        code => 513,
        name => 'setobjsc')
    );
    nqp::push($operands_list, nqp::list_i(
        $MVM_operand_read_reg +| $MVM_operand_obj,
        $MVM_operand_read_reg +| $MVM_operand_obj
    ));
    our $getobjsc := 514;
    nqp::push($ops_list, MAST::OpCode.new(
        code => 514,
        name => 'getobjsc')
    );
    nqp::push($operands_list, nqp::list_i(
        $MVM_operand_write_reg +| $MVM_operand_obj,
        $MVM_operand_read_reg +| $MVM_operand_obj
    ));
    our $serialize := 515;
    nqp::push($ops_list, MAST::OpCode.new(
        code => 515,
        name => 'serialize')
    );
    nqp::push($operands_list, nqp::list_i(
        $MVM_operand_write_reg +| $MVM_operand_str,
        $MVM_operand_read_reg +| $MVM_operand_obj,
        $MVM_operand_read_reg +| $MVM_operand_obj
    ));
    our $deserialize := 516;
    nqp::push($ops_list, MAST::OpCode.new(
        code => 516,
        name => 'deserialize')
    );
    nqp::push($operands_list, nqp::list_i(
        $MVM_operand_write_reg +| $MVM_operand_str,
        $MVM_operand_read_reg +| $MVM_operand_str,
        $MVM_operand_read_reg +| $MVM_operand_obj,
        $MVM_operand_read_reg +| $MVM_operand_obj,
        $MVM_operand_read_reg +| $MVM_operand_obj,
        $MVM_operand_read_reg +| $MVM_operand_obj
    ));
    our $wval := 517;
    nqp::push($ops_list, MAST::OpCode.new(
        code => 517,
        name => 'wval')
    );
    nqp::push($operands_list, nqp::list_i(
        $MVM_operand_write_reg +| $MVM_operand_obj,
        $MVM_operand_int16,
        $MVM_operand_int16
    ));
    our $wval_wide := 518;
    nqp::push($ops_list, MAST::OpCode.new(
        code => 518,
        name => 'wval_wide')
    );
    nqp::push($operands_list, nqp::list_i(
        $MVM_operand_write_reg +| $MVM_operand_obj,
        $MVM_operand_int16,
        $MVM_operand_int64
    ));
    our $scwbdisable := 519;
    nqp::push($ops_list, MAST::OpCode.new(
        code => 519,
        name => 'scwbdisable')
    );
    nqp::push($operands_list, nqp::list_i(
        $MVM_operand_write_reg +| $MVM_operand_obj
    ));
    our $scwbenable := 520;
    nqp::push($ops_list, MAST::OpCode.new(
        code => 520,
        name => 'scwbenable')
    );
    nqp::push($operands_list, nqp::list_i(
        $MVM_operand_write_reg +| $MVM_operand_obj
    ));
    our $pushcompsc := 521;
    nqp::push($ops_list, MAST::OpCode.new(
        code => 521,
        name => 'pushcompsc')
    );
    nqp::push($operands_list, nqp::list_i(
        $MVM_operand_read_reg +| $MVM_operand_obj
    ));
    our $popcompsc := 522;
    nqp::push($ops_list, MAST::OpCode.new(
        code => 522,
        name => 'popcompsc')
    );
    nqp::push($operands_list, nqp::list_i(
        $MVM_operand_write_reg +| $MVM_operand_obj
    ));
    our $scgetdesc := 523;
    nqp::push($ops_list, MAST::OpCode.new(
        code => 523,
        name => 'scgetdesc')
    );
    nqp::push($operands_list, nqp::list_i(
        $MVM_operand_write_reg +| $MVM_operand_str,
        $MVM_operand_read_reg +| $MVM_operand_obj
    ));
=======
    our $allops := [
        [
            'no_op', nqp::hash(
                'code', 0,
                'operands', [
                ]
            ),
            'goto', nqp::hash(
                'code', 1,
                'operands', [
                    $MVM_operand_ins
                ]
            ),
            'if_i', nqp::hash(
                'code', 2,
                'operands', [
                    $MVM_operand_read_reg +| $MVM_operand_int64,
                    $MVM_operand_ins
                ]
            ),
            'unless_i', nqp::hash(
                'code', 3,
                'operands', [
                    $MVM_operand_read_reg +| $MVM_operand_int64,
                    $MVM_operand_ins
                ]
            ),
            'if_n', nqp::hash(
                'code', 4,
                'operands', [
                    $MVM_operand_read_reg +| $MVM_operand_num64,
                    $MVM_operand_ins
                ]
            ),
            'unless_n', nqp::hash(
                'code', 5,
                'operands', [
                    $MVM_operand_read_reg +| $MVM_operand_num64,
                    $MVM_operand_ins
                ]
            ),
            'if_s', nqp::hash(
                'code', 6,
                'operands', [
                    $MVM_operand_read_reg +| $MVM_operand_str,
                    $MVM_operand_ins
                ]
            ),
            'unless_s', nqp::hash(
                'code', 7,
                'operands', [
                    $MVM_operand_read_reg +| $MVM_operand_str,
                    $MVM_operand_ins
                ]
            ),
            'if_s0', nqp::hash(
                'code', 8,
                'operands', [
                    $MVM_operand_read_reg +| $MVM_operand_str,
                    $MVM_operand_ins
                ]
            ),
            'unless_s0', nqp::hash(
                'code', 9,
                'operands', [
                    $MVM_operand_read_reg +| $MVM_operand_str,
                    $MVM_operand_ins
                ]
            ),
            'if_o', nqp::hash(
                'code', 10,
                'operands', [
                    $MVM_operand_read_reg +| $MVM_operand_obj,
                    $MVM_operand_ins
                ]
            ),
            'unless_o', nqp::hash(
                'code', 11,
                'operands', [
                    $MVM_operand_read_reg +| $MVM_operand_obj,
                    $MVM_operand_ins
                ]
            ),
            'set', nqp::hash(
                'code', 12,
                'operands', [
                    $MVM_operand_write_reg +| $MVM_operand_type_var,
                    $MVM_operand_read_reg +| $MVM_operand_type_var
                ]
            ),
            'extend_u8', nqp::hash(
                'code', 13,
                'operands', [
                    $MVM_operand_write_reg +| $MVM_operand_int64,
                    $MVM_operand_read_reg +| $MVM_operand_int8
                ]
            ),
            'extend_u16', nqp::hash(
                'code', 14,
                'operands', [
                    $MVM_operand_write_reg +| $MVM_operand_int64,
                    $MVM_operand_read_reg +| $MVM_operand_int16
                ]
            ),
            'extend_u32', nqp::hash(
                'code', 15,
                'operands', [
                    $MVM_operand_write_reg +| $MVM_operand_int64,
                    $MVM_operand_read_reg +| $MVM_operand_int32
                ]
            ),
            'extend_i8', nqp::hash(
                'code', 16,
                'operands', [
                    $MVM_operand_write_reg +| $MVM_operand_int64,
                    $MVM_operand_read_reg +| $MVM_operand_int8
                ]
            ),
            'extend_i16', nqp::hash(
                'code', 17,
                'operands', [
                    $MVM_operand_write_reg +| $MVM_operand_int64,
                    $MVM_operand_read_reg +| $MVM_operand_int16
                ]
            ),
            'extend_i32', nqp::hash(
                'code', 18,
                'operands', [
                    $MVM_operand_write_reg +| $MVM_operand_int64,
                    $MVM_operand_read_reg +| $MVM_operand_int32
                ]
            ),
            'trunc_u8', nqp::hash(
                'code', 19,
                'operands', [
                    $MVM_operand_write_reg +| $MVM_operand_int8,
                    $MVM_operand_read_reg +| $MVM_operand_int64
                ]
            ),
            'trunc_u16', nqp::hash(
                'code', 20,
                'operands', [
                    $MVM_operand_write_reg +| $MVM_operand_int16,
                    $MVM_operand_read_reg +| $MVM_operand_int64
                ]
            ),
            'trunc_u32', nqp::hash(
                'code', 21,
                'operands', [
                    $MVM_operand_write_reg +| $MVM_operand_int32,
                    $MVM_operand_read_reg +| $MVM_operand_int64
                ]
            ),
            'trunc_i8', nqp::hash(
                'code', 22,
                'operands', [
                    $MVM_operand_write_reg +| $MVM_operand_int8,
                    $MVM_operand_read_reg +| $MVM_operand_int64
                ]
            ),
            'trunc_i16', nqp::hash(
                'code', 23,
                'operands', [
                    $MVM_operand_write_reg +| $MVM_operand_int16,
                    $MVM_operand_read_reg +| $MVM_operand_int64
                ]
            ),
            'trunc_i32', nqp::hash(
                'code', 24,
                'operands', [
                    $MVM_operand_write_reg +| $MVM_operand_int32,
                    $MVM_operand_read_reg +| $MVM_operand_int64
                ]
            ),
            'extend_n32', nqp::hash(
                'code', 25,
                'operands', [
                    $MVM_operand_write_reg +| $MVM_operand_num64,
                    $MVM_operand_read_reg +| $MVM_operand_num32
                ]
            ),
            'trunc_n32', nqp::hash(
                'code', 26,
                'operands', [
                    $MVM_operand_write_reg +| $MVM_operand_num32,
                    $MVM_operand_read_reg +| $MVM_operand_num64
                ]
            ),
            'getlex', nqp::hash(
                'code', 27,
                'operands', [
                    $MVM_operand_write_reg +| $MVM_operand_type_var,
                    $MVM_operand_read_lex +| $MVM_operand_type_var
                ]
            ),
            'bindlex', nqp::hash(
                'code', 28,
                'operands', [
                    $MVM_operand_write_lex +| $MVM_operand_type_var,
                    $MVM_operand_read_reg +| $MVM_operand_type_var
                ]
            ),
            'getlex_ni', nqp::hash(
                'code', 29,
                'operands', [
                    $MVM_operand_write_reg +| $MVM_operand_int64,
                    $MVM_operand_str
                ]
            ),
            'getlex_nn', nqp::hash(
                'code', 30,
                'operands', [
                    $MVM_operand_write_reg +| $MVM_operand_num64,
                    $MVM_operand_str
                ]
            ),
            'getlex_ns', nqp::hash(
                'code', 31,
                'operands', [
                    $MVM_operand_write_reg +| $MVM_operand_str,
                    $MVM_operand_str
                ]
            ),
            'getlex_no', nqp::hash(
                'code', 32,
                'operands', [
                    $MVM_operand_write_reg +| $MVM_operand_obj,
                    $MVM_operand_str
                ]
            ),
            'bindlex_ni', nqp::hash(
                'code', 33,
                'operands', [
                    $MVM_operand_str,
                    $MVM_operand_read_reg +| $MVM_operand_int64
                ]
            ),
            'bindlex_nn', nqp::hash(
                'code', 34,
                'operands', [
                    $MVM_operand_str,
                    $MVM_operand_read_reg +| $MVM_operand_num64
                ]
            ),
            'bindlex_ns', nqp::hash(
                'code', 35,
                'operands', [
                    $MVM_operand_str,
                    $MVM_operand_read_reg +| $MVM_operand_str
                ]
            ),
            'bindlex_no', nqp::hash(
                'code', 36,
                'operands', [
                    $MVM_operand_str,
                    $MVM_operand_read_reg +| $MVM_operand_obj
                ]
            ),
            'getlex_ng', nqp::hash(
                'code', 37,
                'operands', [
                    $MVM_operand_write_reg +| $MVM_operand_obj,
                    $MVM_operand_read_reg +| $MVM_operand_str
                ]
            ),
            'bindlex_ng', nqp::hash(
                'code', 38,
                'operands', [
                    $MVM_operand_read_reg +| $MVM_operand_str,
                    $MVM_operand_read_reg +| $MVM_operand_obj
                ]
            ),
            'return_i', nqp::hash(
                'code', 39,
                'operands', [
                    $MVM_operand_read_reg +| $MVM_operand_int64
                ]
            ),
            'return_n', nqp::hash(
                'code', 40,
                'operands', [
                    $MVM_operand_read_reg +| $MVM_operand_num64
                ]
            ),
            'return_s', nqp::hash(
                'code', 41,
                'operands', [
                    $MVM_operand_read_reg +| $MVM_operand_str
                ]
            ),
            'return_o', nqp::hash(
                'code', 42,
                'operands', [
                    $MVM_operand_read_reg +| $MVM_operand_obj
                ]
            ),
            'return', nqp::hash(
                'code', 43,
                'operands', [
                ]
            ),
            'const_i8', nqp::hash(
                'code', 44,
                'operands', [
                    $MVM_operand_write_reg +| $MVM_operand_int8,
                    $MVM_operand_int8
                ]
            ),
            'const_i16', nqp::hash(
                'code', 45,
                'operands', [
                    $MVM_operand_write_reg +| $MVM_operand_int16,
                    $MVM_operand_int16
                ]
            ),
            'const_i32', nqp::hash(
                'code', 46,
                'operands', [
                    $MVM_operand_write_reg +| $MVM_operand_int32,
                    $MVM_operand_int32
                ]
            ),
            'const_i64', nqp::hash(
                'code', 47,
                'operands', [
                    $MVM_operand_write_reg +| $MVM_operand_int64,
                    $MVM_operand_int64
                ]
            ),
            'const_n32', nqp::hash(
                'code', 48,
                'operands', [
                    $MVM_operand_write_reg +| $MVM_operand_num32,
                    $MVM_operand_num32
                ]
            ),
            'const_n64', nqp::hash(
                'code', 49,
                'operands', [
                    $MVM_operand_write_reg +| $MVM_operand_num64,
                    $MVM_operand_num64
                ]
            ),
            'const_s', nqp::hash(
                'code', 50,
                'operands', [
                    $MVM_operand_write_reg +| $MVM_operand_str,
                    $MVM_operand_str
                ]
            ),
            'add_i', nqp::hash(
                'code', 51,
                'operands', [
                    $MVM_operand_write_reg +| $MVM_operand_int64,
                    $MVM_operand_read_reg +| $MVM_operand_int64,
                    $MVM_operand_read_reg +| $MVM_operand_int64
                ]
            ),
            'sub_i', nqp::hash(
                'code', 52,
                'operands', [
                    $MVM_operand_write_reg +| $MVM_operand_int64,
                    $MVM_operand_read_reg +| $MVM_operand_int64,
                    $MVM_operand_read_reg +| $MVM_operand_int64
                ]
            ),
            'mul_i', nqp::hash(
                'code', 53,
                'operands', [
                    $MVM_operand_write_reg +| $MVM_operand_int64,
                    $MVM_operand_read_reg +| $MVM_operand_int64,
                    $MVM_operand_read_reg +| $MVM_operand_int64
                ]
            ),
            'div_i', nqp::hash(
                'code', 54,
                'operands', [
                    $MVM_operand_write_reg +| $MVM_operand_int64,
                    $MVM_operand_read_reg +| $MVM_operand_int64,
                    $MVM_operand_read_reg +| $MVM_operand_int64
                ]
            ),
            'div_u', nqp::hash(
                'code', 55,
                'operands', [
                    $MVM_operand_write_reg +| $MVM_operand_int64,
                    $MVM_operand_read_reg +| $MVM_operand_int64,
                    $MVM_operand_read_reg +| $MVM_operand_int64
                ]
            ),
            'mod_i', nqp::hash(
                'code', 56,
                'operands', [
                    $MVM_operand_write_reg +| $MVM_operand_int64,
                    $MVM_operand_read_reg +| $MVM_operand_int64,
                    $MVM_operand_read_reg +| $MVM_operand_int64
                ]
            ),
            'mod_u', nqp::hash(
                'code', 57,
                'operands', [
                    $MVM_operand_write_reg +| $MVM_operand_int64,
                    $MVM_operand_read_reg +| $MVM_operand_int64,
                    $MVM_operand_read_reg +| $MVM_operand_int64
                ]
            ),
            'neg_i', nqp::hash(
                'code', 58,
                'operands', [
                    $MVM_operand_write_reg +| $MVM_operand_int64,
                    $MVM_operand_read_reg +| $MVM_operand_int64
                ]
            ),
            'abs_i', nqp::hash(
                'code', 59,
                'operands', [
                    $MVM_operand_write_reg +| $MVM_operand_int64,
                    $MVM_operand_read_reg +| $MVM_operand_int64
                ]
            ),
            'inc_i', nqp::hash(
                'code', 60,
                'operands', [
                    $MVM_operand_write_reg +| $MVM_operand_int64
                ]
            ),
            'inc_u', nqp::hash(
                'code', 61,
                'operands', [
                    $MVM_operand_write_reg +| $MVM_operand_int64
                ]
            ),
            'dec_i', nqp::hash(
                'code', 62,
                'operands', [
                    $MVM_operand_write_reg +| $MVM_operand_int64
                ]
            ),
            'dec_u', nqp::hash(
                'code', 63,
                'operands', [
                    $MVM_operand_write_reg +| $MVM_operand_int64
                ]
            ),
            'getcode', nqp::hash(
                'code', 64,
                'operands', [
                    $MVM_operand_write_reg +| $MVM_operand_obj,
                    $MVM_operand_coderef
                ]
            ),
            'prepargs', nqp::hash(
                'code', 65,
                'operands', [
                    $MVM_operand_callsite
                ]
            ),
            'arg_i', nqp::hash(
                'code', 66,
                'operands', [
                    $MVM_operand_int16,
                    $MVM_operand_read_reg +| $MVM_operand_int64
                ]
            ),
            'arg_n', nqp::hash(
                'code', 67,
                'operands', [
                    $MVM_operand_int16,
                    $MVM_operand_read_reg +| $MVM_operand_num64
                ]
            ),
            'arg_s', nqp::hash(
                'code', 68,
                'operands', [
                    $MVM_operand_int16,
                    $MVM_operand_read_reg +| $MVM_operand_str
                ]
            ),
            'arg_o', nqp::hash(
                'code', 69,
                'operands', [
                    $MVM_operand_int16,
                    $MVM_operand_read_reg +| $MVM_operand_obj
                ]
            ),
            'invoke_v', nqp::hash(
                'code', 70,
                'operands', [
                    $MVM_operand_read_reg +| $MVM_operand_obj
                ]
            ),
            'invoke_i', nqp::hash(
                'code', 71,
                'operands', [
                    $MVM_operand_write_reg +| $MVM_operand_int64,
                    $MVM_operand_read_reg +| $MVM_operand_obj
                ]
            ),
            'invoke_n', nqp::hash(
                'code', 72,
                'operands', [
                    $MVM_operand_write_reg +| $MVM_operand_num64,
                    $MVM_operand_read_reg +| $MVM_operand_obj
                ]
            ),
            'invoke_s', nqp::hash(
                'code', 73,
                'operands', [
                    $MVM_operand_write_reg +| $MVM_operand_str,
                    $MVM_operand_read_reg +| $MVM_operand_obj
                ]
            ),
            'invoke_o', nqp::hash(
                'code', 74,
                'operands', [
                    $MVM_operand_write_reg +| $MVM_operand_obj,
                    $MVM_operand_read_reg +| $MVM_operand_obj
                ]
            ),
            'add_n', nqp::hash(
                'code', 75,
                'operands', [
                    $MVM_operand_write_reg +| $MVM_operand_num64,
                    $MVM_operand_read_reg +| $MVM_operand_num64,
                    $MVM_operand_read_reg +| $MVM_operand_num64
                ]
            ),
            'sub_n', nqp::hash(
                'code', 76,
                'operands', [
                    $MVM_operand_write_reg +| $MVM_operand_num64,
                    $MVM_operand_read_reg +| $MVM_operand_num64,
                    $MVM_operand_read_reg +| $MVM_operand_num64
                ]
            ),
            'mul_n', nqp::hash(
                'code', 77,
                'operands', [
                    $MVM_operand_write_reg +| $MVM_operand_num64,
                    $MVM_operand_read_reg +| $MVM_operand_num64,
                    $MVM_operand_read_reg +| $MVM_operand_num64
                ]
            ),
            'div_n', nqp::hash(
                'code', 78,
                'operands', [
                    $MVM_operand_write_reg +| $MVM_operand_num64,
                    $MVM_operand_read_reg +| $MVM_operand_num64,
                    $MVM_operand_read_reg +| $MVM_operand_num64
                ]
            ),
            'neg_n', nqp::hash(
                'code', 79,
                'operands', [
                    $MVM_operand_write_reg +| $MVM_operand_num64,
                    $MVM_operand_read_reg +| $MVM_operand_num64
                ]
            ),
            'abs_n', nqp::hash(
                'code', 80,
                'operands', [
                    $MVM_operand_write_reg +| $MVM_operand_num64,
                    $MVM_operand_read_reg +| $MVM_operand_num64
                ]
            ),
            'eq_i', nqp::hash(
                'code', 81,
                'operands', [
                    $MVM_operand_write_reg +| $MVM_operand_int64,
                    $MVM_operand_read_reg +| $MVM_operand_int64,
                    $MVM_operand_read_reg +| $MVM_operand_int64
                ]
            ),
            'ne_i', nqp::hash(
                'code', 82,
                'operands', [
                    $MVM_operand_write_reg +| $MVM_operand_int64,
                    $MVM_operand_read_reg +| $MVM_operand_int64,
                    $MVM_operand_read_reg +| $MVM_operand_int64
                ]
            ),
            'lt_i', nqp::hash(
                'code', 83,
                'operands', [
                    $MVM_operand_write_reg +| $MVM_operand_int64,
                    $MVM_operand_read_reg +| $MVM_operand_int64,
                    $MVM_operand_read_reg +| $MVM_operand_int64
                ]
            ),
            'le_i', nqp::hash(
                'code', 84,
                'operands', [
                    $MVM_operand_write_reg +| $MVM_operand_int64,
                    $MVM_operand_read_reg +| $MVM_operand_int64,
                    $MVM_operand_read_reg +| $MVM_operand_int64
                ]
            ),
            'gt_i', nqp::hash(
                'code', 85,
                'operands', [
                    $MVM_operand_write_reg +| $MVM_operand_int64,
                    $MVM_operand_read_reg +| $MVM_operand_int64,
                    $MVM_operand_read_reg +| $MVM_operand_int64
                ]
            ),
            'ge_i', nqp::hash(
                'code', 86,
                'operands', [
                    $MVM_operand_write_reg +| $MVM_operand_int64,
                    $MVM_operand_read_reg +| $MVM_operand_int64,
                    $MVM_operand_read_reg +| $MVM_operand_int64
                ]
            ),
            'eq_n', nqp::hash(
                'code', 87,
                'operands', [
                    $MVM_operand_write_reg +| $MVM_operand_int64,
                    $MVM_operand_read_reg +| $MVM_operand_num64,
                    $MVM_operand_read_reg +| $MVM_operand_num64
                ]
            ),
            'ne_n', nqp::hash(
                'code', 88,
                'operands', [
                    $MVM_operand_write_reg +| $MVM_operand_int64,
                    $MVM_operand_read_reg +| $MVM_operand_num64,
                    $MVM_operand_read_reg +| $MVM_operand_num64
                ]
            ),
            'lt_n', nqp::hash(
                'code', 89,
                'operands', [
                    $MVM_operand_write_reg +| $MVM_operand_int64,
                    $MVM_operand_read_reg +| $MVM_operand_num64,
                    $MVM_operand_read_reg +| $MVM_operand_num64
                ]
            ),
            'le_n', nqp::hash(
                'code', 90,
                'operands', [
                    $MVM_operand_write_reg +| $MVM_operand_int64,
                    $MVM_operand_read_reg +| $MVM_operand_num64,
                    $MVM_operand_read_reg +| $MVM_operand_num64
                ]
            ),
            'gt_n', nqp::hash(
                'code', 91,
                'operands', [
                    $MVM_operand_write_reg +| $MVM_operand_int64,
                    $MVM_operand_read_reg +| $MVM_operand_num64,
                    $MVM_operand_read_reg +| $MVM_operand_num64
                ]
            ),
            'ge_n', nqp::hash(
                'code', 92,
                'operands', [
                    $MVM_operand_write_reg +| $MVM_operand_int64,
                    $MVM_operand_read_reg +| $MVM_operand_num64,
                    $MVM_operand_read_reg +| $MVM_operand_num64
                ]
            ),
            'argconst_i', nqp::hash(
                'code', 93,
                'operands', [
                    $MVM_operand_int16,
                    $MVM_operand_int64
                ]
            ),
            'argconst_n', nqp::hash(
                'code', 94,
                'operands', [
                    $MVM_operand_int16,
                    $MVM_operand_num64
                ]
            ),
            'argconst_s', nqp::hash(
                'code', 95,
                'operands', [
                    $MVM_operand_int16,
                    $MVM_operand_str
                ]
            ),
            'checkarity', nqp::hash(
                'code', 96,
                'operands', [
                    $MVM_operand_int16,
                    $MVM_operand_int16
                ]
            ),
            'param_rp_i', nqp::hash(
                'code', 97,
                'operands', [
                    $MVM_operand_write_reg +| $MVM_operand_int64,
                    $MVM_operand_int16
                ]
            ),
            'param_rp_n', nqp::hash(
                'code', 98,
                'operands', [
                    $MVM_operand_write_reg +| $MVM_operand_num64,
                    $MVM_operand_int16
                ]
            ),
            'param_rp_s', nqp::hash(
                'code', 99,
                'operands', [
                    $MVM_operand_write_reg +| $MVM_operand_str,
                    $MVM_operand_int16
                ]
            ),
            'param_rp_o', nqp::hash(
                'code', 100,
                'operands', [
                    $MVM_operand_write_reg +| $MVM_operand_obj,
                    $MVM_operand_int16
                ]
            ),
            'param_op_i', nqp::hash(
                'code', 101,
                'operands', [
                    $MVM_operand_write_reg +| $MVM_operand_int64,
                    $MVM_operand_int16,
                    $MVM_operand_ins
                ]
            ),
            'param_op_n', nqp::hash(
                'code', 102,
                'operands', [
                    $MVM_operand_write_reg +| $MVM_operand_num64,
                    $MVM_operand_int16,
                    $MVM_operand_ins
                ]
            ),
            'param_op_s', nqp::hash(
                'code', 103,
                'operands', [
                    $MVM_operand_write_reg +| $MVM_operand_str,
                    $MVM_operand_int16,
                    $MVM_operand_ins
                ]
            ),
            'param_op_o', nqp::hash(
                'code', 104,
                'operands', [
                    $MVM_operand_write_reg +| $MVM_operand_obj,
                    $MVM_operand_int16,
                    $MVM_operand_ins
                ]
            ),
            'param_rn_i', nqp::hash(
                'code', 105,
                'operands', [
                    $MVM_operand_write_reg +| $MVM_operand_int64,
                    $MVM_operand_str
                ]
            ),
            'param_rn_n', nqp::hash(
                'code', 106,
                'operands', [
                    $MVM_operand_write_reg +| $MVM_operand_num64,
                    $MVM_operand_str
                ]
            ),
            'param_rn_s', nqp::hash(
                'code', 107,
                'operands', [
                    $MVM_operand_write_reg +| $MVM_operand_str,
                    $MVM_operand_str
                ]
            ),
            'param_rn_o', nqp::hash(
                'code', 108,
                'operands', [
                    $MVM_operand_write_reg +| $MVM_operand_obj,
                    $MVM_operand_str
                ]
            ),
            'param_on_i', nqp::hash(
                'code', 109,
                'operands', [
                    $MVM_operand_write_reg +| $MVM_operand_int64,
                    $MVM_operand_str,
                    $MVM_operand_ins
                ]
            ),
            'param_on_n', nqp::hash(
                'code', 110,
                'operands', [
                    $MVM_operand_write_reg +| $MVM_operand_num64,
                    $MVM_operand_str,
                    $MVM_operand_ins
                ]
            ),
            'param_on_s', nqp::hash(
                'code', 111,
                'operands', [
                    $MVM_operand_write_reg +| $MVM_operand_str,
                    $MVM_operand_str,
                    $MVM_operand_ins
                ]
            ),
            'param_on_o', nqp::hash(
                'code', 112,
                'operands', [
                    $MVM_operand_write_reg +| $MVM_operand_obj,
                    $MVM_operand_str,
                    $MVM_operand_ins
                ]
            ),
            'coerce_in', nqp::hash(
                'code', 113,
                'operands', [
                    $MVM_operand_write_reg +| $MVM_operand_num64,
                    $MVM_operand_read_reg +| $MVM_operand_int64
                ]
            ),
            'coerce_ni', nqp::hash(
                'code', 114,
                'operands', [
                    $MVM_operand_write_reg +| $MVM_operand_int64,
                    $MVM_operand_read_reg +| $MVM_operand_num64
                ]
            ),
            'band_i', nqp::hash(
                'code', 115,
                'operands', [
                    $MVM_operand_write_reg +| $MVM_operand_int64,
                    $MVM_operand_read_reg +| $MVM_operand_int64,
                    $MVM_operand_read_reg +| $MVM_operand_int64
                ]
            ),
            'bor_i', nqp::hash(
                'code', 116,
                'operands', [
                    $MVM_operand_write_reg +| $MVM_operand_int64,
                    $MVM_operand_read_reg +| $MVM_operand_int64,
                    $MVM_operand_read_reg +| $MVM_operand_int64
                ]
            ),
            'bxor_i', nqp::hash(
                'code', 117,
                'operands', [
                    $MVM_operand_write_reg +| $MVM_operand_int64,
                    $MVM_operand_read_reg +| $MVM_operand_int64,
                    $MVM_operand_read_reg +| $MVM_operand_int64
                ]
            ),
            'bnot_i', nqp::hash(
                'code', 118,
                'operands', [
                    $MVM_operand_write_reg +| $MVM_operand_int64,
                    $MVM_operand_read_reg +| $MVM_operand_int64
                ]
            ),
            'blshift_i', nqp::hash(
                'code', 119,
                'operands', [
                    $MVM_operand_write_reg +| $MVM_operand_int64,
                    $MVM_operand_read_reg +| $MVM_operand_int64,
                    $MVM_operand_read_reg +| $MVM_operand_int64
                ]
            ),
            'brshift_i', nqp::hash(
                'code', 120,
                'operands', [
                    $MVM_operand_write_reg +| $MVM_operand_int64,
                    $MVM_operand_read_reg +| $MVM_operand_int64,
                    $MVM_operand_read_reg +| $MVM_operand_int64
                ]
            ),
            'pow_i', nqp::hash(
                'code', 121,
                'operands', [
                    $MVM_operand_write_reg +| $MVM_operand_int64,
                    $MVM_operand_read_reg +| $MVM_operand_int64,
                    $MVM_operand_read_reg +| $MVM_operand_int64
                ]
            ),
            'pow_n', nqp::hash(
                'code', 122,
                'operands', [
                    $MVM_operand_write_reg +| $MVM_operand_num64,
                    $MVM_operand_read_reg +| $MVM_operand_num64,
                    $MVM_operand_read_reg +| $MVM_operand_num64
                ]
            ),
            'takeclosure', nqp::hash(
                'code', 123,
                'operands', [
                    $MVM_operand_write_reg +| $MVM_operand_obj,
                    $MVM_operand_read_reg +| $MVM_operand_obj
                ]
            ),
            'jumplist', nqp::hash(
                'code', 124,
                'operands', [
                    $MVM_operand_int64,
                    $MVM_operand_read_reg +| $MVM_operand_int64
                ]
            ),
            'caller', nqp::hash(
                'code', 125,
                'operands', [
                    $MVM_operand_write_reg +| $MVM_operand_obj,
                    $MVM_operand_read_reg +| $MVM_operand_int64
                ]
            ),
            'getdynlex', nqp::hash(
                'code', 126,
                'operands', [
                    $MVM_operand_write_reg +| $MVM_operand_obj,
                    $MVM_operand_read_reg +| $MVM_operand_str
                ]
            ),
            'binddynlex', nqp::hash(
                'code', 127,
                'operands', [
                    $MVM_operand_read_reg +| $MVM_operand_str,
                    $MVM_operand_read_reg +| $MVM_operand_obj
                ]
            ),
            'coerce_is', nqp::hash(
                'code', 128,
                'operands', [
                    $MVM_operand_write_reg +| $MVM_operand_str,
                    $MVM_operand_read_reg +| $MVM_operand_int64
                ]
            ),
            'coerce_ns', nqp::hash(
                'code', 129,
                'operands', [
                    $MVM_operand_write_reg +| $MVM_operand_str,
                    $MVM_operand_read_reg +| $MVM_operand_num64
                ]
            ),
            'coerce_si', nqp::hash(
                'code', 130,
                'operands', [
                    $MVM_operand_write_reg +| $MVM_operand_int64,
                    $MVM_operand_read_reg +| $MVM_operand_str
                ]
            ),
            'coerce_sn', nqp::hash(
                'code', 131,
                'operands', [
                    $MVM_operand_write_reg +| $MVM_operand_num64,
                    $MVM_operand_read_reg +| $MVM_operand_str
                ]
            ),
            'smrt_numify', nqp::hash(
                'code', 132,
                'operands', [
                    $MVM_operand_write_reg +| $MVM_operand_num64,
                    $MVM_operand_read_reg +| $MVM_operand_obj
                ]
            ),
            'smrt_strify', nqp::hash(
                'code', 133,
                'operands', [
                    $MVM_operand_write_reg +| $MVM_operand_str,
                    $MVM_operand_read_reg +| $MVM_operand_obj
                ]
            ),
            'param_sp', nqp::hash(
                'code', 134,
                'operands', [
                    $MVM_operand_write_reg +| $MVM_operand_obj,
                    $MVM_operand_int16
                ]
            ),
            'param_sn', nqp::hash(
                'code', 135,
                'operands', [
                    $MVM_operand_write_reg +| $MVM_operand_obj
                ]
            ),
            'ifnonnull', nqp::hash(
                'code', 136,
                'operands', [
                    $MVM_operand_read_reg +| $MVM_operand_obj,
                    $MVM_operand_ins
                ]
            ),
            'cmp_i', nqp::hash(
                'code', 137,
                'operands', [
                    $MVM_operand_write_reg +| $MVM_operand_int64,
                    $MVM_operand_read_reg +| $MVM_operand_int64,
                    $MVM_operand_read_reg +| $MVM_operand_int64
                ]
            ),
            'cmp_n', nqp::hash(
                'code', 138,
                'operands', [
                    $MVM_operand_write_reg +| $MVM_operand_int64,
                    $MVM_operand_read_reg +| $MVM_operand_num64,
                    $MVM_operand_read_reg +| $MVM_operand_num64
                ]
            ),
            'not_i', nqp::hash(
                'code', 139,
                'operands', [
                    $MVM_operand_write_reg +| $MVM_operand_int64,
                    $MVM_operand_read_reg +| $MVM_operand_int64
                ]
            ),
            'setlexvalue', nqp::hash(
                'code', 140,
                'operands', [
                    $MVM_operand_read_reg +| $MVM_operand_obj,
                    $MVM_operand_str,
                    $MVM_operand_read_reg +| $MVM_operand_obj,
                    $MVM_operand_int16
                ]
            ),
            'exception', nqp::hash(
                'code', 141,
                'operands', [
                    $MVM_operand_write_reg +| $MVM_operand_obj
                ]
            ),
            'handled', nqp::hash(
                'code', 142,
                'operands', [
                    $MVM_operand_read_reg +| $MVM_operand_obj
                ]
            ),
            'newexception', nqp::hash(
                'code', 143,
                'operands', [
                    $MVM_operand_write_reg +| $MVM_operand_obj
                ]
            ),
            'bindexmessage', nqp::hash(
                'code', 144,
                'operands', [
                    $MVM_operand_read_reg +| $MVM_operand_obj,
                    $MVM_operand_read_reg +| $MVM_operand_str
                ]
            ),
            'bindexpayload', nqp::hash(
                'code', 145,
                'operands', [
                    $MVM_operand_read_reg +| $MVM_operand_obj,
                    $MVM_operand_read_reg +| $MVM_operand_obj
                ]
            ),
            'bindexcategory', nqp::hash(
                'code', 146,
                'operands', [
                    $MVM_operand_read_reg +| $MVM_operand_obj,
                    $MVM_operand_read_reg +| $MVM_operand_int64
                ]
            ),
            'getexmessage', nqp::hash(
                'code', 147,
                'operands', [
                    $MVM_operand_write_reg +| $MVM_operand_str,
                    $MVM_operand_read_reg +| $MVM_operand_obj
                ]
            ),
            'getexpayload', nqp::hash(
                'code', 148,
                'operands', [
                    $MVM_operand_write_reg +| $MVM_operand_obj,
                    $MVM_operand_read_reg +| $MVM_operand_obj
                ]
            ),
            'getexcategory', nqp::hash(
                'code', 149,
                'operands', [
                    $MVM_operand_write_reg +| $MVM_operand_int64,
                    $MVM_operand_read_reg +| $MVM_operand_obj
                ]
            ),
            'throwdyn', nqp::hash(
                'code', 150,
                'operands', [
                    $MVM_operand_write_reg +| $MVM_operand_obj,
                    $MVM_operand_read_reg +| $MVM_operand_obj
                ]
            ),
            'throwlex', nqp::hash(
                'code', 151,
                'operands', [
                    $MVM_operand_write_reg +| $MVM_operand_obj,
                    $MVM_operand_read_reg +| $MVM_operand_obj
                ]
            ),
            'throwlexotic', nqp::hash(
                'code', 152,
                'operands', [
                    $MVM_operand_write_reg +| $MVM_operand_obj,
                    $MVM_operand_read_reg +| $MVM_operand_obj
                ]
            ),
            'throwcatdyn', nqp::hash(
                'code', 153,
                'operands', [
                    $MVM_operand_write_reg +| $MVM_operand_obj,
                    $MVM_operand_int64
                ]
            ),
            'throwcatlex', nqp::hash(
                'code', 154,
                'operands', [
                    $MVM_operand_write_reg +| $MVM_operand_obj,
                    $MVM_operand_int64
                ]
            ),
            'throwcatlexotic', nqp::hash(
                'code', 155,
                'operands', [
                    $MVM_operand_write_reg +| $MVM_operand_obj,
                    $MVM_operand_int64
                ]
            ),
            'die', nqp::hash(
                'code', 156,
                'operands', [
                    $MVM_operand_write_reg +| $MVM_operand_obj,
                    $MVM_operand_read_reg +| $MVM_operand_str
                ]
            ),
            'newlexotic', nqp::hash(
                'code', 157,
                'operands', [
                    $MVM_operand_write_reg +| $MVM_operand_obj,
                    $MVM_operand_ins
                ]
            ),
            'lexoticresult', nqp::hash(
                'code', 158,
                'operands', [
                    $MVM_operand_write_reg +| $MVM_operand_obj,
                    $MVM_operand_read_reg +| $MVM_operand_obj
                ]
            ),
            'mod_n', nqp::hash(
                'code', 159,
                'operands', [
                    $MVM_operand_write_reg +| $MVM_operand_num64,
                    $MVM_operand_read_reg +| $MVM_operand_num64,
                    $MVM_operand_read_reg +| $MVM_operand_num64
                ]
            ),
            'usecapture', nqp::hash(
                'code', 160,
                'operands', [
                    $MVM_operand_write_reg +| $MVM_operand_obj
                ]
            ),
            'savecapture', nqp::hash(
                'code', 161,
                'operands', [
                    $MVM_operand_write_reg +| $MVM_operand_obj
                ]
            ),
            'captureposelems', nqp::hash(
                'code', 162,
                'operands', [
                    $MVM_operand_write_reg +| $MVM_operand_int64,
                    $MVM_operand_read_reg +| $MVM_operand_obj
                ]
            ),
            'captureposarg', nqp::hash(
                'code', 163,
                'operands', [
                    $MVM_operand_write_reg +| $MVM_operand_obj,
                    $MVM_operand_read_reg +| $MVM_operand_obj,
                    $MVM_operand_read_reg +| $MVM_operand_int64
                ]
            ),
            'captureposarg_i', nqp::hash(
                'code', 164,
                'operands', [
                    $MVM_operand_write_reg +| $MVM_operand_int64,
                    $MVM_operand_read_reg +| $MVM_operand_obj,
                    $MVM_operand_read_reg +| $MVM_operand_int64
                ]
            ),
            'captureposarg_n', nqp::hash(
                'code', 165,
                'operands', [
                    $MVM_operand_write_reg +| $MVM_operand_num64,
                    $MVM_operand_read_reg +| $MVM_operand_obj,
                    $MVM_operand_read_reg +| $MVM_operand_int64
                ]
            ),
            'captureposarg_s', nqp::hash(
                'code', 166,
                'operands', [
                    $MVM_operand_write_reg +| $MVM_operand_str,
                    $MVM_operand_read_reg +| $MVM_operand_obj,
                    $MVM_operand_read_reg +| $MVM_operand_int64
                ]
            ),
            'captureposprimspec', nqp::hash(
                'code', 167,
                'operands', [
                    $MVM_operand_write_reg +| $MVM_operand_int64,
                    $MVM_operand_read_reg +| $MVM_operand_obj,
                    $MVM_operand_read_reg +| $MVM_operand_int64
                ]
            ),
            'invokewithcapture', nqp::hash(
                'code', 168,
                'operands', [
                    $MVM_operand_write_reg +| $MVM_operand_obj,
                    $MVM_operand_read_reg +| $MVM_operand_obj,
                    $MVM_operand_read_reg +| $MVM_operand_obj
                ]
            ),
            'multicacheadd', nqp::hash(
                'code', 169,
                'operands', [
                    $MVM_operand_write_reg +| $MVM_operand_obj,
                    $MVM_operand_read_reg +| $MVM_operand_obj,
                    $MVM_operand_read_reg +| $MVM_operand_obj,
                    $MVM_operand_read_reg +| $MVM_operand_obj
                ]
            ),
            'multicachefind', nqp::hash(
                'code', 170,
                'operands', [
                    $MVM_operand_write_reg +| $MVM_operand_obj,
                    $MVM_operand_read_reg +| $MVM_operand_obj,
                    $MVM_operand_read_reg +| $MVM_operand_obj
                ]
            ),
            'lexprimspec', nqp::hash(
                'code', 171,
                'operands', [
                    $MVM_operand_write_reg +| $MVM_operand_int64,
                    $MVM_operand_read_reg +| $MVM_operand_obj,
                    $MVM_operand_read_reg +| $MVM_operand_str
                ]
            ),
            'ceil_n', nqp::hash(
                'code', 172,
                'operands', [
                    $MVM_operand_write_reg +| $MVM_operand_int64,
                    $MVM_operand_read_reg +| $MVM_operand_num64
                ]
            ),
            'floor_n', nqp::hash(
                'code', 173,
                'operands', [
                    $MVM_operand_write_reg +| $MVM_operand_int64,
                    $MVM_operand_read_reg +| $MVM_operand_num64
                ]
            ),
            'assign', nqp::hash(
                'code', 174,
                'operands', [
                    $MVM_operand_read_reg +| $MVM_operand_obj,
                    $MVM_operand_read_reg +| $MVM_operand_obj
                ]
            ),
            'assignunchecked', nqp::hash(
                'code', 175,
                'operands', [
                    $MVM_operand_read_reg +| $MVM_operand_obj,
                    $MVM_operand_read_reg +| $MVM_operand_obj
                ]
            ),
            'objprimspec', nqp::hash(
                'code', 176,
                'operands', [
                    $MVM_operand_write_reg +| $MVM_operand_int64,
                    $MVM_operand_read_reg +| $MVM_operand_obj
                ]
            ),
            'backtracestrings', nqp::hash(
                'code', 177,
                'operands', [
                    $MVM_operand_write_reg +| $MVM_operand_obj,
                    $MVM_operand_read_reg +| $MVM_operand_obj
                ]
            ),
            'masttofile', nqp::hash(
                'code', 178,
                'operands', [
                    $MVM_operand_read_reg +| $MVM_operand_obj,
                    $MVM_operand_read_reg +| $MVM_operand_obj,
                    $MVM_operand_read_reg +| $MVM_operand_str
                ]
            ),
            'masttocu', nqp::hash(
                'code', 179,
                'operands', [
                    $MVM_operand_write_reg +| $MVM_operand_obj,
                    $MVM_operand_read_reg +| $MVM_operand_obj,
                    $MVM_operand_read_reg +| $MVM_operand_obj
                ]
            ),
            'iscompunit', nqp::hash(
                'code', 180,
                'operands', [
                    $MVM_operand_write_reg +| $MVM_operand_int64,
                    $MVM_operand_read_reg +| $MVM_operand_obj
                ]
            ),
            'compunitmainline', nqp::hash(
                'code', 181,
                'operands', [
                    $MVM_operand_write_reg +| $MVM_operand_obj,
                    $MVM_operand_read_reg +| $MVM_operand_obj
                ]
            ),
            'compunitcodes', nqp::hash(
                'code', 182,
                'operands', [
                    $MVM_operand_write_reg +| $MVM_operand_obj,
                    $MVM_operand_read_reg +| $MVM_operand_obj
                ]
            )
        ],
        [
            'sleep', nqp::hash(
                'code', 0,
                'operands', [
                    $MVM_operand_read_reg +| $MVM_operand_num64
                ]
            ),
            'say_I', nqp::hash(
                'code', 1,
                'operands', [
                    $MVM_operand_read_reg +| $MVM_operand_obj
                ]
            )
        ],
        [
            'concat_s', nqp::hash(
                'code', 0,
                'operands', [
                    $MVM_operand_write_reg +| $MVM_operand_str,
                    $MVM_operand_read_reg +| $MVM_operand_str,
                    $MVM_operand_read_reg +| $MVM_operand_str
                ]
            ),
            'repeat_s', nqp::hash(
                'code', 1,
                'operands', [
                    $MVM_operand_write_reg +| $MVM_operand_str,
                    $MVM_operand_read_reg +| $MVM_operand_str,
                    $MVM_operand_read_reg +| $MVM_operand_int64
                ]
            ),
            'substr_s', nqp::hash(
                'code', 2,
                'operands', [
                    $MVM_operand_write_reg +| $MVM_operand_str,
                    $MVM_operand_read_reg +| $MVM_operand_str,
                    $MVM_operand_read_reg +| $MVM_operand_int64,
                    $MVM_operand_read_reg +| $MVM_operand_int64
                ]
            ),
            'index_s', nqp::hash(
                'code', 3,
                'operands', [
                    $MVM_operand_write_reg +| $MVM_operand_int64,
                    $MVM_operand_read_reg +| $MVM_operand_str,
                    $MVM_operand_read_reg +| $MVM_operand_str,
                    $MVM_operand_read_reg +| $MVM_operand_int64
                ]
            ),
            'graphs_s', nqp::hash(
                'code', 4,
                'operands', [
                    $MVM_operand_write_reg +| $MVM_operand_int64,
                    $MVM_operand_read_reg +| $MVM_operand_str
                ]
            ),
            'codes_s', nqp::hash(
                'code', 5,
                'operands', [
                    $MVM_operand_write_reg +| $MVM_operand_int64,
                    $MVM_operand_read_reg +| $MVM_operand_str
                ]
            ),
            'eq_s', nqp::hash(
                'code', 6,
                'operands', [
                    $MVM_operand_write_reg +| $MVM_operand_int64,
                    $MVM_operand_read_reg +| $MVM_operand_str,
                    $MVM_operand_read_reg +| $MVM_operand_str
                ]
            ),
            'ne_s', nqp::hash(
                'code', 7,
                'operands', [
                    $MVM_operand_write_reg +| $MVM_operand_int64,
                    $MVM_operand_read_reg +| $MVM_operand_str,
                    $MVM_operand_read_reg +| $MVM_operand_str
                ]
            ),
            'eqat_s', nqp::hash(
                'code', 8,
                'operands', [
                    $MVM_operand_write_reg +| $MVM_operand_int64,
                    $MVM_operand_read_reg +| $MVM_operand_str,
                    $MVM_operand_read_reg +| $MVM_operand_str,
                    $MVM_operand_read_reg +| $MVM_operand_int64
                ]
            ),
            'haveat_s', nqp::hash(
                'code', 9,
                'operands', [
                    $MVM_operand_write_reg +| $MVM_operand_int64,
                    $MVM_operand_read_reg +| $MVM_operand_str,
                    $MVM_operand_read_reg +| $MVM_operand_int64,
                    $MVM_operand_read_reg +| $MVM_operand_int64,
                    $MVM_operand_read_reg +| $MVM_operand_str,
                    $MVM_operand_read_reg +| $MVM_operand_int64
                ]
            ),
            'getcp_s', nqp::hash(
                'code', 10,
                'operands', [
                    $MVM_operand_write_reg +| $MVM_operand_int64,
                    $MVM_operand_read_reg +| $MVM_operand_str,
                    $MVM_operand_read_reg +| $MVM_operand_int64
                ]
            ),
            'indexcp_s', nqp::hash(
                'code', 11,
                'operands', [
                    $MVM_operand_write_reg +| $MVM_operand_int64,
                    $MVM_operand_read_reg +| $MVM_operand_str,
                    $MVM_operand_read_reg +| $MVM_operand_int64
                ]
            ),
            'uc', nqp::hash(
                'code', 12,
                'operands', [
                    $MVM_operand_write_reg +| $MVM_operand_str,
                    $MVM_operand_read_reg +| $MVM_operand_str
                ]
            ),
            'lc', nqp::hash(
                'code', 13,
                'operands', [
                    $MVM_operand_write_reg +| $MVM_operand_str,
                    $MVM_operand_read_reg +| $MVM_operand_str
                ]
            ),
            'tc', nqp::hash(
                'code', 14,
                'operands', [
                    $MVM_operand_write_reg +| $MVM_operand_str,
                    $MVM_operand_read_reg +| $MVM_operand_str
                ]
            ),
            'buftostr', nqp::hash(
                'code', 15,
                'operands', [
                    $MVM_operand_write_reg +| $MVM_operand_str,
                    $MVM_operand_read_reg +| $MVM_operand_obj,
                    $MVM_operand_read_reg +| $MVM_operand_int64
                ]
            ),
            'strtobuf', nqp::hash(
                'code', 16,
                'operands', [
                    $MVM_operand_write_reg +| $MVM_operand_obj,
                    $MVM_operand_read_reg +| $MVM_operand_str,
                    $MVM_operand_read_reg +| $MVM_operand_int64
                ]
            ),
            'decode_s', nqp::hash(
                'code', 17,
                'operands', [
                    $MVM_operand_write_reg +| $MVM_operand_str,
                    $MVM_operand_read_reg +| $MVM_operand_str,
                    $MVM_operand_read_reg +| $MVM_operand_int64
                ]
            ),
            'decode_b', nqp::hash(
                'code', 18,
                'operands', [
                    $MVM_operand_write_reg +| $MVM_operand_obj,
                    $MVM_operand_read_reg +| $MVM_operand_obj,
                    $MVM_operand_read_reg +| $MVM_operand_int64
                ]
            ),
            'decode', nqp::hash(
                'code', 19,
                'operands', [
                    $MVM_operand_write_reg +| $MVM_operand_str,
                    $MVM_operand_read_reg +| $MVM_operand_obj,
                    $MVM_operand_read_reg +| $MVM_operand_int64
                ]
            ),
            'encode', nqp::hash(
                'code', 20,
                'operands', [
                    $MVM_operand_write_reg +| $MVM_operand_obj,
                    $MVM_operand_read_reg +| $MVM_operand_str,
                    $MVM_operand_read_reg +| $MVM_operand_int64
                ]
            ),
            'split', nqp::hash(
                'code', 21,
                'operands', [
                    $MVM_operand_write_reg +| $MVM_operand_obj,
                    $MVM_operand_read_reg +| $MVM_operand_str,
                    $MVM_operand_read_reg +| $MVM_operand_str
                ]
            ),
            'join', nqp::hash(
                'code', 22,
                'operands', [
                    $MVM_operand_write_reg +| $MVM_operand_str,
                    $MVM_operand_read_reg +| $MVM_operand_str,
                    $MVM_operand_read_reg +| $MVM_operand_obj
                ]
            ),
            'replace', nqp::hash(
                'code', 23,
                'operands', [
                    $MVM_operand_write_reg +| $MVM_operand_str,
                    $MVM_operand_read_reg +| $MVM_operand_str,
                    $MVM_operand_read_reg +| $MVM_operand_str,
                    $MVM_operand_read_reg +| $MVM_operand_str
                ]
            ),
            'getcpbyname', nqp::hash(
                'code', 24,
                'operands', [
                    $MVM_operand_write_reg +| $MVM_operand_int64,
                    $MVM_operand_read_reg +| $MVM_operand_str
                ]
            ),
            'indexat_scb', nqp::hash(
                'code', 25,
                'operands', [
                    $MVM_operand_read_reg +| $MVM_operand_str,
                    $MVM_operand_read_reg +| $MVM_operand_int64,
                    $MVM_operand_str,
                    $MVM_operand_ins
                ]
            ),
            'unipropcode', nqp::hash(
                'code', 26,
                'operands', [
                    $MVM_operand_write_reg +| $MVM_operand_int64,
                    $MVM_operand_read_reg +| $MVM_operand_str
                ]
            ),
            'unipvalcode', nqp::hash(
                'code', 27,
                'operands', [
                    $MVM_operand_write_reg +| $MVM_operand_int64,
                    $MVM_operand_read_reg +| $MVM_operand_int64,
                    $MVM_operand_read_reg +| $MVM_operand_str
                ]
            ),
            'hasuniprop', nqp::hash(
                'code', 28,
                'operands', [
                    $MVM_operand_write_reg +| $MVM_operand_int64,
                    $MVM_operand_read_reg +| $MVM_operand_str,
                    $MVM_operand_read_reg +| $MVM_operand_int64,
                    $MVM_operand_read_reg +| $MVM_operand_int64,
                    $MVM_operand_read_reg +| $MVM_operand_int64
                ]
            ),
            'hasunipropc', nqp::hash(
                'code', 29,
                'operands', [
                    $MVM_operand_write_reg +| $MVM_operand_int64,
                    $MVM_operand_read_reg +| $MVM_operand_str,
                    $MVM_operand_read_reg +| $MVM_operand_int64,
                    $MVM_operand_int16,
                    $MVM_operand_int16
                ]
            ),
            'concatr_s', nqp::hash(
                'code', 30,
                'operands', [
                    $MVM_operand_write_reg +| $MVM_operand_str,
                    $MVM_operand_read_reg +| $MVM_operand_str,
                    $MVM_operand_read_reg +| $MVM_operand_int64,
                    $MVM_operand_read_reg +| $MVM_operand_int64,
                    $MVM_operand_read_reg +| $MVM_operand_str,
                    $MVM_operand_read_reg +| $MVM_operand_int64,
                    $MVM_operand_read_reg +| $MVM_operand_int64
                ]
            ),
            'splice_s', nqp::hash(
                'code', 31,
                'operands', [
                    $MVM_operand_write_reg +| $MVM_operand_str,
                    $MVM_operand_read_reg +| $MVM_operand_str,
                    $MVM_operand_read_reg +| $MVM_operand_int64,
                    $MVM_operand_read_reg +| $MVM_operand_int64,
                    $MVM_operand_read_reg +| $MVM_operand_str,
                    $MVM_operand_read_reg +| $MVM_operand_int64,
                    $MVM_operand_read_reg +| $MVM_operand_int64
                ]
            ),
            'chars', nqp::hash(
                'code', 32,
                'operands', [
                    $MVM_operand_write_reg +| $MVM_operand_int64,
                    $MVM_operand_read_reg +| $MVM_operand_str
                ]
            ),
            'chr', nqp::hash(
                'code', 33,
                'operands', [
                    $MVM_operand_write_reg +| $MVM_operand_str,
                    $MVM_operand_read_reg +| $MVM_operand_int64
                ]
            ),
            'ordfirst', nqp::hash(
                'code', 34,
                'operands', [
                    $MVM_operand_write_reg +| $MVM_operand_int64,
                    $MVM_operand_read_reg +| $MVM_operand_str
                ]
            ),
            'ordat', nqp::hash(
                'code', 35,
                'operands', [
                    $MVM_operand_write_reg +| $MVM_operand_int64,
                    $MVM_operand_read_reg +| $MVM_operand_str,
                    $MVM_operand_read_reg +| $MVM_operand_int64
                ]
            ),
            'rindexfrom', nqp::hash(
                'code', 36,
                'operands', [
                    $MVM_operand_write_reg +| $MVM_operand_int64,
                    $MVM_operand_read_reg +| $MVM_operand_str,
                    $MVM_operand_read_reg +| $MVM_operand_str,
                    $MVM_operand_read_reg +| $MVM_operand_int64
                ]
            ),
            'escape', nqp::hash(
                'code', 37,
                'operands', [
                    $MVM_operand_write_reg +| $MVM_operand_str,
                    $MVM_operand_read_reg +| $MVM_operand_str
                ]
            ),
            'flip', nqp::hash(
                'code', 38,
                'operands', [
                    $MVM_operand_write_reg +| $MVM_operand_str,
                    $MVM_operand_read_reg +| $MVM_operand_str
                ]
            ),
            'iscclass', nqp::hash(
                'code', 39,
                'operands', [
                    $MVM_operand_write_reg +| $MVM_operand_int64,
                    $MVM_operand_read_reg +| $MVM_operand_int64,
                    $MVM_operand_read_reg +| $MVM_operand_str,
                    $MVM_operand_read_reg +| $MVM_operand_int64
                ]
            ),
            'findcclass', nqp::hash(
                'code', 40,
                'operands', [
                    $MVM_operand_write_reg +| $MVM_operand_int64,
                    $MVM_operand_read_reg +| $MVM_operand_int64,
                    $MVM_operand_read_reg +| $MVM_operand_str,
                    $MVM_operand_read_reg +| $MVM_operand_int64,
                    $MVM_operand_read_reg +| $MVM_operand_int64
                ]
            ),
            'findnotcclass', nqp::hash(
                'code', 41,
                'operands', [
                    $MVM_operand_write_reg +| $MVM_operand_int64,
                    $MVM_operand_read_reg +| $MVM_operand_int64,
                    $MVM_operand_read_reg +| $MVM_operand_str,
                    $MVM_operand_read_reg +| $MVM_operand_int64,
                    $MVM_operand_read_reg +| $MVM_operand_int64
                ]
            ),
            'nfafromstatelist', nqp::hash(
                'code', 42,
                'operands', [
                    $MVM_operand_write_reg +| $MVM_operand_obj,
                    $MVM_operand_read_reg +| $MVM_operand_obj,
                    $MVM_operand_read_reg +| $MVM_operand_obj
                ]
            ),
            'nfarunproto', nqp::hash(
                'code', 43,
                'operands', [
                    $MVM_operand_write_reg +| $MVM_operand_obj,
                    $MVM_operand_read_reg +| $MVM_operand_obj,
                    $MVM_operand_read_reg +| $MVM_operand_str,
                    $MVM_operand_read_reg +| $MVM_operand_int64
                ]
            ),
            'nfarunalt', nqp::hash(
                'code', 44,
                'operands', [
                    $MVM_operand_read_reg +| $MVM_operand_obj,
                    $MVM_operand_read_reg +| $MVM_operand_str,
                    $MVM_operand_read_reg +| $MVM_operand_int64,
                    $MVM_operand_read_reg +| $MVM_operand_obj,
                    $MVM_operand_read_reg +| $MVM_operand_obj,
                    $MVM_operand_read_reg +| $MVM_operand_obj
                ]
            ),
            'flattenropes', nqp::hash(
                'code', 45,
                'operands', [
                    $MVM_operand_read_reg +| $MVM_operand_str
                ]
            ),
            'gt_s', nqp::hash(
                'code', 46,
                'operands', [
                    $MVM_operand_write_reg +| $MVM_operand_int64,
                    $MVM_operand_read_reg +| $MVM_operand_str,
                    $MVM_operand_read_reg +| $MVM_operand_str
                ]
            ),
            'ge_s', nqp::hash(
                'code', 47,
                'operands', [
                    $MVM_operand_write_reg +| $MVM_operand_int64,
                    $MVM_operand_read_reg +| $MVM_operand_str,
                    $MVM_operand_read_reg +| $MVM_operand_str
                ]
            ),
            'lt_s', nqp::hash(
                'code', 48,
                'operands', [
                    $MVM_operand_write_reg +| $MVM_operand_int64,
                    $MVM_operand_read_reg +| $MVM_operand_str,
                    $MVM_operand_read_reg +| $MVM_operand_str
                ]
            ),
            'le_s', nqp::hash(
                'code', 49,
                'operands', [
                    $MVM_operand_write_reg +| $MVM_operand_int64,
                    $MVM_operand_read_reg +| $MVM_operand_str,
                    $MVM_operand_read_reg +| $MVM_operand_str
                ]
            ),
            'cmp_s', nqp::hash(
                'code', 50,
                'operands', [
                    $MVM_operand_write_reg +| $MVM_operand_int64,
                    $MVM_operand_read_reg +| $MVM_operand_str,
                    $MVM_operand_read_reg +| $MVM_operand_str
                ]
            ),
            'radix', nqp::hash(
                'code', 51,
                'operands', [
                    $MVM_operand_write_reg +| $MVM_operand_obj,
                    $MVM_operand_read_reg +| $MVM_operand_int64,
                    $MVM_operand_read_reg +| $MVM_operand_str,
                    $MVM_operand_read_reg +| $MVM_operand_int64,
                    $MVM_operand_read_reg +| $MVM_operand_int64
                ]
            ),
            'eqatic_s', nqp::hash(
                'code', 52,
                'operands', [
                    $MVM_operand_write_reg +| $MVM_operand_int64,
                    $MVM_operand_read_reg +| $MVM_operand_str,
                    $MVM_operand_read_reg +| $MVM_operand_str,
                    $MVM_operand_read_reg +| $MVM_operand_int64
                ]
            )
        ],
        [
            'sin_n', nqp::hash(
                'code', 0,
                'operands', [
                    $MVM_operand_write_reg +| $MVM_operand_num64,
                    $MVM_operand_read_reg +| $MVM_operand_num64
                ]
            ),
            'asin_n', nqp::hash(
                'code', 1,
                'operands', [
                    $MVM_operand_write_reg +| $MVM_operand_num64,
                    $MVM_operand_read_reg +| $MVM_operand_num64
                ]
            ),
            'cos_n', nqp::hash(
                'code', 2,
                'operands', [
                    $MVM_operand_write_reg +| $MVM_operand_num64,
                    $MVM_operand_read_reg +| $MVM_operand_num64
                ]
            ),
            'acos_n', nqp::hash(
                'code', 3,
                'operands', [
                    $MVM_operand_write_reg +| $MVM_operand_num64,
                    $MVM_operand_read_reg +| $MVM_operand_num64
                ]
            ),
            'tan_n', nqp::hash(
                'code', 4,
                'operands', [
                    $MVM_operand_write_reg +| $MVM_operand_num64,
                    $MVM_operand_read_reg +| $MVM_operand_num64
                ]
            ),
            'atan_n', nqp::hash(
                'code', 5,
                'operands', [
                    $MVM_operand_write_reg +| $MVM_operand_num64,
                    $MVM_operand_read_reg +| $MVM_operand_num64
                ]
            ),
            'atan2_n', nqp::hash(
                'code', 6,
                'operands', [
                    $MVM_operand_write_reg +| $MVM_operand_num64,
                    $MVM_operand_read_reg +| $MVM_operand_num64,
                    $MVM_operand_write_reg +| $MVM_operand_num64
                ]
            ),
            'sec_n', nqp::hash(
                'code', 7,
                'operands', [
                    $MVM_operand_write_reg +| $MVM_operand_num64,
                    $MVM_operand_read_reg +| $MVM_operand_num64
                ]
            ),
            'asec_n', nqp::hash(
                'code', 8,
                'operands', [
                    $MVM_operand_write_reg +| $MVM_operand_num64,
                    $MVM_operand_read_reg +| $MVM_operand_num64
                ]
            ),
            'sinh_n', nqp::hash(
                'code', 9,
                'operands', [
                    $MVM_operand_write_reg +| $MVM_operand_num64,
                    $MVM_operand_read_reg +| $MVM_operand_num64
                ]
            ),
            'cosh_n', nqp::hash(
                'code', 10,
                'operands', [
                    $MVM_operand_write_reg +| $MVM_operand_num64,
                    $MVM_operand_read_reg +| $MVM_operand_num64
                ]
            ),
            'tanh_n', nqp::hash(
                'code', 11,
                'operands', [
                    $MVM_operand_write_reg +| $MVM_operand_num64,
                    $MVM_operand_read_reg +| $MVM_operand_num64
                ]
            ),
            'sech_n', nqp::hash(
                'code', 12,
                'operands', [
                    $MVM_operand_write_reg +| $MVM_operand_num64,
                    $MVM_operand_read_reg +| $MVM_operand_num64
                ]
            ),
            'sqrt_n', nqp::hash(
                'code', 13,
                'operands', [
                    $MVM_operand_write_reg +| $MVM_operand_num64,
                    $MVM_operand_read_reg +| $MVM_operand_num64
                ]
            ),
            'gcd_i', nqp::hash(
                'code', 14,
                'operands', [
                    $MVM_operand_write_reg +| $MVM_operand_int64,
                    $MVM_operand_read_reg +| $MVM_operand_int64,
                    $MVM_operand_read_reg +| $MVM_operand_int64
                ]
            ),
            'lcm_i', nqp::hash(
                'code', 15,
                'operands', [
                    $MVM_operand_write_reg +| $MVM_operand_int64,
                    $MVM_operand_read_reg +| $MVM_operand_int64,
                    $MVM_operand_read_reg +| $MVM_operand_int64
                ]
            ),
            'add_I', nqp::hash(
                'code', 16,
                'operands', [
                    $MVM_operand_write_reg +| $MVM_operand_obj,
                    $MVM_operand_read_reg +| $MVM_operand_obj,
                    $MVM_operand_read_reg +| $MVM_operand_obj,
                    $MVM_operand_read_reg +| $MVM_operand_obj
                ]
            ),
            'sub_I', nqp::hash(
                'code', 17,
                'operands', [
                    $MVM_operand_write_reg +| $MVM_operand_obj,
                    $MVM_operand_read_reg +| $MVM_operand_obj,
                    $MVM_operand_read_reg +| $MVM_operand_obj,
                    $MVM_operand_read_reg +| $MVM_operand_obj
                ]
            ),
            'mul_I', nqp::hash(
                'code', 18,
                'operands', [
                    $MVM_operand_write_reg +| $MVM_operand_obj,
                    $MVM_operand_read_reg +| $MVM_operand_obj,
                    $MVM_operand_read_reg +| $MVM_operand_obj,
                    $MVM_operand_read_reg +| $MVM_operand_obj
                ]
            ),
            'div_I', nqp::hash(
                'code', 19,
                'operands', [
                    $MVM_operand_write_reg +| $MVM_operand_obj,
                    $MVM_operand_read_reg +| $MVM_operand_obj,
                    $MVM_operand_read_reg +| $MVM_operand_obj,
                    $MVM_operand_read_reg +| $MVM_operand_obj
                ]
            ),
            'mod_I', nqp::hash(
                'code', 20,
                'operands', [
                    $MVM_operand_write_reg +| $MVM_operand_obj,
                    $MVM_operand_read_reg +| $MVM_operand_obj,
                    $MVM_operand_read_reg +| $MVM_operand_obj,
                    $MVM_operand_read_reg +| $MVM_operand_obj
                ]
            ),
            'neg_I', nqp::hash(
                'code', 21,
                'operands', [
                    $MVM_operand_write_reg +| $MVM_operand_obj,
                    $MVM_operand_read_reg +| $MVM_operand_obj,
                    $MVM_operand_read_reg +| $MVM_operand_obj
                ]
            ),
            'abs_I', nqp::hash(
                'code', 22,
                'operands', [
                    $MVM_operand_write_reg +| $MVM_operand_obj,
                    $MVM_operand_read_reg +| $MVM_operand_obj,
                    $MVM_operand_read_reg +| $MVM_operand_obj
                ]
            ),
            'inc_I', nqp::hash(
                'code', 23,
                'operands', [
                    $MVM_operand_write_reg +| $MVM_operand_obj
                ]
            ),
            'dec_I', nqp::hash(
                'code', 24,
                'operands', [
                    $MVM_operand_write_reg +| $MVM_operand_obj
                ]
            ),
            'cmp_I', nqp::hash(
                'code', 25,
                'operands', [
                    $MVM_operand_write_reg +| $MVM_operand_int64,
                    $MVM_operand_read_reg +| $MVM_operand_obj,
                    $MVM_operand_read_reg +| $MVM_operand_obj
                ]
            ),
            'eq_I', nqp::hash(
                'code', 26,
                'operands', [
                    $MVM_operand_write_reg +| $MVM_operand_int64,
                    $MVM_operand_read_reg +| $MVM_operand_obj,
                    $MVM_operand_read_reg +| $MVM_operand_obj
                ]
            ),
            'ne_I', nqp::hash(
                'code', 27,
                'operands', [
                    $MVM_operand_write_reg +| $MVM_operand_int64,
                    $MVM_operand_read_reg +| $MVM_operand_obj,
                    $MVM_operand_read_reg +| $MVM_operand_obj
                ]
            ),
            'lt_I', nqp::hash(
                'code', 28,
                'operands', [
                    $MVM_operand_write_reg +| $MVM_operand_int64,
                    $MVM_operand_read_reg +| $MVM_operand_obj,
                    $MVM_operand_read_reg +| $MVM_operand_obj
                ]
            ),
            'le_I', nqp::hash(
                'code', 29,
                'operands', [
                    $MVM_operand_write_reg +| $MVM_operand_int64,
                    $MVM_operand_read_reg +| $MVM_operand_obj,
                    $MVM_operand_read_reg +| $MVM_operand_obj
                ]
            ),
            'gt_I', nqp::hash(
                'code', 30,
                'operands', [
                    $MVM_operand_write_reg +| $MVM_operand_int64,
                    $MVM_operand_read_reg +| $MVM_operand_obj,
                    $MVM_operand_read_reg +| $MVM_operand_obj
                ]
            ),
            'ge_I', nqp::hash(
                'code', 31,
                'operands', [
                    $MVM_operand_write_reg +| $MVM_operand_int64,
                    $MVM_operand_read_reg +| $MVM_operand_obj,
                    $MVM_operand_read_reg +| $MVM_operand_obj
                ]
            ),
            'not_I', nqp::hash(
                'code', 32,
                'operands', [
                    $MVM_operand_write_reg +| $MVM_operand_int64,
                    $MVM_operand_read_reg +| $MVM_operand_obj
                ]
            ),
            'bor_I', nqp::hash(
                'code', 33,
                'operands', [
                    $MVM_operand_write_reg +| $MVM_operand_obj,
                    $MVM_operand_read_reg +| $MVM_operand_obj,
                    $MVM_operand_read_reg +| $MVM_operand_obj,
                    $MVM_operand_read_reg +| $MVM_operand_obj
                ]
            ),
            'bxor_I', nqp::hash(
                'code', 34,
                'operands', [
                    $MVM_operand_write_reg +| $MVM_operand_obj,
                    $MVM_operand_read_reg +| $MVM_operand_obj,
                    $MVM_operand_read_reg +| $MVM_operand_obj,
                    $MVM_operand_read_reg +| $MVM_operand_obj
                ]
            ),
            'band_I', nqp::hash(
                'code', 35,
                'operands', [
                    $MVM_operand_write_reg +| $MVM_operand_obj,
                    $MVM_operand_read_reg +| $MVM_operand_obj,
                    $MVM_operand_read_reg +| $MVM_operand_obj,
                    $MVM_operand_read_reg +| $MVM_operand_obj
                ]
            ),
            'bnot_I', nqp::hash(
                'code', 36,
                'operands', [
                    $MVM_operand_write_reg +| $MVM_operand_obj,
                    $MVM_operand_read_reg +| $MVM_operand_obj,
                    $MVM_operand_read_reg +| $MVM_operand_obj
                ]
            ),
            'blshift_I', nqp::hash(
                'code', 37,
                'operands', [
                    $MVM_operand_write_reg +| $MVM_operand_obj,
                    $MVM_operand_read_reg +| $MVM_operand_obj,
                    $MVM_operand_read_reg +| $MVM_operand_int64,
                    $MVM_operand_read_reg +| $MVM_operand_obj
                ]
            ),
            'brshift_I', nqp::hash(
                'code', 38,
                'operands', [
                    $MVM_operand_write_reg +| $MVM_operand_obj,
                    $MVM_operand_read_reg +| $MVM_operand_obj,
                    $MVM_operand_read_reg +| $MVM_operand_int64,
                    $MVM_operand_read_reg +| $MVM_operand_obj
                ]
            ),
            'pow_I', nqp::hash(
                'code', 39,
                'operands', [
                    $MVM_operand_write_reg +| $MVM_operand_obj,
                    $MVM_operand_read_reg +| $MVM_operand_obj,
                    $MVM_operand_read_reg +| $MVM_operand_obj,
                    $MVM_operand_read_reg +| $MVM_operand_obj,
                    $MVM_operand_read_reg +| $MVM_operand_obj
                ]
            ),
            'gcd_I', nqp::hash(
                'code', 40,
                'operands', [
                    $MVM_operand_write_reg +| $MVM_operand_obj,
                    $MVM_operand_read_reg +| $MVM_operand_obj,
                    $MVM_operand_read_reg +| $MVM_operand_obj,
                    $MVM_operand_read_reg +| $MVM_operand_obj
                ]
            ),
            'lcm_I', nqp::hash(
                'code', 41,
                'operands', [
                    $MVM_operand_write_reg +| $MVM_operand_obj,
                    $MVM_operand_read_reg +| $MVM_operand_obj,
                    $MVM_operand_read_reg +| $MVM_operand_obj,
                    $MVM_operand_read_reg +| $MVM_operand_obj
                ]
            ),
            'expmod_I', nqp::hash(
                'code', 42,
                'operands', [
                    $MVM_operand_write_reg +| $MVM_operand_obj,
                    $MVM_operand_read_reg +| $MVM_operand_obj,
                    $MVM_operand_read_reg +| $MVM_operand_obj,
                    $MVM_operand_read_reg +| $MVM_operand_obj,
                    $MVM_operand_read_reg +| $MVM_operand_obj
                ]
            ),
            'isprime_I', nqp::hash(
                'code', 43,
                'operands', [
                    $MVM_operand_write_reg +| $MVM_operand_int64,
                    $MVM_operand_read_reg +| $MVM_operand_obj,
                    $MVM_operand_read_reg +| $MVM_operand_int64
                ]
            ),
            'rand_I', nqp::hash(
                'code', 44,
                'operands', [
                    $MVM_operand_write_reg +| $MVM_operand_obj,
                    $MVM_operand_read_reg +| $MVM_operand_obj,
                    $MVM_operand_read_reg +| $MVM_operand_obj
                ]
            ),
            'coerce_Ii', nqp::hash(
                'code', 45,
                'operands', [
                    $MVM_operand_write_reg +| $MVM_operand_int64,
                    $MVM_operand_read_reg +| $MVM_operand_obj
                ]
            ),
            'coerce_In', nqp::hash(
                'code', 46,
                'operands', [
                    $MVM_operand_write_reg +| $MVM_operand_num64,
                    $MVM_operand_read_reg +| $MVM_operand_obj
                ]
            ),
            'coerce_Is', nqp::hash(
                'code', 47,
                'operands', [
                    $MVM_operand_write_reg +| $MVM_operand_str,
                    $MVM_operand_read_reg +| $MVM_operand_obj
                ]
            ),
            'coerce_iI', nqp::hash(
                'code', 48,
                'operands', [
                    $MVM_operand_write_reg +| $MVM_operand_obj,
                    $MVM_operand_read_reg +| $MVM_operand_int64,
                    $MVM_operand_read_reg +| $MVM_operand_obj
                ]
            ),
            'coerce_nI', nqp::hash(
                'code', 49,
                'operands', [
                    $MVM_operand_write_reg +| $MVM_operand_obj,
                    $MVM_operand_read_reg +| $MVM_operand_num64,
                    $MVM_operand_read_reg +| $MVM_operand_obj
                ]
            ),
            'coerce_sI', nqp::hash(
                'code', 50,
                'operands', [
                    $MVM_operand_write_reg +| $MVM_operand_obj,
                    $MVM_operand_read_reg +| $MVM_operand_str,
                    $MVM_operand_read_reg +| $MVM_operand_obj
                ]
            ),
            'isbig_I', nqp::hash(
                'code', 51,
                'operands', [
                    $MVM_operand_write_reg +| $MVM_operand_int64,
                    $MVM_operand_read_reg +| $MVM_operand_obj
                ]
            ),
            'base_I', nqp::hash(
                'code', 52,
                'operands', [
                    $MVM_operand_write_reg +| $MVM_operand_str,
                    $MVM_operand_read_reg +| $MVM_operand_obj,
                    $MVM_operand_read_reg +| $MVM_operand_int64
                ]
            ),
            'radix_I', nqp::hash(
                'code', 53,
                'operands', [
                    $MVM_operand_write_reg +| $MVM_operand_obj,
                    $MVM_operand_read_reg +| $MVM_operand_int64,
                    $MVM_operand_read_reg +| $MVM_operand_str,
                    $MVM_operand_read_reg +| $MVM_operand_int64,
                    $MVM_operand_read_reg +| $MVM_operand_int64,
                    $MVM_operand_read_reg +| $MVM_operand_obj
                ]
            ),
            'div_In', nqp::hash(
                'code', 54,
                'operands', [
                    $MVM_operand_write_reg +| $MVM_operand_num64,
                    $MVM_operand_read_reg +| $MVM_operand_obj,
                    $MVM_operand_read_reg +| $MVM_operand_obj
                ]
            ),
            'log_n', nqp::hash(
                'code', 55,
                'operands', [
                    $MVM_operand_write_reg +| $MVM_operand_num64,
                    $MVM_operand_read_reg +| $MVM_operand_num64
                ]
            ),
            'exp_n', nqp::hash(
                'code', 56,
                'operands', [
                    $MVM_operand_write_reg +| $MVM_operand_num64,
                    $MVM_operand_read_reg +| $MVM_operand_num64
                ]
            )
        ],
        [
            'knowhow', nqp::hash(
                'code', 0,
                'operands', [
                    $MVM_operand_write_reg +| $MVM_operand_obj
                ]
            ),
            'findmeth', nqp::hash(
                'code', 1,
                'operands', [
                    $MVM_operand_write_reg +| $MVM_operand_obj,
                    $MVM_operand_read_reg +| $MVM_operand_obj,
                    $MVM_operand_str
                ]
            ),
            'findmeth_s', nqp::hash(
                'code', 2,
                'operands', [
                    $MVM_operand_write_reg +| $MVM_operand_obj,
                    $MVM_operand_read_reg +| $MVM_operand_obj,
                    $MVM_operand_read_reg +| $MVM_operand_str
                ]
            ),
            'can', nqp::hash(
                'code', 3,
                'operands', [
                    $MVM_operand_write_reg +| $MVM_operand_int64,
                    $MVM_operand_read_reg +| $MVM_operand_obj,
                    $MVM_operand_str
                ]
            ),
            'can_s', nqp::hash(
                'code', 4,
                'operands', [
                    $MVM_operand_write_reg +| $MVM_operand_int64,
                    $MVM_operand_read_reg +| $MVM_operand_obj,
                    $MVM_operand_read_reg +| $MVM_operand_str
                ]
            ),
            'create', nqp::hash(
                'code', 5,
                'operands', [
                    $MVM_operand_write_reg +| $MVM_operand_obj,
                    $MVM_operand_read_reg +| $MVM_operand_obj
                ]
            ),
            'gethow', nqp::hash(
                'code', 6,
                'operands', [
                    $MVM_operand_write_reg +| $MVM_operand_obj,
                    $MVM_operand_read_reg +| $MVM_operand_obj
                ]
            ),
            'getwhat', nqp::hash(
                'code', 7,
                'operands', [
                    $MVM_operand_write_reg +| $MVM_operand_obj,
                    $MVM_operand_read_reg +| $MVM_operand_obj
                ]
            ),
            'atkey_i', nqp::hash(
                'code', 8,
                'operands', [
                    $MVM_operand_write_reg +| $MVM_operand_int64,
                    $MVM_operand_read_reg +| $MVM_operand_obj,
                    $MVM_operand_read_reg +| $MVM_operand_str
                ]
            ),
            'atkey_n', nqp::hash(
                'code', 9,
                'operands', [
                    $MVM_operand_write_reg +| $MVM_operand_num64,
                    $MVM_operand_read_reg +| $MVM_operand_obj,
                    $MVM_operand_read_reg +| $MVM_operand_str
                ]
            ),
            'atkey_s', nqp::hash(
                'code', 10,
                'operands', [
                    $MVM_operand_write_reg +| $MVM_operand_str,
                    $MVM_operand_read_reg +| $MVM_operand_obj,
                    $MVM_operand_read_reg +| $MVM_operand_str
                ]
            ),
            'atkey_o', nqp::hash(
                'code', 11,
                'operands', [
                    $MVM_operand_write_reg +| $MVM_operand_obj,
                    $MVM_operand_read_reg +| $MVM_operand_obj,
                    $MVM_operand_read_reg +| $MVM_operand_str
                ]
            ),
            'bindkey_i', nqp::hash(
                'code', 12,
                'operands', [
                    $MVM_operand_read_reg +| $MVM_operand_obj,
                    $MVM_operand_read_reg +| $MVM_operand_str,
                    $MVM_operand_read_reg +| $MVM_operand_int64
                ]
            ),
            'bindkey_n', nqp::hash(
                'code', 13,
                'operands', [
                    $MVM_operand_read_reg +| $MVM_operand_obj,
                    $MVM_operand_read_reg +| $MVM_operand_str,
                    $MVM_operand_read_reg +| $MVM_operand_num64
                ]
            ),
            'bindkey_s', nqp::hash(
                'code', 14,
                'operands', [
                    $MVM_operand_read_reg +| $MVM_operand_obj,
                    $MVM_operand_read_reg +| $MVM_operand_str,
                    $MVM_operand_read_reg +| $MVM_operand_str
                ]
            ),
            'bindkey_o', nqp::hash(
                'code', 15,
                'operands', [
                    $MVM_operand_read_reg +| $MVM_operand_obj,
                    $MVM_operand_read_reg +| $MVM_operand_str,
                    $MVM_operand_read_reg +| $MVM_operand_obj
                ]
            ),
            'existskey', nqp::hash(
                'code', 16,
                'operands', [
                    $MVM_operand_write_reg +| $MVM_operand_int64,
                    $MVM_operand_read_reg +| $MVM_operand_obj,
                    $MVM_operand_read_reg +| $MVM_operand_str
                ]
            ),
            'deletekey', nqp::hash(
                'code', 17,
                'operands', [
                    $MVM_operand_read_reg +| $MVM_operand_obj,
                    $MVM_operand_read_reg +| $MVM_operand_str
                ]
            ),
            'getwhere', nqp::hash(
                'code', 18,
                'operands', [
                    $MVM_operand_write_reg +| $MVM_operand_int64,
                    $MVM_operand_read_reg +| $MVM_operand_obj
                ]
            ),
            'eqaddr', nqp::hash(
                'code', 19,
                'operands', [
                    $MVM_operand_write_reg +| $MVM_operand_int64,
                    $MVM_operand_read_reg +| $MVM_operand_obj,
                    $MVM_operand_read_reg +| $MVM_operand_obj
                ]
            ),
            'reprname', nqp::hash(
                'code', 20,
                'operands', [
                    $MVM_operand_write_reg +| $MVM_operand_str,
                    $MVM_operand_read_reg +| $MVM_operand_obj
                ]
            ),
            'isconcrete', nqp::hash(
                'code', 21,
                'operands', [
                    $MVM_operand_write_reg +| $MVM_operand_int64,
                    $MVM_operand_read_reg +| $MVM_operand_obj
                ]
            ),
            'atpos_i', nqp::hash(
                'code', 22,
                'operands', [
                    $MVM_operand_write_reg +| $MVM_operand_int64,
                    $MVM_operand_read_reg +| $MVM_operand_obj,
                    $MVM_operand_read_reg +| $MVM_operand_int64
                ]
            ),
            'atpos_n', nqp::hash(
                'code', 23,
                'operands', [
                    $MVM_operand_write_reg +| $MVM_operand_num64,
                    $MVM_operand_read_reg +| $MVM_operand_obj,
                    $MVM_operand_read_reg +| $MVM_operand_int64
                ]
            ),
            'atpos_s', nqp::hash(
                'code', 24,
                'operands', [
                    $MVM_operand_write_reg +| $MVM_operand_str,
                    $MVM_operand_read_reg +| $MVM_operand_obj,
                    $MVM_operand_read_reg +| $MVM_operand_int64
                ]
            ),
            'atpos_o', nqp::hash(
                'code', 25,
                'operands', [
                    $MVM_operand_write_reg +| $MVM_operand_obj,
                    $MVM_operand_read_reg +| $MVM_operand_obj,
                    $MVM_operand_read_reg +| $MVM_operand_int64
                ]
            ),
            'bindpos_i', nqp::hash(
                'code', 26,
                'operands', [
                    $MVM_operand_read_reg +| $MVM_operand_obj,
                    $MVM_operand_read_reg +| $MVM_operand_int64,
                    $MVM_operand_read_reg +| $MVM_operand_int64
                ]
            ),
            'bindpos_n', nqp::hash(
                'code', 27,
                'operands', [
                    $MVM_operand_read_reg +| $MVM_operand_obj,
                    $MVM_operand_read_reg +| $MVM_operand_int64,
                    $MVM_operand_read_reg +| $MVM_operand_num64
                ]
            ),
            'bindpos_s', nqp::hash(
                'code', 28,
                'operands', [
                    $MVM_operand_read_reg +| $MVM_operand_obj,
                    $MVM_operand_read_reg +| $MVM_operand_int64,
                    $MVM_operand_read_reg +| $MVM_operand_str
                ]
            ),
            'bindpos_o', nqp::hash(
                'code', 29,
                'operands', [
                    $MVM_operand_read_reg +| $MVM_operand_obj,
                    $MVM_operand_read_reg +| $MVM_operand_int64,
                    $MVM_operand_read_reg +| $MVM_operand_obj
                ]
            ),
            'push_i', nqp::hash(
                'code', 30,
                'operands', [
                    $MVM_operand_read_reg +| $MVM_operand_obj,
                    $MVM_operand_read_reg +| $MVM_operand_int64
                ]
            ),
            'push_n', nqp::hash(
                'code', 31,
                'operands', [
                    $MVM_operand_read_reg +| $MVM_operand_obj,
                    $MVM_operand_read_reg +| $MVM_operand_num64
                ]
            ),
            'push_s', nqp::hash(
                'code', 32,
                'operands', [
                    $MVM_operand_read_reg +| $MVM_operand_obj,
                    $MVM_operand_read_reg +| $MVM_operand_str
                ]
            ),
            'push_o', nqp::hash(
                'code', 33,
                'operands', [
                    $MVM_operand_read_reg +| $MVM_operand_obj,
                    $MVM_operand_read_reg +| $MVM_operand_obj
                ]
            ),
            'pop_i', nqp::hash(
                'code', 34,
                'operands', [
                    $MVM_operand_write_reg +| $MVM_operand_int64,
                    $MVM_operand_read_reg +| $MVM_operand_obj
                ]
            ),
            'pop_n', nqp::hash(
                'code', 35,
                'operands', [
                    $MVM_operand_write_reg +| $MVM_operand_num64,
                    $MVM_operand_read_reg +| $MVM_operand_obj
                ]
            ),
            'pop_s', nqp::hash(
                'code', 36,
                'operands', [
                    $MVM_operand_write_reg +| $MVM_operand_str,
                    $MVM_operand_read_reg +| $MVM_operand_obj
                ]
            ),
            'pop_o', nqp::hash(
                'code', 37,
                'operands', [
                    $MVM_operand_write_reg +| $MVM_operand_obj,
                    $MVM_operand_read_reg +| $MVM_operand_obj
                ]
            ),
            'shift_i', nqp::hash(
                'code', 38,
                'operands', [
                    $MVM_operand_write_reg +| $MVM_operand_int64,
                    $MVM_operand_read_reg +| $MVM_operand_obj
                ]
            ),
            'shift_n', nqp::hash(
                'code', 39,
                'operands', [
                    $MVM_operand_write_reg +| $MVM_operand_num64,
                    $MVM_operand_read_reg +| $MVM_operand_obj
                ]
            ),
            'shift_s', nqp::hash(
                'code', 40,
                'operands', [
                    $MVM_operand_write_reg +| $MVM_operand_str,
                    $MVM_operand_read_reg +| $MVM_operand_obj
                ]
            ),
            'shift_o', nqp::hash(
                'code', 41,
                'operands', [
                    $MVM_operand_write_reg +| $MVM_operand_obj,
                    $MVM_operand_read_reg +| $MVM_operand_obj
                ]
            ),
            'unshift_i', nqp::hash(
                'code', 42,
                'operands', [
                    $MVM_operand_read_reg +| $MVM_operand_obj,
                    $MVM_operand_read_reg +| $MVM_operand_int64
                ]
            ),
            'unshift_n', nqp::hash(
                'code', 43,
                'operands', [
                    $MVM_operand_read_reg +| $MVM_operand_obj,
                    $MVM_operand_read_reg +| $MVM_operand_num64
                ]
            ),
            'unshift_s', nqp::hash(
                'code', 44,
                'operands', [
                    $MVM_operand_read_reg +| $MVM_operand_obj,
                    $MVM_operand_read_reg +| $MVM_operand_str
                ]
            ),
            'unshift_o', nqp::hash(
                'code', 45,
                'operands', [
                    $MVM_operand_read_reg +| $MVM_operand_obj,
                    $MVM_operand_read_reg +| $MVM_operand_obj
                ]
            ),
            'splice', nqp::hash(
                'code', 46,
                'operands', [
                    $MVM_operand_read_reg +| $MVM_operand_obj,
                    $MVM_operand_read_reg +| $MVM_operand_obj,
                    $MVM_operand_read_reg +| $MVM_operand_int64,
                    $MVM_operand_read_reg +| $MVM_operand_int64
                ]
            ),
            '__INVALID_1__', nqp::hash(
                'code', 47,
                'operands', [
                ]
            ),
            'setelemspos', nqp::hash(
                'code', 48,
                'operands', [
                    $MVM_operand_read_reg +| $MVM_operand_obj,
                    $MVM_operand_read_reg +| $MVM_operand_int64
                ]
            ),
            'box_i', nqp::hash(
                'code', 49,
                'operands', [
                    $MVM_operand_write_reg +| $MVM_operand_obj,
                    $MVM_operand_read_reg +| $MVM_operand_int64,
                    $MVM_operand_read_reg +| $MVM_operand_obj
                ]
            ),
            'box_n', nqp::hash(
                'code', 50,
                'operands', [
                    $MVM_operand_write_reg +| $MVM_operand_obj,
                    $MVM_operand_read_reg +| $MVM_operand_num64,
                    $MVM_operand_read_reg +| $MVM_operand_obj
                ]
            ),
            'box_s', nqp::hash(
                'code', 51,
                'operands', [
                    $MVM_operand_write_reg +| $MVM_operand_obj,
                    $MVM_operand_read_reg +| $MVM_operand_str,
                    $MVM_operand_read_reg +| $MVM_operand_obj
                ]
            ),
            'unbox_i', nqp::hash(
                'code', 52,
                'operands', [
                    $MVM_operand_write_reg +| $MVM_operand_int64,
                    $MVM_operand_read_reg +| $MVM_operand_obj
                ]
            ),
            'unbox_n', nqp::hash(
                'code', 53,
                'operands', [
                    $MVM_operand_write_reg +| $MVM_operand_num64,
                    $MVM_operand_read_reg +| $MVM_operand_obj
                ]
            ),
            'unbox_s', nqp::hash(
                'code', 54,
                'operands', [
                    $MVM_operand_write_reg +| $MVM_operand_str,
                    $MVM_operand_read_reg +| $MVM_operand_obj
                ]
            ),
            'bindattr_i', nqp::hash(
                'code', 55,
                'operands', [
                    $MVM_operand_read_reg +| $MVM_operand_obj,
                    $MVM_operand_read_reg +| $MVM_operand_obj,
                    $MVM_operand_str,
                    $MVM_operand_read_reg +| $MVM_operand_int64,
                    $MVM_operand_int16
                ]
            ),
            'bindattr_n', nqp::hash(
                'code', 56,
                'operands', [
                    $MVM_operand_read_reg +| $MVM_operand_obj,
                    $MVM_operand_read_reg +| $MVM_operand_obj,
                    $MVM_operand_str,
                    $MVM_operand_read_reg +| $MVM_operand_num64,
                    $MVM_operand_int16
                ]
            ),
            'bindattr_s', nqp::hash(
                'code', 57,
                'operands', [
                    $MVM_operand_read_reg +| $MVM_operand_obj,
                    $MVM_operand_read_reg +| $MVM_operand_obj,
                    $MVM_operand_str,
                    $MVM_operand_read_reg +| $MVM_operand_str,
                    $MVM_operand_int16
                ]
            ),
            'bindattr_o', nqp::hash(
                'code', 58,
                'operands', [
                    $MVM_operand_read_reg +| $MVM_operand_obj,
                    $MVM_operand_read_reg +| $MVM_operand_obj,
                    $MVM_operand_str,
                    $MVM_operand_read_reg +| $MVM_operand_obj,
                    $MVM_operand_int16
                ]
            ),
            'bindattrs_i', nqp::hash(
                'code', 59,
                'operands', [
                    $MVM_operand_read_reg +| $MVM_operand_obj,
                    $MVM_operand_read_reg +| $MVM_operand_obj,
                    $MVM_operand_read_reg +| $MVM_operand_str,
                    $MVM_operand_read_reg +| $MVM_operand_int64
                ]
            ),
            'bindattrs_n', nqp::hash(
                'code', 60,
                'operands', [
                    $MVM_operand_read_reg +| $MVM_operand_obj,
                    $MVM_operand_read_reg +| $MVM_operand_obj,
                    $MVM_operand_read_reg +| $MVM_operand_str,
                    $MVM_operand_read_reg +| $MVM_operand_num64
                ]
            ),
            'bindattrs_s', nqp::hash(
                'code', 61,
                'operands', [
                    $MVM_operand_read_reg +| $MVM_operand_obj,
                    $MVM_operand_read_reg +| $MVM_operand_obj,
                    $MVM_operand_read_reg +| $MVM_operand_str,
                    $MVM_operand_read_reg +| $MVM_operand_str
                ]
            ),
            'bindattrs_o', nqp::hash(
                'code', 62,
                'operands', [
                    $MVM_operand_read_reg +| $MVM_operand_obj,
                    $MVM_operand_read_reg +| $MVM_operand_obj,
                    $MVM_operand_read_reg +| $MVM_operand_str,
                    $MVM_operand_read_reg +| $MVM_operand_obj
                ]
            ),
            'getattr_i', nqp::hash(
                'code', 63,
                'operands', [
                    $MVM_operand_write_reg +| $MVM_operand_int64,
                    $MVM_operand_read_reg +| $MVM_operand_obj,
                    $MVM_operand_read_reg +| $MVM_operand_obj,
                    $MVM_operand_str,
                    $MVM_operand_int16
                ]
            ),
            'getattr_n', nqp::hash(
                'code', 64,
                'operands', [
                    $MVM_operand_write_reg +| $MVM_operand_num64,
                    $MVM_operand_read_reg +| $MVM_operand_obj,
                    $MVM_operand_read_reg +| $MVM_operand_obj,
                    $MVM_operand_str,
                    $MVM_operand_int16
                ]
            ),
            'getattr_s', nqp::hash(
                'code', 65,
                'operands', [
                    $MVM_operand_write_reg +| $MVM_operand_str,
                    $MVM_operand_read_reg +| $MVM_operand_obj,
                    $MVM_operand_read_reg +| $MVM_operand_obj,
                    $MVM_operand_str,
                    $MVM_operand_int16
                ]
            ),
            'getattr_o', nqp::hash(
                'code', 66,
                'operands', [
                    $MVM_operand_write_reg +| $MVM_operand_obj,
                    $MVM_operand_read_reg +| $MVM_operand_obj,
                    $MVM_operand_read_reg +| $MVM_operand_obj,
                    $MVM_operand_str,
                    $MVM_operand_int16
                ]
            ),
            'getattrs_i', nqp::hash(
                'code', 67,
                'operands', [
                    $MVM_operand_write_reg +| $MVM_operand_int64,
                    $MVM_operand_read_reg +| $MVM_operand_obj,
                    $MVM_operand_read_reg +| $MVM_operand_obj,
                    $MVM_operand_read_reg +| $MVM_operand_str
                ]
            ),
            'getattrs_n', nqp::hash(
                'code', 68,
                'operands', [
                    $MVM_operand_write_reg +| $MVM_operand_num64,
                    $MVM_operand_read_reg +| $MVM_operand_obj,
                    $MVM_operand_read_reg +| $MVM_operand_obj,
                    $MVM_operand_read_reg +| $MVM_operand_str
                ]
            ),
            'getattrs_s', nqp::hash(
                'code', 69,
                'operands', [
                    $MVM_operand_write_reg +| $MVM_operand_str,
                    $MVM_operand_read_reg +| $MVM_operand_obj,
                    $MVM_operand_read_reg +| $MVM_operand_obj,
                    $MVM_operand_read_reg +| $MVM_operand_str
                ]
            ),
            'getattrs_o', nqp::hash(
                'code', 70,
                'operands', [
                    $MVM_operand_write_reg +| $MVM_operand_obj,
                    $MVM_operand_read_reg +| $MVM_operand_obj,
                    $MVM_operand_read_reg +| $MVM_operand_obj,
                    $MVM_operand_read_reg +| $MVM_operand_str
                ]
            ),
            'isnull', nqp::hash(
                'code', 71,
                'operands', [
                    $MVM_operand_write_reg +| $MVM_operand_int64,
                    $MVM_operand_read_reg +| $MVM_operand_obj
                ]
            ),
            'knowhowattr', nqp::hash(
                'code', 72,
                'operands', [
                    $MVM_operand_write_reg +| $MVM_operand_obj
                ]
            ),
            'iscoderef', nqp::hash(
                'code', 73,
                'operands', [
                    $MVM_operand_write_reg +| $MVM_operand_int64,
                    $MVM_operand_read_reg +| $MVM_operand_obj
                ]
            ),
            'null', nqp::hash(
                'code', 74,
                'operands', [
                    $MVM_operand_write_reg +| $MVM_operand_obj
                ]
            ),
            'clone', nqp::hash(
                'code', 75,
                'operands', [
                    $MVM_operand_write_reg +| $MVM_operand_obj,
                    $MVM_operand_read_reg +| $MVM_operand_obj
                ]
            ),
            'isnull_s', nqp::hash(
                'code', 76,
                'operands', [
                    $MVM_operand_write_reg +| $MVM_operand_int64,
                    $MVM_operand_read_reg +| $MVM_operand_str
                ]
            ),
            'bootint', nqp::hash(
                'code', 77,
                'operands', [
                    $MVM_operand_write_reg +| $MVM_operand_obj
                ]
            ),
            'bootnum', nqp::hash(
                'code', 78,
                'operands', [
                    $MVM_operand_write_reg +| $MVM_operand_obj
                ]
            ),
            'bootstr', nqp::hash(
                'code', 79,
                'operands', [
                    $MVM_operand_write_reg +| $MVM_operand_obj
                ]
            ),
            'bootarray', nqp::hash(
                'code', 80,
                'operands', [
                    $MVM_operand_write_reg +| $MVM_operand_obj
                ]
            ),
            'boothash', nqp::hash(
                'code', 81,
                'operands', [
                    $MVM_operand_write_reg +| $MVM_operand_obj
                ]
            ),
            'sethllconfig', nqp::hash(
                'code', 82,
                'operands', [
                    $MVM_operand_read_reg +| $MVM_operand_str,
                    $MVM_operand_read_reg +| $MVM_operand_obj
                ]
            ),
            'hllboxtype_i', nqp::hash(
                'code', 83,
                'operands', [
                    $MVM_operand_write_reg +| $MVM_operand_obj
                ]
            ),
            'hllboxtype_n', nqp::hash(
                'code', 84,
                'operands', [
                    $MVM_operand_write_reg +| $MVM_operand_obj
                ]
            ),
            'hllboxtype_s', nqp::hash(
                'code', 85,
                'operands', [
                    $MVM_operand_write_reg +| $MVM_operand_obj
                ]
            ),
            'elems', nqp::hash(
                'code', 86,
                'operands', [
                    $MVM_operand_write_reg +| $MVM_operand_int64,
                    $MVM_operand_read_reg +| $MVM_operand_obj
                ]
            ),
            'null_s', nqp::hash(
                'code', 87,
                'operands', [
                    $MVM_operand_write_reg +| $MVM_operand_str
                ]
            ),
            'newtype', nqp::hash(
                'code', 88,
                'operands', [
                    $MVM_operand_write_reg +| $MVM_operand_obj,
                    $MVM_operand_read_reg +| $MVM_operand_obj,
                    $MVM_operand_read_reg +| $MVM_operand_str
                ]
            ),
            'islist', nqp::hash(
                'code', 89,
                'operands', [
                    $MVM_operand_write_reg +| $MVM_operand_int64,
                    $MVM_operand_read_reg +| $MVM_operand_obj
                ]
            ),
            'ishash', nqp::hash(
                'code', 90,
                'operands', [
                    $MVM_operand_write_reg +| $MVM_operand_int64,
                    $MVM_operand_read_reg +| $MVM_operand_obj
                ]
            ),
            'iter', nqp::hash(
                'code', 91,
                'operands', [
                    $MVM_operand_write_reg +| $MVM_operand_obj,
                    $MVM_operand_read_reg +| $MVM_operand_obj
                ]
            ),
            'iterkey_s', nqp::hash(
                'code', 92,
                'operands', [
                    $MVM_operand_write_reg +| $MVM_operand_str,
                    $MVM_operand_read_reg +| $MVM_operand_obj
                ]
            ),
            'iterval', nqp::hash(
                'code', 93,
                'operands', [
                    $MVM_operand_write_reg +| $MVM_operand_obj,
                    $MVM_operand_read_reg +| $MVM_operand_obj
                ]
            ),
            'getcodename', nqp::hash(
                'code', 94,
                'operands', [
                    $MVM_operand_write_reg +| $MVM_operand_str,
                    $MVM_operand_read_reg +| $MVM_operand_obj
                ]
            ),
            'composetype', nqp::hash(
                'code', 95,
                'operands', [
                    $MVM_operand_write_reg +| $MVM_operand_obj,
                    $MVM_operand_read_reg +| $MVM_operand_obj,
                    $MVM_operand_read_reg +| $MVM_operand_obj
                ]
            ),
            'setmethcache', nqp::hash(
                'code', 96,
                'operands', [
                    $MVM_operand_read_reg +| $MVM_operand_obj,
                    $MVM_operand_read_reg +| $MVM_operand_obj
                ]
            ),
            'setmethcacheauth', nqp::hash(
                'code', 97,
                'operands', [
                    $MVM_operand_read_reg +| $MVM_operand_obj,
                    $MVM_operand_read_reg +| $MVM_operand_int64
                ]
            ),
            'settypecache', nqp::hash(
                'code', 98,
                'operands', [
                    $MVM_operand_read_reg +| $MVM_operand_obj,
                    $MVM_operand_read_reg +| $MVM_operand_obj
                ]
            ),
            'setinvokespec', nqp::hash(
                'code', 99,
                'operands', [
                    $MVM_operand_read_reg +| $MVM_operand_obj,
                    $MVM_operand_read_reg +| $MVM_operand_obj,
                    $MVM_operand_read_reg +| $MVM_operand_str,
                    $MVM_operand_read_reg +| $MVM_operand_obj
                ]
            ),
            'isinvokable', nqp::hash(
                'code', 100,
                'operands', [
                    $MVM_operand_write_reg +| $MVM_operand_int64,
                    $MVM_operand_read_reg +| $MVM_operand_obj
                ]
            ),
            'iscont', nqp::hash(
                'code', 101,
                'operands', [
                    $MVM_operand_write_reg +| $MVM_operand_int64,
                    $MVM_operand_read_reg +| $MVM_operand_obj
                ]
            ),
            'decont', nqp::hash(
                'code', 102,
                'operands', [
                    $MVM_operand_write_reg +| $MVM_operand_obj,
                    $MVM_operand_read_reg +| $MVM_operand_obj
                ]
            ),
            'setboolspec', nqp::hash(
                'code', 103,
                'operands', [
                    $MVM_operand_read_reg +| $MVM_operand_obj,
                    $MVM_operand_read_reg +| $MVM_operand_int64,
                    $MVM_operand_read_reg +| $MVM_operand_obj
                ]
            ),
            'istrue', nqp::hash(
                'code', 104,
                'operands', [
                    $MVM_operand_write_reg +| $MVM_operand_int64,
                    $MVM_operand_read_reg +| $MVM_operand_obj
                ]
            ),
            'isfalse', nqp::hash(
                'code', 105,
                'operands', [
                    $MVM_operand_write_reg +| $MVM_operand_int64,
                    $MVM_operand_read_reg +| $MVM_operand_obj
                ]
            ),
            'istrue_s', nqp::hash(
                'code', 106,
                'operands', [
                    $MVM_operand_write_reg +| $MVM_operand_int64,
                    $MVM_operand_read_reg +| $MVM_operand_str
                ]
            ),
            'isfalse_s', nqp::hash(
                'code', 107,
                'operands', [
                    $MVM_operand_write_reg +| $MVM_operand_int64,
                    $MVM_operand_read_reg +| $MVM_operand_str
                ]
            ),
            'getcodeobj', nqp::hash(
                'code', 108,
                'operands', [
                    $MVM_operand_write_reg +| $MVM_operand_obj,
                    $MVM_operand_read_reg +| $MVM_operand_obj
                ]
            ),
            'setcodeobj', nqp::hash(
                'code', 109,
                'operands', [
                    $MVM_operand_read_reg +| $MVM_operand_obj,
                    $MVM_operand_read_reg +| $MVM_operand_obj
                ]
            ),
            'setcodename', nqp::hash(
                'code', 110,
                'operands', [
                    $MVM_operand_read_reg +| $MVM_operand_obj,
                    $MVM_operand_read_reg +| $MVM_operand_str
                ]
            ),
            'forceouterctx', nqp::hash(
                'code', 111,
                'operands', [
                    $MVM_operand_read_reg +| $MVM_operand_obj,
                    $MVM_operand_read_reg +| $MVM_operand_obj
                ]
            ),
            'getcomp', nqp::hash(
                'code', 112,
                'operands', [
                    $MVM_operand_write_reg +| $MVM_operand_obj,
                    $MVM_operand_read_reg +| $MVM_operand_str
                ]
            ),
            'bindcomp', nqp::hash(
                'code', 113,
                'operands', [
                    $MVM_operand_write_reg +| $MVM_operand_obj,
                    $MVM_operand_read_reg +| $MVM_operand_str,
                    $MVM_operand_read_reg +| $MVM_operand_obj
                ]
            ),
            'getcurhllsym', nqp::hash(
                'code', 114,
                'operands', [
                    $MVM_operand_write_reg +| $MVM_operand_obj,
                    $MVM_operand_read_reg +| $MVM_operand_str
                ]
            ),
            'bindcurhllsym', nqp::hash(
                'code', 115,
                'operands', [
                    $MVM_operand_write_reg +| $MVM_operand_obj,
                    $MVM_operand_read_reg +| $MVM_operand_str,
                    $MVM_operand_read_reg +| $MVM_operand_obj
                ]
            ),
            'getwho', nqp::hash(
                'code', 116,
                'operands', [
                    $MVM_operand_write_reg +| $MVM_operand_obj,
                    $MVM_operand_read_reg +| $MVM_operand_obj
                ]
            ),
            'setwho', nqp::hash(
                'code', 117,
                'operands', [
                    $MVM_operand_write_reg +| $MVM_operand_obj,
                    $MVM_operand_read_reg +| $MVM_operand_obj,
                    $MVM_operand_read_reg +| $MVM_operand_obj
                ]
            ),
            'rebless', nqp::hash(
                'code', 118,
                'operands', [
                    $MVM_operand_write_reg +| $MVM_operand_obj,
                    $MVM_operand_read_reg +| $MVM_operand_obj,
                    $MVM_operand_read_reg +| $MVM_operand_obj
                ]
            ),
            'istype', nqp::hash(
                'code', 119,
                'operands', [
                    $MVM_operand_write_reg +| $MVM_operand_int64,
                    $MVM_operand_read_reg +| $MVM_operand_obj,
                    $MVM_operand_read_reg +| $MVM_operand_obj
                ]
            ),
            'ctx', nqp::hash(
                'code', 120,
                'operands', [
                    $MVM_operand_write_reg +| $MVM_operand_obj
                ]
            ),
            'ctxouter', nqp::hash(
                'code', 121,
                'operands', [
                    $MVM_operand_write_reg +| $MVM_operand_obj,
                    $MVM_operand_read_reg +| $MVM_operand_obj
                ]
            ),
            'ctxcaller', nqp::hash(
                'code', 122,
                'operands', [
                    $MVM_operand_write_reg +| $MVM_operand_obj,
                    $MVM_operand_read_reg +| $MVM_operand_obj
                ]
            ),
            'ctxlexpad', nqp::hash(
                'code', 123,
                'operands', [
                    $MVM_operand_write_reg +| $MVM_operand_obj,
                    $MVM_operand_read_reg +| $MVM_operand_obj
                ]
            ),
            'curcode', nqp::hash(
                'code', 124,
                'operands', [
                    $MVM_operand_write_reg +| $MVM_operand_obj
                ]
            ),
            'callercode', nqp::hash(
                'code', 125,
                'operands', [
                    $MVM_operand_write_reg +| $MVM_operand_obj
                ]
            ),
            'bootintarray', nqp::hash(
                'code', 126,
                'operands', [
                    $MVM_operand_write_reg +| $MVM_operand_obj
                ]
            ),
            'bootnumarray', nqp::hash(
                'code', 127,
                'operands', [
                    $MVM_operand_write_reg +| $MVM_operand_obj
                ]
            ),
            'bootstrarray', nqp::hash(
                'code', 128,
                'operands', [
                    $MVM_operand_write_reg +| $MVM_operand_obj
                ]
            ),
            'hlllist', nqp::hash(
                'code', 129,
                'operands', [
                    $MVM_operand_write_reg +| $MVM_operand_obj
                ]
            ),
            'hllhash', nqp::hash(
                'code', 130,
                'operands', [
                    $MVM_operand_write_reg +| $MVM_operand_obj
                ]
            ),
            'attrinited', nqp::hash(
                'code', 131,
                'operands', [
                    $MVM_operand_write_reg +| $MVM_operand_int64,
                    $MVM_operand_read_reg +| $MVM_operand_obj,
                    $MVM_operand_read_reg +| $MVM_operand_obj,
                    $MVM_operand_read_reg +| $MVM_operand_str
                ]
            ),
            'setcontspec', nqp::hash(
                'code', 132,
                'operands', [
                    $MVM_operand_read_reg +| $MVM_operand_obj,
                    $MVM_operand_read_reg +| $MVM_operand_str,
                    $MVM_operand_read_reg +| $MVM_operand_obj
                ]
            ),
            'existspos', nqp::hash(
                'code', 133,
                'operands', [
                    $MVM_operand_write_reg +| $MVM_operand_int64,
                    $MVM_operand_read_reg +| $MVM_operand_obj,
                    $MVM_operand_read_reg +| $MVM_operand_int64
                ]
            ),
            'gethllsym', nqp::hash(
                'code', 134,
                'operands', [
                    $MVM_operand_write_reg +| $MVM_operand_obj,
                    $MVM_operand_read_reg +| $MVM_operand_str,
                    $MVM_operand_read_reg +| $MVM_operand_str
                ]
            ),
            'freshcoderef', nqp::hash(
                'code', 135,
                'operands', [
                    $MVM_operand_write_reg +| $MVM_operand_obj,
                    $MVM_operand_read_reg +| $MVM_operand_obj
                ]
            ),
            'markcodestatic', nqp::hash(
                'code', 136,
                'operands', [
                    $MVM_operand_read_reg +| $MVM_operand_obj
                ]
            ),
            'markcodestub', nqp::hash(
                'code', 137,
                'operands', [
                    $MVM_operand_read_reg +| $MVM_operand_obj
                ]
            ),
            'getstaticcode', nqp::hash(
                'code', 138,
                'operands', [
                    $MVM_operand_write_reg +| $MVM_operand_obj,
                    $MVM_operand_read_reg +| $MVM_operand_obj
                ]
            ),
            'getcodecuid', nqp::hash(
                'code', 139,
                'operands', [
                    $MVM_operand_write_reg +| $MVM_operand_str,
                    $MVM_operand_read_reg +| $MVM_operand_obj
                ]
            )
        ],
        [
            'copy_f', nqp::hash(
                'code', 0,
                'operands', [
                    $MVM_operand_read_reg +| $MVM_operand_str,
                    $MVM_operand_read_reg +| $MVM_operand_str
                ]
            ),
            'append_f', nqp::hash(
                'code', 1,
                'operands', [
                    $MVM_operand_read_reg +| $MVM_operand_str,
                    $MVM_operand_read_reg +| $MVM_operand_str
                ]
            ),
            'rename_f', nqp::hash(
                'code', 2,
                'operands', [
                    $MVM_operand_read_reg +| $MVM_operand_str,
                    $MVM_operand_read_reg +| $MVM_operand_str
                ]
            ),
            'delete_f', nqp::hash(
                'code', 3,
                'operands', [
                    $MVM_operand_read_reg +| $MVM_operand_str
                ]
            ),
            'chmod_f', nqp::hash(
                'code', 4,
                'operands', [
                    $MVM_operand_read_reg +| $MVM_operand_str,
                    $MVM_operand_read_reg +| $MVM_operand_int64
                ]
            ),
            'exists_f', nqp::hash(
                'code', 5,
                'operands', [
                    $MVM_operand_write_reg +| $MVM_operand_int64,
                    $MVM_operand_read_reg +| $MVM_operand_str
                ]
            ),
            'mkdir', nqp::hash(
                'code', 6,
                'operands', [
                    $MVM_operand_read_reg +| $MVM_operand_str,
                    $MVM_operand_read_reg +| $MVM_operand_int64
                ]
            ),
            'rmdir', nqp::hash(
                'code', 7,
                'operands', [
                    $MVM_operand_read_reg +| $MVM_operand_str
                ]
            ),
            'open_dir', nqp::hash(
                'code', 8,
                'operands', [
                    $MVM_operand_write_reg +| $MVM_operand_obj,
                    $MVM_operand_read_reg +| $MVM_operand_str
                ]
            ),
            'read_dir', nqp::hash(
                'code', 9,
                'operands', [
                    $MVM_operand_write_reg +| $MVM_operand_str,
                    $MVM_operand_read_reg +| $MVM_operand_obj
                ]
            ),
            'close_dir', nqp::hash(
                'code', 10,
                'operands', [
                    $MVM_operand_read_reg +| $MVM_operand_obj
                ]
            ),
            'open_fh', nqp::hash(
                'code', 11,
                'operands', [
                    $MVM_operand_write_reg +| $MVM_operand_obj,
                    $MVM_operand_read_reg +| $MVM_operand_str,
                    $MVM_operand_read_reg +| $MVM_operand_str
                ]
            ),
            'close_fh', nqp::hash(
                'code', 12,
                'operands', [
                    $MVM_operand_read_reg +| $MVM_operand_obj
                ]
            ),
            'read_fhs', nqp::hash(
                'code', 13,
                'operands', [
                    $MVM_operand_write_reg +| $MVM_operand_str,
                    $MVM_operand_read_reg +| $MVM_operand_obj,
                    $MVM_operand_read_reg +| $MVM_operand_int64
                ]
            ),
            'read_fhbuf', nqp::hash(
                'code', 14,
                'operands', [
                    $MVM_operand_write_reg +| $MVM_operand_obj,
                    $MVM_operand_read_reg +| $MVM_operand_obj,
                    $MVM_operand_read_reg +| $MVM_operand_int64
                ]
            ),
            'slurp', nqp::hash(
                'code', 15,
                'operands', [
                    $MVM_operand_write_reg +| $MVM_operand_str,
                    $MVM_operand_read_reg +| $MVM_operand_str,
                    $MVM_operand_read_reg +| $MVM_operand_str
                ]
            ),
            'spew', nqp::hash(
                'code', 16,
                'operands', [
                    $MVM_operand_read_reg +| $MVM_operand_str,
                    $MVM_operand_read_reg +| $MVM_operand_str,
                    $MVM_operand_read_reg +| $MVM_operand_str
                ]
            ),
            'write_fhs', nqp::hash(
                'code', 17,
                'operands', [
                    $MVM_operand_write_reg +| $MVM_operand_int64,
                    $MVM_operand_read_reg +| $MVM_operand_obj,
                    $MVM_operand_read_reg +| $MVM_operand_str
                ]
            ),
            'write_fhbuf', nqp::hash(
                'code', 18,
                'operands', [
                    $MVM_operand_write_reg +| $MVM_operand_int64,
                    $MVM_operand_read_reg +| $MVM_operand_obj,
                    $MVM_operand_read_reg +| $MVM_operand_obj,
                    $MVM_operand_read_reg +| $MVM_operand_int64,
                    $MVM_operand_read_reg +| $MVM_operand_int64
                ]
            ),
            'seek_fh', nqp::hash(
                'code', 19,
                'operands', [
                    $MVM_operand_read_reg +| $MVM_operand_obj,
                    $MVM_operand_read_reg +| $MVM_operand_int64,
                    $MVM_operand_read_reg +| $MVM_operand_int64
                ]
            ),
            'lock_fh', nqp::hash(
                'code', 20,
                'operands', [
                    $MVM_operand_write_reg +| $MVM_operand_int64,
                    $MVM_operand_read_reg +| $MVM_operand_obj,
                    $MVM_operand_read_reg +| $MVM_operand_int64
                ]
            ),
            'unlock_fh', nqp::hash(
                'code', 21,
                'operands', [
                    $MVM_operand_read_reg +| $MVM_operand_obj
                ]
            ),
            'sync_fh', nqp::hash(
                'code', 22,
                'operands', [
                    $MVM_operand_read_reg +| $MVM_operand_obj
                ]
            ),
            'trunc_fh', nqp::hash(
                'code', 23,
                'operands', [
                    $MVM_operand_read_reg +| $MVM_operand_obj,
                    $MVM_operand_read_reg +| $MVM_operand_int64
                ]
            ),
            'eof_fh', nqp::hash(
                'code', 24,
                'operands', [
                    $MVM_operand_write_reg +| $MVM_operand_int64,
                    $MVM_operand_read_reg +| $MVM_operand_obj
                ]
            ),
            'getstdin', nqp::hash(
                'code', 25,
                'operands', [
                    $MVM_operand_write_reg +| $MVM_operand_obj
                ]
            ),
            'getstdout', nqp::hash(
                'code', 26,
                'operands', [
                    $MVM_operand_write_reg +| $MVM_operand_obj
                ]
            ),
            'getstderr', nqp::hash(
                'code', 27,
                'operands', [
                    $MVM_operand_write_reg +| $MVM_operand_obj
                ]
            ),
            'connect_sk', nqp::hash(
                'code', 28,
                'operands', [
                    $MVM_operand_write_reg +| $MVM_operand_obj,
                    $MVM_operand_read_reg +| $MVM_operand_str,
                    $MVM_operand_read_reg +| $MVM_operand_int64,
                    $MVM_operand_read_reg +| $MVM_operand_int64,
                    $MVM_operand_read_reg +| $MVM_operand_int64
                ]
            ),
            'close_sk', nqp::hash(
                'code', 29,
                'operands', [
                    $MVM_operand_read_reg +| $MVM_operand_obj
                ]
            ),
            'bind_sk', nqp::hash(
                'code', 30,
                'operands', [
                    $MVM_operand_write_reg +| $MVM_operand_obj,
                    $MVM_operand_read_reg +| $MVM_operand_str,
                    $MVM_operand_read_reg +| $MVM_operand_int64,
                    $MVM_operand_read_reg +| $MVM_operand_int64,
                    $MVM_operand_read_reg +| $MVM_operand_int64
                ]
            ),
            'listen_sk', nqp::hash(
                'code', 31,
                'operands', [
                    $MVM_operand_read_reg +| $MVM_operand_obj,
                    $MVM_operand_read_reg +| $MVM_operand_int64
                ]
            ),
            'accept_sk', nqp::hash(
                'code', 32,
                'operands', [
                    $MVM_operand_write_reg +| $MVM_operand_obj,
                    $MVM_operand_read_reg +| $MVM_operand_obj
                ]
            ),
            'send_sks', nqp::hash(
                'code', 33,
                'operands', [
                    $MVM_operand_write_reg +| $MVM_operand_int64,
                    $MVM_operand_read_reg +| $MVM_operand_obj,
                    $MVM_operand_read_reg +| $MVM_operand_str,
                    $MVM_operand_read_reg +| $MVM_operand_int64,
                    $MVM_operand_read_reg +| $MVM_operand_int64
                ]
            ),
            'send_skbuf', nqp::hash(
                'code', 34,
                'operands', [
                    $MVM_operand_write_reg +| $MVM_operand_int64,
                    $MVM_operand_read_reg +| $MVM_operand_obj,
                    $MVM_operand_read_reg +| $MVM_operand_obj,
                    $MVM_operand_read_reg +| $MVM_operand_int64,
                    $MVM_operand_read_reg +| $MVM_operand_int64
                ]
            ),
            'recv_sks', nqp::hash(
                'code', 35,
                'operands', [
                    $MVM_operand_write_reg +| $MVM_operand_str,
                    $MVM_operand_read_reg +| $MVM_operand_obj,
                    $MVM_operand_read_reg +| $MVM_operand_int64
                ]
            ),
            'recv_skbuf', nqp::hash(
                'code', 36,
                'operands', [
                    $MVM_operand_write_reg +| $MVM_operand_obj,
                    $MVM_operand_read_reg +| $MVM_operand_obj,
                    $MVM_operand_read_reg +| $MVM_operand_int64
                ]
            ),
            'getaddr_sk', nqp::hash(
                'code', 37,
                'operands', [
                    $MVM_operand_write_reg +| $MVM_operand_obj,
                    $MVM_operand_read_reg +| $MVM_operand_obj
                ]
            ),
            'nametoaddr', nqp::hash(
                'code', 38,
                'operands', [
                    $MVM_operand_write_reg +| $MVM_operand_obj,
                    $MVM_operand_read_reg +| $MVM_operand_str
                ]
            ),
            'addrtoname', nqp::hash(
                'code', 39,
                'operands', [
                    $MVM_operand_write_reg +| $MVM_operand_str,
                    $MVM_operand_read_reg +| $MVM_operand_str
                ]
            ),
            'porttosvc', nqp::hash(
                'code', 40,
                'operands', [
                    $MVM_operand_write_reg +| $MVM_operand_str,
                    $MVM_operand_read_reg +| $MVM_operand_int64
                ]
            ),
            'setencoding', nqp::hash(
                'code', 41,
                'operands', [
                    $MVM_operand_read_reg +| $MVM_operand_obj,
                    $MVM_operand_read_reg +| $MVM_operand_str
                ]
            ),
            'print', nqp::hash(
                'code', 42,
                'operands', [
                    $MVM_operand_read_reg +| $MVM_operand_str
                ]
            ),
            'say', nqp::hash(
                'code', 43,
                'operands', [
                    $MVM_operand_read_reg +| $MVM_operand_str
                ]
            ),
            'readall_fh', nqp::hash(
                'code', 44,
                'operands', [
                    $MVM_operand_write_reg +| $MVM_operand_str,
                    $MVM_operand_read_reg +| $MVM_operand_obj
                ]
            ),
            'tell_fh', nqp::hash(
                'code', 45,
                'operands', [
                    $MVM_operand_write_reg +| $MVM_operand_int64,
                    $MVM_operand_read_reg +| $MVM_operand_obj
                ]
            ),
            'stat', nqp::hash(
                'code', 46,
                'operands', [
                    $MVM_operand_write_reg +| $MVM_operand_int64,
                    $MVM_operand_read_reg +| $MVM_operand_str,
                    $MVM_operand_read_reg +| $MVM_operand_int64
                ]
            ),
            'readline_fh', nqp::hash(
                'code', 47,
                'operands', [
                    $MVM_operand_write_reg +| $MVM_operand_str,
                    $MVM_operand_read_reg +| $MVM_operand_obj
                ]
            ),
            'readlineint_fh', nqp::hash(
                'code', 48,
                'operands', [
                    $MVM_operand_write_reg +| $MVM_operand_str,
                    $MVM_operand_read_reg +| $MVM_operand_obj,
                    $MVM_operand_read_reg +| $MVM_operand_str
                ]
            )
        ],
        [
            'procshell', nqp::hash(
                'code', 0,
                'operands', [
                    $MVM_operand_write_reg +| $MVM_operand_obj,
                    $MVM_operand_read_reg +| $MVM_operand_str
                ]
            ),
            'procshellbg', nqp::hash(
                'code', 1,
                'operands', [
                    $MVM_operand_write_reg +| $MVM_operand_obj,
                    $MVM_operand_read_reg +| $MVM_operand_str
                ]
            ),
            'procrun', nqp::hash(
                'code', 2,
                'operands', [
                    $MVM_operand_write_reg +| $MVM_operand_obj,
                    $MVM_operand_read_reg +| $MVM_operand_str
                ]
            ),
            'procrunbg', nqp::hash(
                'code', 3,
                'operands', [
                    $MVM_operand_write_reg +| $MVM_operand_obj,
                    $MVM_operand_read_reg +| $MVM_operand_str
                ]
            ),
            'prockill', nqp::hash(
                'code', 4,
                'operands', [
                    $MVM_operand_read_reg +| $MVM_operand_int64,
                    $MVM_operand_read_reg +| $MVM_operand_int64
                ]
            ),
            'procwait', nqp::hash(
                'code', 5,
                'operands', [
                    $MVM_operand_write_reg +| $MVM_operand_int64,
                    $MVM_operand_read_reg +| $MVM_operand_int64
                ]
            ),
            'procalive', nqp::hash(
                'code', 6,
                'operands', [
                    $MVM_operand_write_reg +| $MVM_operand_int64,
                    $MVM_operand_read_reg +| $MVM_operand_int64
                ]
            ),
            'detach', nqp::hash(
                'code', 7,
                'operands', [
                ]
            ),
            'daemonize', nqp::hash(
                'code', 8,
                'operands', [
                ]
            ),
            'chdir', nqp::hash(
                'code', 9,
                'operands', [
                    $MVM_operand_read_reg +| $MVM_operand_str
                ]
            ),
            'rand_i', nqp::hash(
                'code', 10,
                'operands', [
                    $MVM_operand_write_reg +| $MVM_operand_int64
                ]
            ),
            'rand_n', nqp::hash(
                'code', 11,
                'operands', [
                    $MVM_operand_write_reg +| $MVM_operand_num64
                ]
            ),
            'time_i', nqp::hash(
                'code', 12,
                'operands', [
                    $MVM_operand_write_reg +| $MVM_operand_int64
                ]
            ),
            'clargs', nqp::hash(
                'code', 13,
                'operands', [
                    $MVM_operand_write_reg +| $MVM_operand_obj
                ]
            ),
            'newthread', nqp::hash(
                'code', 14,
                'operands', [
                    $MVM_operand_write_reg +| $MVM_operand_obj,
                    $MVM_operand_read_reg +| $MVM_operand_obj,
                    $MVM_operand_read_reg +| $MVM_operand_obj
                ]
            ),
            'jointhread', nqp::hash(
                'code', 15,
                'operands', [
                    $MVM_operand_read_reg +| $MVM_operand_obj
                ]
            ),
            'time_n', nqp::hash(
                'code', 16,
                'operands', [
                    $MVM_operand_write_reg +| $MVM_operand_num64
                ]
            ),
            'exit', nqp::hash(
                'code', 17,
                'operands', [
                    $MVM_operand_read_reg +| $MVM_operand_int64
                ]
            ),
            'loadbytecode', nqp::hash(
                'code', 18,
                'operands', [
                    $MVM_operand_write_reg +| $MVM_operand_str,
                    $MVM_operand_read_reg +| $MVM_operand_str
                ]
            ),
            'getenvhash', nqp::hash(
                'code', 19,
                'operands', [
                    $MVM_operand_write_reg +| $MVM_operand_obj
                ]
            ),
            'compilemasttofile', nqp::hash(
                'code', 20,
                'operands', [
                    $MVM_operand_read_reg +| $MVM_operand_obj,
                    $MVM_operand_read_reg +| $MVM_operand_str
                ]
            )
        ],
        [
            'sha1', nqp::hash(
                'code', 0,
                'operands', [
                    $MVM_operand_write_reg +| $MVM_operand_str,
                    $MVM_operand_read_reg +| $MVM_operand_str
                ]
            ),
            'createsc', nqp::hash(
                'code', 1,
                'operands', [
                    $MVM_operand_write_reg +| $MVM_operand_obj,
                    $MVM_operand_read_reg +| $MVM_operand_str
                ]
            ),
            'scsetobj', nqp::hash(
                'code', 2,
                'operands', [
                    $MVM_operand_read_reg +| $MVM_operand_obj,
                    $MVM_operand_read_reg +| $MVM_operand_int64,
                    $MVM_operand_read_reg +| $MVM_operand_obj
                ]
            ),
            'scsetcode', nqp::hash(
                'code', 3,
                'operands', [
                    $MVM_operand_read_reg +| $MVM_operand_obj,
                    $MVM_operand_read_reg +| $MVM_operand_int64,
                    $MVM_operand_read_reg +| $MVM_operand_obj
                ]
            ),
            'scgetobj', nqp::hash(
                'code', 4,
                'operands', [
                    $MVM_operand_write_reg +| $MVM_operand_obj,
                    $MVM_operand_read_reg +| $MVM_operand_obj,
                    $MVM_operand_read_reg +| $MVM_operand_int64
                ]
            ),
            'scgethandle', nqp::hash(
                'code', 5,
                'operands', [
                    $MVM_operand_write_reg +| $MVM_operand_str,
                    $MVM_operand_read_reg +| $MVM_operand_obj
                ]
            ),
            'scgetobjidx', nqp::hash(
                'code', 6,
                'operands', [
                    $MVM_operand_write_reg +| $MVM_operand_int64,
                    $MVM_operand_read_reg +| $MVM_operand_obj,
                    $MVM_operand_read_reg +| $MVM_operand_obj
                ]
            ),
            'scsetdesc', nqp::hash(
                'code', 7,
                'operands', [
                    $MVM_operand_read_reg +| $MVM_operand_obj,
                    $MVM_operand_read_reg +| $MVM_operand_str
                ]
            ),
            'scobjcount', nqp::hash(
                'code', 8,
                'operands', [
                    $MVM_operand_write_reg +| $MVM_operand_int64,
                    $MVM_operand_read_reg +| $MVM_operand_obj
                ]
            ),
            'setobjsc', nqp::hash(
                'code', 9,
                'operands', [
                    $MVM_operand_read_reg +| $MVM_operand_obj,
                    $MVM_operand_read_reg +| $MVM_operand_obj
                ]
            ),
            'getobjsc', nqp::hash(
                'code', 10,
                'operands', [
                    $MVM_operand_write_reg +| $MVM_operand_obj,
                    $MVM_operand_read_reg +| $MVM_operand_obj
                ]
            ),
            'serialize', nqp::hash(
                'code', 11,
                'operands', [
                    $MVM_operand_write_reg +| $MVM_operand_str,
                    $MVM_operand_read_reg +| $MVM_operand_obj,
                    $MVM_operand_read_reg +| $MVM_operand_obj
                ]
            ),
            'deserialize', nqp::hash(
                'code', 12,
                'operands', [
                    $MVM_operand_write_reg +| $MVM_operand_str,
                    $MVM_operand_read_reg +| $MVM_operand_str,
                    $MVM_operand_read_reg +| $MVM_operand_obj,
                    $MVM_operand_read_reg +| $MVM_operand_obj,
                    $MVM_operand_read_reg +| $MVM_operand_obj,
                    $MVM_operand_read_reg +| $MVM_operand_obj
                ]
            ),
            'wval', nqp::hash(
                'code', 13,
                'operands', [
                    $MVM_operand_write_reg +| $MVM_operand_obj,
                    $MVM_operand_int16,
                    $MVM_operand_int16
                ]
            ),
            'wval_wide', nqp::hash(
                'code', 14,
                'operands', [
                    $MVM_operand_write_reg +| $MVM_operand_obj,
                    $MVM_operand_int16,
                    $MVM_operand_int64
                ]
            ),
            'scwbdisable', nqp::hash(
                'code', 15,
                'operands', [
                    $MVM_operand_write_reg +| $MVM_operand_obj
                ]
            ),
            'scwbenable', nqp::hash(
                'code', 16,
                'operands', [
                    $MVM_operand_write_reg +| $MVM_operand_obj
                ]
            ),
            'pushcompsc', nqp::hash(
                'code', 17,
                'operands', [
                    $MVM_operand_read_reg +| $MVM_operand_obj
                ]
            ),
            'popcompsc', nqp::hash(
                'code', 18,
                'operands', [
                    $MVM_operand_write_reg +| $MVM_operand_obj
                ]
            ),
            'scgetdesc', nqp::hash(
                'code', 19,
                'operands', [
                    $MVM_operand_write_reg +| $MVM_operand_str,
                    $MVM_operand_read_reg +| $MVM_operand_obj
                ]
            )
        ]
    ];
    our $primitives := nqp::hash();
    for $allops[0] -> $opname, $opdetails {
        $primitives{$opname} := $opdetails;
    }
    our $dev := nqp::hash();
    for $allops[1] -> $opname, $opdetails {
        $dev{$opname} := $opdetails;
    }
    our $string := nqp::hash();
    for $allops[2] -> $opname, $opdetails {
        $string{$opname} := $opdetails;
    }
    our $math := nqp::hash();
    for $allops[3] -> $opname, $opdetails {
        $math{$opname} := $opdetails;
    }
    our $object := nqp::hash();
    for $allops[4] -> $opname, $opdetails {
        $object{$opname} := $opdetails;
    }
    our $io := nqp::hash();
    for $allops[5] -> $opname, $opdetails {
        $io{$opname} := $opdetails;
    }
    our $processthread := nqp::hash();
    for $allops[6] -> $opname, $opdetails {
        $processthread{$opname} := $opdetails;
    }
    our $serialization := nqp::hash();
    for $allops[7] -> $opname, $opdetails {
        $serialization{$opname} := $opdetails;
    }
>>>>>>> 63ec815a
}<|MERGE_RESOLUTION|>--- conflicted
+++ resolved
@@ -34,7 +34,6 @@
     my $MVM_operand_coderef     := (12 * 8);
     my $MVM_operand_callsite    := (13 * 8);
     my $MVM_operand_type_mask   := (15 * 8);
-<<<<<<< HEAD
     our $ops_list := nqp::list();
     our $operands_list := nqp::list();
     our $no_op := 0;
@@ -1722,7 +1721,7 @@
         name => 'sleep')
     );
     nqp::push($operands_list, nqp::list_i(
-        $MVM_operand_read_reg +| $MVM_operand_int64
+        $MVM_operand_read_reg +| $MVM_operand_num64
     ));
     our $say_I := 184;
     nqp::push($ops_list, MAST::OpCode.new(
@@ -4975,3955 +4974,4 @@
         $MVM_operand_write_reg +| $MVM_operand_str,
         $MVM_operand_read_reg +| $MVM_operand_obj
     ));
-=======
-    our $allops := [
-        [
-            'no_op', nqp::hash(
-                'code', 0,
-                'operands', [
-                ]
-            ),
-            'goto', nqp::hash(
-                'code', 1,
-                'operands', [
-                    $MVM_operand_ins
-                ]
-            ),
-            'if_i', nqp::hash(
-                'code', 2,
-                'operands', [
-                    $MVM_operand_read_reg +| $MVM_operand_int64,
-                    $MVM_operand_ins
-                ]
-            ),
-            'unless_i', nqp::hash(
-                'code', 3,
-                'operands', [
-                    $MVM_operand_read_reg +| $MVM_operand_int64,
-                    $MVM_operand_ins
-                ]
-            ),
-            'if_n', nqp::hash(
-                'code', 4,
-                'operands', [
-                    $MVM_operand_read_reg +| $MVM_operand_num64,
-                    $MVM_operand_ins
-                ]
-            ),
-            'unless_n', nqp::hash(
-                'code', 5,
-                'operands', [
-                    $MVM_operand_read_reg +| $MVM_operand_num64,
-                    $MVM_operand_ins
-                ]
-            ),
-            'if_s', nqp::hash(
-                'code', 6,
-                'operands', [
-                    $MVM_operand_read_reg +| $MVM_operand_str,
-                    $MVM_operand_ins
-                ]
-            ),
-            'unless_s', nqp::hash(
-                'code', 7,
-                'operands', [
-                    $MVM_operand_read_reg +| $MVM_operand_str,
-                    $MVM_operand_ins
-                ]
-            ),
-            'if_s0', nqp::hash(
-                'code', 8,
-                'operands', [
-                    $MVM_operand_read_reg +| $MVM_operand_str,
-                    $MVM_operand_ins
-                ]
-            ),
-            'unless_s0', nqp::hash(
-                'code', 9,
-                'operands', [
-                    $MVM_operand_read_reg +| $MVM_operand_str,
-                    $MVM_operand_ins
-                ]
-            ),
-            'if_o', nqp::hash(
-                'code', 10,
-                'operands', [
-                    $MVM_operand_read_reg +| $MVM_operand_obj,
-                    $MVM_operand_ins
-                ]
-            ),
-            'unless_o', nqp::hash(
-                'code', 11,
-                'operands', [
-                    $MVM_operand_read_reg +| $MVM_operand_obj,
-                    $MVM_operand_ins
-                ]
-            ),
-            'set', nqp::hash(
-                'code', 12,
-                'operands', [
-                    $MVM_operand_write_reg +| $MVM_operand_type_var,
-                    $MVM_operand_read_reg +| $MVM_operand_type_var
-                ]
-            ),
-            'extend_u8', nqp::hash(
-                'code', 13,
-                'operands', [
-                    $MVM_operand_write_reg +| $MVM_operand_int64,
-                    $MVM_operand_read_reg +| $MVM_operand_int8
-                ]
-            ),
-            'extend_u16', nqp::hash(
-                'code', 14,
-                'operands', [
-                    $MVM_operand_write_reg +| $MVM_operand_int64,
-                    $MVM_operand_read_reg +| $MVM_operand_int16
-                ]
-            ),
-            'extend_u32', nqp::hash(
-                'code', 15,
-                'operands', [
-                    $MVM_operand_write_reg +| $MVM_operand_int64,
-                    $MVM_operand_read_reg +| $MVM_operand_int32
-                ]
-            ),
-            'extend_i8', nqp::hash(
-                'code', 16,
-                'operands', [
-                    $MVM_operand_write_reg +| $MVM_operand_int64,
-                    $MVM_operand_read_reg +| $MVM_operand_int8
-                ]
-            ),
-            'extend_i16', nqp::hash(
-                'code', 17,
-                'operands', [
-                    $MVM_operand_write_reg +| $MVM_operand_int64,
-                    $MVM_operand_read_reg +| $MVM_operand_int16
-                ]
-            ),
-            'extend_i32', nqp::hash(
-                'code', 18,
-                'operands', [
-                    $MVM_operand_write_reg +| $MVM_operand_int64,
-                    $MVM_operand_read_reg +| $MVM_operand_int32
-                ]
-            ),
-            'trunc_u8', nqp::hash(
-                'code', 19,
-                'operands', [
-                    $MVM_operand_write_reg +| $MVM_operand_int8,
-                    $MVM_operand_read_reg +| $MVM_operand_int64
-                ]
-            ),
-            'trunc_u16', nqp::hash(
-                'code', 20,
-                'operands', [
-                    $MVM_operand_write_reg +| $MVM_operand_int16,
-                    $MVM_operand_read_reg +| $MVM_operand_int64
-                ]
-            ),
-            'trunc_u32', nqp::hash(
-                'code', 21,
-                'operands', [
-                    $MVM_operand_write_reg +| $MVM_operand_int32,
-                    $MVM_operand_read_reg +| $MVM_operand_int64
-                ]
-            ),
-            'trunc_i8', nqp::hash(
-                'code', 22,
-                'operands', [
-                    $MVM_operand_write_reg +| $MVM_operand_int8,
-                    $MVM_operand_read_reg +| $MVM_operand_int64
-                ]
-            ),
-            'trunc_i16', nqp::hash(
-                'code', 23,
-                'operands', [
-                    $MVM_operand_write_reg +| $MVM_operand_int16,
-                    $MVM_operand_read_reg +| $MVM_operand_int64
-                ]
-            ),
-            'trunc_i32', nqp::hash(
-                'code', 24,
-                'operands', [
-                    $MVM_operand_write_reg +| $MVM_operand_int32,
-                    $MVM_operand_read_reg +| $MVM_operand_int64
-                ]
-            ),
-            'extend_n32', nqp::hash(
-                'code', 25,
-                'operands', [
-                    $MVM_operand_write_reg +| $MVM_operand_num64,
-                    $MVM_operand_read_reg +| $MVM_operand_num32
-                ]
-            ),
-            'trunc_n32', nqp::hash(
-                'code', 26,
-                'operands', [
-                    $MVM_operand_write_reg +| $MVM_operand_num32,
-                    $MVM_operand_read_reg +| $MVM_operand_num64
-                ]
-            ),
-            'getlex', nqp::hash(
-                'code', 27,
-                'operands', [
-                    $MVM_operand_write_reg +| $MVM_operand_type_var,
-                    $MVM_operand_read_lex +| $MVM_operand_type_var
-                ]
-            ),
-            'bindlex', nqp::hash(
-                'code', 28,
-                'operands', [
-                    $MVM_operand_write_lex +| $MVM_operand_type_var,
-                    $MVM_operand_read_reg +| $MVM_operand_type_var
-                ]
-            ),
-            'getlex_ni', nqp::hash(
-                'code', 29,
-                'operands', [
-                    $MVM_operand_write_reg +| $MVM_operand_int64,
-                    $MVM_operand_str
-                ]
-            ),
-            'getlex_nn', nqp::hash(
-                'code', 30,
-                'operands', [
-                    $MVM_operand_write_reg +| $MVM_operand_num64,
-                    $MVM_operand_str
-                ]
-            ),
-            'getlex_ns', nqp::hash(
-                'code', 31,
-                'operands', [
-                    $MVM_operand_write_reg +| $MVM_operand_str,
-                    $MVM_operand_str
-                ]
-            ),
-            'getlex_no', nqp::hash(
-                'code', 32,
-                'operands', [
-                    $MVM_operand_write_reg +| $MVM_operand_obj,
-                    $MVM_operand_str
-                ]
-            ),
-            'bindlex_ni', nqp::hash(
-                'code', 33,
-                'operands', [
-                    $MVM_operand_str,
-                    $MVM_operand_read_reg +| $MVM_operand_int64
-                ]
-            ),
-            'bindlex_nn', nqp::hash(
-                'code', 34,
-                'operands', [
-                    $MVM_operand_str,
-                    $MVM_operand_read_reg +| $MVM_operand_num64
-                ]
-            ),
-            'bindlex_ns', nqp::hash(
-                'code', 35,
-                'operands', [
-                    $MVM_operand_str,
-                    $MVM_operand_read_reg +| $MVM_operand_str
-                ]
-            ),
-            'bindlex_no', nqp::hash(
-                'code', 36,
-                'operands', [
-                    $MVM_operand_str,
-                    $MVM_operand_read_reg +| $MVM_operand_obj
-                ]
-            ),
-            'getlex_ng', nqp::hash(
-                'code', 37,
-                'operands', [
-                    $MVM_operand_write_reg +| $MVM_operand_obj,
-                    $MVM_operand_read_reg +| $MVM_operand_str
-                ]
-            ),
-            'bindlex_ng', nqp::hash(
-                'code', 38,
-                'operands', [
-                    $MVM_operand_read_reg +| $MVM_operand_str,
-                    $MVM_operand_read_reg +| $MVM_operand_obj
-                ]
-            ),
-            'return_i', nqp::hash(
-                'code', 39,
-                'operands', [
-                    $MVM_operand_read_reg +| $MVM_operand_int64
-                ]
-            ),
-            'return_n', nqp::hash(
-                'code', 40,
-                'operands', [
-                    $MVM_operand_read_reg +| $MVM_operand_num64
-                ]
-            ),
-            'return_s', nqp::hash(
-                'code', 41,
-                'operands', [
-                    $MVM_operand_read_reg +| $MVM_operand_str
-                ]
-            ),
-            'return_o', nqp::hash(
-                'code', 42,
-                'operands', [
-                    $MVM_operand_read_reg +| $MVM_operand_obj
-                ]
-            ),
-            'return', nqp::hash(
-                'code', 43,
-                'operands', [
-                ]
-            ),
-            'const_i8', nqp::hash(
-                'code', 44,
-                'operands', [
-                    $MVM_operand_write_reg +| $MVM_operand_int8,
-                    $MVM_operand_int8
-                ]
-            ),
-            'const_i16', nqp::hash(
-                'code', 45,
-                'operands', [
-                    $MVM_operand_write_reg +| $MVM_operand_int16,
-                    $MVM_operand_int16
-                ]
-            ),
-            'const_i32', nqp::hash(
-                'code', 46,
-                'operands', [
-                    $MVM_operand_write_reg +| $MVM_operand_int32,
-                    $MVM_operand_int32
-                ]
-            ),
-            'const_i64', nqp::hash(
-                'code', 47,
-                'operands', [
-                    $MVM_operand_write_reg +| $MVM_operand_int64,
-                    $MVM_operand_int64
-                ]
-            ),
-            'const_n32', nqp::hash(
-                'code', 48,
-                'operands', [
-                    $MVM_operand_write_reg +| $MVM_operand_num32,
-                    $MVM_operand_num32
-                ]
-            ),
-            'const_n64', nqp::hash(
-                'code', 49,
-                'operands', [
-                    $MVM_operand_write_reg +| $MVM_operand_num64,
-                    $MVM_operand_num64
-                ]
-            ),
-            'const_s', nqp::hash(
-                'code', 50,
-                'operands', [
-                    $MVM_operand_write_reg +| $MVM_operand_str,
-                    $MVM_operand_str
-                ]
-            ),
-            'add_i', nqp::hash(
-                'code', 51,
-                'operands', [
-                    $MVM_operand_write_reg +| $MVM_operand_int64,
-                    $MVM_operand_read_reg +| $MVM_operand_int64,
-                    $MVM_operand_read_reg +| $MVM_operand_int64
-                ]
-            ),
-            'sub_i', nqp::hash(
-                'code', 52,
-                'operands', [
-                    $MVM_operand_write_reg +| $MVM_operand_int64,
-                    $MVM_operand_read_reg +| $MVM_operand_int64,
-                    $MVM_operand_read_reg +| $MVM_operand_int64
-                ]
-            ),
-            'mul_i', nqp::hash(
-                'code', 53,
-                'operands', [
-                    $MVM_operand_write_reg +| $MVM_operand_int64,
-                    $MVM_operand_read_reg +| $MVM_operand_int64,
-                    $MVM_operand_read_reg +| $MVM_operand_int64
-                ]
-            ),
-            'div_i', nqp::hash(
-                'code', 54,
-                'operands', [
-                    $MVM_operand_write_reg +| $MVM_operand_int64,
-                    $MVM_operand_read_reg +| $MVM_operand_int64,
-                    $MVM_operand_read_reg +| $MVM_operand_int64
-                ]
-            ),
-            'div_u', nqp::hash(
-                'code', 55,
-                'operands', [
-                    $MVM_operand_write_reg +| $MVM_operand_int64,
-                    $MVM_operand_read_reg +| $MVM_operand_int64,
-                    $MVM_operand_read_reg +| $MVM_operand_int64
-                ]
-            ),
-            'mod_i', nqp::hash(
-                'code', 56,
-                'operands', [
-                    $MVM_operand_write_reg +| $MVM_operand_int64,
-                    $MVM_operand_read_reg +| $MVM_operand_int64,
-                    $MVM_operand_read_reg +| $MVM_operand_int64
-                ]
-            ),
-            'mod_u', nqp::hash(
-                'code', 57,
-                'operands', [
-                    $MVM_operand_write_reg +| $MVM_operand_int64,
-                    $MVM_operand_read_reg +| $MVM_operand_int64,
-                    $MVM_operand_read_reg +| $MVM_operand_int64
-                ]
-            ),
-            'neg_i', nqp::hash(
-                'code', 58,
-                'operands', [
-                    $MVM_operand_write_reg +| $MVM_operand_int64,
-                    $MVM_operand_read_reg +| $MVM_operand_int64
-                ]
-            ),
-            'abs_i', nqp::hash(
-                'code', 59,
-                'operands', [
-                    $MVM_operand_write_reg +| $MVM_operand_int64,
-                    $MVM_operand_read_reg +| $MVM_operand_int64
-                ]
-            ),
-            'inc_i', nqp::hash(
-                'code', 60,
-                'operands', [
-                    $MVM_operand_write_reg +| $MVM_operand_int64
-                ]
-            ),
-            'inc_u', nqp::hash(
-                'code', 61,
-                'operands', [
-                    $MVM_operand_write_reg +| $MVM_operand_int64
-                ]
-            ),
-            'dec_i', nqp::hash(
-                'code', 62,
-                'operands', [
-                    $MVM_operand_write_reg +| $MVM_operand_int64
-                ]
-            ),
-            'dec_u', nqp::hash(
-                'code', 63,
-                'operands', [
-                    $MVM_operand_write_reg +| $MVM_operand_int64
-                ]
-            ),
-            'getcode', nqp::hash(
-                'code', 64,
-                'operands', [
-                    $MVM_operand_write_reg +| $MVM_operand_obj,
-                    $MVM_operand_coderef
-                ]
-            ),
-            'prepargs', nqp::hash(
-                'code', 65,
-                'operands', [
-                    $MVM_operand_callsite
-                ]
-            ),
-            'arg_i', nqp::hash(
-                'code', 66,
-                'operands', [
-                    $MVM_operand_int16,
-                    $MVM_operand_read_reg +| $MVM_operand_int64
-                ]
-            ),
-            'arg_n', nqp::hash(
-                'code', 67,
-                'operands', [
-                    $MVM_operand_int16,
-                    $MVM_operand_read_reg +| $MVM_operand_num64
-                ]
-            ),
-            'arg_s', nqp::hash(
-                'code', 68,
-                'operands', [
-                    $MVM_operand_int16,
-                    $MVM_operand_read_reg +| $MVM_operand_str
-                ]
-            ),
-            'arg_o', nqp::hash(
-                'code', 69,
-                'operands', [
-                    $MVM_operand_int16,
-                    $MVM_operand_read_reg +| $MVM_operand_obj
-                ]
-            ),
-            'invoke_v', nqp::hash(
-                'code', 70,
-                'operands', [
-                    $MVM_operand_read_reg +| $MVM_operand_obj
-                ]
-            ),
-            'invoke_i', nqp::hash(
-                'code', 71,
-                'operands', [
-                    $MVM_operand_write_reg +| $MVM_operand_int64,
-                    $MVM_operand_read_reg +| $MVM_operand_obj
-                ]
-            ),
-            'invoke_n', nqp::hash(
-                'code', 72,
-                'operands', [
-                    $MVM_operand_write_reg +| $MVM_operand_num64,
-                    $MVM_operand_read_reg +| $MVM_operand_obj
-                ]
-            ),
-            'invoke_s', nqp::hash(
-                'code', 73,
-                'operands', [
-                    $MVM_operand_write_reg +| $MVM_operand_str,
-                    $MVM_operand_read_reg +| $MVM_operand_obj
-                ]
-            ),
-            'invoke_o', nqp::hash(
-                'code', 74,
-                'operands', [
-                    $MVM_operand_write_reg +| $MVM_operand_obj,
-                    $MVM_operand_read_reg +| $MVM_operand_obj
-                ]
-            ),
-            'add_n', nqp::hash(
-                'code', 75,
-                'operands', [
-                    $MVM_operand_write_reg +| $MVM_operand_num64,
-                    $MVM_operand_read_reg +| $MVM_operand_num64,
-                    $MVM_operand_read_reg +| $MVM_operand_num64
-                ]
-            ),
-            'sub_n', nqp::hash(
-                'code', 76,
-                'operands', [
-                    $MVM_operand_write_reg +| $MVM_operand_num64,
-                    $MVM_operand_read_reg +| $MVM_operand_num64,
-                    $MVM_operand_read_reg +| $MVM_operand_num64
-                ]
-            ),
-            'mul_n', nqp::hash(
-                'code', 77,
-                'operands', [
-                    $MVM_operand_write_reg +| $MVM_operand_num64,
-                    $MVM_operand_read_reg +| $MVM_operand_num64,
-                    $MVM_operand_read_reg +| $MVM_operand_num64
-                ]
-            ),
-            'div_n', nqp::hash(
-                'code', 78,
-                'operands', [
-                    $MVM_operand_write_reg +| $MVM_operand_num64,
-                    $MVM_operand_read_reg +| $MVM_operand_num64,
-                    $MVM_operand_read_reg +| $MVM_operand_num64
-                ]
-            ),
-            'neg_n', nqp::hash(
-                'code', 79,
-                'operands', [
-                    $MVM_operand_write_reg +| $MVM_operand_num64,
-                    $MVM_operand_read_reg +| $MVM_operand_num64
-                ]
-            ),
-            'abs_n', nqp::hash(
-                'code', 80,
-                'operands', [
-                    $MVM_operand_write_reg +| $MVM_operand_num64,
-                    $MVM_operand_read_reg +| $MVM_operand_num64
-                ]
-            ),
-            'eq_i', nqp::hash(
-                'code', 81,
-                'operands', [
-                    $MVM_operand_write_reg +| $MVM_operand_int64,
-                    $MVM_operand_read_reg +| $MVM_operand_int64,
-                    $MVM_operand_read_reg +| $MVM_operand_int64
-                ]
-            ),
-            'ne_i', nqp::hash(
-                'code', 82,
-                'operands', [
-                    $MVM_operand_write_reg +| $MVM_operand_int64,
-                    $MVM_operand_read_reg +| $MVM_operand_int64,
-                    $MVM_operand_read_reg +| $MVM_operand_int64
-                ]
-            ),
-            'lt_i', nqp::hash(
-                'code', 83,
-                'operands', [
-                    $MVM_operand_write_reg +| $MVM_operand_int64,
-                    $MVM_operand_read_reg +| $MVM_operand_int64,
-                    $MVM_operand_read_reg +| $MVM_operand_int64
-                ]
-            ),
-            'le_i', nqp::hash(
-                'code', 84,
-                'operands', [
-                    $MVM_operand_write_reg +| $MVM_operand_int64,
-                    $MVM_operand_read_reg +| $MVM_operand_int64,
-                    $MVM_operand_read_reg +| $MVM_operand_int64
-                ]
-            ),
-            'gt_i', nqp::hash(
-                'code', 85,
-                'operands', [
-                    $MVM_operand_write_reg +| $MVM_operand_int64,
-                    $MVM_operand_read_reg +| $MVM_operand_int64,
-                    $MVM_operand_read_reg +| $MVM_operand_int64
-                ]
-            ),
-            'ge_i', nqp::hash(
-                'code', 86,
-                'operands', [
-                    $MVM_operand_write_reg +| $MVM_operand_int64,
-                    $MVM_operand_read_reg +| $MVM_operand_int64,
-                    $MVM_operand_read_reg +| $MVM_operand_int64
-                ]
-            ),
-            'eq_n', nqp::hash(
-                'code', 87,
-                'operands', [
-                    $MVM_operand_write_reg +| $MVM_operand_int64,
-                    $MVM_operand_read_reg +| $MVM_operand_num64,
-                    $MVM_operand_read_reg +| $MVM_operand_num64
-                ]
-            ),
-            'ne_n', nqp::hash(
-                'code', 88,
-                'operands', [
-                    $MVM_operand_write_reg +| $MVM_operand_int64,
-                    $MVM_operand_read_reg +| $MVM_operand_num64,
-                    $MVM_operand_read_reg +| $MVM_operand_num64
-                ]
-            ),
-            'lt_n', nqp::hash(
-                'code', 89,
-                'operands', [
-                    $MVM_operand_write_reg +| $MVM_operand_int64,
-                    $MVM_operand_read_reg +| $MVM_operand_num64,
-                    $MVM_operand_read_reg +| $MVM_operand_num64
-                ]
-            ),
-            'le_n', nqp::hash(
-                'code', 90,
-                'operands', [
-                    $MVM_operand_write_reg +| $MVM_operand_int64,
-                    $MVM_operand_read_reg +| $MVM_operand_num64,
-                    $MVM_operand_read_reg +| $MVM_operand_num64
-                ]
-            ),
-            'gt_n', nqp::hash(
-                'code', 91,
-                'operands', [
-                    $MVM_operand_write_reg +| $MVM_operand_int64,
-                    $MVM_operand_read_reg +| $MVM_operand_num64,
-                    $MVM_operand_read_reg +| $MVM_operand_num64
-                ]
-            ),
-            'ge_n', nqp::hash(
-                'code', 92,
-                'operands', [
-                    $MVM_operand_write_reg +| $MVM_operand_int64,
-                    $MVM_operand_read_reg +| $MVM_operand_num64,
-                    $MVM_operand_read_reg +| $MVM_operand_num64
-                ]
-            ),
-            'argconst_i', nqp::hash(
-                'code', 93,
-                'operands', [
-                    $MVM_operand_int16,
-                    $MVM_operand_int64
-                ]
-            ),
-            'argconst_n', nqp::hash(
-                'code', 94,
-                'operands', [
-                    $MVM_operand_int16,
-                    $MVM_operand_num64
-                ]
-            ),
-            'argconst_s', nqp::hash(
-                'code', 95,
-                'operands', [
-                    $MVM_operand_int16,
-                    $MVM_operand_str
-                ]
-            ),
-            'checkarity', nqp::hash(
-                'code', 96,
-                'operands', [
-                    $MVM_operand_int16,
-                    $MVM_operand_int16
-                ]
-            ),
-            'param_rp_i', nqp::hash(
-                'code', 97,
-                'operands', [
-                    $MVM_operand_write_reg +| $MVM_operand_int64,
-                    $MVM_operand_int16
-                ]
-            ),
-            'param_rp_n', nqp::hash(
-                'code', 98,
-                'operands', [
-                    $MVM_operand_write_reg +| $MVM_operand_num64,
-                    $MVM_operand_int16
-                ]
-            ),
-            'param_rp_s', nqp::hash(
-                'code', 99,
-                'operands', [
-                    $MVM_operand_write_reg +| $MVM_operand_str,
-                    $MVM_operand_int16
-                ]
-            ),
-            'param_rp_o', nqp::hash(
-                'code', 100,
-                'operands', [
-                    $MVM_operand_write_reg +| $MVM_operand_obj,
-                    $MVM_operand_int16
-                ]
-            ),
-            'param_op_i', nqp::hash(
-                'code', 101,
-                'operands', [
-                    $MVM_operand_write_reg +| $MVM_operand_int64,
-                    $MVM_operand_int16,
-                    $MVM_operand_ins
-                ]
-            ),
-            'param_op_n', nqp::hash(
-                'code', 102,
-                'operands', [
-                    $MVM_operand_write_reg +| $MVM_operand_num64,
-                    $MVM_operand_int16,
-                    $MVM_operand_ins
-                ]
-            ),
-            'param_op_s', nqp::hash(
-                'code', 103,
-                'operands', [
-                    $MVM_operand_write_reg +| $MVM_operand_str,
-                    $MVM_operand_int16,
-                    $MVM_operand_ins
-                ]
-            ),
-            'param_op_o', nqp::hash(
-                'code', 104,
-                'operands', [
-                    $MVM_operand_write_reg +| $MVM_operand_obj,
-                    $MVM_operand_int16,
-                    $MVM_operand_ins
-                ]
-            ),
-            'param_rn_i', nqp::hash(
-                'code', 105,
-                'operands', [
-                    $MVM_operand_write_reg +| $MVM_operand_int64,
-                    $MVM_operand_str
-                ]
-            ),
-            'param_rn_n', nqp::hash(
-                'code', 106,
-                'operands', [
-                    $MVM_operand_write_reg +| $MVM_operand_num64,
-                    $MVM_operand_str
-                ]
-            ),
-            'param_rn_s', nqp::hash(
-                'code', 107,
-                'operands', [
-                    $MVM_operand_write_reg +| $MVM_operand_str,
-                    $MVM_operand_str
-                ]
-            ),
-            'param_rn_o', nqp::hash(
-                'code', 108,
-                'operands', [
-                    $MVM_operand_write_reg +| $MVM_operand_obj,
-                    $MVM_operand_str
-                ]
-            ),
-            'param_on_i', nqp::hash(
-                'code', 109,
-                'operands', [
-                    $MVM_operand_write_reg +| $MVM_operand_int64,
-                    $MVM_operand_str,
-                    $MVM_operand_ins
-                ]
-            ),
-            'param_on_n', nqp::hash(
-                'code', 110,
-                'operands', [
-                    $MVM_operand_write_reg +| $MVM_operand_num64,
-                    $MVM_operand_str,
-                    $MVM_operand_ins
-                ]
-            ),
-            'param_on_s', nqp::hash(
-                'code', 111,
-                'operands', [
-                    $MVM_operand_write_reg +| $MVM_operand_str,
-                    $MVM_operand_str,
-                    $MVM_operand_ins
-                ]
-            ),
-            'param_on_o', nqp::hash(
-                'code', 112,
-                'operands', [
-                    $MVM_operand_write_reg +| $MVM_operand_obj,
-                    $MVM_operand_str,
-                    $MVM_operand_ins
-                ]
-            ),
-            'coerce_in', nqp::hash(
-                'code', 113,
-                'operands', [
-                    $MVM_operand_write_reg +| $MVM_operand_num64,
-                    $MVM_operand_read_reg +| $MVM_operand_int64
-                ]
-            ),
-            'coerce_ni', nqp::hash(
-                'code', 114,
-                'operands', [
-                    $MVM_operand_write_reg +| $MVM_operand_int64,
-                    $MVM_operand_read_reg +| $MVM_operand_num64
-                ]
-            ),
-            'band_i', nqp::hash(
-                'code', 115,
-                'operands', [
-                    $MVM_operand_write_reg +| $MVM_operand_int64,
-                    $MVM_operand_read_reg +| $MVM_operand_int64,
-                    $MVM_operand_read_reg +| $MVM_operand_int64
-                ]
-            ),
-            'bor_i', nqp::hash(
-                'code', 116,
-                'operands', [
-                    $MVM_operand_write_reg +| $MVM_operand_int64,
-                    $MVM_operand_read_reg +| $MVM_operand_int64,
-                    $MVM_operand_read_reg +| $MVM_operand_int64
-                ]
-            ),
-            'bxor_i', nqp::hash(
-                'code', 117,
-                'operands', [
-                    $MVM_operand_write_reg +| $MVM_operand_int64,
-                    $MVM_operand_read_reg +| $MVM_operand_int64,
-                    $MVM_operand_read_reg +| $MVM_operand_int64
-                ]
-            ),
-            'bnot_i', nqp::hash(
-                'code', 118,
-                'operands', [
-                    $MVM_operand_write_reg +| $MVM_operand_int64,
-                    $MVM_operand_read_reg +| $MVM_operand_int64
-                ]
-            ),
-            'blshift_i', nqp::hash(
-                'code', 119,
-                'operands', [
-                    $MVM_operand_write_reg +| $MVM_operand_int64,
-                    $MVM_operand_read_reg +| $MVM_operand_int64,
-                    $MVM_operand_read_reg +| $MVM_operand_int64
-                ]
-            ),
-            'brshift_i', nqp::hash(
-                'code', 120,
-                'operands', [
-                    $MVM_operand_write_reg +| $MVM_operand_int64,
-                    $MVM_operand_read_reg +| $MVM_operand_int64,
-                    $MVM_operand_read_reg +| $MVM_operand_int64
-                ]
-            ),
-            'pow_i', nqp::hash(
-                'code', 121,
-                'operands', [
-                    $MVM_operand_write_reg +| $MVM_operand_int64,
-                    $MVM_operand_read_reg +| $MVM_operand_int64,
-                    $MVM_operand_read_reg +| $MVM_operand_int64
-                ]
-            ),
-            'pow_n', nqp::hash(
-                'code', 122,
-                'operands', [
-                    $MVM_operand_write_reg +| $MVM_operand_num64,
-                    $MVM_operand_read_reg +| $MVM_operand_num64,
-                    $MVM_operand_read_reg +| $MVM_operand_num64
-                ]
-            ),
-            'takeclosure', nqp::hash(
-                'code', 123,
-                'operands', [
-                    $MVM_operand_write_reg +| $MVM_operand_obj,
-                    $MVM_operand_read_reg +| $MVM_operand_obj
-                ]
-            ),
-            'jumplist', nqp::hash(
-                'code', 124,
-                'operands', [
-                    $MVM_operand_int64,
-                    $MVM_operand_read_reg +| $MVM_operand_int64
-                ]
-            ),
-            'caller', nqp::hash(
-                'code', 125,
-                'operands', [
-                    $MVM_operand_write_reg +| $MVM_operand_obj,
-                    $MVM_operand_read_reg +| $MVM_operand_int64
-                ]
-            ),
-            'getdynlex', nqp::hash(
-                'code', 126,
-                'operands', [
-                    $MVM_operand_write_reg +| $MVM_operand_obj,
-                    $MVM_operand_read_reg +| $MVM_operand_str
-                ]
-            ),
-            'binddynlex', nqp::hash(
-                'code', 127,
-                'operands', [
-                    $MVM_operand_read_reg +| $MVM_operand_str,
-                    $MVM_operand_read_reg +| $MVM_operand_obj
-                ]
-            ),
-            'coerce_is', nqp::hash(
-                'code', 128,
-                'operands', [
-                    $MVM_operand_write_reg +| $MVM_operand_str,
-                    $MVM_operand_read_reg +| $MVM_operand_int64
-                ]
-            ),
-            'coerce_ns', nqp::hash(
-                'code', 129,
-                'operands', [
-                    $MVM_operand_write_reg +| $MVM_operand_str,
-                    $MVM_operand_read_reg +| $MVM_operand_num64
-                ]
-            ),
-            'coerce_si', nqp::hash(
-                'code', 130,
-                'operands', [
-                    $MVM_operand_write_reg +| $MVM_operand_int64,
-                    $MVM_operand_read_reg +| $MVM_operand_str
-                ]
-            ),
-            'coerce_sn', nqp::hash(
-                'code', 131,
-                'operands', [
-                    $MVM_operand_write_reg +| $MVM_operand_num64,
-                    $MVM_operand_read_reg +| $MVM_operand_str
-                ]
-            ),
-            'smrt_numify', nqp::hash(
-                'code', 132,
-                'operands', [
-                    $MVM_operand_write_reg +| $MVM_operand_num64,
-                    $MVM_operand_read_reg +| $MVM_operand_obj
-                ]
-            ),
-            'smrt_strify', nqp::hash(
-                'code', 133,
-                'operands', [
-                    $MVM_operand_write_reg +| $MVM_operand_str,
-                    $MVM_operand_read_reg +| $MVM_operand_obj
-                ]
-            ),
-            'param_sp', nqp::hash(
-                'code', 134,
-                'operands', [
-                    $MVM_operand_write_reg +| $MVM_operand_obj,
-                    $MVM_operand_int16
-                ]
-            ),
-            'param_sn', nqp::hash(
-                'code', 135,
-                'operands', [
-                    $MVM_operand_write_reg +| $MVM_operand_obj
-                ]
-            ),
-            'ifnonnull', nqp::hash(
-                'code', 136,
-                'operands', [
-                    $MVM_operand_read_reg +| $MVM_operand_obj,
-                    $MVM_operand_ins
-                ]
-            ),
-            'cmp_i', nqp::hash(
-                'code', 137,
-                'operands', [
-                    $MVM_operand_write_reg +| $MVM_operand_int64,
-                    $MVM_operand_read_reg +| $MVM_operand_int64,
-                    $MVM_operand_read_reg +| $MVM_operand_int64
-                ]
-            ),
-            'cmp_n', nqp::hash(
-                'code', 138,
-                'operands', [
-                    $MVM_operand_write_reg +| $MVM_operand_int64,
-                    $MVM_operand_read_reg +| $MVM_operand_num64,
-                    $MVM_operand_read_reg +| $MVM_operand_num64
-                ]
-            ),
-            'not_i', nqp::hash(
-                'code', 139,
-                'operands', [
-                    $MVM_operand_write_reg +| $MVM_operand_int64,
-                    $MVM_operand_read_reg +| $MVM_operand_int64
-                ]
-            ),
-            'setlexvalue', nqp::hash(
-                'code', 140,
-                'operands', [
-                    $MVM_operand_read_reg +| $MVM_operand_obj,
-                    $MVM_operand_str,
-                    $MVM_operand_read_reg +| $MVM_operand_obj,
-                    $MVM_operand_int16
-                ]
-            ),
-            'exception', nqp::hash(
-                'code', 141,
-                'operands', [
-                    $MVM_operand_write_reg +| $MVM_operand_obj
-                ]
-            ),
-            'handled', nqp::hash(
-                'code', 142,
-                'operands', [
-                    $MVM_operand_read_reg +| $MVM_operand_obj
-                ]
-            ),
-            'newexception', nqp::hash(
-                'code', 143,
-                'operands', [
-                    $MVM_operand_write_reg +| $MVM_operand_obj
-                ]
-            ),
-            'bindexmessage', nqp::hash(
-                'code', 144,
-                'operands', [
-                    $MVM_operand_read_reg +| $MVM_operand_obj,
-                    $MVM_operand_read_reg +| $MVM_operand_str
-                ]
-            ),
-            'bindexpayload', nqp::hash(
-                'code', 145,
-                'operands', [
-                    $MVM_operand_read_reg +| $MVM_operand_obj,
-                    $MVM_operand_read_reg +| $MVM_operand_obj
-                ]
-            ),
-            'bindexcategory', nqp::hash(
-                'code', 146,
-                'operands', [
-                    $MVM_operand_read_reg +| $MVM_operand_obj,
-                    $MVM_operand_read_reg +| $MVM_operand_int64
-                ]
-            ),
-            'getexmessage', nqp::hash(
-                'code', 147,
-                'operands', [
-                    $MVM_operand_write_reg +| $MVM_operand_str,
-                    $MVM_operand_read_reg +| $MVM_operand_obj
-                ]
-            ),
-            'getexpayload', nqp::hash(
-                'code', 148,
-                'operands', [
-                    $MVM_operand_write_reg +| $MVM_operand_obj,
-                    $MVM_operand_read_reg +| $MVM_operand_obj
-                ]
-            ),
-            'getexcategory', nqp::hash(
-                'code', 149,
-                'operands', [
-                    $MVM_operand_write_reg +| $MVM_operand_int64,
-                    $MVM_operand_read_reg +| $MVM_operand_obj
-                ]
-            ),
-            'throwdyn', nqp::hash(
-                'code', 150,
-                'operands', [
-                    $MVM_operand_write_reg +| $MVM_operand_obj,
-                    $MVM_operand_read_reg +| $MVM_operand_obj
-                ]
-            ),
-            'throwlex', nqp::hash(
-                'code', 151,
-                'operands', [
-                    $MVM_operand_write_reg +| $MVM_operand_obj,
-                    $MVM_operand_read_reg +| $MVM_operand_obj
-                ]
-            ),
-            'throwlexotic', nqp::hash(
-                'code', 152,
-                'operands', [
-                    $MVM_operand_write_reg +| $MVM_operand_obj,
-                    $MVM_operand_read_reg +| $MVM_operand_obj
-                ]
-            ),
-            'throwcatdyn', nqp::hash(
-                'code', 153,
-                'operands', [
-                    $MVM_operand_write_reg +| $MVM_operand_obj,
-                    $MVM_operand_int64
-                ]
-            ),
-            'throwcatlex', nqp::hash(
-                'code', 154,
-                'operands', [
-                    $MVM_operand_write_reg +| $MVM_operand_obj,
-                    $MVM_operand_int64
-                ]
-            ),
-            'throwcatlexotic', nqp::hash(
-                'code', 155,
-                'operands', [
-                    $MVM_operand_write_reg +| $MVM_operand_obj,
-                    $MVM_operand_int64
-                ]
-            ),
-            'die', nqp::hash(
-                'code', 156,
-                'operands', [
-                    $MVM_operand_write_reg +| $MVM_operand_obj,
-                    $MVM_operand_read_reg +| $MVM_operand_str
-                ]
-            ),
-            'newlexotic', nqp::hash(
-                'code', 157,
-                'operands', [
-                    $MVM_operand_write_reg +| $MVM_operand_obj,
-                    $MVM_operand_ins
-                ]
-            ),
-            'lexoticresult', nqp::hash(
-                'code', 158,
-                'operands', [
-                    $MVM_operand_write_reg +| $MVM_operand_obj,
-                    $MVM_operand_read_reg +| $MVM_operand_obj
-                ]
-            ),
-            'mod_n', nqp::hash(
-                'code', 159,
-                'operands', [
-                    $MVM_operand_write_reg +| $MVM_operand_num64,
-                    $MVM_operand_read_reg +| $MVM_operand_num64,
-                    $MVM_operand_read_reg +| $MVM_operand_num64
-                ]
-            ),
-            'usecapture', nqp::hash(
-                'code', 160,
-                'operands', [
-                    $MVM_operand_write_reg +| $MVM_operand_obj
-                ]
-            ),
-            'savecapture', nqp::hash(
-                'code', 161,
-                'operands', [
-                    $MVM_operand_write_reg +| $MVM_operand_obj
-                ]
-            ),
-            'captureposelems', nqp::hash(
-                'code', 162,
-                'operands', [
-                    $MVM_operand_write_reg +| $MVM_operand_int64,
-                    $MVM_operand_read_reg +| $MVM_operand_obj
-                ]
-            ),
-            'captureposarg', nqp::hash(
-                'code', 163,
-                'operands', [
-                    $MVM_operand_write_reg +| $MVM_operand_obj,
-                    $MVM_operand_read_reg +| $MVM_operand_obj,
-                    $MVM_operand_read_reg +| $MVM_operand_int64
-                ]
-            ),
-            'captureposarg_i', nqp::hash(
-                'code', 164,
-                'operands', [
-                    $MVM_operand_write_reg +| $MVM_operand_int64,
-                    $MVM_operand_read_reg +| $MVM_operand_obj,
-                    $MVM_operand_read_reg +| $MVM_operand_int64
-                ]
-            ),
-            'captureposarg_n', nqp::hash(
-                'code', 165,
-                'operands', [
-                    $MVM_operand_write_reg +| $MVM_operand_num64,
-                    $MVM_operand_read_reg +| $MVM_operand_obj,
-                    $MVM_operand_read_reg +| $MVM_operand_int64
-                ]
-            ),
-            'captureposarg_s', nqp::hash(
-                'code', 166,
-                'operands', [
-                    $MVM_operand_write_reg +| $MVM_operand_str,
-                    $MVM_operand_read_reg +| $MVM_operand_obj,
-                    $MVM_operand_read_reg +| $MVM_operand_int64
-                ]
-            ),
-            'captureposprimspec', nqp::hash(
-                'code', 167,
-                'operands', [
-                    $MVM_operand_write_reg +| $MVM_operand_int64,
-                    $MVM_operand_read_reg +| $MVM_operand_obj,
-                    $MVM_operand_read_reg +| $MVM_operand_int64
-                ]
-            ),
-            'invokewithcapture', nqp::hash(
-                'code', 168,
-                'operands', [
-                    $MVM_operand_write_reg +| $MVM_operand_obj,
-                    $MVM_operand_read_reg +| $MVM_operand_obj,
-                    $MVM_operand_read_reg +| $MVM_operand_obj
-                ]
-            ),
-            'multicacheadd', nqp::hash(
-                'code', 169,
-                'operands', [
-                    $MVM_operand_write_reg +| $MVM_operand_obj,
-                    $MVM_operand_read_reg +| $MVM_operand_obj,
-                    $MVM_operand_read_reg +| $MVM_operand_obj,
-                    $MVM_operand_read_reg +| $MVM_operand_obj
-                ]
-            ),
-            'multicachefind', nqp::hash(
-                'code', 170,
-                'operands', [
-                    $MVM_operand_write_reg +| $MVM_operand_obj,
-                    $MVM_operand_read_reg +| $MVM_operand_obj,
-                    $MVM_operand_read_reg +| $MVM_operand_obj
-                ]
-            ),
-            'lexprimspec', nqp::hash(
-                'code', 171,
-                'operands', [
-                    $MVM_operand_write_reg +| $MVM_operand_int64,
-                    $MVM_operand_read_reg +| $MVM_operand_obj,
-                    $MVM_operand_read_reg +| $MVM_operand_str
-                ]
-            ),
-            'ceil_n', nqp::hash(
-                'code', 172,
-                'operands', [
-                    $MVM_operand_write_reg +| $MVM_operand_int64,
-                    $MVM_operand_read_reg +| $MVM_operand_num64
-                ]
-            ),
-            'floor_n', nqp::hash(
-                'code', 173,
-                'operands', [
-                    $MVM_operand_write_reg +| $MVM_operand_int64,
-                    $MVM_operand_read_reg +| $MVM_operand_num64
-                ]
-            ),
-            'assign', nqp::hash(
-                'code', 174,
-                'operands', [
-                    $MVM_operand_read_reg +| $MVM_operand_obj,
-                    $MVM_operand_read_reg +| $MVM_operand_obj
-                ]
-            ),
-            'assignunchecked', nqp::hash(
-                'code', 175,
-                'operands', [
-                    $MVM_operand_read_reg +| $MVM_operand_obj,
-                    $MVM_operand_read_reg +| $MVM_operand_obj
-                ]
-            ),
-            'objprimspec', nqp::hash(
-                'code', 176,
-                'operands', [
-                    $MVM_operand_write_reg +| $MVM_operand_int64,
-                    $MVM_operand_read_reg +| $MVM_operand_obj
-                ]
-            ),
-            'backtracestrings', nqp::hash(
-                'code', 177,
-                'operands', [
-                    $MVM_operand_write_reg +| $MVM_operand_obj,
-                    $MVM_operand_read_reg +| $MVM_operand_obj
-                ]
-            ),
-            'masttofile', nqp::hash(
-                'code', 178,
-                'operands', [
-                    $MVM_operand_read_reg +| $MVM_operand_obj,
-                    $MVM_operand_read_reg +| $MVM_operand_obj,
-                    $MVM_operand_read_reg +| $MVM_operand_str
-                ]
-            ),
-            'masttocu', nqp::hash(
-                'code', 179,
-                'operands', [
-                    $MVM_operand_write_reg +| $MVM_operand_obj,
-                    $MVM_operand_read_reg +| $MVM_operand_obj,
-                    $MVM_operand_read_reg +| $MVM_operand_obj
-                ]
-            ),
-            'iscompunit', nqp::hash(
-                'code', 180,
-                'operands', [
-                    $MVM_operand_write_reg +| $MVM_operand_int64,
-                    $MVM_operand_read_reg +| $MVM_operand_obj
-                ]
-            ),
-            'compunitmainline', nqp::hash(
-                'code', 181,
-                'operands', [
-                    $MVM_operand_write_reg +| $MVM_operand_obj,
-                    $MVM_operand_read_reg +| $MVM_operand_obj
-                ]
-            ),
-            'compunitcodes', nqp::hash(
-                'code', 182,
-                'operands', [
-                    $MVM_operand_write_reg +| $MVM_operand_obj,
-                    $MVM_operand_read_reg +| $MVM_operand_obj
-                ]
-            )
-        ],
-        [
-            'sleep', nqp::hash(
-                'code', 0,
-                'operands', [
-                    $MVM_operand_read_reg +| $MVM_operand_num64
-                ]
-            ),
-            'say_I', nqp::hash(
-                'code', 1,
-                'operands', [
-                    $MVM_operand_read_reg +| $MVM_operand_obj
-                ]
-            )
-        ],
-        [
-            'concat_s', nqp::hash(
-                'code', 0,
-                'operands', [
-                    $MVM_operand_write_reg +| $MVM_operand_str,
-                    $MVM_operand_read_reg +| $MVM_operand_str,
-                    $MVM_operand_read_reg +| $MVM_operand_str
-                ]
-            ),
-            'repeat_s', nqp::hash(
-                'code', 1,
-                'operands', [
-                    $MVM_operand_write_reg +| $MVM_operand_str,
-                    $MVM_operand_read_reg +| $MVM_operand_str,
-                    $MVM_operand_read_reg +| $MVM_operand_int64
-                ]
-            ),
-            'substr_s', nqp::hash(
-                'code', 2,
-                'operands', [
-                    $MVM_operand_write_reg +| $MVM_operand_str,
-                    $MVM_operand_read_reg +| $MVM_operand_str,
-                    $MVM_operand_read_reg +| $MVM_operand_int64,
-                    $MVM_operand_read_reg +| $MVM_operand_int64
-                ]
-            ),
-            'index_s', nqp::hash(
-                'code', 3,
-                'operands', [
-                    $MVM_operand_write_reg +| $MVM_operand_int64,
-                    $MVM_operand_read_reg +| $MVM_operand_str,
-                    $MVM_operand_read_reg +| $MVM_operand_str,
-                    $MVM_operand_read_reg +| $MVM_operand_int64
-                ]
-            ),
-            'graphs_s', nqp::hash(
-                'code', 4,
-                'operands', [
-                    $MVM_operand_write_reg +| $MVM_operand_int64,
-                    $MVM_operand_read_reg +| $MVM_operand_str
-                ]
-            ),
-            'codes_s', nqp::hash(
-                'code', 5,
-                'operands', [
-                    $MVM_operand_write_reg +| $MVM_operand_int64,
-                    $MVM_operand_read_reg +| $MVM_operand_str
-                ]
-            ),
-            'eq_s', nqp::hash(
-                'code', 6,
-                'operands', [
-                    $MVM_operand_write_reg +| $MVM_operand_int64,
-                    $MVM_operand_read_reg +| $MVM_operand_str,
-                    $MVM_operand_read_reg +| $MVM_operand_str
-                ]
-            ),
-            'ne_s', nqp::hash(
-                'code', 7,
-                'operands', [
-                    $MVM_operand_write_reg +| $MVM_operand_int64,
-                    $MVM_operand_read_reg +| $MVM_operand_str,
-                    $MVM_operand_read_reg +| $MVM_operand_str
-                ]
-            ),
-            'eqat_s', nqp::hash(
-                'code', 8,
-                'operands', [
-                    $MVM_operand_write_reg +| $MVM_operand_int64,
-                    $MVM_operand_read_reg +| $MVM_operand_str,
-                    $MVM_operand_read_reg +| $MVM_operand_str,
-                    $MVM_operand_read_reg +| $MVM_operand_int64
-                ]
-            ),
-            'haveat_s', nqp::hash(
-                'code', 9,
-                'operands', [
-                    $MVM_operand_write_reg +| $MVM_operand_int64,
-                    $MVM_operand_read_reg +| $MVM_operand_str,
-                    $MVM_operand_read_reg +| $MVM_operand_int64,
-                    $MVM_operand_read_reg +| $MVM_operand_int64,
-                    $MVM_operand_read_reg +| $MVM_operand_str,
-                    $MVM_operand_read_reg +| $MVM_operand_int64
-                ]
-            ),
-            'getcp_s', nqp::hash(
-                'code', 10,
-                'operands', [
-                    $MVM_operand_write_reg +| $MVM_operand_int64,
-                    $MVM_operand_read_reg +| $MVM_operand_str,
-                    $MVM_operand_read_reg +| $MVM_operand_int64
-                ]
-            ),
-            'indexcp_s', nqp::hash(
-                'code', 11,
-                'operands', [
-                    $MVM_operand_write_reg +| $MVM_operand_int64,
-                    $MVM_operand_read_reg +| $MVM_operand_str,
-                    $MVM_operand_read_reg +| $MVM_operand_int64
-                ]
-            ),
-            'uc', nqp::hash(
-                'code', 12,
-                'operands', [
-                    $MVM_operand_write_reg +| $MVM_operand_str,
-                    $MVM_operand_read_reg +| $MVM_operand_str
-                ]
-            ),
-            'lc', nqp::hash(
-                'code', 13,
-                'operands', [
-                    $MVM_operand_write_reg +| $MVM_operand_str,
-                    $MVM_operand_read_reg +| $MVM_operand_str
-                ]
-            ),
-            'tc', nqp::hash(
-                'code', 14,
-                'operands', [
-                    $MVM_operand_write_reg +| $MVM_operand_str,
-                    $MVM_operand_read_reg +| $MVM_operand_str
-                ]
-            ),
-            'buftostr', nqp::hash(
-                'code', 15,
-                'operands', [
-                    $MVM_operand_write_reg +| $MVM_operand_str,
-                    $MVM_operand_read_reg +| $MVM_operand_obj,
-                    $MVM_operand_read_reg +| $MVM_operand_int64
-                ]
-            ),
-            'strtobuf', nqp::hash(
-                'code', 16,
-                'operands', [
-                    $MVM_operand_write_reg +| $MVM_operand_obj,
-                    $MVM_operand_read_reg +| $MVM_operand_str,
-                    $MVM_operand_read_reg +| $MVM_operand_int64
-                ]
-            ),
-            'decode_s', nqp::hash(
-                'code', 17,
-                'operands', [
-                    $MVM_operand_write_reg +| $MVM_operand_str,
-                    $MVM_operand_read_reg +| $MVM_operand_str,
-                    $MVM_operand_read_reg +| $MVM_operand_int64
-                ]
-            ),
-            'decode_b', nqp::hash(
-                'code', 18,
-                'operands', [
-                    $MVM_operand_write_reg +| $MVM_operand_obj,
-                    $MVM_operand_read_reg +| $MVM_operand_obj,
-                    $MVM_operand_read_reg +| $MVM_operand_int64
-                ]
-            ),
-            'decode', nqp::hash(
-                'code', 19,
-                'operands', [
-                    $MVM_operand_write_reg +| $MVM_operand_str,
-                    $MVM_operand_read_reg +| $MVM_operand_obj,
-                    $MVM_operand_read_reg +| $MVM_operand_int64
-                ]
-            ),
-            'encode', nqp::hash(
-                'code', 20,
-                'operands', [
-                    $MVM_operand_write_reg +| $MVM_operand_obj,
-                    $MVM_operand_read_reg +| $MVM_operand_str,
-                    $MVM_operand_read_reg +| $MVM_operand_int64
-                ]
-            ),
-            'split', nqp::hash(
-                'code', 21,
-                'operands', [
-                    $MVM_operand_write_reg +| $MVM_operand_obj,
-                    $MVM_operand_read_reg +| $MVM_operand_str,
-                    $MVM_operand_read_reg +| $MVM_operand_str
-                ]
-            ),
-            'join', nqp::hash(
-                'code', 22,
-                'operands', [
-                    $MVM_operand_write_reg +| $MVM_operand_str,
-                    $MVM_operand_read_reg +| $MVM_operand_str,
-                    $MVM_operand_read_reg +| $MVM_operand_obj
-                ]
-            ),
-            'replace', nqp::hash(
-                'code', 23,
-                'operands', [
-                    $MVM_operand_write_reg +| $MVM_operand_str,
-                    $MVM_operand_read_reg +| $MVM_operand_str,
-                    $MVM_operand_read_reg +| $MVM_operand_str,
-                    $MVM_operand_read_reg +| $MVM_operand_str
-                ]
-            ),
-            'getcpbyname', nqp::hash(
-                'code', 24,
-                'operands', [
-                    $MVM_operand_write_reg +| $MVM_operand_int64,
-                    $MVM_operand_read_reg +| $MVM_operand_str
-                ]
-            ),
-            'indexat_scb', nqp::hash(
-                'code', 25,
-                'operands', [
-                    $MVM_operand_read_reg +| $MVM_operand_str,
-                    $MVM_operand_read_reg +| $MVM_operand_int64,
-                    $MVM_operand_str,
-                    $MVM_operand_ins
-                ]
-            ),
-            'unipropcode', nqp::hash(
-                'code', 26,
-                'operands', [
-                    $MVM_operand_write_reg +| $MVM_operand_int64,
-                    $MVM_operand_read_reg +| $MVM_operand_str
-                ]
-            ),
-            'unipvalcode', nqp::hash(
-                'code', 27,
-                'operands', [
-                    $MVM_operand_write_reg +| $MVM_operand_int64,
-                    $MVM_operand_read_reg +| $MVM_operand_int64,
-                    $MVM_operand_read_reg +| $MVM_operand_str
-                ]
-            ),
-            'hasuniprop', nqp::hash(
-                'code', 28,
-                'operands', [
-                    $MVM_operand_write_reg +| $MVM_operand_int64,
-                    $MVM_operand_read_reg +| $MVM_operand_str,
-                    $MVM_operand_read_reg +| $MVM_operand_int64,
-                    $MVM_operand_read_reg +| $MVM_operand_int64,
-                    $MVM_operand_read_reg +| $MVM_operand_int64
-                ]
-            ),
-            'hasunipropc', nqp::hash(
-                'code', 29,
-                'operands', [
-                    $MVM_operand_write_reg +| $MVM_operand_int64,
-                    $MVM_operand_read_reg +| $MVM_operand_str,
-                    $MVM_operand_read_reg +| $MVM_operand_int64,
-                    $MVM_operand_int16,
-                    $MVM_operand_int16
-                ]
-            ),
-            'concatr_s', nqp::hash(
-                'code', 30,
-                'operands', [
-                    $MVM_operand_write_reg +| $MVM_operand_str,
-                    $MVM_operand_read_reg +| $MVM_operand_str,
-                    $MVM_operand_read_reg +| $MVM_operand_int64,
-                    $MVM_operand_read_reg +| $MVM_operand_int64,
-                    $MVM_operand_read_reg +| $MVM_operand_str,
-                    $MVM_operand_read_reg +| $MVM_operand_int64,
-                    $MVM_operand_read_reg +| $MVM_operand_int64
-                ]
-            ),
-            'splice_s', nqp::hash(
-                'code', 31,
-                'operands', [
-                    $MVM_operand_write_reg +| $MVM_operand_str,
-                    $MVM_operand_read_reg +| $MVM_operand_str,
-                    $MVM_operand_read_reg +| $MVM_operand_int64,
-                    $MVM_operand_read_reg +| $MVM_operand_int64,
-                    $MVM_operand_read_reg +| $MVM_operand_str,
-                    $MVM_operand_read_reg +| $MVM_operand_int64,
-                    $MVM_operand_read_reg +| $MVM_operand_int64
-                ]
-            ),
-            'chars', nqp::hash(
-                'code', 32,
-                'operands', [
-                    $MVM_operand_write_reg +| $MVM_operand_int64,
-                    $MVM_operand_read_reg +| $MVM_operand_str
-                ]
-            ),
-            'chr', nqp::hash(
-                'code', 33,
-                'operands', [
-                    $MVM_operand_write_reg +| $MVM_operand_str,
-                    $MVM_operand_read_reg +| $MVM_operand_int64
-                ]
-            ),
-            'ordfirst', nqp::hash(
-                'code', 34,
-                'operands', [
-                    $MVM_operand_write_reg +| $MVM_operand_int64,
-                    $MVM_operand_read_reg +| $MVM_operand_str
-                ]
-            ),
-            'ordat', nqp::hash(
-                'code', 35,
-                'operands', [
-                    $MVM_operand_write_reg +| $MVM_operand_int64,
-                    $MVM_operand_read_reg +| $MVM_operand_str,
-                    $MVM_operand_read_reg +| $MVM_operand_int64
-                ]
-            ),
-            'rindexfrom', nqp::hash(
-                'code', 36,
-                'operands', [
-                    $MVM_operand_write_reg +| $MVM_operand_int64,
-                    $MVM_operand_read_reg +| $MVM_operand_str,
-                    $MVM_operand_read_reg +| $MVM_operand_str,
-                    $MVM_operand_read_reg +| $MVM_operand_int64
-                ]
-            ),
-            'escape', nqp::hash(
-                'code', 37,
-                'operands', [
-                    $MVM_operand_write_reg +| $MVM_operand_str,
-                    $MVM_operand_read_reg +| $MVM_operand_str
-                ]
-            ),
-            'flip', nqp::hash(
-                'code', 38,
-                'operands', [
-                    $MVM_operand_write_reg +| $MVM_operand_str,
-                    $MVM_operand_read_reg +| $MVM_operand_str
-                ]
-            ),
-            'iscclass', nqp::hash(
-                'code', 39,
-                'operands', [
-                    $MVM_operand_write_reg +| $MVM_operand_int64,
-                    $MVM_operand_read_reg +| $MVM_operand_int64,
-                    $MVM_operand_read_reg +| $MVM_operand_str,
-                    $MVM_operand_read_reg +| $MVM_operand_int64
-                ]
-            ),
-            'findcclass', nqp::hash(
-                'code', 40,
-                'operands', [
-                    $MVM_operand_write_reg +| $MVM_operand_int64,
-                    $MVM_operand_read_reg +| $MVM_operand_int64,
-                    $MVM_operand_read_reg +| $MVM_operand_str,
-                    $MVM_operand_read_reg +| $MVM_operand_int64,
-                    $MVM_operand_read_reg +| $MVM_operand_int64
-                ]
-            ),
-            'findnotcclass', nqp::hash(
-                'code', 41,
-                'operands', [
-                    $MVM_operand_write_reg +| $MVM_operand_int64,
-                    $MVM_operand_read_reg +| $MVM_operand_int64,
-                    $MVM_operand_read_reg +| $MVM_operand_str,
-                    $MVM_operand_read_reg +| $MVM_operand_int64,
-                    $MVM_operand_read_reg +| $MVM_operand_int64
-                ]
-            ),
-            'nfafromstatelist', nqp::hash(
-                'code', 42,
-                'operands', [
-                    $MVM_operand_write_reg +| $MVM_operand_obj,
-                    $MVM_operand_read_reg +| $MVM_operand_obj,
-                    $MVM_operand_read_reg +| $MVM_operand_obj
-                ]
-            ),
-            'nfarunproto', nqp::hash(
-                'code', 43,
-                'operands', [
-                    $MVM_operand_write_reg +| $MVM_operand_obj,
-                    $MVM_operand_read_reg +| $MVM_operand_obj,
-                    $MVM_operand_read_reg +| $MVM_operand_str,
-                    $MVM_operand_read_reg +| $MVM_operand_int64
-                ]
-            ),
-            'nfarunalt', nqp::hash(
-                'code', 44,
-                'operands', [
-                    $MVM_operand_read_reg +| $MVM_operand_obj,
-                    $MVM_operand_read_reg +| $MVM_operand_str,
-                    $MVM_operand_read_reg +| $MVM_operand_int64,
-                    $MVM_operand_read_reg +| $MVM_operand_obj,
-                    $MVM_operand_read_reg +| $MVM_operand_obj,
-                    $MVM_operand_read_reg +| $MVM_operand_obj
-                ]
-            ),
-            'flattenropes', nqp::hash(
-                'code', 45,
-                'operands', [
-                    $MVM_operand_read_reg +| $MVM_operand_str
-                ]
-            ),
-            'gt_s', nqp::hash(
-                'code', 46,
-                'operands', [
-                    $MVM_operand_write_reg +| $MVM_operand_int64,
-                    $MVM_operand_read_reg +| $MVM_operand_str,
-                    $MVM_operand_read_reg +| $MVM_operand_str
-                ]
-            ),
-            'ge_s', nqp::hash(
-                'code', 47,
-                'operands', [
-                    $MVM_operand_write_reg +| $MVM_operand_int64,
-                    $MVM_operand_read_reg +| $MVM_operand_str,
-                    $MVM_operand_read_reg +| $MVM_operand_str
-                ]
-            ),
-            'lt_s', nqp::hash(
-                'code', 48,
-                'operands', [
-                    $MVM_operand_write_reg +| $MVM_operand_int64,
-                    $MVM_operand_read_reg +| $MVM_operand_str,
-                    $MVM_operand_read_reg +| $MVM_operand_str
-                ]
-            ),
-            'le_s', nqp::hash(
-                'code', 49,
-                'operands', [
-                    $MVM_operand_write_reg +| $MVM_operand_int64,
-                    $MVM_operand_read_reg +| $MVM_operand_str,
-                    $MVM_operand_read_reg +| $MVM_operand_str
-                ]
-            ),
-            'cmp_s', nqp::hash(
-                'code', 50,
-                'operands', [
-                    $MVM_operand_write_reg +| $MVM_operand_int64,
-                    $MVM_operand_read_reg +| $MVM_operand_str,
-                    $MVM_operand_read_reg +| $MVM_operand_str
-                ]
-            ),
-            'radix', nqp::hash(
-                'code', 51,
-                'operands', [
-                    $MVM_operand_write_reg +| $MVM_operand_obj,
-                    $MVM_operand_read_reg +| $MVM_operand_int64,
-                    $MVM_operand_read_reg +| $MVM_operand_str,
-                    $MVM_operand_read_reg +| $MVM_operand_int64,
-                    $MVM_operand_read_reg +| $MVM_operand_int64
-                ]
-            ),
-            'eqatic_s', nqp::hash(
-                'code', 52,
-                'operands', [
-                    $MVM_operand_write_reg +| $MVM_operand_int64,
-                    $MVM_operand_read_reg +| $MVM_operand_str,
-                    $MVM_operand_read_reg +| $MVM_operand_str,
-                    $MVM_operand_read_reg +| $MVM_operand_int64
-                ]
-            )
-        ],
-        [
-            'sin_n', nqp::hash(
-                'code', 0,
-                'operands', [
-                    $MVM_operand_write_reg +| $MVM_operand_num64,
-                    $MVM_operand_read_reg +| $MVM_operand_num64
-                ]
-            ),
-            'asin_n', nqp::hash(
-                'code', 1,
-                'operands', [
-                    $MVM_operand_write_reg +| $MVM_operand_num64,
-                    $MVM_operand_read_reg +| $MVM_operand_num64
-                ]
-            ),
-            'cos_n', nqp::hash(
-                'code', 2,
-                'operands', [
-                    $MVM_operand_write_reg +| $MVM_operand_num64,
-                    $MVM_operand_read_reg +| $MVM_operand_num64
-                ]
-            ),
-            'acos_n', nqp::hash(
-                'code', 3,
-                'operands', [
-                    $MVM_operand_write_reg +| $MVM_operand_num64,
-                    $MVM_operand_read_reg +| $MVM_operand_num64
-                ]
-            ),
-            'tan_n', nqp::hash(
-                'code', 4,
-                'operands', [
-                    $MVM_operand_write_reg +| $MVM_operand_num64,
-                    $MVM_operand_read_reg +| $MVM_operand_num64
-                ]
-            ),
-            'atan_n', nqp::hash(
-                'code', 5,
-                'operands', [
-                    $MVM_operand_write_reg +| $MVM_operand_num64,
-                    $MVM_operand_read_reg +| $MVM_operand_num64
-                ]
-            ),
-            'atan2_n', nqp::hash(
-                'code', 6,
-                'operands', [
-                    $MVM_operand_write_reg +| $MVM_operand_num64,
-                    $MVM_operand_read_reg +| $MVM_operand_num64,
-                    $MVM_operand_write_reg +| $MVM_operand_num64
-                ]
-            ),
-            'sec_n', nqp::hash(
-                'code', 7,
-                'operands', [
-                    $MVM_operand_write_reg +| $MVM_operand_num64,
-                    $MVM_operand_read_reg +| $MVM_operand_num64
-                ]
-            ),
-            'asec_n', nqp::hash(
-                'code', 8,
-                'operands', [
-                    $MVM_operand_write_reg +| $MVM_operand_num64,
-                    $MVM_operand_read_reg +| $MVM_operand_num64
-                ]
-            ),
-            'sinh_n', nqp::hash(
-                'code', 9,
-                'operands', [
-                    $MVM_operand_write_reg +| $MVM_operand_num64,
-                    $MVM_operand_read_reg +| $MVM_operand_num64
-                ]
-            ),
-            'cosh_n', nqp::hash(
-                'code', 10,
-                'operands', [
-                    $MVM_operand_write_reg +| $MVM_operand_num64,
-                    $MVM_operand_read_reg +| $MVM_operand_num64
-                ]
-            ),
-            'tanh_n', nqp::hash(
-                'code', 11,
-                'operands', [
-                    $MVM_operand_write_reg +| $MVM_operand_num64,
-                    $MVM_operand_read_reg +| $MVM_operand_num64
-                ]
-            ),
-            'sech_n', nqp::hash(
-                'code', 12,
-                'operands', [
-                    $MVM_operand_write_reg +| $MVM_operand_num64,
-                    $MVM_operand_read_reg +| $MVM_operand_num64
-                ]
-            ),
-            'sqrt_n', nqp::hash(
-                'code', 13,
-                'operands', [
-                    $MVM_operand_write_reg +| $MVM_operand_num64,
-                    $MVM_operand_read_reg +| $MVM_operand_num64
-                ]
-            ),
-            'gcd_i', nqp::hash(
-                'code', 14,
-                'operands', [
-                    $MVM_operand_write_reg +| $MVM_operand_int64,
-                    $MVM_operand_read_reg +| $MVM_operand_int64,
-                    $MVM_operand_read_reg +| $MVM_operand_int64
-                ]
-            ),
-            'lcm_i', nqp::hash(
-                'code', 15,
-                'operands', [
-                    $MVM_operand_write_reg +| $MVM_operand_int64,
-                    $MVM_operand_read_reg +| $MVM_operand_int64,
-                    $MVM_operand_read_reg +| $MVM_operand_int64
-                ]
-            ),
-            'add_I', nqp::hash(
-                'code', 16,
-                'operands', [
-                    $MVM_operand_write_reg +| $MVM_operand_obj,
-                    $MVM_operand_read_reg +| $MVM_operand_obj,
-                    $MVM_operand_read_reg +| $MVM_operand_obj,
-                    $MVM_operand_read_reg +| $MVM_operand_obj
-                ]
-            ),
-            'sub_I', nqp::hash(
-                'code', 17,
-                'operands', [
-                    $MVM_operand_write_reg +| $MVM_operand_obj,
-                    $MVM_operand_read_reg +| $MVM_operand_obj,
-                    $MVM_operand_read_reg +| $MVM_operand_obj,
-                    $MVM_operand_read_reg +| $MVM_operand_obj
-                ]
-            ),
-            'mul_I', nqp::hash(
-                'code', 18,
-                'operands', [
-                    $MVM_operand_write_reg +| $MVM_operand_obj,
-                    $MVM_operand_read_reg +| $MVM_operand_obj,
-                    $MVM_operand_read_reg +| $MVM_operand_obj,
-                    $MVM_operand_read_reg +| $MVM_operand_obj
-                ]
-            ),
-            'div_I', nqp::hash(
-                'code', 19,
-                'operands', [
-                    $MVM_operand_write_reg +| $MVM_operand_obj,
-                    $MVM_operand_read_reg +| $MVM_operand_obj,
-                    $MVM_operand_read_reg +| $MVM_operand_obj,
-                    $MVM_operand_read_reg +| $MVM_operand_obj
-                ]
-            ),
-            'mod_I', nqp::hash(
-                'code', 20,
-                'operands', [
-                    $MVM_operand_write_reg +| $MVM_operand_obj,
-                    $MVM_operand_read_reg +| $MVM_operand_obj,
-                    $MVM_operand_read_reg +| $MVM_operand_obj,
-                    $MVM_operand_read_reg +| $MVM_operand_obj
-                ]
-            ),
-            'neg_I', nqp::hash(
-                'code', 21,
-                'operands', [
-                    $MVM_operand_write_reg +| $MVM_operand_obj,
-                    $MVM_operand_read_reg +| $MVM_operand_obj,
-                    $MVM_operand_read_reg +| $MVM_operand_obj
-                ]
-            ),
-            'abs_I', nqp::hash(
-                'code', 22,
-                'operands', [
-                    $MVM_operand_write_reg +| $MVM_operand_obj,
-                    $MVM_operand_read_reg +| $MVM_operand_obj,
-                    $MVM_operand_read_reg +| $MVM_operand_obj
-                ]
-            ),
-            'inc_I', nqp::hash(
-                'code', 23,
-                'operands', [
-                    $MVM_operand_write_reg +| $MVM_operand_obj
-                ]
-            ),
-            'dec_I', nqp::hash(
-                'code', 24,
-                'operands', [
-                    $MVM_operand_write_reg +| $MVM_operand_obj
-                ]
-            ),
-            'cmp_I', nqp::hash(
-                'code', 25,
-                'operands', [
-                    $MVM_operand_write_reg +| $MVM_operand_int64,
-                    $MVM_operand_read_reg +| $MVM_operand_obj,
-                    $MVM_operand_read_reg +| $MVM_operand_obj
-                ]
-            ),
-            'eq_I', nqp::hash(
-                'code', 26,
-                'operands', [
-                    $MVM_operand_write_reg +| $MVM_operand_int64,
-                    $MVM_operand_read_reg +| $MVM_operand_obj,
-                    $MVM_operand_read_reg +| $MVM_operand_obj
-                ]
-            ),
-            'ne_I', nqp::hash(
-                'code', 27,
-                'operands', [
-                    $MVM_operand_write_reg +| $MVM_operand_int64,
-                    $MVM_operand_read_reg +| $MVM_operand_obj,
-                    $MVM_operand_read_reg +| $MVM_operand_obj
-                ]
-            ),
-            'lt_I', nqp::hash(
-                'code', 28,
-                'operands', [
-                    $MVM_operand_write_reg +| $MVM_operand_int64,
-                    $MVM_operand_read_reg +| $MVM_operand_obj,
-                    $MVM_operand_read_reg +| $MVM_operand_obj
-                ]
-            ),
-            'le_I', nqp::hash(
-                'code', 29,
-                'operands', [
-                    $MVM_operand_write_reg +| $MVM_operand_int64,
-                    $MVM_operand_read_reg +| $MVM_operand_obj,
-                    $MVM_operand_read_reg +| $MVM_operand_obj
-                ]
-            ),
-            'gt_I', nqp::hash(
-                'code', 30,
-                'operands', [
-                    $MVM_operand_write_reg +| $MVM_operand_int64,
-                    $MVM_operand_read_reg +| $MVM_operand_obj,
-                    $MVM_operand_read_reg +| $MVM_operand_obj
-                ]
-            ),
-            'ge_I', nqp::hash(
-                'code', 31,
-                'operands', [
-                    $MVM_operand_write_reg +| $MVM_operand_int64,
-                    $MVM_operand_read_reg +| $MVM_operand_obj,
-                    $MVM_operand_read_reg +| $MVM_operand_obj
-                ]
-            ),
-            'not_I', nqp::hash(
-                'code', 32,
-                'operands', [
-                    $MVM_operand_write_reg +| $MVM_operand_int64,
-                    $MVM_operand_read_reg +| $MVM_operand_obj
-                ]
-            ),
-            'bor_I', nqp::hash(
-                'code', 33,
-                'operands', [
-                    $MVM_operand_write_reg +| $MVM_operand_obj,
-                    $MVM_operand_read_reg +| $MVM_operand_obj,
-                    $MVM_operand_read_reg +| $MVM_operand_obj,
-                    $MVM_operand_read_reg +| $MVM_operand_obj
-                ]
-            ),
-            'bxor_I', nqp::hash(
-                'code', 34,
-                'operands', [
-                    $MVM_operand_write_reg +| $MVM_operand_obj,
-                    $MVM_operand_read_reg +| $MVM_operand_obj,
-                    $MVM_operand_read_reg +| $MVM_operand_obj,
-                    $MVM_operand_read_reg +| $MVM_operand_obj
-                ]
-            ),
-            'band_I', nqp::hash(
-                'code', 35,
-                'operands', [
-                    $MVM_operand_write_reg +| $MVM_operand_obj,
-                    $MVM_operand_read_reg +| $MVM_operand_obj,
-                    $MVM_operand_read_reg +| $MVM_operand_obj,
-                    $MVM_operand_read_reg +| $MVM_operand_obj
-                ]
-            ),
-            'bnot_I', nqp::hash(
-                'code', 36,
-                'operands', [
-                    $MVM_operand_write_reg +| $MVM_operand_obj,
-                    $MVM_operand_read_reg +| $MVM_operand_obj,
-                    $MVM_operand_read_reg +| $MVM_operand_obj
-                ]
-            ),
-            'blshift_I', nqp::hash(
-                'code', 37,
-                'operands', [
-                    $MVM_operand_write_reg +| $MVM_operand_obj,
-                    $MVM_operand_read_reg +| $MVM_operand_obj,
-                    $MVM_operand_read_reg +| $MVM_operand_int64,
-                    $MVM_operand_read_reg +| $MVM_operand_obj
-                ]
-            ),
-            'brshift_I', nqp::hash(
-                'code', 38,
-                'operands', [
-                    $MVM_operand_write_reg +| $MVM_operand_obj,
-                    $MVM_operand_read_reg +| $MVM_operand_obj,
-                    $MVM_operand_read_reg +| $MVM_operand_int64,
-                    $MVM_operand_read_reg +| $MVM_operand_obj
-                ]
-            ),
-            'pow_I', nqp::hash(
-                'code', 39,
-                'operands', [
-                    $MVM_operand_write_reg +| $MVM_operand_obj,
-                    $MVM_operand_read_reg +| $MVM_operand_obj,
-                    $MVM_operand_read_reg +| $MVM_operand_obj,
-                    $MVM_operand_read_reg +| $MVM_operand_obj,
-                    $MVM_operand_read_reg +| $MVM_operand_obj
-                ]
-            ),
-            'gcd_I', nqp::hash(
-                'code', 40,
-                'operands', [
-                    $MVM_operand_write_reg +| $MVM_operand_obj,
-                    $MVM_operand_read_reg +| $MVM_operand_obj,
-                    $MVM_operand_read_reg +| $MVM_operand_obj,
-                    $MVM_operand_read_reg +| $MVM_operand_obj
-                ]
-            ),
-            'lcm_I', nqp::hash(
-                'code', 41,
-                'operands', [
-                    $MVM_operand_write_reg +| $MVM_operand_obj,
-                    $MVM_operand_read_reg +| $MVM_operand_obj,
-                    $MVM_operand_read_reg +| $MVM_operand_obj,
-                    $MVM_operand_read_reg +| $MVM_operand_obj
-                ]
-            ),
-            'expmod_I', nqp::hash(
-                'code', 42,
-                'operands', [
-                    $MVM_operand_write_reg +| $MVM_operand_obj,
-                    $MVM_operand_read_reg +| $MVM_operand_obj,
-                    $MVM_operand_read_reg +| $MVM_operand_obj,
-                    $MVM_operand_read_reg +| $MVM_operand_obj,
-                    $MVM_operand_read_reg +| $MVM_operand_obj
-                ]
-            ),
-            'isprime_I', nqp::hash(
-                'code', 43,
-                'operands', [
-                    $MVM_operand_write_reg +| $MVM_operand_int64,
-                    $MVM_operand_read_reg +| $MVM_operand_obj,
-                    $MVM_operand_read_reg +| $MVM_operand_int64
-                ]
-            ),
-            'rand_I', nqp::hash(
-                'code', 44,
-                'operands', [
-                    $MVM_operand_write_reg +| $MVM_operand_obj,
-                    $MVM_operand_read_reg +| $MVM_operand_obj,
-                    $MVM_operand_read_reg +| $MVM_operand_obj
-                ]
-            ),
-            'coerce_Ii', nqp::hash(
-                'code', 45,
-                'operands', [
-                    $MVM_operand_write_reg +| $MVM_operand_int64,
-                    $MVM_operand_read_reg +| $MVM_operand_obj
-                ]
-            ),
-            'coerce_In', nqp::hash(
-                'code', 46,
-                'operands', [
-                    $MVM_operand_write_reg +| $MVM_operand_num64,
-                    $MVM_operand_read_reg +| $MVM_operand_obj
-                ]
-            ),
-            'coerce_Is', nqp::hash(
-                'code', 47,
-                'operands', [
-                    $MVM_operand_write_reg +| $MVM_operand_str,
-                    $MVM_operand_read_reg +| $MVM_operand_obj
-                ]
-            ),
-            'coerce_iI', nqp::hash(
-                'code', 48,
-                'operands', [
-                    $MVM_operand_write_reg +| $MVM_operand_obj,
-                    $MVM_operand_read_reg +| $MVM_operand_int64,
-                    $MVM_operand_read_reg +| $MVM_operand_obj
-                ]
-            ),
-            'coerce_nI', nqp::hash(
-                'code', 49,
-                'operands', [
-                    $MVM_operand_write_reg +| $MVM_operand_obj,
-                    $MVM_operand_read_reg +| $MVM_operand_num64,
-                    $MVM_operand_read_reg +| $MVM_operand_obj
-                ]
-            ),
-            'coerce_sI', nqp::hash(
-                'code', 50,
-                'operands', [
-                    $MVM_operand_write_reg +| $MVM_operand_obj,
-                    $MVM_operand_read_reg +| $MVM_operand_str,
-                    $MVM_operand_read_reg +| $MVM_operand_obj
-                ]
-            ),
-            'isbig_I', nqp::hash(
-                'code', 51,
-                'operands', [
-                    $MVM_operand_write_reg +| $MVM_operand_int64,
-                    $MVM_operand_read_reg +| $MVM_operand_obj
-                ]
-            ),
-            'base_I', nqp::hash(
-                'code', 52,
-                'operands', [
-                    $MVM_operand_write_reg +| $MVM_operand_str,
-                    $MVM_operand_read_reg +| $MVM_operand_obj,
-                    $MVM_operand_read_reg +| $MVM_operand_int64
-                ]
-            ),
-            'radix_I', nqp::hash(
-                'code', 53,
-                'operands', [
-                    $MVM_operand_write_reg +| $MVM_operand_obj,
-                    $MVM_operand_read_reg +| $MVM_operand_int64,
-                    $MVM_operand_read_reg +| $MVM_operand_str,
-                    $MVM_operand_read_reg +| $MVM_operand_int64,
-                    $MVM_operand_read_reg +| $MVM_operand_int64,
-                    $MVM_operand_read_reg +| $MVM_operand_obj
-                ]
-            ),
-            'div_In', nqp::hash(
-                'code', 54,
-                'operands', [
-                    $MVM_operand_write_reg +| $MVM_operand_num64,
-                    $MVM_operand_read_reg +| $MVM_operand_obj,
-                    $MVM_operand_read_reg +| $MVM_operand_obj
-                ]
-            ),
-            'log_n', nqp::hash(
-                'code', 55,
-                'operands', [
-                    $MVM_operand_write_reg +| $MVM_operand_num64,
-                    $MVM_operand_read_reg +| $MVM_operand_num64
-                ]
-            ),
-            'exp_n', nqp::hash(
-                'code', 56,
-                'operands', [
-                    $MVM_operand_write_reg +| $MVM_operand_num64,
-                    $MVM_operand_read_reg +| $MVM_operand_num64
-                ]
-            )
-        ],
-        [
-            'knowhow', nqp::hash(
-                'code', 0,
-                'operands', [
-                    $MVM_operand_write_reg +| $MVM_operand_obj
-                ]
-            ),
-            'findmeth', nqp::hash(
-                'code', 1,
-                'operands', [
-                    $MVM_operand_write_reg +| $MVM_operand_obj,
-                    $MVM_operand_read_reg +| $MVM_operand_obj,
-                    $MVM_operand_str
-                ]
-            ),
-            'findmeth_s', nqp::hash(
-                'code', 2,
-                'operands', [
-                    $MVM_operand_write_reg +| $MVM_operand_obj,
-                    $MVM_operand_read_reg +| $MVM_operand_obj,
-                    $MVM_operand_read_reg +| $MVM_operand_str
-                ]
-            ),
-            'can', nqp::hash(
-                'code', 3,
-                'operands', [
-                    $MVM_operand_write_reg +| $MVM_operand_int64,
-                    $MVM_operand_read_reg +| $MVM_operand_obj,
-                    $MVM_operand_str
-                ]
-            ),
-            'can_s', nqp::hash(
-                'code', 4,
-                'operands', [
-                    $MVM_operand_write_reg +| $MVM_operand_int64,
-                    $MVM_operand_read_reg +| $MVM_operand_obj,
-                    $MVM_operand_read_reg +| $MVM_operand_str
-                ]
-            ),
-            'create', nqp::hash(
-                'code', 5,
-                'operands', [
-                    $MVM_operand_write_reg +| $MVM_operand_obj,
-                    $MVM_operand_read_reg +| $MVM_operand_obj
-                ]
-            ),
-            'gethow', nqp::hash(
-                'code', 6,
-                'operands', [
-                    $MVM_operand_write_reg +| $MVM_operand_obj,
-                    $MVM_operand_read_reg +| $MVM_operand_obj
-                ]
-            ),
-            'getwhat', nqp::hash(
-                'code', 7,
-                'operands', [
-                    $MVM_operand_write_reg +| $MVM_operand_obj,
-                    $MVM_operand_read_reg +| $MVM_operand_obj
-                ]
-            ),
-            'atkey_i', nqp::hash(
-                'code', 8,
-                'operands', [
-                    $MVM_operand_write_reg +| $MVM_operand_int64,
-                    $MVM_operand_read_reg +| $MVM_operand_obj,
-                    $MVM_operand_read_reg +| $MVM_operand_str
-                ]
-            ),
-            'atkey_n', nqp::hash(
-                'code', 9,
-                'operands', [
-                    $MVM_operand_write_reg +| $MVM_operand_num64,
-                    $MVM_operand_read_reg +| $MVM_operand_obj,
-                    $MVM_operand_read_reg +| $MVM_operand_str
-                ]
-            ),
-            'atkey_s', nqp::hash(
-                'code', 10,
-                'operands', [
-                    $MVM_operand_write_reg +| $MVM_operand_str,
-                    $MVM_operand_read_reg +| $MVM_operand_obj,
-                    $MVM_operand_read_reg +| $MVM_operand_str
-                ]
-            ),
-            'atkey_o', nqp::hash(
-                'code', 11,
-                'operands', [
-                    $MVM_operand_write_reg +| $MVM_operand_obj,
-                    $MVM_operand_read_reg +| $MVM_operand_obj,
-                    $MVM_operand_read_reg +| $MVM_operand_str
-                ]
-            ),
-            'bindkey_i', nqp::hash(
-                'code', 12,
-                'operands', [
-                    $MVM_operand_read_reg +| $MVM_operand_obj,
-                    $MVM_operand_read_reg +| $MVM_operand_str,
-                    $MVM_operand_read_reg +| $MVM_operand_int64
-                ]
-            ),
-            'bindkey_n', nqp::hash(
-                'code', 13,
-                'operands', [
-                    $MVM_operand_read_reg +| $MVM_operand_obj,
-                    $MVM_operand_read_reg +| $MVM_operand_str,
-                    $MVM_operand_read_reg +| $MVM_operand_num64
-                ]
-            ),
-            'bindkey_s', nqp::hash(
-                'code', 14,
-                'operands', [
-                    $MVM_operand_read_reg +| $MVM_operand_obj,
-                    $MVM_operand_read_reg +| $MVM_operand_str,
-                    $MVM_operand_read_reg +| $MVM_operand_str
-                ]
-            ),
-            'bindkey_o', nqp::hash(
-                'code', 15,
-                'operands', [
-                    $MVM_operand_read_reg +| $MVM_operand_obj,
-                    $MVM_operand_read_reg +| $MVM_operand_str,
-                    $MVM_operand_read_reg +| $MVM_operand_obj
-                ]
-            ),
-            'existskey', nqp::hash(
-                'code', 16,
-                'operands', [
-                    $MVM_operand_write_reg +| $MVM_operand_int64,
-                    $MVM_operand_read_reg +| $MVM_operand_obj,
-                    $MVM_operand_read_reg +| $MVM_operand_str
-                ]
-            ),
-            'deletekey', nqp::hash(
-                'code', 17,
-                'operands', [
-                    $MVM_operand_read_reg +| $MVM_operand_obj,
-                    $MVM_operand_read_reg +| $MVM_operand_str
-                ]
-            ),
-            'getwhere', nqp::hash(
-                'code', 18,
-                'operands', [
-                    $MVM_operand_write_reg +| $MVM_operand_int64,
-                    $MVM_operand_read_reg +| $MVM_operand_obj
-                ]
-            ),
-            'eqaddr', nqp::hash(
-                'code', 19,
-                'operands', [
-                    $MVM_operand_write_reg +| $MVM_operand_int64,
-                    $MVM_operand_read_reg +| $MVM_operand_obj,
-                    $MVM_operand_read_reg +| $MVM_operand_obj
-                ]
-            ),
-            'reprname', nqp::hash(
-                'code', 20,
-                'operands', [
-                    $MVM_operand_write_reg +| $MVM_operand_str,
-                    $MVM_operand_read_reg +| $MVM_operand_obj
-                ]
-            ),
-            'isconcrete', nqp::hash(
-                'code', 21,
-                'operands', [
-                    $MVM_operand_write_reg +| $MVM_operand_int64,
-                    $MVM_operand_read_reg +| $MVM_operand_obj
-                ]
-            ),
-            'atpos_i', nqp::hash(
-                'code', 22,
-                'operands', [
-                    $MVM_operand_write_reg +| $MVM_operand_int64,
-                    $MVM_operand_read_reg +| $MVM_operand_obj,
-                    $MVM_operand_read_reg +| $MVM_operand_int64
-                ]
-            ),
-            'atpos_n', nqp::hash(
-                'code', 23,
-                'operands', [
-                    $MVM_operand_write_reg +| $MVM_operand_num64,
-                    $MVM_operand_read_reg +| $MVM_operand_obj,
-                    $MVM_operand_read_reg +| $MVM_operand_int64
-                ]
-            ),
-            'atpos_s', nqp::hash(
-                'code', 24,
-                'operands', [
-                    $MVM_operand_write_reg +| $MVM_operand_str,
-                    $MVM_operand_read_reg +| $MVM_operand_obj,
-                    $MVM_operand_read_reg +| $MVM_operand_int64
-                ]
-            ),
-            'atpos_o', nqp::hash(
-                'code', 25,
-                'operands', [
-                    $MVM_operand_write_reg +| $MVM_operand_obj,
-                    $MVM_operand_read_reg +| $MVM_operand_obj,
-                    $MVM_operand_read_reg +| $MVM_operand_int64
-                ]
-            ),
-            'bindpos_i', nqp::hash(
-                'code', 26,
-                'operands', [
-                    $MVM_operand_read_reg +| $MVM_operand_obj,
-                    $MVM_operand_read_reg +| $MVM_operand_int64,
-                    $MVM_operand_read_reg +| $MVM_operand_int64
-                ]
-            ),
-            'bindpos_n', nqp::hash(
-                'code', 27,
-                'operands', [
-                    $MVM_operand_read_reg +| $MVM_operand_obj,
-                    $MVM_operand_read_reg +| $MVM_operand_int64,
-                    $MVM_operand_read_reg +| $MVM_operand_num64
-                ]
-            ),
-            'bindpos_s', nqp::hash(
-                'code', 28,
-                'operands', [
-                    $MVM_operand_read_reg +| $MVM_operand_obj,
-                    $MVM_operand_read_reg +| $MVM_operand_int64,
-                    $MVM_operand_read_reg +| $MVM_operand_str
-                ]
-            ),
-            'bindpos_o', nqp::hash(
-                'code', 29,
-                'operands', [
-                    $MVM_operand_read_reg +| $MVM_operand_obj,
-                    $MVM_operand_read_reg +| $MVM_operand_int64,
-                    $MVM_operand_read_reg +| $MVM_operand_obj
-                ]
-            ),
-            'push_i', nqp::hash(
-                'code', 30,
-                'operands', [
-                    $MVM_operand_read_reg +| $MVM_operand_obj,
-                    $MVM_operand_read_reg +| $MVM_operand_int64
-                ]
-            ),
-            'push_n', nqp::hash(
-                'code', 31,
-                'operands', [
-                    $MVM_operand_read_reg +| $MVM_operand_obj,
-                    $MVM_operand_read_reg +| $MVM_operand_num64
-                ]
-            ),
-            'push_s', nqp::hash(
-                'code', 32,
-                'operands', [
-                    $MVM_operand_read_reg +| $MVM_operand_obj,
-                    $MVM_operand_read_reg +| $MVM_operand_str
-                ]
-            ),
-            'push_o', nqp::hash(
-                'code', 33,
-                'operands', [
-                    $MVM_operand_read_reg +| $MVM_operand_obj,
-                    $MVM_operand_read_reg +| $MVM_operand_obj
-                ]
-            ),
-            'pop_i', nqp::hash(
-                'code', 34,
-                'operands', [
-                    $MVM_operand_write_reg +| $MVM_operand_int64,
-                    $MVM_operand_read_reg +| $MVM_operand_obj
-                ]
-            ),
-            'pop_n', nqp::hash(
-                'code', 35,
-                'operands', [
-                    $MVM_operand_write_reg +| $MVM_operand_num64,
-                    $MVM_operand_read_reg +| $MVM_operand_obj
-                ]
-            ),
-            'pop_s', nqp::hash(
-                'code', 36,
-                'operands', [
-                    $MVM_operand_write_reg +| $MVM_operand_str,
-                    $MVM_operand_read_reg +| $MVM_operand_obj
-                ]
-            ),
-            'pop_o', nqp::hash(
-                'code', 37,
-                'operands', [
-                    $MVM_operand_write_reg +| $MVM_operand_obj,
-                    $MVM_operand_read_reg +| $MVM_operand_obj
-                ]
-            ),
-            'shift_i', nqp::hash(
-                'code', 38,
-                'operands', [
-                    $MVM_operand_write_reg +| $MVM_operand_int64,
-                    $MVM_operand_read_reg +| $MVM_operand_obj
-                ]
-            ),
-            'shift_n', nqp::hash(
-                'code', 39,
-                'operands', [
-                    $MVM_operand_write_reg +| $MVM_operand_num64,
-                    $MVM_operand_read_reg +| $MVM_operand_obj
-                ]
-            ),
-            'shift_s', nqp::hash(
-                'code', 40,
-                'operands', [
-                    $MVM_operand_write_reg +| $MVM_operand_str,
-                    $MVM_operand_read_reg +| $MVM_operand_obj
-                ]
-            ),
-            'shift_o', nqp::hash(
-                'code', 41,
-                'operands', [
-                    $MVM_operand_write_reg +| $MVM_operand_obj,
-                    $MVM_operand_read_reg +| $MVM_operand_obj
-                ]
-            ),
-            'unshift_i', nqp::hash(
-                'code', 42,
-                'operands', [
-                    $MVM_operand_read_reg +| $MVM_operand_obj,
-                    $MVM_operand_read_reg +| $MVM_operand_int64
-                ]
-            ),
-            'unshift_n', nqp::hash(
-                'code', 43,
-                'operands', [
-                    $MVM_operand_read_reg +| $MVM_operand_obj,
-                    $MVM_operand_read_reg +| $MVM_operand_num64
-                ]
-            ),
-            'unshift_s', nqp::hash(
-                'code', 44,
-                'operands', [
-                    $MVM_operand_read_reg +| $MVM_operand_obj,
-                    $MVM_operand_read_reg +| $MVM_operand_str
-                ]
-            ),
-            'unshift_o', nqp::hash(
-                'code', 45,
-                'operands', [
-                    $MVM_operand_read_reg +| $MVM_operand_obj,
-                    $MVM_operand_read_reg +| $MVM_operand_obj
-                ]
-            ),
-            'splice', nqp::hash(
-                'code', 46,
-                'operands', [
-                    $MVM_operand_read_reg +| $MVM_operand_obj,
-                    $MVM_operand_read_reg +| $MVM_operand_obj,
-                    $MVM_operand_read_reg +| $MVM_operand_int64,
-                    $MVM_operand_read_reg +| $MVM_operand_int64
-                ]
-            ),
-            '__INVALID_1__', nqp::hash(
-                'code', 47,
-                'operands', [
-                ]
-            ),
-            'setelemspos', nqp::hash(
-                'code', 48,
-                'operands', [
-                    $MVM_operand_read_reg +| $MVM_operand_obj,
-                    $MVM_operand_read_reg +| $MVM_operand_int64
-                ]
-            ),
-            'box_i', nqp::hash(
-                'code', 49,
-                'operands', [
-                    $MVM_operand_write_reg +| $MVM_operand_obj,
-                    $MVM_operand_read_reg +| $MVM_operand_int64,
-                    $MVM_operand_read_reg +| $MVM_operand_obj
-                ]
-            ),
-            'box_n', nqp::hash(
-                'code', 50,
-                'operands', [
-                    $MVM_operand_write_reg +| $MVM_operand_obj,
-                    $MVM_operand_read_reg +| $MVM_operand_num64,
-                    $MVM_operand_read_reg +| $MVM_operand_obj
-                ]
-            ),
-            'box_s', nqp::hash(
-                'code', 51,
-                'operands', [
-                    $MVM_operand_write_reg +| $MVM_operand_obj,
-                    $MVM_operand_read_reg +| $MVM_operand_str,
-                    $MVM_operand_read_reg +| $MVM_operand_obj
-                ]
-            ),
-            'unbox_i', nqp::hash(
-                'code', 52,
-                'operands', [
-                    $MVM_operand_write_reg +| $MVM_operand_int64,
-                    $MVM_operand_read_reg +| $MVM_operand_obj
-                ]
-            ),
-            'unbox_n', nqp::hash(
-                'code', 53,
-                'operands', [
-                    $MVM_operand_write_reg +| $MVM_operand_num64,
-                    $MVM_operand_read_reg +| $MVM_operand_obj
-                ]
-            ),
-            'unbox_s', nqp::hash(
-                'code', 54,
-                'operands', [
-                    $MVM_operand_write_reg +| $MVM_operand_str,
-                    $MVM_operand_read_reg +| $MVM_operand_obj
-                ]
-            ),
-            'bindattr_i', nqp::hash(
-                'code', 55,
-                'operands', [
-                    $MVM_operand_read_reg +| $MVM_operand_obj,
-                    $MVM_operand_read_reg +| $MVM_operand_obj,
-                    $MVM_operand_str,
-                    $MVM_operand_read_reg +| $MVM_operand_int64,
-                    $MVM_operand_int16
-                ]
-            ),
-            'bindattr_n', nqp::hash(
-                'code', 56,
-                'operands', [
-                    $MVM_operand_read_reg +| $MVM_operand_obj,
-                    $MVM_operand_read_reg +| $MVM_operand_obj,
-                    $MVM_operand_str,
-                    $MVM_operand_read_reg +| $MVM_operand_num64,
-                    $MVM_operand_int16
-                ]
-            ),
-            'bindattr_s', nqp::hash(
-                'code', 57,
-                'operands', [
-                    $MVM_operand_read_reg +| $MVM_operand_obj,
-                    $MVM_operand_read_reg +| $MVM_operand_obj,
-                    $MVM_operand_str,
-                    $MVM_operand_read_reg +| $MVM_operand_str,
-                    $MVM_operand_int16
-                ]
-            ),
-            'bindattr_o', nqp::hash(
-                'code', 58,
-                'operands', [
-                    $MVM_operand_read_reg +| $MVM_operand_obj,
-                    $MVM_operand_read_reg +| $MVM_operand_obj,
-                    $MVM_operand_str,
-                    $MVM_operand_read_reg +| $MVM_operand_obj,
-                    $MVM_operand_int16
-                ]
-            ),
-            'bindattrs_i', nqp::hash(
-                'code', 59,
-                'operands', [
-                    $MVM_operand_read_reg +| $MVM_operand_obj,
-                    $MVM_operand_read_reg +| $MVM_operand_obj,
-                    $MVM_operand_read_reg +| $MVM_operand_str,
-                    $MVM_operand_read_reg +| $MVM_operand_int64
-                ]
-            ),
-            'bindattrs_n', nqp::hash(
-                'code', 60,
-                'operands', [
-                    $MVM_operand_read_reg +| $MVM_operand_obj,
-                    $MVM_operand_read_reg +| $MVM_operand_obj,
-                    $MVM_operand_read_reg +| $MVM_operand_str,
-                    $MVM_operand_read_reg +| $MVM_operand_num64
-                ]
-            ),
-            'bindattrs_s', nqp::hash(
-                'code', 61,
-                'operands', [
-                    $MVM_operand_read_reg +| $MVM_operand_obj,
-                    $MVM_operand_read_reg +| $MVM_operand_obj,
-                    $MVM_operand_read_reg +| $MVM_operand_str,
-                    $MVM_operand_read_reg +| $MVM_operand_str
-                ]
-            ),
-            'bindattrs_o', nqp::hash(
-                'code', 62,
-                'operands', [
-                    $MVM_operand_read_reg +| $MVM_operand_obj,
-                    $MVM_operand_read_reg +| $MVM_operand_obj,
-                    $MVM_operand_read_reg +| $MVM_operand_str,
-                    $MVM_operand_read_reg +| $MVM_operand_obj
-                ]
-            ),
-            'getattr_i', nqp::hash(
-                'code', 63,
-                'operands', [
-                    $MVM_operand_write_reg +| $MVM_operand_int64,
-                    $MVM_operand_read_reg +| $MVM_operand_obj,
-                    $MVM_operand_read_reg +| $MVM_operand_obj,
-                    $MVM_operand_str,
-                    $MVM_operand_int16
-                ]
-            ),
-            'getattr_n', nqp::hash(
-                'code', 64,
-                'operands', [
-                    $MVM_operand_write_reg +| $MVM_operand_num64,
-                    $MVM_operand_read_reg +| $MVM_operand_obj,
-                    $MVM_operand_read_reg +| $MVM_operand_obj,
-                    $MVM_operand_str,
-                    $MVM_operand_int16
-                ]
-            ),
-            'getattr_s', nqp::hash(
-                'code', 65,
-                'operands', [
-                    $MVM_operand_write_reg +| $MVM_operand_str,
-                    $MVM_operand_read_reg +| $MVM_operand_obj,
-                    $MVM_operand_read_reg +| $MVM_operand_obj,
-                    $MVM_operand_str,
-                    $MVM_operand_int16
-                ]
-            ),
-            'getattr_o', nqp::hash(
-                'code', 66,
-                'operands', [
-                    $MVM_operand_write_reg +| $MVM_operand_obj,
-                    $MVM_operand_read_reg +| $MVM_operand_obj,
-                    $MVM_operand_read_reg +| $MVM_operand_obj,
-                    $MVM_operand_str,
-                    $MVM_operand_int16
-                ]
-            ),
-            'getattrs_i', nqp::hash(
-                'code', 67,
-                'operands', [
-                    $MVM_operand_write_reg +| $MVM_operand_int64,
-                    $MVM_operand_read_reg +| $MVM_operand_obj,
-                    $MVM_operand_read_reg +| $MVM_operand_obj,
-                    $MVM_operand_read_reg +| $MVM_operand_str
-                ]
-            ),
-            'getattrs_n', nqp::hash(
-                'code', 68,
-                'operands', [
-                    $MVM_operand_write_reg +| $MVM_operand_num64,
-                    $MVM_operand_read_reg +| $MVM_operand_obj,
-                    $MVM_operand_read_reg +| $MVM_operand_obj,
-                    $MVM_operand_read_reg +| $MVM_operand_str
-                ]
-            ),
-            'getattrs_s', nqp::hash(
-                'code', 69,
-                'operands', [
-                    $MVM_operand_write_reg +| $MVM_operand_str,
-                    $MVM_operand_read_reg +| $MVM_operand_obj,
-                    $MVM_operand_read_reg +| $MVM_operand_obj,
-                    $MVM_operand_read_reg +| $MVM_operand_str
-                ]
-            ),
-            'getattrs_o', nqp::hash(
-                'code', 70,
-                'operands', [
-                    $MVM_operand_write_reg +| $MVM_operand_obj,
-                    $MVM_operand_read_reg +| $MVM_operand_obj,
-                    $MVM_operand_read_reg +| $MVM_operand_obj,
-                    $MVM_operand_read_reg +| $MVM_operand_str
-                ]
-            ),
-            'isnull', nqp::hash(
-                'code', 71,
-                'operands', [
-                    $MVM_operand_write_reg +| $MVM_operand_int64,
-                    $MVM_operand_read_reg +| $MVM_operand_obj
-                ]
-            ),
-            'knowhowattr', nqp::hash(
-                'code', 72,
-                'operands', [
-                    $MVM_operand_write_reg +| $MVM_operand_obj
-                ]
-            ),
-            'iscoderef', nqp::hash(
-                'code', 73,
-                'operands', [
-                    $MVM_operand_write_reg +| $MVM_operand_int64,
-                    $MVM_operand_read_reg +| $MVM_operand_obj
-                ]
-            ),
-            'null', nqp::hash(
-                'code', 74,
-                'operands', [
-                    $MVM_operand_write_reg +| $MVM_operand_obj
-                ]
-            ),
-            'clone', nqp::hash(
-                'code', 75,
-                'operands', [
-                    $MVM_operand_write_reg +| $MVM_operand_obj,
-                    $MVM_operand_read_reg +| $MVM_operand_obj
-                ]
-            ),
-            'isnull_s', nqp::hash(
-                'code', 76,
-                'operands', [
-                    $MVM_operand_write_reg +| $MVM_operand_int64,
-                    $MVM_operand_read_reg +| $MVM_operand_str
-                ]
-            ),
-            'bootint', nqp::hash(
-                'code', 77,
-                'operands', [
-                    $MVM_operand_write_reg +| $MVM_operand_obj
-                ]
-            ),
-            'bootnum', nqp::hash(
-                'code', 78,
-                'operands', [
-                    $MVM_operand_write_reg +| $MVM_operand_obj
-                ]
-            ),
-            'bootstr', nqp::hash(
-                'code', 79,
-                'operands', [
-                    $MVM_operand_write_reg +| $MVM_operand_obj
-                ]
-            ),
-            'bootarray', nqp::hash(
-                'code', 80,
-                'operands', [
-                    $MVM_operand_write_reg +| $MVM_operand_obj
-                ]
-            ),
-            'boothash', nqp::hash(
-                'code', 81,
-                'operands', [
-                    $MVM_operand_write_reg +| $MVM_operand_obj
-                ]
-            ),
-            'sethllconfig', nqp::hash(
-                'code', 82,
-                'operands', [
-                    $MVM_operand_read_reg +| $MVM_operand_str,
-                    $MVM_operand_read_reg +| $MVM_operand_obj
-                ]
-            ),
-            'hllboxtype_i', nqp::hash(
-                'code', 83,
-                'operands', [
-                    $MVM_operand_write_reg +| $MVM_operand_obj
-                ]
-            ),
-            'hllboxtype_n', nqp::hash(
-                'code', 84,
-                'operands', [
-                    $MVM_operand_write_reg +| $MVM_operand_obj
-                ]
-            ),
-            'hllboxtype_s', nqp::hash(
-                'code', 85,
-                'operands', [
-                    $MVM_operand_write_reg +| $MVM_operand_obj
-                ]
-            ),
-            'elems', nqp::hash(
-                'code', 86,
-                'operands', [
-                    $MVM_operand_write_reg +| $MVM_operand_int64,
-                    $MVM_operand_read_reg +| $MVM_operand_obj
-                ]
-            ),
-            'null_s', nqp::hash(
-                'code', 87,
-                'operands', [
-                    $MVM_operand_write_reg +| $MVM_operand_str
-                ]
-            ),
-            'newtype', nqp::hash(
-                'code', 88,
-                'operands', [
-                    $MVM_operand_write_reg +| $MVM_operand_obj,
-                    $MVM_operand_read_reg +| $MVM_operand_obj,
-                    $MVM_operand_read_reg +| $MVM_operand_str
-                ]
-            ),
-            'islist', nqp::hash(
-                'code', 89,
-                'operands', [
-                    $MVM_operand_write_reg +| $MVM_operand_int64,
-                    $MVM_operand_read_reg +| $MVM_operand_obj
-                ]
-            ),
-            'ishash', nqp::hash(
-                'code', 90,
-                'operands', [
-                    $MVM_operand_write_reg +| $MVM_operand_int64,
-                    $MVM_operand_read_reg +| $MVM_operand_obj
-                ]
-            ),
-            'iter', nqp::hash(
-                'code', 91,
-                'operands', [
-                    $MVM_operand_write_reg +| $MVM_operand_obj,
-                    $MVM_operand_read_reg +| $MVM_operand_obj
-                ]
-            ),
-            'iterkey_s', nqp::hash(
-                'code', 92,
-                'operands', [
-                    $MVM_operand_write_reg +| $MVM_operand_str,
-                    $MVM_operand_read_reg +| $MVM_operand_obj
-                ]
-            ),
-            'iterval', nqp::hash(
-                'code', 93,
-                'operands', [
-                    $MVM_operand_write_reg +| $MVM_operand_obj,
-                    $MVM_operand_read_reg +| $MVM_operand_obj
-                ]
-            ),
-            'getcodename', nqp::hash(
-                'code', 94,
-                'operands', [
-                    $MVM_operand_write_reg +| $MVM_operand_str,
-                    $MVM_operand_read_reg +| $MVM_operand_obj
-                ]
-            ),
-            'composetype', nqp::hash(
-                'code', 95,
-                'operands', [
-                    $MVM_operand_write_reg +| $MVM_operand_obj,
-                    $MVM_operand_read_reg +| $MVM_operand_obj,
-                    $MVM_operand_read_reg +| $MVM_operand_obj
-                ]
-            ),
-            'setmethcache', nqp::hash(
-                'code', 96,
-                'operands', [
-                    $MVM_operand_read_reg +| $MVM_operand_obj,
-                    $MVM_operand_read_reg +| $MVM_operand_obj
-                ]
-            ),
-            'setmethcacheauth', nqp::hash(
-                'code', 97,
-                'operands', [
-                    $MVM_operand_read_reg +| $MVM_operand_obj,
-                    $MVM_operand_read_reg +| $MVM_operand_int64
-                ]
-            ),
-            'settypecache', nqp::hash(
-                'code', 98,
-                'operands', [
-                    $MVM_operand_read_reg +| $MVM_operand_obj,
-                    $MVM_operand_read_reg +| $MVM_operand_obj
-                ]
-            ),
-            'setinvokespec', nqp::hash(
-                'code', 99,
-                'operands', [
-                    $MVM_operand_read_reg +| $MVM_operand_obj,
-                    $MVM_operand_read_reg +| $MVM_operand_obj,
-                    $MVM_operand_read_reg +| $MVM_operand_str,
-                    $MVM_operand_read_reg +| $MVM_operand_obj
-                ]
-            ),
-            'isinvokable', nqp::hash(
-                'code', 100,
-                'operands', [
-                    $MVM_operand_write_reg +| $MVM_operand_int64,
-                    $MVM_operand_read_reg +| $MVM_operand_obj
-                ]
-            ),
-            'iscont', nqp::hash(
-                'code', 101,
-                'operands', [
-                    $MVM_operand_write_reg +| $MVM_operand_int64,
-                    $MVM_operand_read_reg +| $MVM_operand_obj
-                ]
-            ),
-            'decont', nqp::hash(
-                'code', 102,
-                'operands', [
-                    $MVM_operand_write_reg +| $MVM_operand_obj,
-                    $MVM_operand_read_reg +| $MVM_operand_obj
-                ]
-            ),
-            'setboolspec', nqp::hash(
-                'code', 103,
-                'operands', [
-                    $MVM_operand_read_reg +| $MVM_operand_obj,
-                    $MVM_operand_read_reg +| $MVM_operand_int64,
-                    $MVM_operand_read_reg +| $MVM_operand_obj
-                ]
-            ),
-            'istrue', nqp::hash(
-                'code', 104,
-                'operands', [
-                    $MVM_operand_write_reg +| $MVM_operand_int64,
-                    $MVM_operand_read_reg +| $MVM_operand_obj
-                ]
-            ),
-            'isfalse', nqp::hash(
-                'code', 105,
-                'operands', [
-                    $MVM_operand_write_reg +| $MVM_operand_int64,
-                    $MVM_operand_read_reg +| $MVM_operand_obj
-                ]
-            ),
-            'istrue_s', nqp::hash(
-                'code', 106,
-                'operands', [
-                    $MVM_operand_write_reg +| $MVM_operand_int64,
-                    $MVM_operand_read_reg +| $MVM_operand_str
-                ]
-            ),
-            'isfalse_s', nqp::hash(
-                'code', 107,
-                'operands', [
-                    $MVM_operand_write_reg +| $MVM_operand_int64,
-                    $MVM_operand_read_reg +| $MVM_operand_str
-                ]
-            ),
-            'getcodeobj', nqp::hash(
-                'code', 108,
-                'operands', [
-                    $MVM_operand_write_reg +| $MVM_operand_obj,
-                    $MVM_operand_read_reg +| $MVM_operand_obj
-                ]
-            ),
-            'setcodeobj', nqp::hash(
-                'code', 109,
-                'operands', [
-                    $MVM_operand_read_reg +| $MVM_operand_obj,
-                    $MVM_operand_read_reg +| $MVM_operand_obj
-                ]
-            ),
-            'setcodename', nqp::hash(
-                'code', 110,
-                'operands', [
-                    $MVM_operand_read_reg +| $MVM_operand_obj,
-                    $MVM_operand_read_reg +| $MVM_operand_str
-                ]
-            ),
-            'forceouterctx', nqp::hash(
-                'code', 111,
-                'operands', [
-                    $MVM_operand_read_reg +| $MVM_operand_obj,
-                    $MVM_operand_read_reg +| $MVM_operand_obj
-                ]
-            ),
-            'getcomp', nqp::hash(
-                'code', 112,
-                'operands', [
-                    $MVM_operand_write_reg +| $MVM_operand_obj,
-                    $MVM_operand_read_reg +| $MVM_operand_str
-                ]
-            ),
-            'bindcomp', nqp::hash(
-                'code', 113,
-                'operands', [
-                    $MVM_operand_write_reg +| $MVM_operand_obj,
-                    $MVM_operand_read_reg +| $MVM_operand_str,
-                    $MVM_operand_read_reg +| $MVM_operand_obj
-                ]
-            ),
-            'getcurhllsym', nqp::hash(
-                'code', 114,
-                'operands', [
-                    $MVM_operand_write_reg +| $MVM_operand_obj,
-                    $MVM_operand_read_reg +| $MVM_operand_str
-                ]
-            ),
-            'bindcurhllsym', nqp::hash(
-                'code', 115,
-                'operands', [
-                    $MVM_operand_write_reg +| $MVM_operand_obj,
-                    $MVM_operand_read_reg +| $MVM_operand_str,
-                    $MVM_operand_read_reg +| $MVM_operand_obj
-                ]
-            ),
-            'getwho', nqp::hash(
-                'code', 116,
-                'operands', [
-                    $MVM_operand_write_reg +| $MVM_operand_obj,
-                    $MVM_operand_read_reg +| $MVM_operand_obj
-                ]
-            ),
-            'setwho', nqp::hash(
-                'code', 117,
-                'operands', [
-                    $MVM_operand_write_reg +| $MVM_operand_obj,
-                    $MVM_operand_read_reg +| $MVM_operand_obj,
-                    $MVM_operand_read_reg +| $MVM_operand_obj
-                ]
-            ),
-            'rebless', nqp::hash(
-                'code', 118,
-                'operands', [
-                    $MVM_operand_write_reg +| $MVM_operand_obj,
-                    $MVM_operand_read_reg +| $MVM_operand_obj,
-                    $MVM_operand_read_reg +| $MVM_operand_obj
-                ]
-            ),
-            'istype', nqp::hash(
-                'code', 119,
-                'operands', [
-                    $MVM_operand_write_reg +| $MVM_operand_int64,
-                    $MVM_operand_read_reg +| $MVM_operand_obj,
-                    $MVM_operand_read_reg +| $MVM_operand_obj
-                ]
-            ),
-            'ctx', nqp::hash(
-                'code', 120,
-                'operands', [
-                    $MVM_operand_write_reg +| $MVM_operand_obj
-                ]
-            ),
-            'ctxouter', nqp::hash(
-                'code', 121,
-                'operands', [
-                    $MVM_operand_write_reg +| $MVM_operand_obj,
-                    $MVM_operand_read_reg +| $MVM_operand_obj
-                ]
-            ),
-            'ctxcaller', nqp::hash(
-                'code', 122,
-                'operands', [
-                    $MVM_operand_write_reg +| $MVM_operand_obj,
-                    $MVM_operand_read_reg +| $MVM_operand_obj
-                ]
-            ),
-            'ctxlexpad', nqp::hash(
-                'code', 123,
-                'operands', [
-                    $MVM_operand_write_reg +| $MVM_operand_obj,
-                    $MVM_operand_read_reg +| $MVM_operand_obj
-                ]
-            ),
-            'curcode', nqp::hash(
-                'code', 124,
-                'operands', [
-                    $MVM_operand_write_reg +| $MVM_operand_obj
-                ]
-            ),
-            'callercode', nqp::hash(
-                'code', 125,
-                'operands', [
-                    $MVM_operand_write_reg +| $MVM_operand_obj
-                ]
-            ),
-            'bootintarray', nqp::hash(
-                'code', 126,
-                'operands', [
-                    $MVM_operand_write_reg +| $MVM_operand_obj
-                ]
-            ),
-            'bootnumarray', nqp::hash(
-                'code', 127,
-                'operands', [
-                    $MVM_operand_write_reg +| $MVM_operand_obj
-                ]
-            ),
-            'bootstrarray', nqp::hash(
-                'code', 128,
-                'operands', [
-                    $MVM_operand_write_reg +| $MVM_operand_obj
-                ]
-            ),
-            'hlllist', nqp::hash(
-                'code', 129,
-                'operands', [
-                    $MVM_operand_write_reg +| $MVM_operand_obj
-                ]
-            ),
-            'hllhash', nqp::hash(
-                'code', 130,
-                'operands', [
-                    $MVM_operand_write_reg +| $MVM_operand_obj
-                ]
-            ),
-            'attrinited', nqp::hash(
-                'code', 131,
-                'operands', [
-                    $MVM_operand_write_reg +| $MVM_operand_int64,
-                    $MVM_operand_read_reg +| $MVM_operand_obj,
-                    $MVM_operand_read_reg +| $MVM_operand_obj,
-                    $MVM_operand_read_reg +| $MVM_operand_str
-                ]
-            ),
-            'setcontspec', nqp::hash(
-                'code', 132,
-                'operands', [
-                    $MVM_operand_read_reg +| $MVM_operand_obj,
-                    $MVM_operand_read_reg +| $MVM_operand_str,
-                    $MVM_operand_read_reg +| $MVM_operand_obj
-                ]
-            ),
-            'existspos', nqp::hash(
-                'code', 133,
-                'operands', [
-                    $MVM_operand_write_reg +| $MVM_operand_int64,
-                    $MVM_operand_read_reg +| $MVM_operand_obj,
-                    $MVM_operand_read_reg +| $MVM_operand_int64
-                ]
-            ),
-            'gethllsym', nqp::hash(
-                'code', 134,
-                'operands', [
-                    $MVM_operand_write_reg +| $MVM_operand_obj,
-                    $MVM_operand_read_reg +| $MVM_operand_str,
-                    $MVM_operand_read_reg +| $MVM_operand_str
-                ]
-            ),
-            'freshcoderef', nqp::hash(
-                'code', 135,
-                'operands', [
-                    $MVM_operand_write_reg +| $MVM_operand_obj,
-                    $MVM_operand_read_reg +| $MVM_operand_obj
-                ]
-            ),
-            'markcodestatic', nqp::hash(
-                'code', 136,
-                'operands', [
-                    $MVM_operand_read_reg +| $MVM_operand_obj
-                ]
-            ),
-            'markcodestub', nqp::hash(
-                'code', 137,
-                'operands', [
-                    $MVM_operand_read_reg +| $MVM_operand_obj
-                ]
-            ),
-            'getstaticcode', nqp::hash(
-                'code', 138,
-                'operands', [
-                    $MVM_operand_write_reg +| $MVM_operand_obj,
-                    $MVM_operand_read_reg +| $MVM_operand_obj
-                ]
-            ),
-            'getcodecuid', nqp::hash(
-                'code', 139,
-                'operands', [
-                    $MVM_operand_write_reg +| $MVM_operand_str,
-                    $MVM_operand_read_reg +| $MVM_operand_obj
-                ]
-            )
-        ],
-        [
-            'copy_f', nqp::hash(
-                'code', 0,
-                'operands', [
-                    $MVM_operand_read_reg +| $MVM_operand_str,
-                    $MVM_operand_read_reg +| $MVM_operand_str
-                ]
-            ),
-            'append_f', nqp::hash(
-                'code', 1,
-                'operands', [
-                    $MVM_operand_read_reg +| $MVM_operand_str,
-                    $MVM_operand_read_reg +| $MVM_operand_str
-                ]
-            ),
-            'rename_f', nqp::hash(
-                'code', 2,
-                'operands', [
-                    $MVM_operand_read_reg +| $MVM_operand_str,
-                    $MVM_operand_read_reg +| $MVM_operand_str
-                ]
-            ),
-            'delete_f', nqp::hash(
-                'code', 3,
-                'operands', [
-                    $MVM_operand_read_reg +| $MVM_operand_str
-                ]
-            ),
-            'chmod_f', nqp::hash(
-                'code', 4,
-                'operands', [
-                    $MVM_operand_read_reg +| $MVM_operand_str,
-                    $MVM_operand_read_reg +| $MVM_operand_int64
-                ]
-            ),
-            'exists_f', nqp::hash(
-                'code', 5,
-                'operands', [
-                    $MVM_operand_write_reg +| $MVM_operand_int64,
-                    $MVM_operand_read_reg +| $MVM_operand_str
-                ]
-            ),
-            'mkdir', nqp::hash(
-                'code', 6,
-                'operands', [
-                    $MVM_operand_read_reg +| $MVM_operand_str,
-                    $MVM_operand_read_reg +| $MVM_operand_int64
-                ]
-            ),
-            'rmdir', nqp::hash(
-                'code', 7,
-                'operands', [
-                    $MVM_operand_read_reg +| $MVM_operand_str
-                ]
-            ),
-            'open_dir', nqp::hash(
-                'code', 8,
-                'operands', [
-                    $MVM_operand_write_reg +| $MVM_operand_obj,
-                    $MVM_operand_read_reg +| $MVM_operand_str
-                ]
-            ),
-            'read_dir', nqp::hash(
-                'code', 9,
-                'operands', [
-                    $MVM_operand_write_reg +| $MVM_operand_str,
-                    $MVM_operand_read_reg +| $MVM_operand_obj
-                ]
-            ),
-            'close_dir', nqp::hash(
-                'code', 10,
-                'operands', [
-                    $MVM_operand_read_reg +| $MVM_operand_obj
-                ]
-            ),
-            'open_fh', nqp::hash(
-                'code', 11,
-                'operands', [
-                    $MVM_operand_write_reg +| $MVM_operand_obj,
-                    $MVM_operand_read_reg +| $MVM_operand_str,
-                    $MVM_operand_read_reg +| $MVM_operand_str
-                ]
-            ),
-            'close_fh', nqp::hash(
-                'code', 12,
-                'operands', [
-                    $MVM_operand_read_reg +| $MVM_operand_obj
-                ]
-            ),
-            'read_fhs', nqp::hash(
-                'code', 13,
-                'operands', [
-                    $MVM_operand_write_reg +| $MVM_operand_str,
-                    $MVM_operand_read_reg +| $MVM_operand_obj,
-                    $MVM_operand_read_reg +| $MVM_operand_int64
-                ]
-            ),
-            'read_fhbuf', nqp::hash(
-                'code', 14,
-                'operands', [
-                    $MVM_operand_write_reg +| $MVM_operand_obj,
-                    $MVM_operand_read_reg +| $MVM_operand_obj,
-                    $MVM_operand_read_reg +| $MVM_operand_int64
-                ]
-            ),
-            'slurp', nqp::hash(
-                'code', 15,
-                'operands', [
-                    $MVM_operand_write_reg +| $MVM_operand_str,
-                    $MVM_operand_read_reg +| $MVM_operand_str,
-                    $MVM_operand_read_reg +| $MVM_operand_str
-                ]
-            ),
-            'spew', nqp::hash(
-                'code', 16,
-                'operands', [
-                    $MVM_operand_read_reg +| $MVM_operand_str,
-                    $MVM_operand_read_reg +| $MVM_operand_str,
-                    $MVM_operand_read_reg +| $MVM_operand_str
-                ]
-            ),
-            'write_fhs', nqp::hash(
-                'code', 17,
-                'operands', [
-                    $MVM_operand_write_reg +| $MVM_operand_int64,
-                    $MVM_operand_read_reg +| $MVM_operand_obj,
-                    $MVM_operand_read_reg +| $MVM_operand_str
-                ]
-            ),
-            'write_fhbuf', nqp::hash(
-                'code', 18,
-                'operands', [
-                    $MVM_operand_write_reg +| $MVM_operand_int64,
-                    $MVM_operand_read_reg +| $MVM_operand_obj,
-                    $MVM_operand_read_reg +| $MVM_operand_obj,
-                    $MVM_operand_read_reg +| $MVM_operand_int64,
-                    $MVM_operand_read_reg +| $MVM_operand_int64
-                ]
-            ),
-            'seek_fh', nqp::hash(
-                'code', 19,
-                'operands', [
-                    $MVM_operand_read_reg +| $MVM_operand_obj,
-                    $MVM_operand_read_reg +| $MVM_operand_int64,
-                    $MVM_operand_read_reg +| $MVM_operand_int64
-                ]
-            ),
-            'lock_fh', nqp::hash(
-                'code', 20,
-                'operands', [
-                    $MVM_operand_write_reg +| $MVM_operand_int64,
-                    $MVM_operand_read_reg +| $MVM_operand_obj,
-                    $MVM_operand_read_reg +| $MVM_operand_int64
-                ]
-            ),
-            'unlock_fh', nqp::hash(
-                'code', 21,
-                'operands', [
-                    $MVM_operand_read_reg +| $MVM_operand_obj
-                ]
-            ),
-            'sync_fh', nqp::hash(
-                'code', 22,
-                'operands', [
-                    $MVM_operand_read_reg +| $MVM_operand_obj
-                ]
-            ),
-            'trunc_fh', nqp::hash(
-                'code', 23,
-                'operands', [
-                    $MVM_operand_read_reg +| $MVM_operand_obj,
-                    $MVM_operand_read_reg +| $MVM_operand_int64
-                ]
-            ),
-            'eof_fh', nqp::hash(
-                'code', 24,
-                'operands', [
-                    $MVM_operand_write_reg +| $MVM_operand_int64,
-                    $MVM_operand_read_reg +| $MVM_operand_obj
-                ]
-            ),
-            'getstdin', nqp::hash(
-                'code', 25,
-                'operands', [
-                    $MVM_operand_write_reg +| $MVM_operand_obj
-                ]
-            ),
-            'getstdout', nqp::hash(
-                'code', 26,
-                'operands', [
-                    $MVM_operand_write_reg +| $MVM_operand_obj
-                ]
-            ),
-            'getstderr', nqp::hash(
-                'code', 27,
-                'operands', [
-                    $MVM_operand_write_reg +| $MVM_operand_obj
-                ]
-            ),
-            'connect_sk', nqp::hash(
-                'code', 28,
-                'operands', [
-                    $MVM_operand_write_reg +| $MVM_operand_obj,
-                    $MVM_operand_read_reg +| $MVM_operand_str,
-                    $MVM_operand_read_reg +| $MVM_operand_int64,
-                    $MVM_operand_read_reg +| $MVM_operand_int64,
-                    $MVM_operand_read_reg +| $MVM_operand_int64
-                ]
-            ),
-            'close_sk', nqp::hash(
-                'code', 29,
-                'operands', [
-                    $MVM_operand_read_reg +| $MVM_operand_obj
-                ]
-            ),
-            'bind_sk', nqp::hash(
-                'code', 30,
-                'operands', [
-                    $MVM_operand_write_reg +| $MVM_operand_obj,
-                    $MVM_operand_read_reg +| $MVM_operand_str,
-                    $MVM_operand_read_reg +| $MVM_operand_int64,
-                    $MVM_operand_read_reg +| $MVM_operand_int64,
-                    $MVM_operand_read_reg +| $MVM_operand_int64
-                ]
-            ),
-            'listen_sk', nqp::hash(
-                'code', 31,
-                'operands', [
-                    $MVM_operand_read_reg +| $MVM_operand_obj,
-                    $MVM_operand_read_reg +| $MVM_operand_int64
-                ]
-            ),
-            'accept_sk', nqp::hash(
-                'code', 32,
-                'operands', [
-                    $MVM_operand_write_reg +| $MVM_operand_obj,
-                    $MVM_operand_read_reg +| $MVM_operand_obj
-                ]
-            ),
-            'send_sks', nqp::hash(
-                'code', 33,
-                'operands', [
-                    $MVM_operand_write_reg +| $MVM_operand_int64,
-                    $MVM_operand_read_reg +| $MVM_operand_obj,
-                    $MVM_operand_read_reg +| $MVM_operand_str,
-                    $MVM_operand_read_reg +| $MVM_operand_int64,
-                    $MVM_operand_read_reg +| $MVM_operand_int64
-                ]
-            ),
-            'send_skbuf', nqp::hash(
-                'code', 34,
-                'operands', [
-                    $MVM_operand_write_reg +| $MVM_operand_int64,
-                    $MVM_operand_read_reg +| $MVM_operand_obj,
-                    $MVM_operand_read_reg +| $MVM_operand_obj,
-                    $MVM_operand_read_reg +| $MVM_operand_int64,
-                    $MVM_operand_read_reg +| $MVM_operand_int64
-                ]
-            ),
-            'recv_sks', nqp::hash(
-                'code', 35,
-                'operands', [
-                    $MVM_operand_write_reg +| $MVM_operand_str,
-                    $MVM_operand_read_reg +| $MVM_operand_obj,
-                    $MVM_operand_read_reg +| $MVM_operand_int64
-                ]
-            ),
-            'recv_skbuf', nqp::hash(
-                'code', 36,
-                'operands', [
-                    $MVM_operand_write_reg +| $MVM_operand_obj,
-                    $MVM_operand_read_reg +| $MVM_operand_obj,
-                    $MVM_operand_read_reg +| $MVM_operand_int64
-                ]
-            ),
-            'getaddr_sk', nqp::hash(
-                'code', 37,
-                'operands', [
-                    $MVM_operand_write_reg +| $MVM_operand_obj,
-                    $MVM_operand_read_reg +| $MVM_operand_obj
-                ]
-            ),
-            'nametoaddr', nqp::hash(
-                'code', 38,
-                'operands', [
-                    $MVM_operand_write_reg +| $MVM_operand_obj,
-                    $MVM_operand_read_reg +| $MVM_operand_str
-                ]
-            ),
-            'addrtoname', nqp::hash(
-                'code', 39,
-                'operands', [
-                    $MVM_operand_write_reg +| $MVM_operand_str,
-                    $MVM_operand_read_reg +| $MVM_operand_str
-                ]
-            ),
-            'porttosvc', nqp::hash(
-                'code', 40,
-                'operands', [
-                    $MVM_operand_write_reg +| $MVM_operand_str,
-                    $MVM_operand_read_reg +| $MVM_operand_int64
-                ]
-            ),
-            'setencoding', nqp::hash(
-                'code', 41,
-                'operands', [
-                    $MVM_operand_read_reg +| $MVM_operand_obj,
-                    $MVM_operand_read_reg +| $MVM_operand_str
-                ]
-            ),
-            'print', nqp::hash(
-                'code', 42,
-                'operands', [
-                    $MVM_operand_read_reg +| $MVM_operand_str
-                ]
-            ),
-            'say', nqp::hash(
-                'code', 43,
-                'operands', [
-                    $MVM_operand_read_reg +| $MVM_operand_str
-                ]
-            ),
-            'readall_fh', nqp::hash(
-                'code', 44,
-                'operands', [
-                    $MVM_operand_write_reg +| $MVM_operand_str,
-                    $MVM_operand_read_reg +| $MVM_operand_obj
-                ]
-            ),
-            'tell_fh', nqp::hash(
-                'code', 45,
-                'operands', [
-                    $MVM_operand_write_reg +| $MVM_operand_int64,
-                    $MVM_operand_read_reg +| $MVM_operand_obj
-                ]
-            ),
-            'stat', nqp::hash(
-                'code', 46,
-                'operands', [
-                    $MVM_operand_write_reg +| $MVM_operand_int64,
-                    $MVM_operand_read_reg +| $MVM_operand_str,
-                    $MVM_operand_read_reg +| $MVM_operand_int64
-                ]
-            ),
-            'readline_fh', nqp::hash(
-                'code', 47,
-                'operands', [
-                    $MVM_operand_write_reg +| $MVM_operand_str,
-                    $MVM_operand_read_reg +| $MVM_operand_obj
-                ]
-            ),
-            'readlineint_fh', nqp::hash(
-                'code', 48,
-                'operands', [
-                    $MVM_operand_write_reg +| $MVM_operand_str,
-                    $MVM_operand_read_reg +| $MVM_operand_obj,
-                    $MVM_operand_read_reg +| $MVM_operand_str
-                ]
-            )
-        ],
-        [
-            'procshell', nqp::hash(
-                'code', 0,
-                'operands', [
-                    $MVM_operand_write_reg +| $MVM_operand_obj,
-                    $MVM_operand_read_reg +| $MVM_operand_str
-                ]
-            ),
-            'procshellbg', nqp::hash(
-                'code', 1,
-                'operands', [
-                    $MVM_operand_write_reg +| $MVM_operand_obj,
-                    $MVM_operand_read_reg +| $MVM_operand_str
-                ]
-            ),
-            'procrun', nqp::hash(
-                'code', 2,
-                'operands', [
-                    $MVM_operand_write_reg +| $MVM_operand_obj,
-                    $MVM_operand_read_reg +| $MVM_operand_str
-                ]
-            ),
-            'procrunbg', nqp::hash(
-                'code', 3,
-                'operands', [
-                    $MVM_operand_write_reg +| $MVM_operand_obj,
-                    $MVM_operand_read_reg +| $MVM_operand_str
-                ]
-            ),
-            'prockill', nqp::hash(
-                'code', 4,
-                'operands', [
-                    $MVM_operand_read_reg +| $MVM_operand_int64,
-                    $MVM_operand_read_reg +| $MVM_operand_int64
-                ]
-            ),
-            'procwait', nqp::hash(
-                'code', 5,
-                'operands', [
-                    $MVM_operand_write_reg +| $MVM_operand_int64,
-                    $MVM_operand_read_reg +| $MVM_operand_int64
-                ]
-            ),
-            'procalive', nqp::hash(
-                'code', 6,
-                'operands', [
-                    $MVM_operand_write_reg +| $MVM_operand_int64,
-                    $MVM_operand_read_reg +| $MVM_operand_int64
-                ]
-            ),
-            'detach', nqp::hash(
-                'code', 7,
-                'operands', [
-                ]
-            ),
-            'daemonize', nqp::hash(
-                'code', 8,
-                'operands', [
-                ]
-            ),
-            'chdir', nqp::hash(
-                'code', 9,
-                'operands', [
-                    $MVM_operand_read_reg +| $MVM_operand_str
-                ]
-            ),
-            'rand_i', nqp::hash(
-                'code', 10,
-                'operands', [
-                    $MVM_operand_write_reg +| $MVM_operand_int64
-                ]
-            ),
-            'rand_n', nqp::hash(
-                'code', 11,
-                'operands', [
-                    $MVM_operand_write_reg +| $MVM_operand_num64
-                ]
-            ),
-            'time_i', nqp::hash(
-                'code', 12,
-                'operands', [
-                    $MVM_operand_write_reg +| $MVM_operand_int64
-                ]
-            ),
-            'clargs', nqp::hash(
-                'code', 13,
-                'operands', [
-                    $MVM_operand_write_reg +| $MVM_operand_obj
-                ]
-            ),
-            'newthread', nqp::hash(
-                'code', 14,
-                'operands', [
-                    $MVM_operand_write_reg +| $MVM_operand_obj,
-                    $MVM_operand_read_reg +| $MVM_operand_obj,
-                    $MVM_operand_read_reg +| $MVM_operand_obj
-                ]
-            ),
-            'jointhread', nqp::hash(
-                'code', 15,
-                'operands', [
-                    $MVM_operand_read_reg +| $MVM_operand_obj
-                ]
-            ),
-            'time_n', nqp::hash(
-                'code', 16,
-                'operands', [
-                    $MVM_operand_write_reg +| $MVM_operand_num64
-                ]
-            ),
-            'exit', nqp::hash(
-                'code', 17,
-                'operands', [
-                    $MVM_operand_read_reg +| $MVM_operand_int64
-                ]
-            ),
-            'loadbytecode', nqp::hash(
-                'code', 18,
-                'operands', [
-                    $MVM_operand_write_reg +| $MVM_operand_str,
-                    $MVM_operand_read_reg +| $MVM_operand_str
-                ]
-            ),
-            'getenvhash', nqp::hash(
-                'code', 19,
-                'operands', [
-                    $MVM_operand_write_reg +| $MVM_operand_obj
-                ]
-            ),
-            'compilemasttofile', nqp::hash(
-                'code', 20,
-                'operands', [
-                    $MVM_operand_read_reg +| $MVM_operand_obj,
-                    $MVM_operand_read_reg +| $MVM_operand_str
-                ]
-            )
-        ],
-        [
-            'sha1', nqp::hash(
-                'code', 0,
-                'operands', [
-                    $MVM_operand_write_reg +| $MVM_operand_str,
-                    $MVM_operand_read_reg +| $MVM_operand_str
-                ]
-            ),
-            'createsc', nqp::hash(
-                'code', 1,
-                'operands', [
-                    $MVM_operand_write_reg +| $MVM_operand_obj,
-                    $MVM_operand_read_reg +| $MVM_operand_str
-                ]
-            ),
-            'scsetobj', nqp::hash(
-                'code', 2,
-                'operands', [
-                    $MVM_operand_read_reg +| $MVM_operand_obj,
-                    $MVM_operand_read_reg +| $MVM_operand_int64,
-                    $MVM_operand_read_reg +| $MVM_operand_obj
-                ]
-            ),
-            'scsetcode', nqp::hash(
-                'code', 3,
-                'operands', [
-                    $MVM_operand_read_reg +| $MVM_operand_obj,
-                    $MVM_operand_read_reg +| $MVM_operand_int64,
-                    $MVM_operand_read_reg +| $MVM_operand_obj
-                ]
-            ),
-            'scgetobj', nqp::hash(
-                'code', 4,
-                'operands', [
-                    $MVM_operand_write_reg +| $MVM_operand_obj,
-                    $MVM_operand_read_reg +| $MVM_operand_obj,
-                    $MVM_operand_read_reg +| $MVM_operand_int64
-                ]
-            ),
-            'scgethandle', nqp::hash(
-                'code', 5,
-                'operands', [
-                    $MVM_operand_write_reg +| $MVM_operand_str,
-                    $MVM_operand_read_reg +| $MVM_operand_obj
-                ]
-            ),
-            'scgetobjidx', nqp::hash(
-                'code', 6,
-                'operands', [
-                    $MVM_operand_write_reg +| $MVM_operand_int64,
-                    $MVM_operand_read_reg +| $MVM_operand_obj,
-                    $MVM_operand_read_reg +| $MVM_operand_obj
-                ]
-            ),
-            'scsetdesc', nqp::hash(
-                'code', 7,
-                'operands', [
-                    $MVM_operand_read_reg +| $MVM_operand_obj,
-                    $MVM_operand_read_reg +| $MVM_operand_str
-                ]
-            ),
-            'scobjcount', nqp::hash(
-                'code', 8,
-                'operands', [
-                    $MVM_operand_write_reg +| $MVM_operand_int64,
-                    $MVM_operand_read_reg +| $MVM_operand_obj
-                ]
-            ),
-            'setobjsc', nqp::hash(
-                'code', 9,
-                'operands', [
-                    $MVM_operand_read_reg +| $MVM_operand_obj,
-                    $MVM_operand_read_reg +| $MVM_operand_obj
-                ]
-            ),
-            'getobjsc', nqp::hash(
-                'code', 10,
-                'operands', [
-                    $MVM_operand_write_reg +| $MVM_operand_obj,
-                    $MVM_operand_read_reg +| $MVM_operand_obj
-                ]
-            ),
-            'serialize', nqp::hash(
-                'code', 11,
-                'operands', [
-                    $MVM_operand_write_reg +| $MVM_operand_str,
-                    $MVM_operand_read_reg +| $MVM_operand_obj,
-                    $MVM_operand_read_reg +| $MVM_operand_obj
-                ]
-            ),
-            'deserialize', nqp::hash(
-                'code', 12,
-                'operands', [
-                    $MVM_operand_write_reg +| $MVM_operand_str,
-                    $MVM_operand_read_reg +| $MVM_operand_str,
-                    $MVM_operand_read_reg +| $MVM_operand_obj,
-                    $MVM_operand_read_reg +| $MVM_operand_obj,
-                    $MVM_operand_read_reg +| $MVM_operand_obj,
-                    $MVM_operand_read_reg +| $MVM_operand_obj
-                ]
-            ),
-            'wval', nqp::hash(
-                'code', 13,
-                'operands', [
-                    $MVM_operand_write_reg +| $MVM_operand_obj,
-                    $MVM_operand_int16,
-                    $MVM_operand_int16
-                ]
-            ),
-            'wval_wide', nqp::hash(
-                'code', 14,
-                'operands', [
-                    $MVM_operand_write_reg +| $MVM_operand_obj,
-                    $MVM_operand_int16,
-                    $MVM_operand_int64
-                ]
-            ),
-            'scwbdisable', nqp::hash(
-                'code', 15,
-                'operands', [
-                    $MVM_operand_write_reg +| $MVM_operand_obj
-                ]
-            ),
-            'scwbenable', nqp::hash(
-                'code', 16,
-                'operands', [
-                    $MVM_operand_write_reg +| $MVM_operand_obj
-                ]
-            ),
-            'pushcompsc', nqp::hash(
-                'code', 17,
-                'operands', [
-                    $MVM_operand_read_reg +| $MVM_operand_obj
-                ]
-            ),
-            'popcompsc', nqp::hash(
-                'code', 18,
-                'operands', [
-                    $MVM_operand_write_reg +| $MVM_operand_obj
-                ]
-            ),
-            'scgetdesc', nqp::hash(
-                'code', 19,
-                'operands', [
-                    $MVM_operand_write_reg +| $MVM_operand_str,
-                    $MVM_operand_read_reg +| $MVM_operand_obj
-                ]
-            )
-        ]
-    ];
-    our $primitives := nqp::hash();
-    for $allops[0] -> $opname, $opdetails {
-        $primitives{$opname} := $opdetails;
-    }
-    our $dev := nqp::hash();
-    for $allops[1] -> $opname, $opdetails {
-        $dev{$opname} := $opdetails;
-    }
-    our $string := nqp::hash();
-    for $allops[2] -> $opname, $opdetails {
-        $string{$opname} := $opdetails;
-    }
-    our $math := nqp::hash();
-    for $allops[3] -> $opname, $opdetails {
-        $math{$opname} := $opdetails;
-    }
-    our $object := nqp::hash();
-    for $allops[4] -> $opname, $opdetails {
-        $object{$opname} := $opdetails;
-    }
-    our $io := nqp::hash();
-    for $allops[5] -> $opname, $opdetails {
-        $io{$opname} := $opdetails;
-    }
-    our $processthread := nqp::hash();
-    for $allops[6] -> $opname, $opdetails {
-        $processthread{$opname} := $opdetails;
-    }
-    our $serialization := nqp::hash();
-    for $allops[7] -> $opname, $opdetails {
-        $serialization{$opname} := $opdetails;
-    }
->>>>>>> 63ec815a
 }