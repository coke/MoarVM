--- conflicted
+++ resolved
@@ -60,14 +60,11 @@
 jit-*.bin
 
 # dynasm emitted files
-<<<<<<< HEAD
+src/jit/emit_*.c
 src/jit/x64/emit_*.c
 # jit expression table file
 src/jit/core_expr_tables.h
 src/jit/x64/tile_tables.h
-=======
-src/jit/emit_*.c
 
 # generated code
 tools/lib/MAST/Ops.pm
->>>>>>> 624d504b
