package build::auto;
use strict;
use warnings;

sub detect_native {
    my ($config, $defaults) = @_;

    # detect x64 on Windows so we can build the correct dyncall version
    if ($config->{cc} eq 'cl') {
        print ::dots('    auto-detecting x64 toolchain');
        my $msg = `cl 2>&1`;
        if (defined $msg) {
            if ($msg =~ /x64/) {
                print "YES\n";
<<<<<<< HEAD
    #            $defaults->{-thirdparty}->{dc}->{rule} =
    #                'cd 3rdparty/dyncall && configure.bat /target-x64 && $(MAKE) -f Nmakefile';
=======
                $defaults->{-thirdparty}->{apr} = { %APRW64 };

                $defaults->{-thirdparty}->{dc}->{rule} =
                    'cd 3rdparty/dyncall && configure.bat /target-x64 && $(MAKE) -f Nmakefile';
>>>>>>> c63f4cb9
            }
            else { print "NO\n" }
        }
        else {
            ::softfail("could not run 'cl'");
            print ::dots('    assuming x86'), "OK\n";
        }
    }
}

sub detect_cross {}

42;<|MERGE_RESOLUTION|>--- conflicted
+++ resolved
@@ -12,15 +12,8 @@
         if (defined $msg) {
             if ($msg =~ /x64/) {
                 print "YES\n";
-<<<<<<< HEAD
-    #            $defaults->{-thirdparty}->{dc}->{rule} =
-    #                'cd 3rdparty/dyncall && configure.bat /target-x64 && $(MAKE) -f Nmakefile';
-=======
-                $defaults->{-thirdparty}->{apr} = { %APRW64 };
-
                 $defaults->{-thirdparty}->{dc}->{rule} =
                     'cd 3rdparty/dyncall && configure.bat /target-x64 && $(MAKE) -f Nmakefile';
->>>>>>> c63f4cb9
             }
             else { print "NO\n" }
         }
