--- conflicted
+++ resolved
@@ -50,14 +50,13 @@
 
 #define MVM_PTR_SIZE @ptr_size@
 
-<<<<<<< HEAD
+
 #define MVM_JIT_ARCH @jit_arch@
 #define MVM_JIT_PLATFORM @jit_platform@
-=======
+
 #if @havebooltype@
 #define MVM_BOOL @booltype@
 #endif
 
 /* Should we translate \n to \r\n on output? */
-#define MVM_TRANSLATE_NEWLINE_OUTPUT @translate_newline_output@
->>>>>>> 3a80bd3a
+#define MVM_TRANSLATE_NEWLINE_OUTPUT @translate_newline_output@