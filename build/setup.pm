--- conflicted
+++ resolved
@@ -123,18 +123,7 @@
     arout   => '',
 
     mkflags => '',
-<<<<<<< HEAD
     mknoisy => '',
-=======
-    mknoisy => <<'TERM',
-ifneq ($(NOISY), 1)
-MSG = @echo
-CMD = @
-NOOUT = > @nul@
-NOERR = 2> @nul@
-endif
-TERM
->>>>>>> b09b2715
 
     obj => '.o',
     lib => 'lib%s.a',
@@ -370,12 +359,8 @@
 );
 
 our %SOLARIS = (
-<<<<<<< HEAD
-    libs => [ qw( socket sendfile nsl uuid pthread m rt ) ],
-=======
     syslibs => [ qw( socket sendfile nsl uuid pthread m rt ) ],
     mknoisy => '',
->>>>>>> b09b2715
 
     -thirdparty => {
 #        uv => { %UV, objects => '$(UV_SOLARIS)' },
