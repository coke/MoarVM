--- conflicted
+++ resolved
@@ -68,17 +68,11 @@
     tom => { %TP_TOM },
     sha => { %TP_SHA },
     ln  => { %TP_LN },
-<<<<<<< HEAD
-#    dc  => { %TP_DC },
-#    dcb => { %TP_DCB },
-#    dl  => { %TP_DL },
-    uv  => { %TP_UVDUMMY },
-=======
+
     dc  => { %TP_DC },
     dcb => { %TP_DCB },
     dl  => { %TP_DL },
-#    uv  => { %TP_UVDUMMY },
->>>>>>> c63f4cb9
+    uv  => { %TP_UVDUMMY },
 );
 
 # shell configuration
@@ -208,24 +202,6 @@
     -auxfiles => [ qw( @name@.ilk @name@.pdb @moardll@.lib @moardll@.exp vc100.pdb ) ],
 
     -thirdparty => {
-<<<<<<< HEAD
-#            dc => {
-#                %DC,
-#                name  => 'libdyncall_s',
-#                rule  => 'cd 3rdparty/dyncall && configure.bat /target-x86 && $(MAKE) -f Nmakefile',
-#                clean => '$(RM) 3rdparty/dyncall/ConfigVars @dclib@ @dcblib@ @dllib@ 3rdparty/dyncall/dyncall/*.obj 3rdparty/dyncall/dyncallback/*.obj 3rdparty/dyncall/dynload/*.obj',
-#            },
-#
-#            dcb => { %DCB, name => 'libdyncallback_s' },
-#            dl  => { %DL, name => 'libdynload_s' },
-=======
-        apr => {
-            %TP_APR,
-            path  => '3rdparty/apr/LibR',
-            rule  => 'cd 3rdparty/apr && $(MAKE) -f Makefile.win ARCH="Win32 Release" buildall',
-            clean => 'cd 3rdparty/apr && $(MAKE) -f Makefile.win ARCH="Win32 Release" clean',
-        },
-
         dc => {
             %TP_DC,
             name  => 'libdyncall_s',
@@ -235,7 +211,6 @@
 
         dcb => { %TP_DCB, name => 'libdyncallback_s' },
         dl  => { %TP_DL, name => 'libdynload_s' },
->>>>>>> c63f4cb9
     },
 );
 
@@ -363,7 +338,6 @@
     %OS_WIN32,
 
     make => 'gmake',
-<<<<<<< HEAD
     defs => [ @{$OS_WIN32{defs}}, qw( _WIN32_WINNT=0x0600 ) ],
 );
 
@@ -371,9 +345,6 @@
     defs     => [ qw( _REENTRANT _FILE_OFFSET_BITS=64 ) ],
     syslibs  => [ qw( m pthread ) ],
     platform => '$(PLATFORM_POSIX)',
-=======
-    defs => [ @{$OS_WIN32{defs}}, '_WIN32_WINNT=0x0600' ],
->>>>>>> c63f4cb9
 );
 
 our %OS_LINUX = (
