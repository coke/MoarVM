--- conflicted
+++ resolved
@@ -338,8 +338,7 @@
     %OS_WIN32,
 
     make => 'gmake',
-<<<<<<< HEAD
-    defs => [ @{$OS_WIN32{defs}}, '_WIN32_WINNT=0x0600' ],
+    defs => [ @{$OS_WIN32{defs}}, qw( _WIN32_WINNT=0x0600 ) ],
 
     dll   => '%s.dll',
     ldimp => '-l%s.dll',
@@ -356,9 +355,6 @@
             clean => $TC_MSVC{-thirdparty}->{dc}->{clean},
         },
     },
-=======
-    defs => [ @{$OS_WIN32{defs}}, qw( _WIN32_WINNT=0x0600 ) ],
->>>>>>> 56506e06
 );
 
 our %OS_POSIX = (
