--- conflicted
+++ resolved
@@ -10,13 +10,10 @@
 CP     = $(PERL) -MExtUtils::Command -e cp
 MKPATH = $(PERL) -MExtUtils::Command -e mkpath
 CHMOD  = $(PERL) -MExtUtils::Command -e chmod
-<<<<<<< HEAD
 RM_RF  = $(PERL) -MExtUtils::Command -e rm_rf
-=======
 DYNASM = $(LUA) ./3rdparty/dynasm/dynasm.lua
 
 
->>>>>>> 685ad32a
 
 CONFIG    = @config@
 ADDCONFIG =
