--- conflicted
+++ resolved
@@ -180,14 +180,11 @@
           src/spesh/inline@obj@ \
           src/spesh/osr@obj@ \
           src/spesh/lookup@obj@ \
-<<<<<<< HEAD
           src/spesh/iterator@obj@ \
-=======
           src/spesh/worker@obj@ \
           src/spesh/stats@obj@ \
           src/spesh/plan@obj@ \
           src/spesh/arg_guard@obj@ \
->>>>>>> d6d7d5eb
           src/jit/graph@obj@ \
           src/jit/label@obj@ \
           src/jit/compile@obj@ \
@@ -342,14 +339,11 @@
           src/spesh/inline.h \
           src/spesh/osr.h \
           src/spesh/lookup.h \
-<<<<<<< HEAD
           src/spesh/iterator.h \
-=======
           src/spesh/worker.h \
           src/spesh/stats.h \
           src/spesh/plan.h \
           src/spesh/arg_guard.h \
->>>>>>> d6d7d5eb
           src/strings/unicode_gen.h \
           src/strings/normalize.h \
           src/strings/decode_stream.h \
