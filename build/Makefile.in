CC     = @cc@
LD     = @ld@
AR     = @ar@
MAKE   = @make@ @mkflags@
PERL   = @perl@
RM     = @rm@
CAT    = @cat@
SHELL  = @sh@
CP     = $(PERL) -MExtUtils::Command -e cp
MKPATH = $(PERL) -MExtUtils::Command -e mkpath
CHMOD  = $(PERL) -MExtUtils::Command -e chmod
RM_RF  = $(PERL) -MExtUtils::Command -e rm_rf
RM_F   = $(PERL) -MExtUtils::Command -e rm_f


CONFIG    = @config@
ADDCONFIG =

TRACING = 0
CGOTO = @cancgoto@
NOISY = 0

MSG = @:
CMD =
NOOUT =
NOERR =

@mknoisy@

PREFIX    = @prefix@
BINDIR    = @bindir@
LIBDIR    = @libdir@
MASTDIR   = @mastdir@

PKGCONFIGDIR = @prefix@/share/pkgconfig

CFLAGS    = @cflags@ @ccdef@MVM_TRACING=$(TRACING) @ccdef@MVM_CGOTO=$(CGOTO)
CINCLUDES = @cincludes@ \
            @ccinc@@shaincludedir@ \
            @ccinc@3rdparty/tinymt \
            @ccinc@3rdparty/dynasm \
            @ccinc@3rdparty \
            @ccinc@src
LDFLAGS   = @ldflags@
LDLIBS    = @ldlibs@
MAIN_LIBS = @mainlibs@
DLL_LIBS  = @thirdpartylibs@ $(LDLIBS)
ARFLAGS   = @arflags@

PLATFORM_WIN32 = src/platform/win32/mmap@obj@ \
                 src/platform/win32/time@obj@ \
                 src/platform/win32/io@obj@ \
                 src/platform/win32/sys@obj@

PLATFORM_POSIX = src/platform/posix/mmap@obj@ \
                 src/platform/posix/time@obj@ \
                 src/platform/posix/sys@obj@

DASM_FLAGS_WIN32 = -D WIN32=1
DASM_FLAGS_POSIX = -D POSIX=1
JIT_WIN32_X64 = src/jit/x64/emit_win32@obj@
JIT_POSIX_X64 = src/jit/x64/emit_posix@obj@
JIT_STUB = src/jit/stub@obj@


MAIN_OBJECTS = src/main@obj@

OBJECTS = src/core/callsite@obj@ \
          src/core/args@obj@ \
          src/core/exceptions@obj@ \
          src/core/interp@obj@ \
          src/core/threadcontext@obj@ \
          src/core/compunit@obj@ \
          src/core/bytecode@obj@ \
          src/core/frame@obj@ \
          src/core/callstack@obj@ \
          src/core/validation@obj@ \
          src/core/bytecodedump@obj@ \
          src/core/threads@obj@ \
          src/core/ops@obj@ \
          src/core/hll@obj@ \
          src/core/loadbytecode@obj@ \
          src/math/num@obj@ \
          src/core/coerce@obj@ \
          src/core/dll@obj@ \
          src/core/ext@obj@ \
          src/core/nativecall@obj@ \
          src/core/nativecall_@nativecall_backend@@obj@ \
          src/core/continuation@obj@ \
          src/core/intcache@obj@ \
          src/core/fixedsizealloc@obj@ \
          src/core/regionalloc@obj@ \
          src/gen/config@obj@ \
          src/gc/orchestrate@obj@ \
          src/gc/allocation@obj@ \
          src/gc/worklist@obj@ \
          src/gc/roots@obj@ \
          src/gc/collect@obj@ \
          src/gc/gen2@obj@ \
          src/gc/wb@obj@ \
          src/gc/objectid@obj@ \
          src/gc/finalize@obj@ \
          src/gc/debug@obj@ \
          src/io/io@obj@ \
          src/io/eventloop@obj@ \
          src/io/syncfile@obj@ \
          src/io/syncstream@obj@ \
          src/io/syncpipe@obj@ \
          src/io/syncsocket@obj@ \
          src/io/fileops@obj@ \
          src/io/dirops@obj@ \
          src/io/procops@obj@ \
          src/io/timers@obj@ \
          src/io/filewatchers@obj@ \
          src/io/signals@obj@ \
          src/io/asyncsocket@obj@ \
          src/io/asyncsocketudp@obj@ \
          src/6model/reprs@obj@ \
          src/6model/reprconv@obj@ \
          src/6model/containers@obj@ \
          src/6model/parametric@obj@ \
          src/6model/reprs/MVMString@obj@ \
          src/6model/reprs/MVMArray@obj@ \
          src/6model/reprs/MVMHash@obj@ \
          src/6model/reprs/MVMCFunction@obj@ \
          src/6model/reprs/KnowHOWREPR@obj@ \
          src/6model/reprs/KnowHOWAttributeREPR@obj@ \
          src/6model/reprs/P6str@obj@ \
          src/6model/reprs/P6opaque@obj@ \
          src/6model/reprs/MVMCode@obj@ \
          src/6model/reprs/MVMOSHandle@obj@ \
          src/6model/reprs/MVMCompUnit@obj@ \
          src/6model/reprs/MVMStaticFrame@obj@ \
          src/6model/reprs/P6int@obj@ \
          src/6model/reprs/P6num@obj@ \
          src/6model/reprs/Uninstantiable@obj@ \
          src/6model/reprs/HashAttrStore@obj@ \
          src/6model/reprs/MVMThread@obj@ \
          src/6model/reprs/MVMIter@obj@ \
          src/6model/reprs/MVMContext@obj@ \
          src/6model/reprs/SCRef@obj@ \
          src/6model/reprs/Lexotic@obj@ \
          src/6model/reprs/MVMCallCapture@obj@ \
          src/6model/reprs/P6bigint@obj@ \
          src/6model/reprs/NFA@obj@ \
          src/6model/reprs/MVMException@obj@ \
          src/6model/reprs/MVMDLLSym@obj@ \
          src/6model/reprs/MVMMultiCache@obj@ \
          src/6model/reprs/MVMContinuation@obj@ \
          src/6model/reprs/NativeCall@obj@ \
          src/6model/reprs/CPointer@obj@ \
          src/6model/reprs/CStr@obj@ \
          src/6model/reprs/CArray@obj@ \
          src/6model/reprs/CStruct@obj@ \
          src/6model/reprs/CUnion@obj@ \
          src/6model/reprs/ReentrantMutex@obj@ \
          src/6model/reprs/ConditionVariable@obj@ \
          src/6model/reprs/Semaphore@obj@ \
          src/6model/reprs/ConcBlockingQueue@obj@ \
          src/6model/reprs/MVMAsyncTask@obj@ \
          src/6model/reprs/MVMNull@obj@ \
          src/6model/reprs/CPPStruct@obj@ \
          src/6model/reprs/NativeRef@obj@ \
          src/6model/reprs/MultiDimArray@obj@ \
          src/6model/reprs/Decoder@obj@ \
          src/6model/6model@obj@ \
          src/6model/bootstrap@obj@ \
          src/6model/sc@obj@ \
          src/6model/serialization@obj@ \
          src/mast/compiler@obj@ \
          src/mast/driver@obj@ \
          src/spesh/dump@obj@ \
          src/spesh/graph@obj@ \
          src/spesh/codegen@obj@ \
          src/spesh/candidate@obj@ \
          src/spesh/manipulate@obj@ \
          src/spesh/args@obj@ \
          src/spesh/facts@obj@ \
          src/spesh/optimize@obj@ \
          src/spesh/deopt@obj@ \
          src/spesh/log@obj@ \
          src/spesh/threshold@obj@ \
          src/spesh/inline@obj@ \
          src/spesh/osr@obj@ \
<<<<<<< HEAD
          src/spesh/iterator@obj@ \
=======
          src/spesh/lookup@obj@ \
>>>>>>> 36f3385f
          src/jit/graph@obj@ \
          src/jit/label@obj@ \
          src/jit/compile@obj@ \
          src/jit/log@obj@ \
          src/jit/expr@obj@ \
          src/jit/tile@obj@ \
          src/jit/register@obj@ \
          src/jit/linear_scan@obj@ \
          src/strings/decode_stream@obj@ \
          src/strings/ascii@obj@ \
          src/strings/utf8@obj@ \
          src/strings/utf8_c8@obj@ \
          src/strings/nfg@obj@ \
          src/strings/ops@obj@ \
          src/strings/unicode@obj@ \
          src/strings/normalize@obj@ \
          src/strings/latin1@obj@ \
          src/strings/utf16@obj@ \
          src/strings/windows1252@obj@ \
          src/math/bigintops@obj@ \
          src/profiler/instrument@obj@ \
          src/profiler/log@obj@ \
          src/profiler/profile@obj@ \
          src/profiler/heapsnapshot@obj@ \
          src/instrument/crossthreadwrite@obj@ \
          src/moar@obj@ \
          @platform@ \
          @jit_obj@


HEADERS = src/moar.h \
          src/types.h \
          src/bithacks.h \
          src/6model/6model.h \
          src/core/instance.h \
          src/core/threadcontext.h \
          src/core/callsite.h \
          src/core/args.h \
          src/core/exceptions.h \
          src/core/interp.h \
          src/core/alloc.h \
          src/core/vector.h \
          src/core/frame.h \
          src/core/callstack.h \
          src/core/compunit.h \
          src/core/bytecode.h \
          src/core/ops.h \
          src/core/validation.h \
          src/core/bytecodedump.h \
          src/core/threads.h \
          src/core/hll.h \
          src/core/loadbytecode.h \
          src/math/num.h \
          src/core/coerce.h \
          src/core/dll.h \
          src/core/ext.h \
          src/core/nativecall.h \
          src/core/continuation.h \
          src/core/intcache.h \
          src/core/fixedsizealloc.h \
          src/core/regionalloc.h \
          src/io/io.h \
          src/io/eventloop.h \
          src/io/syncfile.h \
          src/io/syncstream.h \
          src/io/syncpipe.h \
          src/io/syncsocket.h \
          src/io/fileops.h \
          src/io/dirops.h \
          src/io/procops.h \
          src/io/timers.h \
          src/io/filewatchers.h \
          src/io/signals.h \
          src/io/asyncsocket.h \
          src/io/asyncsocketudp.h \
          src/gc/orchestrate.h \
          src/gc/allocation.h \
          src/gc/worklist.h \
          src/gc/collect.h \
          src/gc/roots.h \
          src/gc/gen2.h \
          src/gc/wb.h \
          src/gc/objectid.h \
          src/gc/finalize.h \
          src/gc/debug.h \
          src/6model/reprs.h \
          src/6model/reprconv.h \
          src/6model/bootstrap.h \
          src/6model/serialization.h \
          src/6model/containers.h \
          src/6model/parametric.h \
          src/6model/reprs/MVMString.h \
          src/6model/reprs/MVMArray.h \
          src/6model/reprs/MVMHash.h \
          src/6model/reprs/MVMCFunction.h \
          src/6model/reprs/KnowHOWREPR.h \
          src/6model/reprs/KnowHOWAttributeREPR.h \
          src/6model/reprs/P6opaque.h \
          src/6model/reprs/MVMCode.h \
          src/6model/reprs/P6str.h \
          src/6model/reprs/MVMOSHandle.h \
          src/6model/reprs/P6int.h \
          src/6model/reprs/P6num.h \
          src/6model/reprs/Uninstantiable.h \
          src/6model/reprs/HashAttrStore.h \
          src/6model/reprs/MVMThread.h \
          src/6model/reprs/MVMIter.h \
          src/6model/reprs/MVMContext.h \
          src/6model/reprs/SCRef.h \
          src/6model/reprs/Lexotic.h \
          src/6model/reprs/MVMCallCapture.h \
          src/6model/reprs/P6bigint.h \
          src/6model/reprs/NFA.h \
          src/6model/reprs/MVMException.h \
          src/6model/reprs/MVMCompUnit.h \
          src/6model/reprs/MVMDLLSym.h \
          src/6model/reprs/MVMMultiCache.h \
          src/6model/reprs/MVMContinuation.h \
          src/6model/reprs/NativeCall.h \
          src/6model/reprs/CPointer.h \
          src/6model/reprs/CStr.h \
          src/6model/reprs/CArray.h \
          src/6model/reprs/CStruct.h \
          src/6model/reprs/CUnion.h \
          src/6model/reprs/ReentrantMutex.h \
          src/6model/reprs/ConditionVariable.h \
          src/6model/reprs/Semaphore.h \
          src/6model/reprs/ConcBlockingQueue.h \
          src/6model/reprs/MVMAsyncTask.h \
          src/6model/reprs/MVMNull.h \
          src/6model/reprs/CPPStruct.h \
          src/6model/reprs/NativeRef.h \
          src/6model/reprs/MultiDimArray.h \
          src/6model/reprs/Decoder.h \
          src/6model/sc.h \
          src/mast/compiler.h \
          src/mast/driver.h \
          src/mast/nodes.h \
          src/spesh/dump.h \
          src/spesh/graph.h \
          src/spesh/codegen.h \
          src/spesh/candidate.h \
          src/spesh/manipulate.h \
          src/spesh/args.h \
          src/spesh/facts.h \
          src/spesh/optimize.h \
          src/spesh/deopt.h \
          src/spesh/log.h \
          src/spesh/threshold.h \
          src/spesh/inline.h \
          src/spesh/osr.h \
<<<<<<< HEAD
          src/spesh/iterator.h \
=======
          src/spesh/lookup.h \
>>>>>>> 36f3385f
          src/strings/unicode_gen.h \
          src/strings/normalize.h \
          src/strings/decode_stream.h \
          src/strings/ascii.h \
          src/strings/utf8.h \
          src/strings/utf8_c8.h \
          src/strings/iter.h \
          src/strings/nfg.h \
          src/strings/ops.h \
          src/strings/unicode.h \
          src/strings/latin1.h \
          src/strings/utf16.h \
          src/strings/windows1252.h \
          src/math/bigintops.h \
          src/profiler/instrument.h \
          src/profiler/log.h \
          src/profiler/profile.h \
          src/profiler/heapsnapshot.h \
          src/platform/mmap.h \
          src/platform/time.h \
          src/platform/threads.h \
          src/platform/io.h \
          src/platform/sys.h \
          src/platform/setjmp.h \
          src/jit/graph.h \
          src/jit/label.h \
          src/jit/expr.h \
          src/jit/compile.h \
          src/jit/tile.h \
          src/jit/register.h \
          src/jit/log.h \
          src/instrument/crossthreadwrite.h \
          src/gen/config.h \
          3rdparty/uthash.h

UV_UNIX = 3rdparty/libuv/src/fs-poll@obj@ \
          3rdparty/libuv/src/inet@obj@ \
          3rdparty/libuv/src/uv-common@obj@ \
          3rdparty/libuv/src/version@obj@ \
          3rdparty/libuv/src/unix/async@obj@ \
          3rdparty/libuv/src/unix/core@obj@ \
          3rdparty/libuv/src/unix/dl@obj@ \
          3rdparty/libuv/src/unix/fs@obj@ \
          3rdparty/libuv/src/unix/getaddrinfo@obj@ \
          3rdparty/libuv/src/unix/loop-watcher@obj@ \
          3rdparty/libuv/src/unix/loop@obj@ \
          3rdparty/libuv/src/unix/pipe@obj@ \
          3rdparty/libuv/src/unix/poll@obj@ \
          3rdparty/libuv/src/unix/process@obj@ \
          3rdparty/libuv/src/unix/signal@obj@ \
          3rdparty/libuv/src/unix/stream@obj@ \
          3rdparty/libuv/src/unix/tcp@obj@ \
          3rdparty/libuv/src/unix/thread@obj@ \
          3rdparty/libuv/src/threadpool@obj@ \
          3rdparty/libuv/src/unix/timer@obj@ \
          3rdparty/libuv/src/unix/tty@obj@ \
          3rdparty/libuv/src/unix/udp@obj@

UV_LINUX = 3rdparty/libuv/src/unix/linux-core@obj@ \
           3rdparty/libuv/src/unix/linux-inotify@obj@ \
           3rdparty/libuv/src/unix/linux-syscalls@obj@ \
           3rdparty/libuv/src/unix/proctitle@obj@ \
           $(UV_UNIX)

UV_OPENBSD = 3rdparty/libuv/src/unix/openbsd@obj@ \
             3rdparty/libuv/src/unix/kqueue@obj@ \
             $(UV_UNIX)

UV_NETBSD = 3rdparty/libuv/src/unix/netbsd@obj@ \
            3rdparty/libuv/src/unix/kqueue@obj@ \
            $(UV_UNIX)

UV_FREEBSD = 3rdparty/libuv/src/unix/freebsd@obj@ \
             3rdparty/libuv/src/unix/kqueue@obj@ \
             $(UV_UNIX)

UV_DARWIN = 3rdparty/libuv/src/unix/darwin@obj@ \
            3rdparty/libuv/src/unix/darwin-proctitle@obj@ \
            3rdparty/libuv/src/unix/fsevents@obj@ \
            3rdparty/libuv/src/unix/kqueue@obj@ \
            3rdparty/libuv/src/unix/proctitle@obj@ \
            $(UV_UNIX)

UV_SOLARIS = 3rdparty/libuv/src/unix/sunos@obj@ \
            $(UV_UNIX)

UV_AIX = 3rdparty/libuv/src/unix/aix@obj@ \
         $(UV_UNIX)

UV_OBJECTS = @uvobjects@

TOM_OBJECTS = @tomobjects@

THIRDPARTY = @thirdpartylibs@

MINILUA = 3rdparty/dynasm/minilua@exe@
DYNASM  = $(MINILUA) 3rdparty/dynasm/dynasm.lua
DYNASM_SCRIPTS = 3rdparty/dynasm/dynasm.lua 3rdparty/dynasm/dasm_x86.lua
DYNASM_HEADERS = 3rdparty/dynasm/dasm_proto.h 3rdparty/dynasm/dasm_x86.h

.SUFFIXES: .c @obj@ .i @asm@

all: moar@exe@ pkgconfig/moar.pc

install: all
	$(MKPATH) "$(DESTDIR)$(BINDIR)"
	$(CP) moar@exe@ "$(DESTDIR)$(BINDIR)"
	$(CHMOD) 755 "$(DESTDIR)$(BINDIR)/moar@exe@"
	$(MKPATH) "$(DESTDIR)$(LIBDIR)"
	$(RM_F) "$(DESTDIR)$(LIBDIR)/@moar@"
	$(CP) @moar@ @impinst@ "$(DESTDIR)$(LIBDIR)"
	$(MKPATH) "$(DESTDIR)$(MASTDIR)"
	$(CP) lib/MAST/Nodes.nqp "$(DESTDIR)$(MASTDIR)"
	$(CP) lib/MAST/Ops.nqp "$(DESTDIR)$(MASTDIR)"
	$(MKPATH) "$(DESTDIR)$(PKGCONFIGDIR)"
	$(CP) pkgconfig/moar.pc "$(DESTDIR)$(PKGCONFIGDIR)"
	$(MKPATH) "$(DESTDIR)$(PREFIX)/include/moar"
	$(CP) src/gen/config.h "$(DESTDIR)$(PREFIX)/include/moar"
	$(MKPATH) "$(DESTDIR)$(PREFIX)/include/moar/6model/reprs"
	$(MKPATH) "$(DESTDIR)$(PREFIX)/include/moar/core"
	$(MKPATH) "$(DESTDIR)$(PREFIX)/include/moar/gc"
	$(MKPATH) "$(DESTDIR)$(PREFIX)/include/moar/gen"
	$(MKPATH) "$(DESTDIR)$(PREFIX)/include/moar/io"
	$(MKPATH) "$(DESTDIR)$(PREFIX)/include/moar/mast"
	$(MKPATH) "$(DESTDIR)$(PREFIX)/include/moar/math"
	$(MKPATH) "$(DESTDIR)$(PREFIX)/include/moar/platform"
	$(MKPATH) "$(DESTDIR)$(PREFIX)/include/moar/profiler"
	$(MKPATH) "$(DESTDIR)$(PREFIX)/include/moar/spesh"
	$(MKPATH) "$(DESTDIR)$(PREFIX)/include/moar/strings"
	$(MKPATH) "$(DESTDIR)$(PREFIX)/include/moar/jit"
	$(MKPATH) "$(DESTDIR)$(PREFIX)/include/moar/instrument"
	$(CP) 3rdparty/*.h "$(DESTDIR)$(PREFIX)/include/moar"
	$(CP) src/*.h "$(DESTDIR)$(PREFIX)/include/moar"
	$(CP) src/6model/*.h "$(DESTDIR)$(PREFIX)/include/moar/6model"
	$(CP) src/6model/reprs/*.h "$(DESTDIR)$(PREFIX)/include/moar/6model/reprs"
	$(CP) src/core/*.h "$(DESTDIR)$(PREFIX)/include/moar/core"
	$(CP) src/gc/*.h "$(DESTDIR)$(PREFIX)/include/moar/gc"
	$(CP) src/gen/*.h "$(DESTDIR)$(PREFIX)/include/moar/gen"
	$(CP) src/io/*.h "$(DESTDIR)$(PREFIX)/include/moar/io"
	$(CP) src/mast/*.h "$(DESTDIR)$(PREFIX)/include/moar/mast"
	$(CP) src/math/*.h "$(DESTDIR)$(PREFIX)/include/moar/math"
	$(CP) src/platform/*.h "$(DESTDIR)$(PREFIX)/include/moar/platform"
	$(CP) src/profiler/*.h "$(DESTDIR)$(PREFIX)/include/moar/profiler"
	$(CP) src/spesh/*.h "$(DESTDIR)$(PREFIX)/include/moar/spesh"
	$(CP) src/strings/*.h "$(DESTDIR)$(PREFIX)/include/moar/strings"
	$(CP) src/jit/*.h "$(DESTDIR)$(PREFIX)/include/moar/jit"
	$(CP) src/instrument/*.h "$(DESTDIR)$(PREFIX)/include/moar/instrument"
@install@

lib: @moar@

help:
	@$(CAT) build/help.txt

test:
	@$(CAT) build/test.txt

reconfig: realclean
	$(MSG) reconfiguring with [ $(CONFIG) $(ADDCONFIG) ]
	$(CMD)$(PERL) Configure.pl $(CONFIG) $(ADDCONFIG)

clangcheck gcccheck:
	@$(MAKE) --no-print-directory -f tools/check.mk $@

moar@exe@: $(MAIN_OBJECTS) @moar@
	$(MSG) linking $@
	$(CMD)$(LD) @ldout@$@ $(LDFLAGS) $(MAIN_OBJECTS) $(MAIN_LIBS)

@moarlib@: $(OBJECTS) $(THIRDPARTY)
	$(MSG) linking $@
	$(CMD)$(AR) $(ARFLAGS) @arout@$@ $(OBJECTS) $(NOOUT)

@moardll@: $(OBJECTS) $(THIRDPARTY)
	$(MSG) linking $@
	$(CMD)$(LD) @ldout@$@ $(LDFLAGS) @ldshared@ @moarshared@ $(OBJECTS) $(DLL_LIBS)

libuv: @uvlib@

$(MAIN_OBJECTS) $(OBJECTS): $(HEADERS)

tracing:
	$(MSG) enable tracing dispatch
	-$(CMD)$(RM) src/main@obj@ src/core/interp@obj@
	$(CMD)$(MAKE) TRACING=1 CGOTO=0 NOISY="$(NOISY)"

cgoto:
	$(MSG) enable computed-goto dispatch
	-$(CMD)$(RM) src/main@obj@ src/core/interp@obj@
	$(CMD)$(MAKE) TRACING=0 CGOTO=1 NOISY="$(NOISY)"

switch no-tracing no-cgoto:
	$(MSG) enable regular dispatch
	-$(CMD)$(RM) src/main@obj@ src/core/interp@obj@
	$(CMD)$(MAKE) TRACING=0 CGOTO=0 NOISY="$(NOISY)"

# objflags can include -DMVM_BUILD_SHARED which affects pre-processed source
.c.i:
	$(MSG) pre-processing $@
	$(CMD)$(CC) @cppswitch@ $(CFLAGS) @objflags@ $(CINCLUDES) @cppout@$@ $*.c

.c@asm@:
	$(MSG) generating assembler for $@
	$(CMD)$(CC) @asmswitch@ $(CFLAGS) @objflags@ $(CINCLUDES) @asmout@$@ $*.c

.c@obj@:
	$(MSG) compiling $@
	$(CMD)$(CC) @ccswitch@ $(CFLAGS) @objflags@ $(CINCLUDES) @ccout@$@ $*.c


src/main@obj@: src/main.c
	$(MSG) compiling $@
	$(CMD)$(CC) @ccswitch@ $(CFLAGS) @mainflags@ $(CINCLUDES) @ccout@$@ $*.c

src/strings/unicode.c: src/strings/unicode_db.c src/strings/unicode_ops.c
	$(MSG) generating $@
	$(CMD)$(CAT) src/strings/unicode_db.c src/strings/unicode_ops.c > $@ $(NOERR)

$(MINILUA): 3rdparty/dynasm/minilua.c
	$(CC) $(CFLAGS) $(LDFLAGS) 3rdparty/dynasm/minilua.c -o $@ $(LDLIBS)

src/jit/x64/emit_posix@obj@: src/jit/x64/emit_posix.c $(DYNASM_HEADERS)
src/jit/x64/emit_win32@obj@: src/jit/x64/emit_win32.c $(DYNASM_HEADERS)

src/jit/x64/emit_posix.c: src/jit/x64/emit.dasc src/jit/x64/tiles.dasc $(MINILUA) $(DYNASM_SCRIPTS)
	$(DYNASM) $(DASM_FLAGS_POSIX) -o $@ $<

src/jit/x64/emit_win32.c: src/jit/x64/emit.dasc src/jit/x64/tiles.dasc $(MINILUA) $(DYNASM_SCRIPTS)
	$(DYNASM) $(DASM_FLAGS_WIN32) -o $@ $<

dasm_all: src/jit/x64/emit_win32.c src/jit/x64/emit_posix.c

# Expression list tables
%_expr_tables.h: %.expr tools/expr-template-compiler.pl src/core/oplist src/jit/expr.h
	$(PERL) -Itools/ tools/expr-template-compiler.pl -o $@ $<

# Architecture-specific tiles
src/jit/x64/tile_tables.h: src/jit/x64/tiles.list tools/tiler-table-generator.pl src/jit/expr.h
	$(PERL) -Itools/ tools/tiler-table-generator.pl -o $@ $<

src/jit/expr@obj@: src/jit/core_expr_tables.h
# TODO-fix stub
src/jit/tile@obj@: src/jit/x64/tile_tables.h
src/jit/compile@obj@ src/jit/register@obj@ @jit_obj@: src/jit/internal.h src/jit/x64/arch.h

# JIT intermediate files which clean should remove
JIT_INTERMEDIATES:= src/jit/x64/emit_win32.c \
                    src/jit/x64/emit_posix.c \
                    src/jit/x64/tile_tables.h \
                    src/jit/core_expr_tables.h

@uvlib@: $(UV_OBJECTS)
	$(MSG) linking $@
	$(CMD)@uvrule@ $(NOOUT)

@laolib@:
	$(MSG) linking $@
	$(CMD)@laorule@ $(NOOUT)

@tomlib@: $(TOM_OBJECTS)
	$(MSG) linking $@
	$(CMD)@tomrule@ $(NOOUT)

@shalib@: @shaobjects@
	$(MSG) linking $@
	$(CMD)@sharule@ $(NOOUT)

@mtlib@: @mtobjects@
	$(MSG) linking $@
	$(CMD)@mtrule@ $(NOOUT)

@dclib@:
	$(MSG) building dyncall...
	$(CMD)@dcrule@ $(NOOUT)
	$(MSG) done.

@dcblib@ @dllib@: @dclib@

pkgconfig/moar.pc: build/mk-moar-pc.pl
	$(PERL) build/mk-moar-pc.pl $@

clean:
	$(MSG) remove build files
	-$(CMD)$(RM) $(MAIN_OBJECTS) $(OBJECTS) $(JIT_INTERMEDIATES) $(NOOUT) $(NOERR)

realclean: clean
	$(MSG) remove auxiliary files
	-$(CMD)@auxclean@ $(NOOUT) $(NOERR)
	$(MSG) remove 3rdparty files
	-$(CMD)@uvclean@ $(NOOUT) $(NOERR)
	-$(CMD)@laoclean@ $(NOOUT) $(NOERR)
	-$(CMD)@tomclean@ $(NOOUT) $(NOERR)
	-$(CMD)@shaclean@ $(NOOUT) $(NOERR)
	-$(CMD)@mtclean@ $(NOOUT) $(NOERR)
	-$(CMD)@dcclean@ $(NOOUT) $(NOERR)

distclean: realclean
	$(MSG) remove executable and libraries
	-$(CMD)$(RM) moar@exe@ @moarlib@ @moardll@ $(NOOUT) $(NOERR)
	$(MSG) remove configuration and generated files
	-$(CMD)$(RM) Makefile src/gen/config.h src/gen/config.c src/strings/unicode.c \
	    tools/check.mk 3rdparty/libatomic_ops/config.log 3rdparty/libatomic_ops/config.status $(NOOUT) $(NOERR)
	-$(CMD)$(RM_RF) src/jit/emit_posix_x64.c build/mk-moar-pc.pl pkgconfig/ $(NOOUT) $(NOERR)

release:
	[ -n "$(VERSION)" ] || ( echo "\nTry 'make release VERSION=yyyy.mm'\n\n"; exit 1 )
	./tools/release.sh $(VERSION)


sandwich:
	@echo What? Make it yourself.<|MERGE_RESOLUTION|>--- conflicted
+++ resolved
@@ -182,11 +182,8 @@
           src/spesh/threshold@obj@ \
           src/spesh/inline@obj@ \
           src/spesh/osr@obj@ \
-<<<<<<< HEAD
+          src/spesh/lookup@obj@ \
           src/spesh/iterator@obj@ \
-=======
-          src/spesh/lookup@obj@ \
->>>>>>> 36f3385f
           src/jit/graph@obj@ \
           src/jit/label@obj@ \
           src/jit/compile@obj@ \
@@ -338,11 +335,8 @@
           src/spesh/threshold.h \
           src/spesh/inline.h \
           src/spesh/osr.h \
-<<<<<<< HEAD
+          src/spesh/lookup.h \
           src/spesh/iterator.h \
-=======
-          src/spesh/lookup.h \
->>>>>>> 36f3385f
           src/strings/unicode_gen.h \
           src/strings/normalize.h \
           src/strings/decode_stream.h \
