CC     = @cc@
LD     = @ld@
AR     = @ar@
MAKE   = @make@ @mkflags@
PERL   = @perl@
RM     = @rm@
CAT    = @cat@
SHELL  = @sh@
CP     = $(PERL) -MExtUtils::Command -e cp
MKPATH = $(PERL) -MExtUtils::Command -e mkpath
CHMOD  = $(PERL) -MExtUtils::Command -e chmod
RM_RF  = $(PERL) -MExtUtils::Command -e rm_rf
RM_F   = $(PERL) -MExtUtils::Command -e rm_f
<<<<<<< HEAD
=======

>>>>>>> 19caf7da
MINGW_UNICODE = @mingw_unicode@


CONFIG    = @config@
ADDCONFIG =

TRACING = 0
CGOTO = @cancgoto@
RDTSCP = @canrdtscp@
NOISY = 0

MSG = @:
CMD =
NOOUT =
NOERR =

@mknoisy@

PREFIX    = @prefix@
BINDIR    = @bindir@
LIBDIR    = @libdir@
MASTDIR   = @mastdir@

PKGCONFIGDIR = @prefix@/share/pkgconfig

CFLAGS    = @cflags@ @ccdef@MVM_TRACING=$(TRACING) @ccdef@MVM_CGOTO=$(CGOTO) @ccdef@MVM_RDTSCP=$(RDTSCP)
CINCLUDES = @cincludes@ \
            @ccinc@@shaincludedir@ \
            @ccinc@3rdparty/tinymt \
            @ccinc@3rdparty/dynasm \
            @ccinc@3rdparty \
            @ccinc@src
LDFLAGS   = @ldflags@
LDLIBS    = @ldlibs@
MAIN_LIBS = @mainlibs@
DLL_LIBS  = @thirdpartylibs@ $(LDLIBS)
ARFLAGS   = @arflags@

PLATFORM_WIN32 = src/platform/win32/mmap@obj@ \
                 src/platform/win32/time@obj@ \
                 src/platform/win32/io@obj@

PLATFORM_POSIX = src/platform/posix/mmap@obj@ \
                 src/platform/posix/time@obj@

DASM_FLAGS   = @dasm_flags@
<<<<<<< HEAD
JIT_ARCH_X64 = src/jit/x64/emit@obj@ src/jit/x64/arch@obj@
=======
JIT_ARCH_X64 = src/jit/x64/emit@obj@
>>>>>>> 19caf7da
JIT_STUB     = src/jit/stub@obj@
JIT_OBJECTS  = src/jit/graph@obj@ \
               src/jit/label@obj@ \
               src/jit/compile@obj@ \
<<<<<<< HEAD
               src/jit/log@obj@ \
               src/jit/expr@obj@ \
               src/jit/tile@obj@ \
               src/jit/linear_scan@obj@

# JIT intermediate files which clean should remove
JIT_INTERMEDIATES = src/jit/x64/emit.c \
                    src/jit/x64/tile_tables.h \
                    src/jit/core_expr_tables.h

=======
               src/jit/log@obj@
# JIT intermediate files which clean should remove
JIT_INTERMEDIATES = src/jit/x64/emit.c
>>>>>>> 19caf7da


MAIN_OBJECTS = src/main@obj@


OBJECTS = src/core/callsite@obj@ \
          src/core/args@obj@ \
          src/core/exceptions@obj@ \
          src/core/interp@obj@ \
          src/core/threadcontext@obj@ \
          src/core/compunit@obj@ \
          src/core/bytecode@obj@ \
          src/core/frame@obj@ \
          src/core/callstack@obj@ \
          src/core/validation@obj@ \
          src/core/bytecodedump@obj@ \
          src/core/threads@obj@ \
          src/core/ops@obj@ \
          src/core/hll@obj@ \
          src/core/loadbytecode@obj@ \
          src/math/num@obj@ \
          src/core/coerce@obj@ \
          src/core/dll@obj@ \
          src/core/ext@obj@ \
          src/core/nativecall@obj@ \
          src/core/nativecall_@nativecall_backend@@obj@ \
          src/core/continuation@obj@ \
          src/core/intcache@obj@ \
          src/core/fixedsizealloc@obj@ \
          src/core/regionalloc@obj@ \
          src/gen/config@obj@ \
          src/gc/orchestrate@obj@ \
          src/gc/allocation@obj@ \
          src/gc/worklist@obj@ \
          src/gc/roots@obj@ \
          src/gc/collect@obj@ \
          src/gc/gen2@obj@ \
          src/gc/wb@obj@ \
          src/gc/objectid@obj@ \
          src/gc/finalize@obj@ \
          src/gc/debug@obj@ \
          src/io/io@obj@ \
          src/io/eventloop@obj@ \
          src/io/syncfile@obj@ \
          src/io/syncsocket@obj@ \
          src/io/fileops@obj@ \
          src/io/dirops@obj@ \
          src/io/procops@obj@ \
          src/io/timers@obj@ \
          src/io/filewatchers@obj@ \
          src/io/signals@obj@ \
          src/io/asyncsocket@obj@ \
          src/io/asyncsocketudp@obj@ \
          src/6model/reprs@obj@ \
          src/6model/reprconv@obj@ \
          src/6model/containers@obj@ \
          src/6model/parametric@obj@ \
          src/6model/reprs/MVMString@obj@ \
          src/6model/reprs/VMArray@obj@ \
          src/6model/reprs/MVMHash@obj@ \
          src/6model/reprs/MVMCFunction@obj@ \
          src/6model/reprs/KnowHOWREPR@obj@ \
          src/6model/reprs/KnowHOWAttributeREPR@obj@ \
          src/6model/reprs/P6str@obj@ \
          src/6model/reprs/P6opaque@obj@ \
          src/6model/reprs/MVMCode@obj@ \
          src/6model/reprs/MVMOSHandle@obj@ \
          src/6model/reprs/MVMCompUnit@obj@ \
          src/6model/reprs/MVMStaticFrame@obj@ \
          src/6model/reprs/P6int@obj@ \
          src/6model/reprs/P6num@obj@ \
          src/6model/reprs/Uninstantiable@obj@ \
          src/6model/reprs/HashAttrStore@obj@ \
          src/6model/reprs/MVMThread@obj@ \
          src/6model/reprs/MVMIter@obj@ \
          src/6model/reprs/MVMContext@obj@ \
          src/6model/reprs/SCRef@obj@ \
          src/6model/reprs/MVMCallCapture@obj@ \
          src/6model/reprs/P6bigint@obj@ \
          src/6model/reprs/NFA@obj@ \
          src/6model/reprs/MVMException@obj@ \
          src/6model/reprs/MVMDLLSym@obj@ \
          src/6model/reprs/MVMMultiCache@obj@ \
          src/6model/reprs/MVMContinuation@obj@ \
          src/6model/reprs/NativeCall@obj@ \
          src/6model/reprs/CPointer@obj@ \
          src/6model/reprs/CStr@obj@ \
          src/6model/reprs/CArray@obj@ \
          src/6model/reprs/CStruct@obj@ \
          src/6model/reprs/CUnion@obj@ \
          src/6model/reprs/ReentrantMutex@obj@ \
          src/6model/reprs/ConditionVariable@obj@ \
          src/6model/reprs/Semaphore@obj@ \
          src/6model/reprs/ConcBlockingQueue@obj@ \
          src/6model/reprs/MVMAsyncTask@obj@ \
          src/6model/reprs/MVMNull@obj@ \
          src/6model/reprs/CPPStruct@obj@ \
          src/6model/reprs/NativeRef@obj@ \
          src/6model/reprs/MultiDimArray@obj@ \
          src/6model/reprs/Decoder@obj@ \
          src/6model/reprs/MVMSpeshLog@obj@ \
          src/6model/reprs/MVMStaticFrameSpesh@obj@ \
          src/6model/6model@obj@ \
          src/6model/bootstrap@obj@ \
          src/6model/sc@obj@ \
          src/6model/serialization@obj@ \
          src/mast/compiler@obj@ \
          src/mast/driver@obj@ \
          src/spesh/dump@obj@ \
          src/spesh/graph@obj@ \
          src/spesh/codegen@obj@ \
          src/spesh/candidate@obj@ \
          src/spesh/manipulate@obj@ \
          src/spesh/args@obj@ \
          src/spesh/facts@obj@ \
          src/spesh/optimize@obj@ \
          src/spesh/dead_bb_elimination@obj@ \
          src/spesh/deopt@obj@ \
          src/spesh/log@obj@ \
          src/spesh/threshold@obj@ \
          src/spesh/inline@obj@ \
          src/spesh/iterator@obj@ \
          src/spesh/osr@obj@ \
          src/spesh/lookup@obj@ \
          src/spesh/iterator@obj@ \
          src/spesh/worker@obj@ \
          src/spesh/stats@obj@ \
          src/spesh/plan@obj@ \
          src/spesh/arg_guard@obj@ \
          src/strings/decode_stream@obj@ \
          src/strings/ascii@obj@ \
          src/strings/parse_num@obj@ \
          src/strings/utf8@obj@ \
          src/strings/utf8_c8@obj@ \
          src/strings/nfg@obj@ \
          src/strings/ops@obj@ \
          src/strings/unicode@obj@ \
          src/strings/normalize@obj@ \
          src/strings/latin1@obj@ \
          src/strings/utf16@obj@ \
          src/strings/windows1252@obj@ \
          src/math/bigintops@obj@ \
          src/profiler/instrument@obj@ \
          src/profiler/log@obj@ \
          src/profiler/profile@obj@ \
          src/profiler/heapsnapshot@obj@ \
          src/profiler/telemeh@obj@ \
          src/instrument/crossthreadwrite@obj@ \
          src/instrument/line_coverage@obj@ \
          src/platform/sys@obj@ \
          src/moar@obj@ \
          @platform@ \
          @jit_obj@

HEADERS = src/moar.h \
          src/types.h \
          src/bithacks.h \
          src/6model/6model.h \
          src/core/instance.h \
          src/core/threadcontext.h \
          src/core/callsite.h \
          src/core/args.h \
          src/core/exceptions.h \
          src/core/interp.h \
          src/core/alloc.h \
          src/core/vector.h \
          src/core/frame.h \
          src/core/callstack.h \
          src/core/compunit.h \
          src/core/bytecode.h \
          src/core/ops.h \
          src/core/validation.h \
          src/core/bytecodedump.h \
          src/core/threads.h \
          src/core/hll.h \
          src/core/loadbytecode.h \
          src/core/bitmap.h \
          src/math/num.h \
          src/core/coerce.h \
          src/core/dll.h \
          src/core/ext.h \
          src/core/nativecall.h \
          src/core/continuation.h \
          src/core/intcache.h \
          src/core/fixedsizealloc.h \
          src/core/regionalloc.h \
          src/io/io.h \
          src/io/eventloop.h \
          src/io/syncfile.h \
          src/io/syncsocket.h \
          src/io/fileops.h \
          src/io/dirops.h \
          src/io/procops.h \
          src/io/timers.h \
          src/io/filewatchers.h \
          src/io/signals.h \
          src/io/asyncsocket.h \
          src/io/asyncsocketudp.h \
          src/gc/orchestrate.h \
          src/gc/allocation.h \
          src/gc/worklist.h \
          src/gc/collect.h \
          src/gc/roots.h \
          src/gc/gen2.h \
          src/gc/wb.h \
          src/gc/objectid.h \
          src/gc/finalize.h \
          src/gc/debug.h \
          src/6model/reprs.h \
          src/6model/reprconv.h \
          src/6model/bootstrap.h \
          src/6model/serialization.h \
          src/6model/containers.h \
          src/6model/parametric.h \
          src/6model/reprs/MVMString.h \
          src/6model/reprs/VMArray.h \
          src/6model/reprs/MVMHash.h \
          src/6model/reprs/MVMCFunction.h \
          src/6model/reprs/KnowHOWREPR.h \
          src/6model/reprs/KnowHOWAttributeREPR.h \
          src/6model/reprs/P6opaque.h \
          src/6model/reprs/MVMCode.h \
          src/6model/reprs/P6str.h \
          src/6model/reprs/MVMOSHandle.h \
          src/6model/reprs/P6int.h \
          src/6model/reprs/P6num.h \
          src/6model/reprs/Uninstantiable.h \
          src/6model/reprs/HashAttrStore.h \
          src/6model/reprs/MVMThread.h \
          src/6model/reprs/MVMIter.h \
          src/6model/reprs/MVMContext.h \
          src/6model/reprs/SCRef.h \
          src/6model/reprs/MVMCallCapture.h \
          src/6model/reprs/P6bigint.h \
          src/6model/reprs/NFA.h \
          src/6model/reprs/MVMException.h \
          src/6model/reprs/MVMCompUnit.h \
          src/6model/reprs/MVMDLLSym.h \
          src/6model/reprs/MVMMultiCache.h \
          src/6model/reprs/MVMContinuation.h \
          src/6model/reprs/NativeCall.h \
          src/6model/reprs/CPointer.h \
          src/6model/reprs/CStr.h \
          src/6model/reprs/CArray.h \
          src/6model/reprs/CStruct.h \
          src/6model/reprs/CUnion.h \
          src/6model/reprs/ReentrantMutex.h \
          src/6model/reprs/ConditionVariable.h \
          src/6model/reprs/Semaphore.h \
          src/6model/reprs/ConcBlockingQueue.h \
          src/6model/reprs/MVMAsyncTask.h \
          src/6model/reprs/MVMNull.h \
          src/6model/reprs/CPPStruct.h \
          src/6model/reprs/NativeRef.h \
          src/6model/reprs/MultiDimArray.h \
          src/6model/reprs/Decoder.h \
          src/6model/reprs/MVMSpeshLog.h \
          src/6model/reprs/MVMStaticFrameSpesh.h \
          src/6model/sc.h \
          src/mast/compiler.h \
          src/mast/driver.h \
          src/mast/nodes.h \
          src/spesh/dump.h \
          src/spesh/graph.h \
          src/spesh/codegen.h \
          src/spesh/candidate.h \
          src/spesh/manipulate.h \
          src/spesh/args.h \
          src/spesh/facts.h \
          src/spesh/optimize.h \
          src/spesh/dead_bb_elimination.h \
          src/spesh/deopt.h \
          src/spesh/log.h \
          src/spesh/threshold.h \
          src/spesh/inline.h \
          src/spesh/osr.h \
          src/spesh/iterator.h \
          src/spesh/lookup.h \
          src/spesh/iterator.h \
          src/spesh/worker.h \
          src/spesh/stats.h \
          src/spesh/plan.h \
          src/spesh/arg_guard.h \
          src/strings/unicode_gen.h \
          src/strings/normalize.h \
          src/strings/decode_stream.h \
          src/strings/ascii.h \
          src/strings/parse_num.h \
          src/strings/utf8.h \
          src/strings/utf8_c8.h \
          src/strings/iter.h \
          src/strings/nfg.h \
          src/strings/ops.h \
          src/strings/unicode.h \
          src/strings/latin1.h \
          src/strings/utf16.h \
          src/strings/windows1252.h \
          src/math/bigintops.h \
          src/profiler/instrument.h \
          src/profiler/log.h \
          src/profiler/profile.h \
          src/profiler/heapsnapshot.h \
          src/profiler/telemeh.h \
          src/platform/mmap.h \
          src/platform/time.h \
          src/platform/threads.h \
          src/platform/io.h \
          src/platform/sys.h \
          src/platform/setjmp.h \
          src/platform/memmem.h \
          src/jit/graph.h \
          src/jit/label.h \
<<<<<<< HEAD
          src/jit/expr.h \
          src/jit/expr_ops.h \
=======
>>>>>>> 19caf7da
          src/jit/compile.h \
          src/jit/tile.h \
          src/jit/register.h \
          src/jit/log.h \
          src/instrument/crossthreadwrite.h \
          src/instrument/line_coverage.h \
          src/gen/config.h \
          3rdparty/uthash.h

UV_UNIX = 3rdparty/libuv/src/fs-poll@obj@ \
          3rdparty/libuv/src/inet@obj@ \
          3rdparty/libuv/src/uv-common@obj@ \
          3rdparty/libuv/src/version@obj@ \
          3rdparty/libuv/src/unix/async@obj@ \
          3rdparty/libuv/src/unix/core@obj@ \
          3rdparty/libuv/src/unix/dl@obj@ \
          3rdparty/libuv/src/unix/fs@obj@ \
          3rdparty/libuv/src/unix/getaddrinfo@obj@ \
          3rdparty/libuv/src/unix/loop-watcher@obj@ \
          3rdparty/libuv/src/unix/loop@obj@ \
          3rdparty/libuv/src/unix/pipe@obj@ \
          3rdparty/libuv/src/unix/poll@obj@ \
          3rdparty/libuv/src/unix/process@obj@ \
          3rdparty/libuv/src/unix/signal@obj@ \
          3rdparty/libuv/src/unix/stream@obj@ \
          3rdparty/libuv/src/unix/tcp@obj@ \
          3rdparty/libuv/src/unix/thread@obj@ \
          3rdparty/libuv/src/threadpool@obj@ \
          3rdparty/libuv/src/unix/timer@obj@ \
          3rdparty/libuv/src/unix/tty@obj@ \
          3rdparty/libuv/src/unix/udp@obj@

UV_LINUX = 3rdparty/libuv/src/unix/linux-core@obj@ \
           3rdparty/libuv/src/unix/linux-inotify@obj@ \
           3rdparty/libuv/src/unix/linux-syscalls@obj@ \
           3rdparty/libuv/src/unix/proctitle@obj@ \
           $(UV_UNIX)

UV_OPENBSD = 3rdparty/libuv/src/unix/openbsd@obj@ \
             3rdparty/libuv/src/unix/kqueue@obj@ \
             $(UV_UNIX)

UV_NETBSD = 3rdparty/libuv/src/unix/netbsd@obj@ \
            3rdparty/libuv/src/unix/kqueue@obj@ \
            $(UV_UNIX)

UV_FREEBSD = 3rdparty/libuv/src/unix/freebsd@obj@ \
             3rdparty/libuv/src/unix/kqueue@obj@ \
             $(UV_UNIX)

UV_DARWIN = 3rdparty/libuv/src/unix/darwin@obj@ \
            3rdparty/libuv/src/unix/darwin-proctitle@obj@ \
            3rdparty/libuv/src/unix/fsevents@obj@ \
            3rdparty/libuv/src/unix/kqueue@obj@ \
            3rdparty/libuv/src/unix/proctitle@obj@ \
            $(UV_UNIX)

UV_SOLARIS = 3rdparty/libuv/src/unix/sunos@obj@ \
            $(UV_UNIX)

UV_AIX = 3rdparty/libuv/src/unix/aix@obj@ \
         $(UV_UNIX)

UV_OBJECTS = @uvobjects@

TOM_OBJECTS = @tomobjects@

THIRDPARTY = @thirdpartylibs@

MINILUA = 3rdparty/dynasm/minilua@exe@
DYNASM  = $(MINILUA) 3rdparty/dynasm/dynasm.lua
DYNASM_SCRIPTS = 3rdparty/dynasm/dynasm.lua 3rdparty/dynasm/dasm_x86.lua
DYNASM_HEADERS = 3rdparty/dynasm/dasm_proto.h 3rdparty/dynasm/dasm_x86.h

<<<<<<< HEAD
.SUFFIXES: .c @obj@ .i @asm@ .dasc .expr .tile
=======
.SUFFIXES: .c @obj@ .i @asm@ .dasc
>>>>>>> 19caf7da

all: moar@exe@ pkgconfig/moar.pc

install: all
	$(MKPATH) "$(DESTDIR)$(BINDIR)"
	$(CP) moar@exe@ "$(DESTDIR)$(BINDIR)"
	$(CHMOD) 755 "$(DESTDIR)$(BINDIR)/moar@exe@"
	$(MKPATH) "$(DESTDIR)$(LIBDIR)"
	$(RM_F) "$(DESTDIR)$(LIBDIR)/@moar@"
	$(CP) @moar@ @impinst@ "$(DESTDIR)$(LIBDIR)"
	$(MKPATH) "$(DESTDIR)$(MASTDIR)"
	$(CP) lib/MAST/Nodes.nqp "$(DESTDIR)$(MASTDIR)"
	$(CP) lib/MAST/Ops.nqp "$(DESTDIR)$(MASTDIR)"
	$(MKPATH) "$(DESTDIR)$(PKGCONFIGDIR)"
	$(CP) pkgconfig/moar.pc "$(DESTDIR)$(PKGCONFIGDIR)"
	$(MKPATH) "$(DESTDIR)$(PREFIX)/include/moar"
	$(CP) src/gen/config.h "$(DESTDIR)$(PREFIX)/include/moar"
	$(MKPATH) "$(DESTDIR)$(PREFIX)/include/moar/6model/reprs"
	$(MKPATH) "$(DESTDIR)$(PREFIX)/include/moar/core"
	$(MKPATH) "$(DESTDIR)$(PREFIX)/include/moar/gc"
	$(MKPATH) "$(DESTDIR)$(PREFIX)/include/moar/gen"
	$(MKPATH) "$(DESTDIR)$(PREFIX)/include/moar/io"
	$(MKPATH) "$(DESTDIR)$(PREFIX)/include/moar/mast"
	$(MKPATH) "$(DESTDIR)$(PREFIX)/include/moar/math"
	$(MKPATH) "$(DESTDIR)$(PREFIX)/include/moar/platform"
	$(MKPATH) "$(DESTDIR)$(PREFIX)/include/moar/profiler"
	$(MKPATH) "$(DESTDIR)$(PREFIX)/include/moar/spesh"
	$(MKPATH) "$(DESTDIR)$(PREFIX)/include/moar/strings"
	$(MKPATH) "$(DESTDIR)$(PREFIX)/include/moar/jit"
	$(MKPATH) "$(DESTDIR)$(PREFIX)/include/moar/instrument"
	$(CP) 3rdparty/*.h "$(DESTDIR)$(PREFIX)/include/moar"
	$(CP) src/*.h "$(DESTDIR)$(PREFIX)/include/moar"
	$(CP) src/6model/*.h "$(DESTDIR)$(PREFIX)/include/moar/6model"
	$(CP) src/6model/reprs/*.h "$(DESTDIR)$(PREFIX)/include/moar/6model/reprs"
	$(CP) src/core/*.h "$(DESTDIR)$(PREFIX)/include/moar/core"
	$(CP) src/gc/*.h "$(DESTDIR)$(PREFIX)/include/moar/gc"
	$(CP) src/gen/*.h "$(DESTDIR)$(PREFIX)/include/moar/gen"
	$(CP) src/io/*.h "$(DESTDIR)$(PREFIX)/include/moar/io"
	$(CP) src/mast/*.h "$(DESTDIR)$(PREFIX)/include/moar/mast"
	$(CP) src/math/*.h "$(DESTDIR)$(PREFIX)/include/moar/math"
	$(CP) src/platform/*.h "$(DESTDIR)$(PREFIX)/include/moar/platform"
	$(CP) src/profiler/*.h "$(DESTDIR)$(PREFIX)/include/moar/profiler"
	$(CP) src/spesh/*.h "$(DESTDIR)$(PREFIX)/include/moar/spesh"
	$(CP) src/strings/*.h "$(DESTDIR)$(PREFIX)/include/moar/strings"
	$(CP) src/jit/*.h "$(DESTDIR)$(PREFIX)/include/moar/jit"
	$(CP) src/instrument/*.h "$(DESTDIR)$(PREFIX)/include/moar/instrument"
@install@

lib: @moar@

help:
	@$(CAT) build/help.txt

test:
	@$(CAT) build/test.txt

reconfig: realclean
	$(MSG) reconfiguring with [ $(CONFIG) $(ADDCONFIG) ]
	$(CMD)$(PERL) Configure.pl $(CONFIG) $(ADDCONFIG)

clangcheck gcccheck:
	@$(MAKE) --no-print-directory -f tools/check.mk $@

moar@exe@: $(MAIN_OBJECTS) @moar@
	$(MSG) linking $@
	$(CMD)$(LD) @ldout@$@ $(LDFLAGS) $(MINGW_UNICODE) $(MAIN_OBJECTS) $(MAIN_LIBS)

@moarlib@: $(OBJECTS) $(THIRDPARTY)
	$(MSG) linking $@
	$(CMD)$(AR) $(ARFLAGS) @arout@$@ $(OBJECTS) $(NOOUT)

@moardll@: $(OBJECTS) $(THIRDPARTY)
	$(MSG) linking $@
	$(CMD)$(LD) @ldout@$@ $(LDFLAGS) @ldshared@ @moarshared@ $(OBJECTS) $(DLL_LIBS)

libuv: @uvlib@

$(MAIN_OBJECTS) $(OBJECTS): $(HEADERS)

tracing:
	$(MSG) enable tracing dispatch
	-$(CMD)$(RM) src/main@obj@ src/core/interp@obj@
	$(CMD)$(MAKE) TRACING=1 CGOTO=0 NOISY="$(NOISY)"

cgoto:
	$(MSG) enable computed-goto dispatch
	-$(CMD)$(RM) src/main@obj@ src/core/interp@obj@
	$(CMD)$(MAKE) TRACING=0 CGOTO=1 NOISY="$(NOISY)"

switch no-tracing no-cgoto:
	$(MSG) enable regular dispatch
	-$(CMD)$(RM) src/main@obj@ src/core/interp@obj@
	$(CMD)$(MAKE) TRACING=0 CGOTO=0 NOISY="$(NOISY)"

# objflags can include -DMVM_BUILD_SHARED which affects pre-processed source
.c.i:
	$(MSG) pre-processing $@
	$(CMD)$(CC) @cppswitch@ $(CFLAGS) @objflags@ $(CINCLUDES) @cppout@$@ $*.c

.c@asm@:
	$(MSG) generating assembler for $@
	$(CMD)$(CC) @asmswitch@ $(CFLAGS) @objflags@ $(CINCLUDES) @asmout@$@ $*.c

.c@obj@:
	$(MSG) compiling $@
	$(CMD)$(CC) @ccswitch@ $(CFLAGS) @objflags@ $(CINCLUDES) @ccout@$@ $*.c


src/main@obj@: src/main.c
	$(MSG) compiling $@
	$(CMD)$(CC) @ccswitch@ $(CFLAGS) @mainflags@ $(CINCLUDES) @ccout@$@ $*.c

src/strings/unicode.c: src/strings/unicode_db.c src/strings/unicode_ops.c
	$(MSG) generating $@
	$(CMD)$(CAT) src/strings/unicode_db.c src/strings/unicode_ops.c > $@ $(NOERR)

$(MINILUA): 3rdparty/dynasm/minilua.c
	$(CC) $(CFLAGS) $(LDFLAGS) 3rdparty/dynasm/minilua.c -o $@ $(LDLIBS)

.dasc.c:
<<<<<<< HEAD
	$(MSG) preprocessing $<
	$(CMD)$(DYNASM) $(DASM_FLAGS) -o $@ $<

.expr.h:
	$(MSG) Precompiling templates from $<
	$(CMD)$(PERL) -Itools/ tools/expr-template-compiler.pl -o $@ $<

.tile.h:
	$(MSG) Building tile tables from $<
	$(CMD)$(PERL) -Itools/ tools/tiler-table-generator.pl -o $@ $<

src/jit/x64/emit@obj@: src/jit/x64/emit.c $(DYNASM_HEADERS)

src/jit/x64/emit.c: src/jit/x64/emit.dasc src/jit/x64/tiles.dasc $(MINILUA) $(DYNASM_SCRIPTS)

# Expression list tables
src/jit/core_templates.h: src/jit/core_templates.expr src/jit/macro.expr tools/expr-template-compiler.pl src/core/oplist src/jit/expr_ops.h

# Architecture-specific tiles
src/jit/x64/tile_pattern.h: src/jit/x64/tile_pattern.tile tools/tiler-table-generator.pl src/jit/expr_ops.h

src/jit/expr@obj@: src/jit/core_templates.h
src/jit/tile@obj@: src/jit/x64/tile_pattern.h src/jit/x64/tile_decl.h

src/jit/compile@obj@ src/jit/linear_scan@obj@ src/jit/x64/arch@obj@ @jit_obj@: src/jit/internal.h src/jit/x64/arch.h
=======
	$(MSG) preprocessing $@
	$(CMD)$(DYNASM) $(DASM_FLAGS) -o $@ $<

src/jit/x64/emit@obj@: src/jit/x64/emit.c $(DYNASM_HEADERS)

src/jit/x64/emit.c: src/jit/x64/emit.dasc $(MINILUA) $(DYNASM_SCRIPTS)
>>>>>>> 19caf7da


@uvlib@: $(UV_OBJECTS)
	$(MSG) linking $@
	$(CMD)@uvrule@ $(NOOUT)

@laolib@:
	$(MSG) linking $@
	$(CMD)@laorule@ $(NOOUT)

@tomlib@: $(TOM_OBJECTS)
	$(MSG) linking $@
	$(CMD)@tomrule@ $(NOOUT)

@shalib@: @shaobjects@
	$(MSG) linking $@
	$(CMD)@sharule@ $(NOOUT)

@mtlib@: @mtobjects@
	$(MSG) linking $@
	$(CMD)@mtrule@ $(NOOUT)

@dclib@:
	$(MSG) building dyncall...
	$(CMD)@dcrule@ $(NOOUT)
	$(MSG) done.

@dcblib@ @dllib@: @dclib@

pkgconfig/moar.pc: build/mk-moar-pc.pl
	$(PERL) build/mk-moar-pc.pl $@

clean:
	$(MSG) remove build files
	-$(CMD)$(RM) $(MAIN_OBJECTS) $(OBJECTS) $(JIT_INTERMEDIATES) $(NOOUT) $(NOERR)

realclean: clean
	$(MSG) remove auxiliary files
	-$(CMD)@auxclean@ $(NOOUT) $(NOERR)
	$(MSG) remove 3rdparty files
	-$(CMD)@uvclean@ $(NOOUT) $(NOERR)
	-$(CMD)@laoclean@ $(NOOUT) $(NOERR)
	-$(CMD)@tomclean@ $(NOOUT) $(NOERR)
	-$(CMD)@shaclean@ $(NOOUT) $(NOERR)
	-$(CMD)@mtclean@ $(NOOUT) $(NOERR)
	-$(CMD)@dcclean@ $(NOOUT) $(NOERR)

distclean: realclean
	$(MSG) remove executable and libraries
	-$(CMD)$(RM) moar@exe@ @moarlib@ @moardll@ $(NOOUT) $(NOERR)
	$(MSG) remove configuration and generated files
	-$(CMD)$(RM) Makefile src/gen/config.h src/gen/config.c src/strings/unicode.c \
	    tools/check.mk 3rdparty/libatomic_ops/config.log 3rdparty/libatomic_ops/config.status $(NOOUT) $(NOERR)
	-$(CMD)$(RM_RF) build/mk-moar-pc.pl pkgconfig/ $(NOOUT) $(NOERR)

release:
	[ -n "$(VERSION)" ] || ( echo "\nTry 'make release VERSION=yyyy.mm'\n\n"; exit 1 )
	./tools/release.sh $(VERSION)


sandwich:
	@echo What? Make it yourself.<|MERGE_RESOLUTION|>--- conflicted
+++ resolved
@@ -11,10 +11,7 @@
 CHMOD  = $(PERL) -MExtUtils::Command -e chmod
 RM_RF  = $(PERL) -MExtUtils::Command -e rm_rf
 RM_F   = $(PERL) -MExtUtils::Command -e rm_f
-<<<<<<< HEAD
-=======
-
->>>>>>> 19caf7da
+
 MINGW_UNICODE = @mingw_unicode@
 
 
@@ -61,16 +58,11 @@
                  src/platform/posix/time@obj@
 
 DASM_FLAGS   = @dasm_flags@
-<<<<<<< HEAD
 JIT_ARCH_X64 = src/jit/x64/emit@obj@ src/jit/x64/arch@obj@
-=======
-JIT_ARCH_X64 = src/jit/x64/emit@obj@
->>>>>>> 19caf7da
 JIT_STUB     = src/jit/stub@obj@
 JIT_OBJECTS  = src/jit/graph@obj@ \
                src/jit/label@obj@ \
                src/jit/compile@obj@ \
-<<<<<<< HEAD
                src/jit/log@obj@ \
                src/jit/expr@obj@ \
                src/jit/tile@obj@ \
@@ -78,15 +70,8 @@
 
 # JIT intermediate files which clean should remove
 JIT_INTERMEDIATES = src/jit/x64/emit.c \
-                    src/jit/x64/tile_tables.h \
-                    src/jit/core_expr_tables.h
-
-=======
-               src/jit/log@obj@
-# JIT intermediate files which clean should remove
-JIT_INTERMEDIATES = src/jit/x64/emit.c
->>>>>>> 19caf7da
-
+                    src/jit/x64/tile_pattern.h \
+                    src/jit/core_templates.h
 
 MAIN_OBJECTS = src/main@obj@
 
@@ -207,7 +192,6 @@
           src/spesh/log@obj@ \
           src/spesh/threshold@obj@ \
           src/spesh/inline@obj@ \
-          src/spesh/iterator@obj@ \
           src/spesh/osr@obj@ \
           src/spesh/lookup@obj@ \
           src/spesh/iterator@obj@ \
@@ -362,7 +346,6 @@
           src/spesh/threshold.h \
           src/spesh/inline.h \
           src/spesh/osr.h \
-          src/spesh/iterator.h \
           src/spesh/lookup.h \
           src/spesh/iterator.h \
           src/spesh/worker.h \
@@ -398,11 +381,8 @@
           src/platform/memmem.h \
           src/jit/graph.h \
           src/jit/label.h \
-<<<<<<< HEAD
           src/jit/expr.h \
           src/jit/expr_ops.h \
-=======
->>>>>>> 19caf7da
           src/jit/compile.h \
           src/jit/tile.h \
           src/jit/register.h \
@@ -477,11 +457,7 @@
 DYNASM_SCRIPTS = 3rdparty/dynasm/dynasm.lua 3rdparty/dynasm/dasm_x86.lua
 DYNASM_HEADERS = 3rdparty/dynasm/dasm_proto.h 3rdparty/dynasm/dasm_x86.h
 
-<<<<<<< HEAD
 .SUFFIXES: .c @obj@ .i @asm@ .dasc .expr .tile
-=======
-.SUFFIXES: .c @obj@ .i @asm@ .dasc
->>>>>>> 19caf7da
 
 all: moar@exe@ pkgconfig/moar.pc
 
@@ -602,7 +578,6 @@
 	$(CC) $(CFLAGS) $(LDFLAGS) 3rdparty/dynasm/minilua.c -o $@ $(LDLIBS)
 
 .dasc.c:
-<<<<<<< HEAD
 	$(MSG) preprocessing $<
 	$(CMD)$(DYNASM) $(DASM_FLAGS) -o $@ $<
 
@@ -628,14 +603,8 @@
 src/jit/tile@obj@: src/jit/x64/tile_pattern.h src/jit/x64/tile_decl.h
 
 src/jit/compile@obj@ src/jit/linear_scan@obj@ src/jit/x64/arch@obj@ @jit_obj@: src/jit/internal.h src/jit/x64/arch.h
-=======
-	$(MSG) preprocessing $@
-	$(CMD)$(DYNASM) $(DASM_FLAGS) -o $@ $<
-
-src/jit/x64/emit@obj@: src/jit/x64/emit.c $(DYNASM_HEADERS)
-
-src/jit/x64/emit.c: src/jit/x64/emit.dasc $(MINILUA) $(DYNASM_SCRIPTS)
->>>>>>> 19caf7da
+
+
 
 
 @uvlib@: $(UV_OBJECTS)
