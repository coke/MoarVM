--- conflicted
+++ resolved
@@ -24,14 +24,9 @@
 THIRDPARTY_LIBS = $(APR_LIB)
 CORE_OBJS = src/core/args$(O) src/core/exceptions$(O) src/core/interp$(O) src/core/threadcontext$(O) \
             src/core/compunit$(O) src/core/bytecode$(O) src/core/frame$(O) src/core/validation$(O) \
-<<<<<<< HEAD
-            src/core/ops$(O) src/io/fileops$(O) src/io/socketops$(O) src/io/dirops$(O) \
-            src/io/procops$(O) src/gc/allocation$(O) src/gc/roots$(O)  \
-            src/gc/wb$(O) src/6model/reprs$(O) src/6model/reprs/MVMString$(O) \
-=======
             src/core/ops$(O) src/gc/allocation$(O) src/gc/worklist$(O) src/gc/roots$(O)  \
+            src/io/fileops$(O) src/io/socketops$(O) src/io/dirops$(O) src/io/procops$(O) \
             src/gc/nursery$(O) src/gc/gen2$(O) src/gc/wb$(O) src/6model/reprs$(O) src/6model/reprs/MVMString$(O) \
->>>>>>> 65fba6d4
             src/6model/reprs/MVMArray$(O) src/6model/reprs/MVMHash$(O) \
             src/6model/reprs/MVMCFunction$(O) src/6model/reprs/KnowHOWREPR$(O) \
             src/6model/reprs/P6opaque$(O) src/6model/reprs/MVMCode$(O) \
@@ -41,16 +36,10 @@
 MAIN_OBJ  = src/main$(O)
 HEADERS   = src/moarvm.h src/6model/6model.h src/core/instance.h src/core/threadcontext.h \
             src/core/args.h src/core/exceptions.h src/core/interp.h src/core/frame.h \
-<<<<<<< HEAD
             src/core/compunit.h src/core/bytecode.h src/core/ops.h src/core/validation.h \
             src/io/fileops.h src/io/socketops.h src/io/dirops.h src/io/procops.h \
-            src/gc/allocation.h src/gc/nursery.h src/gc/roots.h src/gc/wb.h \
-            src/6model/reprs.h src/6model/bootstrap.h src/6model/reprs/MVMString.h \
-=======
-            src/core/compunit.h src/core/bytecode.h src/core/ops.h  src/core/validation.h \
             src/gc/allocation.h src/gc/worklist.h src/gc/nursery.h src/gc/roots.h src/gc/gen2.h \
             src/gc/wb.h src/6model/reprs.h src/6model/bootstrap.h src/6model/reprs/MVMString.h \
->>>>>>> 65fba6d4
             src/6model/reprs/MVMArray.h src/6model/reprs/MVMHash.h src/6model/reprs/MVMCFunction.h \
             src/6model/reprs/KnowHOWREPR.h src/6model/reprs/P6opaque.h src/6model/reprs/MVMCode.h \
             src/6model/reprs/MVMOSHandle.h \
