CC   = @cc@
LD   = @ld@
AR   = @ar@
MAKE = @make@ @mkflags@
RM   = @rm@
CAT  = @cat@

TRACING = 0
NOISY = 0

MSG = @:
CMD =
NOOUT =
NOERR =

@mknoisy@

CFLAGS    = @cflags@ @ccdef@MVM_TRACING=$(TRACING)
CINCLUDES = @ccinc@3rdparty/libuv/include \
            @ccinc@3rdparty/libuv/src \
            @ccinc@3rdparty/libatomic_ops/src \
            @ccinc@3rdparty/libtommath \
            @ccinc@3rdparty/sha1 \
            @ccinc@3rdparty/linenoise \
            @ccinc@3rdparty \
            @ccinc@src
LDFLAGS   = @ldflags@
LDLIBS    = @ldlibs@
MAIN_LIBS = @mainlibs@
DLL_LIBS  = @thirdpartylibs@ $(LDLIBS)
ARFLAGS   = @arflags@

PLATFORM_WIN32 = src/platform/win32/mmap@obj@ \
                 src/platform/win32/time@obj@

PLATFORM_POSIX = src/platform/posix/mmap@obj@ \
                 src/platform/posix/time@obj@

MAIN_OBJECTS = src/main@obj@

OBJECTS = src/core/args@obj@ \
          src/core/exceptions@obj@ \
          src/core/interp@obj@ \
          src/core/threadcontext@obj@ \
          src/core/compunit@obj@ \
          src/core/bytecode@obj@ \
          src/core/frame@obj@ \
          src/core/validation@obj@ \
          src/core/bytecodedump@obj@ \
          src/core/threads@obj@ \
          src/core/ops@obj@ \
          src/core/hll@obj@ \
          src/core/loadbytecode@obj@ \
          src/core/coerce@obj@ \
          src/gc/orchestrate@obj@ \
          src/gc/allocation@obj@ \
          src/gc/worklist@obj@ \
          src/gc/roots@obj@ \
          src/io/fileops@obj@ \
          src/io/socketops@obj@ \
          src/io/dirops@obj@ \
          src/io/procops@obj@ \
          src/gc/collect@obj@ \
          src/gc/gen2@obj@ \
          src/gc/wb@obj@ \
          src/6model/reprs@obj@ \
          src/6model/reprconv@obj@ \
          src/6model/containers@obj@ \
          src/6model/reprs/MVMString@obj@ \
          src/6model/reprs/MVMArray@obj@ \
          src/6model/reprs/MVMHash@obj@ \
          src/6model/reprs/MVMCFunction@obj@ \
          src/6model/reprs/KnowHOWREPR@obj@ \
          src/6model/reprs/KnowHOWAttributeREPR@obj@ \
          src/6model/reprs/P6str@obj@ \
          src/6model/reprs/P6opaque@obj@ \
          src/6model/reprs/MVMCode@obj@ \
          src/6model/reprs/MVMOSHandle@obj@ \
          src/6model/reprs/MVMCompUnit@obj@ \
          src/6model/reprs/MVMStaticFrame@obj@ \
          src/6model/reprs/P6int@obj@ \
          src/6model/reprs/P6num@obj@ \
          src/6model/reprs/Uninstantiable@obj@ \
          src/6model/reprs/HashAttrStore@obj@ \
          src/6model/reprs/MVMThread@obj@ \
          src/6model/reprs/MVMIter@obj@ \
          src/6model/reprs/MVMContext@obj@ \
          src/6model/reprs/SCRef@obj@ \
          src/6model/reprs/Lexotic@obj@ \
          src/6model/reprs/MVMCallCapture@obj@ \
          src/6model/reprs/P6bigint@obj@ \
          src/6model/reprs/NFA@obj@ \
          src/6model/reprs/MVMException@obj@ \
          src/6model/6model@obj@ \
          src/6model/bootstrap@obj@ \
          src/6model/sc@obj@ \
          src/6model/serialization@obj@ \
          src/mast/compiler@obj@ \
          src/strings/ascii@obj@ \
          src/strings/utf8@obj@ \
          src/strings/ops@obj@ \
          src/strings/unicode@obj@ \
          src/strings/latin1@obj@ \
          src/strings/utf16@obj@ \
          src/math/bigintops@obj@ \
          src/moarvm@obj@ \
          @platform@

HEADERS = src/moarvm.h \
          src/types.h \
          src/6model/6model.h \
          src/core/instance.h \
          src/core/threadcontext.h \
          src/core/args.h \
          src/core/exceptions.h \
          src/core/interp.h \
          src/core/frame.h \
          src/core/compunit.h \
          src/core/bytecode.h \
          src/core/ops.h \
          src/core/validation.h \
          src/core/bytecodedump.h \
          src/core/threads.h \
          src/core/hll.h \
          src/core/loadbytecode.h \
          src/core/coerce.h \
          src/io/fileops.h \
          src/io/socketops.h \
          src/io/dirops.h \
          src/io/procops.h \
          src/gc/orchestrate.h \
          src/gc/allocation.h \
          src/gc/worklist.h \
          src/gc/collect.h \
          src/gc/roots.h \
          src/gc/gen2.h \
          src/gc/wb.h \
          src/6model/reprs.h \
          src/6model/reprconv.h \
          src/6model/bootstrap.h \
          src/6model/serialization.h \
          src/6model/containers.h \
          src/6model/reprs/MVMString.h \
          src/6model/reprs/MVMArray.h \
          src/6model/reprs/MVMHash.h \
          src/6model/reprs/MVMCFunction.h \
          src/6model/reprs/KnowHOWREPR.h \
          src/6model/reprs/KnowHOWAttributeREPR.h \
          src/6model/reprs/P6opaque.h \
          src/6model/reprs/MVMCode.h \
          src/6model/reprs/P6str.h \
          src/6model/reprs/MVMOSHandle.h \
          src/6model/reprs/P6int.h \
          src/6model/reprs/P6num.h \
          src/6model/reprs/Uninstantiable.h \
          src/6model/reprs/HashAttrStore.h \
          src/6model/reprs/MVMThread.h \
          src/6model/reprs/MVMIter.h \
          src/6model/reprs/MVMContext.h \
          src/6model/reprs/SCRef.h \
          src/6model/reprs/Lexotic.h \
          src/6model/reprs/MVMCallCapture.h \
          src/6model/reprs/P6bigint.h \
          src/6model/reprs/NFA.h \
          src/6model/reprs/MVMException.h \
          src/6model/sc.h \
          src/strings/unicode_gen.h \
          src/strings/ascii.h \
          src/strings/utf8.h \
          src/strings/ops.h \
          src/strings/unicode.h \
          src/strings/latin1.h \
          src/strings/utf16.h \
          src/math/bigintops.h \
          src/platform/mmap.h \
          src/platform/time.h \
          src/gen/config.h \
          3rdparty/uthash.h

UV_UNIX = 3rdparty/libuv/src/fs-poll@obj@ \
          3rdparty/libuv/src/inet@obj@ \
          3rdparty/libuv/src/uv-common@obj@ \
          3rdparty/libuv/src/version@obj@ \
          3rdparty/libuv/src/unix/async@obj@ \
          3rdparty/libuv/src/unix/core@obj@ \
          3rdparty/libuv/src/unix/dl@obj@ \
          3rdparty/libuv/src/unix/fs@obj@ \
          3rdparty/libuv/src/unix/getaddrinfo@obj@ \
          3rdparty/libuv/src/unix/loop-watcher@obj@ \
          3rdparty/libuv/src/unix/loop@obj@ \
          3rdparty/libuv/src/unix/pipe@obj@ \
          3rdparty/libuv/src/unix/poll@obj@ \
          3rdparty/libuv/src/unix/process@obj@ \
          3rdparty/libuv/src/unix/signal@obj@ \
          3rdparty/libuv/src/unix/stream@obj@ \
          3rdparty/libuv/src/unix/tcp@obj@ \
          3rdparty/libuv/src/unix/thread@obj@ \
          3rdparty/libuv/src/unix/threadpool@obj@ \
          3rdparty/libuv/src/unix/timer@obj@ \
          3rdparty/libuv/src/unix/tty@obj@ \
          3rdparty/libuv/src/unix/udp@obj@

UV_LINUX = 3rdparty/libuv/src/unix/linux-core@obj@ \
           3rdparty/libuv/src/unix/linux-inotify@obj@ \
           3rdparty/libuv/src/unix/linux-syscalls@obj@ \
           3rdparty/libuv/src/unix/proctitle@obj@ \
           $(UV_UNIX)

UV_OPENBSD = 3rdparty/libuv/src/unix/openbsd@obj@ \
             3rdparty/libuv/src/unix/kqueue@obj@ \
             $(UV_UNIX)

UV_NETBSD = 3rdparty/libuv/src/unix/netbsd@obj@ \
            3rdparty/libuv/src/unix/kqueue@obj@ \
            $(UV_UNIX)

UV_FREEBSD = 3rdparty/libuv/src/unix/freebsd@obj@ \
             3rdparty/libuv/src/unix/kqueue@obj@ \
             $(UV_UNIX)

UV_DARWIN = 3rdparty/libuv/src/unix/darwin@obj@ \
            3rdparty/libuv/src/unix/darwin-proctitle@obj@ \
            3rdparty/libuv/src/unix/fsevents@obj@ \
            3rdparty/libuv/src/unix/kqueue@obj@ \
            3rdparty/libuv/src/unix/proctitle@obj@ \
            $(UV_UNIX)

UV_OBJECTS = @uvobjects@

TOM_OBJECTS = @tomobjects@

THIRDPARTY = @thirdpartylibs@

.SUFFIXES: .c @obj@

all: moarvm@exe@

lib: @moar@

help:
	@$(CAT) build/help.txt

test:
	@$(CAT) build/test.txt

moarvm@exe@: $(MAIN_OBJECTS) @moar@
	$(MSG) linking $@
<<<<<<< HEAD
	$(CMD)$(LD) @ldout@$@ $(LDFLAGS) $(MAIN_OBJECTS) @lddir@. @linkmoar@ $(LDLIBS)

all: moarvm@exe@

lib: @moar@

help:
	@$(CAT) build/help.txt

test:
	@$(CAT) build/test.txt
=======
	$(CMD)$(LD) @ldout@$@ $(LDFLAGS) $(MAIN_OBJECTS) $(MAIN_LIBS)
>>>>>>> 2c215607

@moarlib@: $(OBJECTS) $(THIRDPARTY)
	$(MSG) linking $@
	$(CMD)$(AR) $(ARFLAGS) @arout@$@ $(OBJECTS) $(NOOUT)

@moardll@: $(OBJECTS) $(THIRDPARTY)
	$(MSG) linking $@
	$(CMD)$(LD) @ldout@$@ $(LDFLAGS) @ldshared@ $(OBJECTS) $(DLL_LIBS)

libuv: @uvlib@

$(MAIN_OBJECTS) $(OBJECTS): $(HEADERS)

tracing:
	$(MSG) enable tracing
	-$(CMD)$(RM) src/main@obj@ src/core/interp@obj@
	$(CMD)$(MAKE) TRACING=1 NOISY="$(NOISY)"

no-tracing:
	$(MSG) disable tracing
	-$(CMD)$(RM) src/main@obj@ src/core/interp@obj@
	$(CMD)$(MAKE) TRACING=0 NOISY="$(NOISY)"

.c@obj@:
	$(MSG) compiling $@
	$(CMD)$(CC) @ccswitch@ $(CFLAGS) @objflags@ $(CINCLUDES) @ccout@$@ $*.c

src/main@obj@: src/main.c
	$(MSG) compiling $@
	$(CMD)$(CC) @ccswitch@ $(CFLAGS) @mainflags@ $(CINCLUDES) @ccout@$@ $*.c

src/strings/unicode.c: src/strings/unicode_db.c src/strings/unicode_ops.c
	$(MSG) generating $@
	$(CMD)$(CAT) src/strings/unicode_db.c src/strings/unicode_ops.c > $@ $(NOERR)

@uvlib@: $(UV_OBJECTS)
	@uvrule@

@laolib@:
	$(MSG) linking $@
	$(CMD)@laorule@ $(NOOUT)

@tomlib@: $(TOM_OBJECTS)
	$(MSG) linking $@
	$(CMD)@tomrule@ $(NOOUT)

@shalib@: @shaobjects@
	$(MSG) linking $@
	$(CMD)@sharule@ $(NOOUT)

@lnlib@: @lnobjects@
	$(MSG) linking $@
	$(CMD)@lnrule@ $(NOOUT)

clean:
	$(MSG) remove build files
	-$(CMD)$(RM) $(MAIN_OBJECTS) $(OBJECTS) $(NOOUT) $(NOERR)

realclean: clean
	$(MSG) remove auxiliary files
	-$(CMD)@auxclean@ $(NOOUT) $(NOERR)
	$(MSG) remove 3rdparty files
	-$(CMD)@uvclean@ $(NOOUT) $(NOERR)
	-$(CMD)@laoclean@ $(NOOUT) $(NOERR)
	-$(CMD)@tomclean@ $(NOOUT) $(NOERR)
	-$(CMD)@shaclean@ $(NOOUT) $(NOERR)
	-$(CMD)@lnclean@ $(NOOUT) $(NOERR)

distclean: realclean
	$(MSG) remove executable and libraries
	-$(CMD)$(RM) moarvm@exe@ @moarlib@ @moardll@ $(NOOUT) $(NOERR)
<<<<<<< HEAD
=======
	$(MSG) remove configuration and generated files
>>>>>>> 2c215607
	-$(CMD)$(RM) Makefile src/gen/config.h src/strings/unicode.c $(NOOUT) $(NOERR)

sandwich:
	@echo What? Make it yourself.<|MERGE_RESOLUTION|>--- conflicted
+++ resolved
@@ -245,21 +245,7 @@
 
 moarvm@exe@: $(MAIN_OBJECTS) @moar@
 	$(MSG) linking $@
-<<<<<<< HEAD
-	$(CMD)$(LD) @ldout@$@ $(LDFLAGS) $(MAIN_OBJECTS) @lddir@. @linkmoar@ $(LDLIBS)
-
-all: moarvm@exe@
-
-lib: @moar@
-
-help:
-	@$(CAT) build/help.txt
-
-test:
-	@$(CAT) build/test.txt
-=======
 	$(CMD)$(LD) @ldout@$@ $(LDFLAGS) $(MAIN_OBJECTS) $(MAIN_LIBS)
->>>>>>> 2c215607
 
 @moarlib@: $(OBJECTS) $(THIRDPARTY)
 	$(MSG) linking $@
@@ -331,10 +317,7 @@
 distclean: realclean
 	$(MSG) remove executable and libraries
 	-$(CMD)$(RM) moarvm@exe@ @moarlib@ @moardll@ $(NOOUT) $(NOERR)
-<<<<<<< HEAD
-=======
 	$(MSG) remove configuration and generated files
->>>>>>> 2c215607
 	-$(CMD)$(RM) Makefile src/gen/config.h src/strings/unicode.c $(NOOUT) $(NOERR)
 
 sandwich:
