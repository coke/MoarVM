CC     = @cc@
LD     = @ld@
AR     = @ar@
MAKE   = @make@ @mkflags@
PERL   = @perl@
RM     = @rm@
CAT    = @cat@
SHELL  = @sh@
LUA    = @lua@
CP     = $(PERL) -MExtUtils::Command -e cp
MKPATH = $(PERL) -MExtUtils::Command -e mkpath
CHMOD  = $(PERL) -MExtUtils::Command -e chmod
DYNASM = $(LUA) ./3rdparty/dynasm/dynasm.lua



CONFIG    = @config@
ADDCONFIG =

TRACING = 0
CGOTO = @cancgoto@
NOISY = 0

MSG = @:
CMD =
NOOUT =
NOERR =

@mknoisy@

PREFIX    = @prefix@
CFLAGS    = @cflags@ @ccdef@MVM_TRACING=$(TRACING) @ccdef@MVM_CGOTO=$(CGOTO)
CINCLUDES = @ccinc@3rdparty/libuv/include \
            @ccinc@3rdparty/libuv/src \
            @ccinc@3rdparty/libatomic_ops/src \
            @ccinc@3rdparty/libtommath \
            @ccinc@@shaincludedir@ \
            @ccinc@3rdparty/linenoise \
            @ccinc@3rdparty/tinymt \
            @ccinc@3rdparty/dyncall/dynload \
            @ccinc@3rdparty/dyncall/dyncall \
            @ccinc@3rdparty/dyncall/dyncallback \
            @ccinc@3rdparty/dynasm \
            @ccinc@3rdparty \
            @ccinc@src
LDFLAGS   = @ldflags@
LDLIBS    = @ldlibs@
MAIN_LIBS = @mainlibs@
DLL_LIBS  = @thirdpartylibs@ $(LDLIBS)
ARFLAGS   = @arflags@

PLATFORM_WIN32 = src/platform/win32/mmap@obj@ \
                 src/platform/win32/time@obj@ \
                 src/platform/win32/io@obj@ \
                 src/platform/win32/sys@obj@

PLATFORM_POSIX = src/platform/posix/mmap@obj@ \
                 src/platform/posix/time@obj@ \
                 src/platform/posix/sys@obj@

DASM_FLAGS_WIN32 = -D WIN32=1
DASM_FLAGS_POSIX = -D POSIX=1
JIT_WIN32_X64 = src/jit/emit_win32_x64@obj@
JIT_POSIX_X64 = src/jit/emit_posix_x64@obj@
JIT_STUB = src/jit/stub@obj@


MAIN_OBJECTS = src/main@obj@

OBJECTS = src/core/callsite@obj@ \
          src/core/args@obj@ \
          src/core/exceptions@obj@ \
          src/core/interp@obj@ \
          src/core/threadcontext@obj@ \
          src/core/compunit@obj@ \
          src/core/bytecode@obj@ \
          src/core/frame@obj@ \
          src/core/validation@obj@ \
          src/core/bytecodedump@obj@ \
          src/core/threads@obj@ \
          src/core/ops@obj@ \
          src/core/hll@obj@ \
          src/core/loadbytecode@obj@ \
          src/math/num@obj@ \
          src/core/coerce@obj@ \
          src/core/dll@obj@ \
          src/core/ext@obj@ \
          src/core/nativecall@obj@ \
          src/core/continuation@obj@ \
          src/core/intcache@obj@ \
          src/core/fixedsizealloc@obj@ \
          src/gen/config@obj@ \
          src/gc/orchestrate@obj@ \
          src/gc/allocation@obj@ \
          src/gc/worklist@obj@ \
          src/gc/roots@obj@ \
          src/io/io@obj@ \
          src/io/eventloop@obj@ \
          src/io/syncfile@obj@ \
          src/io/syncstream@obj@ \
          src/io/syncpipe@obj@ \
          src/io/syncsocket@obj@ \
          src/io/fileops@obj@ \
          src/io/dirops@obj@ \
          src/io/procops@obj@ \
          src/io/timers@obj@ \
          src/io/filewatchers@obj@ \
          src/io/signals@obj@ \
          src/io/asyncsocket@obj@ \
          src/gc/collect@obj@ \
          src/gc/gen2@obj@ \
          src/gc/wb@obj@ \
          src/6model/reprs@obj@ \
          src/6model/reprconv@obj@ \
          src/6model/containers@obj@ \
          src/6model/reprs/MVMString@obj@ \
          src/6model/reprs/MVMArray@obj@ \
          src/6model/reprs/MVMHash@obj@ \
          src/6model/reprs/MVMCFunction@obj@ \
          src/6model/reprs/KnowHOWREPR@obj@ \
          src/6model/reprs/KnowHOWAttributeREPR@obj@ \
          src/6model/reprs/P6str@obj@ \
          src/6model/reprs/P6opaque@obj@ \
          src/6model/reprs/MVMCode@obj@ \
          src/6model/reprs/MVMOSHandle@obj@ \
          src/6model/reprs/MVMCompUnit@obj@ \
          src/6model/reprs/MVMStaticFrame@obj@ \
          src/6model/reprs/P6int@obj@ \
          src/6model/reprs/P6num@obj@ \
          src/6model/reprs/Uninstantiable@obj@ \
          src/6model/reprs/HashAttrStore@obj@ \
          src/6model/reprs/MVMThread@obj@ \
          src/6model/reprs/MVMIter@obj@ \
          src/6model/reprs/MVMContext@obj@ \
          src/6model/reprs/SCRef@obj@ \
          src/6model/reprs/Lexotic@obj@ \
          src/6model/reprs/MVMCallCapture@obj@ \
          src/6model/reprs/P6bigint@obj@ \
          src/6model/reprs/NFA@obj@ \
          src/6model/reprs/MVMException@obj@ \
          src/6model/reprs/MVMDLLSym@obj@ \
          src/6model/reprs/MVMMultiCache@obj@ \
          src/6model/reprs/MVMContinuation@obj@ \
          src/6model/reprs/NativeCall@obj@ \
          src/6model/reprs/CPointer@obj@ \
          src/6model/reprs/CStr@obj@ \
          src/6model/reprs/CArray@obj@ \
          src/6model/reprs/CStruct@obj@ \
          src/6model/reprs/ReentrantMutex@obj@ \
          src/6model/reprs/ConditionVariable@obj@ \
          src/6model/reprs/Semaphore@obj@ \
          src/6model/reprs/ConcBlockingQueue@obj@ \
          src/6model/reprs/MVMAsyncTask@obj@ \
          src/6model/reprs/MVMNull@obj@ \
          src/6model/6model@obj@ \
          src/6model/bootstrap@obj@ \
          src/6model/sc@obj@ \
          src/6model/serialization@obj@ \
          src/mast/compiler@obj@ \
          src/mast/driver@obj@ \
          src/spesh/dump@obj@ \
          src/spesh/graph@obj@ \
          src/spesh/codegen@obj@ \
          src/spesh/candidate@obj@ \
          src/spesh/manipulate@obj@ \
          src/spesh/args@obj@ \
          src/spesh/facts@obj@ \
          src/spesh/optimize@obj@ \
          src/spesh/deopt@obj@ \
          src/spesh/log@obj@ \
          src/spesh/threshold@obj@ \
          src/spesh/inline@obj@ \
<<<<<<< HEAD
          src/jit/jit@obj@ \
=======
          src/spesh/osr@obj@ \
>>>>>>> 98e2e3b6
          src/strings/decode_stream@obj@ \
          src/strings/ascii@obj@ \
          src/strings/utf8@obj@ \
          src/strings/ops@obj@ \
          src/strings/unicode@obj@ \
          src/strings/latin1@obj@ \
          src/strings/utf16@obj@ \
          src/strings/windows1252@obj@ \
          src/math/bigintops@obj@ \
          src/moar@obj@ \
          @platform@ \
          @jit@


HEADERS = src/moar.h \
          src/types.h \
          src/bithacks.h \
          src/6model/6model.h \
          src/core/instance.h \
          src/core/threadcontext.h \
          src/core/callsite.h \
          src/core/args.h \
          src/core/exceptions.h \
          src/core/interp.h \
          src/core/frame.h \
          src/core/compunit.h \
          src/core/bytecode.h \
          src/core/ops.h \
          src/core/validation.h \
          src/core/bytecodedump.h \
          src/core/threads.h \
          src/core/hll.h \
          src/core/loadbytecode.h \
          src/math/num.h \
          src/core/coerce.h \
          src/core/dll.h \
          src/core/ext.h \
          src/core/nativecall.h \
          src/core/continuation.h \
          src/core/intcache.h \
          src/core/fixedsizealloc.h \
          src/io/io.h \
          src/io/eventloop.h \
          src/io/syncfile.h \
          src/io/syncstream.h \
          src/io/syncpipe.h \
          src/io/syncsocket.h \
          src/io/fileops.h \
          src/io/dirops.h \
          src/io/procops.h \
          src/io/timers.h \
          src/io/filewatchers.h \
          src/io/signals.h \
          src/io/asyncsocket.h \
          src/gc/orchestrate.h \
          src/gc/allocation.h \
          src/gc/worklist.h \
          src/gc/collect.h \
          src/gc/roots.h \
          src/gc/gen2.h \
          src/gc/wb.h \
          src/6model/reprs.h \
          src/6model/reprconv.h \
          src/6model/bootstrap.h \
          src/6model/serialization.h \
          src/6model/containers.h \
          src/6model/reprs/MVMString.h \
          src/6model/reprs/MVMArray.h \
          src/6model/reprs/MVMHash.h \
          src/6model/reprs/MVMCFunction.h \
          src/6model/reprs/KnowHOWREPR.h \
          src/6model/reprs/KnowHOWAttributeREPR.h \
          src/6model/reprs/P6opaque.h \
          src/6model/reprs/MVMCode.h \
          src/6model/reprs/P6str.h \
          src/6model/reprs/MVMOSHandle.h \
          src/6model/reprs/P6int.h \
          src/6model/reprs/P6num.h \
          src/6model/reprs/Uninstantiable.h \
          src/6model/reprs/HashAttrStore.h \
          src/6model/reprs/MVMThread.h \
          src/6model/reprs/MVMIter.h \
          src/6model/reprs/MVMContext.h \
          src/6model/reprs/SCRef.h \
          src/6model/reprs/Lexotic.h \
          src/6model/reprs/MVMCallCapture.h \
          src/6model/reprs/P6bigint.h \
          src/6model/reprs/NFA.h \
          src/6model/reprs/MVMException.h \
          src/6model/reprs/MVMCompUnit.h \
          src/6model/reprs/MVMDLLSym.h \
          src/6model/reprs/MVMMultiCache.h \
          src/6model/reprs/MVMContinuation.h \
          src/6model/reprs/NativeCall.h \
          src/6model/reprs/CPointer.h \
          src/6model/reprs/CStr.h \
          src/6model/reprs/CArray.h \
          src/6model/reprs/CStruct.h \
          src/6model/reprs/ReentrantMutex.h \
          src/6model/reprs/ConditionVariable.h \
          src/6model/reprs/Semaphore.h \
          src/6model/reprs/ConcBlockingQueue.h \
          src/6model/reprs/MVMAsyncTask.h \
          src/6model/reprs/MVMNull.h \
          src/6model/sc.h \
          src/mast/compiler.h \
          src/mast/driver.h \
          src/mast/nodes_moar.h \
          src/spesh/dump.h \
          src/spesh/graph.h \
          src/spesh/codegen.h \
          src/spesh/candidate.h \
          src/spesh/manipulate.h \
          src/spesh/args.h \
          src/spesh/facts.h \
          src/spesh/optimize.h \
          src/spesh/deopt.h \
          src/spesh/log.h \
          src/spesh/threshold.h \
          src/spesh/inline.h \
          src/spesh/osr.h \
          src/strings/unicode_gen.h \
          src/strings/decode_stream.h \
          src/strings/ascii.h \
          src/strings/utf8.h \
          src/strings/ops.h \
          src/strings/unicode.h \
          src/strings/latin1.h \
          src/strings/utf16.h \
          src/strings/windows1252.h \
          src/math/bigintops.h \
          src/platform/mmap.h \
          src/platform/time.h \
          src/platform/threads.h \
          src/platform/io.h \
          src/platform/sys.h \
          src/jit/jit.h \
          src/gen/config.h \
          3rdparty/uthash.h

UV_UNIX = 3rdparty/libuv/src/fs-poll@obj@ \
          3rdparty/libuv/src/inet@obj@ \
          3rdparty/libuv/src/uv-common@obj@ \
          3rdparty/libuv/src/version@obj@ \
          3rdparty/libuv/src/unix/async@obj@ \
          3rdparty/libuv/src/unix/core@obj@ \
          3rdparty/libuv/src/unix/dl@obj@ \
          3rdparty/libuv/src/unix/fs@obj@ \
          3rdparty/libuv/src/unix/getaddrinfo@obj@ \
          3rdparty/libuv/src/unix/loop-watcher@obj@ \
          3rdparty/libuv/src/unix/loop@obj@ \
          3rdparty/libuv/src/unix/pipe@obj@ \
          3rdparty/libuv/src/unix/poll@obj@ \
          3rdparty/libuv/src/unix/process@obj@ \
          3rdparty/libuv/src/unix/signal@obj@ \
          3rdparty/libuv/src/unix/stream@obj@ \
          3rdparty/libuv/src/unix/tcp@obj@ \
          3rdparty/libuv/src/unix/thread@obj@ \
          3rdparty/libuv/src/unix/threadpool@obj@ \
          3rdparty/libuv/src/unix/timer@obj@ \
          3rdparty/libuv/src/unix/tty@obj@ \
          3rdparty/libuv/src/unix/udp@obj@

UV_LINUX = 3rdparty/libuv/src/unix/linux-core@obj@ \
           3rdparty/libuv/src/unix/linux-inotify@obj@ \
           3rdparty/libuv/src/unix/linux-syscalls@obj@ \
           3rdparty/libuv/src/unix/proctitle@obj@ \
           $(UV_UNIX)

UV_OPENBSD = 3rdparty/libuv/src/unix/openbsd@obj@ \
             3rdparty/libuv/src/unix/kqueue@obj@ \
             $(UV_UNIX)

UV_NETBSD = 3rdparty/libuv/src/unix/netbsd@obj@ \
            3rdparty/libuv/src/unix/kqueue@obj@ \
            $(UV_UNIX)

UV_FREEBSD = 3rdparty/libuv/src/unix/freebsd@obj@ \
             3rdparty/libuv/src/unix/kqueue@obj@ \
             $(UV_UNIX)

UV_DARWIN = 3rdparty/libuv/src/unix/darwin@obj@ \
            3rdparty/libuv/src/unix/darwin-proctitle@obj@ \
            3rdparty/libuv/src/unix/fsevents@obj@ \
            3rdparty/libuv/src/unix/kqueue@obj@ \
            3rdparty/libuv/src/unix/proctitle@obj@ \
            $(UV_UNIX)

UV_SOLARIS = 3rdparty/libuv/src/unix/sunos@obj@ \
            $(UV_UNIX)

UV_OBJECTS = @uvobjects@

TOM_OBJECTS = @tomobjects@

THIRDPARTY = @thirdpartylibs@

.SUFFIXES: .c @obj@ .i @asm@

all: moar@exe@

install: all
	$(MKPATH) $(DESTDIR)$(PREFIX)/bin
	$(CP) moar@exe@ $(DESTDIR)$(PREFIX)/bin
	$(CHMOD) 755 $(DESTDIR)$(PREFIX)/bin/moar@exe@
	$(MKPATH) $(DESTDIR)$(PREFIX)/lib/MAST
	$(CP) @moar@ @impinst@ $(DESTDIR)$(PREFIX)/@moarinst@
	$(CP) lib/MAST/Nodes.nqp $(DESTDIR)$(PREFIX)/lib/MAST
	$(CP) lib/MAST/Ops.nqp $(DESTDIR)$(PREFIX)/lib/MAST
	$(MKPATH) $(DESTDIR)$(PREFIX)/include/moar
	$(CP) src/gen/config.h $(DESTDIR)$(PREFIX)/include/moar
	$(MKPATH) $(DESTDIR)$(PREFIX)/include/moar/6model/reprs
	$(MKPATH) $(DESTDIR)$(PREFIX)/include/moar/core
	$(MKPATH) $(DESTDIR)$(PREFIX)/include/moar/gc
	$(MKPATH) $(DESTDIR)$(PREFIX)/include/moar/gen
	$(MKPATH) $(DESTDIR)$(PREFIX)/include/moar/io
	$(MKPATH) $(DESTDIR)$(PREFIX)/include/moar/mast
	$(MKPATH) $(DESTDIR)$(PREFIX)/include/moar/math
	$(MKPATH) $(DESTDIR)$(PREFIX)/include/moar/platform
	$(MKPATH) $(DESTDIR)$(PREFIX)/include/moar/spesh
	$(MKPATH) $(DESTDIR)$(PREFIX)/include/moar/strings
	$(MKPATH) $(DESTDIR)$(PREFIX)/include/moar/jit
	$(CP) 3rdparty/*.h $(DESTDIR)$(PREFIX)/include/moar
	$(CP) src/*.h $(DESTDIR)$(PREFIX)/include/moar
	$(CP) src/6model/*.h $(DESTDIR)$(PREFIX)/include/moar/6model
	$(CP) src/6model/reprs/*.h $(DESTDIR)$(PREFIX)/include/moar/6model/reprs
	$(CP) src/core/*.h $(DESTDIR)$(PREFIX)/include/moar/core
	$(CP) src/gc/*.h $(DESTDIR)$(PREFIX)/include/moar/gc
	$(CP) src/gen/*.h $(DESTDIR)$(PREFIX)/include/moar/gen
	$(CP) src/io/*.h $(DESTDIR)$(PREFIX)/include/moar/io
	$(CP) src/mast/*.h $(DESTDIR)$(PREFIX)/include/moar/mast
	$(CP) src/math/*.h $(DESTDIR)$(PREFIX)/include/moar/math
	$(CP) src/platform/*.h $(DESTDIR)$(PREFIX)/include/moar/platform
	$(CP) src/spesh/*.h $(DESTDIR)$(PREFIX)/include/moar/spesh
	$(CP) src/strings/*.h $(DESTDIR)$(PREFIX)/include/moar/strings
	$(CP) src/jit/*.h $(DESTDIR)$(PREFIX)/include/moar/jit
	$(MKPATH) $(DESTDIR)$(PREFIX)/include/libuv
	$(MKPATH) $(DESTDIR)$(PREFIX)/include/libatomic_ops/atomic_ops/sysdeps/armcc
	$(MKPATH) $(DESTDIR)$(PREFIX)/include/libatomic_ops/atomic_ops/sysdeps/gcc
	$(MKPATH) $(DESTDIR)$(PREFIX)/include/libatomic_ops/atomic_ops/sysdeps/hpc
	$(MKPATH) $(DESTDIR)$(PREFIX)/include/libatomic_ops/atomic_ops/sysdeps/ibmc
	$(MKPATH) $(DESTDIR)$(PREFIX)/include/libatomic_ops/atomic_ops/sysdeps/icc
	$(MKPATH) $(DESTDIR)$(PREFIX)/include/libatomic_ops/atomic_ops/sysdeps/loadstore
	$(MKPATH) $(DESTDIR)$(PREFIX)/include/libatomic_ops/atomic_ops/sysdeps/msftc
	$(MKPATH) $(DESTDIR)$(PREFIX)/include/libatomic_ops/atomic_ops/sysdeps/sunc
	$(MKPATH) $(DESTDIR)$(PREFIX)/include/libtommath
	$(MKPATH) $(DESTDIR)$(PREFIX)/include/msinttypes
	$(MKPATH) $(DESTDIR)$(PREFIX)/include/sha1
	$(MKPATH) $(DESTDIR)$(PREFIX)/include/linenoise
	$(MKPATH) $(DESTDIR)$(PREFIX)/include/tinymt
	$(MKPATH) $(DESTDIR)$(PREFIX)/include/dyncall
	$(CP) 3rdparty/libuv/include/*.h $(DESTDIR)$(PREFIX)/include/libuv
	$(CP) 3rdparty/libatomic_ops/src/*.h $(DESTDIR)$(PREFIX)/include/libatomic_ops
	$(CP) 3rdparty/libatomic_ops/src/atomic_ops/*.h $(DESTDIR)$(PREFIX)/include/libatomic_ops/atomic_ops
	$(CP) 3rdparty/libatomic_ops/src/atomic_ops/sysdeps/*.h $(DESTDIR)$(PREFIX)/include/libatomic_ops/atomic_ops/sysdeps
	$(CP) 3rdparty/libatomic_ops/src/atomic_ops/sysdeps/armcc/*.h $(DESTDIR)$(PREFIX)/include/libatomic_ops/atomic_ops/sysdeps/armcc
	$(CP) 3rdparty/libatomic_ops/src/atomic_ops/sysdeps/gcc/*.h $(DESTDIR)$(PREFIX)/include/libatomic_ops/atomic_ops/sysdeps/gcc
	$(CP) 3rdparty/libatomic_ops/src/atomic_ops/sysdeps/hpc/*.h $(DESTDIR)$(PREFIX)/include/libatomic_ops/atomic_ops/sysdeps/hpc
	$(CP) 3rdparty/libatomic_ops/src/atomic_ops/sysdeps/ibmc/*.h $(DESTDIR)$(PREFIX)/include/libatomic_ops/atomic_ops/sysdeps/ibmc
	$(CP) 3rdparty/libatomic_ops/src/atomic_ops/sysdeps/icc/*.h $(DESTDIR)$(PREFIX)/include/libatomic_ops/atomic_ops/sysdeps/icc
	$(CP) 3rdparty/libatomic_ops/src/atomic_ops/sysdeps/loadstore/*.h $(DESTDIR)$(PREFIX)/include/libatomic_ops/atomic_ops/sysdeps/loadstore
	$(CP) 3rdparty/libatomic_ops/src/atomic_ops/sysdeps/msftc/*.h $(DESTDIR)$(PREFIX)/include/libatomic_ops/atomic_ops/sysdeps/msftc
	$(CP) 3rdparty/libatomic_ops/src/atomic_ops/sysdeps/sunc/*.h $(DESTDIR)$(PREFIX)/include/libatomic_ops/atomic_ops/sysdeps/sunc
	$(CP) 3rdparty/libtommath/*.h $(DESTDIR)$(PREFIX)/include/libtommath
	$(CP) 3rdparty/msinttypes/*.h $(DESTDIR)$(PREFIX)/include/msinttypes
	$(CP) 3rdparty/sha1/*.h $(DESTDIR)$(PREFIX)/include/sha1
	$(CP) 3rdparty/linenoise/*.h $(DESTDIR)$(PREFIX)/include/linenoise
	$(CP) 3rdparty/tinymt/*.h $(DESTDIR)$(PREFIX)/include/tinymt
	$(CP) 3rdparty/dyncall/dynload/*.h $(DESTDIR)$(PREFIX)/include/dyncall
	$(CP) 3rdparty/dyncall/dyncall/*.h $(DESTDIR)$(PREFIX)/include/dyncall
	$(CP) 3rdparty/dyncall/dyncallback/*.h $(DESTDIR)$(PREFIX)/include/dyncall

lib: @moar@

help:
	@$(CAT) build/help.txt

test:
	@$(CAT) build/test.txt

reconfig: realclean
	$(MSG) reconfiguring with [ $(CONFIG) $(ADDCONFIG) ]
	$(CMD)$(PERL) Configure.pl $(CONFIG) $(ADDCONFIG)

clangcheck gcccheck:
	@$(MAKE) --no-print-directory -f tools/check.mk $@

moar@exe@: $(MAIN_OBJECTS) @moar@
	$(MSG) linking $@
	$(CMD)$(LD) @ldout@$@ $(LDFLAGS) $(MAIN_OBJECTS) $(MAIN_LIBS)

@moarlib@: $(OBJECTS) $(THIRDPARTY)
	$(MSG) linking $@
	$(CMD)$(AR) $(ARFLAGS) @arout@$@ $(OBJECTS) $(NOOUT)

@moardll@: $(OBJECTS) $(THIRDPARTY)
	$(MSG) linking $@
	$(CMD)$(LD) @ldout@$@ $(LDFLAGS) @ldshared@ @moarshared@ $(OBJECTS) $(DLL_LIBS)

libuv: @uvlib@

$(MAIN_OBJECTS) $(OBJECTS): $(HEADERS)

tracing:
	$(MSG) enable tracing dispatch
	-$(CMD)$(RM) src/main@obj@ src/core/interp@obj@
	$(CMD)$(MAKE) TRACING=1 CGOTO=0 NOISY="$(NOISY)"

cgoto:
	$(MSG) enable computed-goto dispatch
	-$(CMD)$(RM) src/main@obj@ src/core/interp@obj@
	$(CMD)$(MAKE) TRACING=0 CGOTO=1 NOISY="$(NOISY)"

switch no-tracing no-cgoto:
	$(MSG) enable regular dispatch
	-$(CMD)$(RM) src/main@obj@ src/core/interp@obj@
	$(CMD)$(MAKE) TRACING=0 CGOTO=0 NOISY="$(NOISY)"

# objflags can include -DMVM_BUILD_SHARED which affects pre-processed source
.c.i:
	$(MSG) pre-processing $@
	$(CMD)$(CC) @cppswitch@ $(CFLAGS) @objflags@ $(CINCLUDES) @cppout@$@ $*.c

.c@asm@:
	$(MSG) generating assembler for $@
	$(CMD)$(CC) @asmswitch@ $(CFLAGS) @objflags@ $(CINCLUDES) @asmout@$@ $*.c

.c@obj@:
	$(MSG) compiling $@
	$(CMD)$(CC) @ccswitch@ $(CFLAGS) @objflags@ $(CINCLUDES) @ccout@$@ $*.c


src/main@obj@: src/main.c
	$(MSG) compiling $@
	$(CMD)$(CC) @ccswitch@ $(CFLAGS) @mainflags@ $(CINCLUDES) @ccout@$@ $*.c

src/strings/unicode.c: src/strings/unicode_db.c src/strings/unicode_ops.c
	$(MSG) generating $@
	$(CMD)$(CAT) src/strings/unicode_db.c src/strings/unicode_ops.c > $@ $(NOERR)

src/jit/emit_posix_x64.c: src/jit/emit_x64.dasc
	@dasm_rule_posix@

src/jit/emit_win32_x64.c: src/jit/emit_x64.dasc
	@dasm_rule_win32@

dasm_all: src/jit/emit_win32_x64.c src/jit/emit_posix_x64.c

@uvlib@: $(UV_OBJECTS)
	$(MSG) linking $@
	$(CMD)@uvrule@ $(NOOUT)

@laolib@:
	$(MSG) linking $@
	$(CMD)@laorule@ $(NOOUT)

@tomlib@: $(TOM_OBJECTS)
	$(MSG) linking $@
	$(CMD)@tomrule@ $(NOOUT)

@shalib@: @shaobjects@
	$(MSG) linking $@
	$(CMD)@sharule@ $(NOOUT)

@lnlib@: @lnobjects@
	$(MSG) linking $@
	$(CMD)@lnrule@ $(NOOUT)

@mtlib@: @mtobjects@
	$(MSG) linking $@
	$(CMD)@mtrule@ $(NOOUT)

@dclib@:
	$(MSG) building dyncall...
	$(CMD)@dcrule@ $(NOOUT)
	$(MSG) done.

@dcblib@ @dllib@: @dclib@

clean:
	$(MSG) remove build files
	-$(CMD)$(RM) $(MAIN_OBJECTS) $(OBJECTS) $(NOOUT) $(NOERR)

realclean: clean
	$(MSG) remove auxiliary files
	-$(CMD)@auxclean@ $(NOOUT) $(NOERR)
	$(MSG) remove 3rdparty files
	-$(CMD)@uvclean@ $(NOOUT) $(NOERR)
	-$(CMD)@laoclean@ $(NOOUT) $(NOERR)
	-$(CMD)@tomclean@ $(NOOUT) $(NOERR)
	-$(CMD)@shaclean@ $(NOOUT) $(NOERR)
	-$(CMD)@lnclean@ $(NOOUT) $(NOERR)
	-$(CMD)@mtclean@ $(NOOUT) $(NOERR)
	-$(CMD)@dcclean@ $(NOOUT) $(NOERR)

distclean: realclean
	$(MSG) remove executable and libraries
	-$(CMD)$(RM) moar@exe@ @moarlib@ @moardll@ $(NOOUT) $(NOERR)
	$(MSG) remove configuration and generated files
	-$(CMD)$(RM) Makefile src/gen/config.h src/strings/unicode.c tools/check.mk $(NOOUT) $(NOERR)

release:
	[ -n "$(VERSION)" ] || ( echo "\nTry 'make release VERSION=yyyy.mm'\n\n"; exit 1 )
	./tools/release.sh $(VERSION)


sandwich:
	@echo What? Make it yourself.<|MERGE_RESOLUTION|>--- conflicted
+++ resolved
@@ -170,11 +170,8 @@
           src/spesh/log@obj@ \
           src/spesh/threshold@obj@ \
           src/spesh/inline@obj@ \
-<<<<<<< HEAD
+          src/spesh/osr@obj@ \
           src/jit/jit@obj@ \
-=======
-          src/spesh/osr@obj@ \
->>>>>>> 98e2e3b6
           src/strings/decode_stream@obj@ \
           src/strings/ascii@obj@ \
           src/strings/utf8@obj@ \
