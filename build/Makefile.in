--- conflicted
+++ resolved
@@ -300,25 +300,15 @@
 	$(CMD)@lnrule@ $(NOOUT)
 
 clean:
-<<<<<<< HEAD
-	-$(RM) $(OBJECTS)
-	@clean@
-	@aprclean@
-	@uvclean@
-	@laoclean@
-	@tomclean@
-	@shaclean@
-=======
 	$(MSG) remove build files
 	-$(CMD)$(RM) $(MAIN_OBJECTS) $(OBJECTS) $(NOOUT) $(NOERR)
->>>>>>> 735d67c8
 
 realclean: clean
 	$(MSG) remove auxiliary files
 	-$(CMD)@auxclean@ $(NOOUT) $(NOERR)
 	$(MSG) remove 3rdparty files
 	-$(CMD)@aprclean@ $(NOOUT) $(NOERR)
-#	_uvclean_
+	-$(CMD)@uvclean@ $(NOOUT) $(NOERR)
 	-$(CMD)@laoclean@ $(NOOUT) $(NOERR)
 	-$(CMD)@tomclean@ $(NOOUT) $(NOERR)
 	-$(CMD)@shaclean@ $(NOOUT) $(NOERR)
