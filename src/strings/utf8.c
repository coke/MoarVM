#include "moarvm.h"

/* The below section has an MIT-style license, included here.

// Copyright (c) 2008-2010 Bjoern Hoehrmann <bjoern@hoehrmann.de>
// See http://bjoern.hoehrmann.de/utf-8/decoder/dfa/ for details.
 * 
 * Permission is hereby granted, free of charge, to any person obtaining
 * a copy of this software and associated documentation files (the
 * "Software"), to deal in the Software without restriction, including
 * without limitation the rights to use, copy, modify, merge, publish,
 * distribute, sublicense, and/or sell copies of the Software, and to
 * permit persons to whom the Software is furnished to do so, subject
 * to the following conditions:
 * 
 * The above copyright notice and this permission notice shall be
 * included in all copies or substantial portions of the Software.
 * 
 * THE SOFTWARE IS PROVIDED "AS IS", WITHOUT WARRANTY OF ANY KIND,
 * EXPRESS OR IMPLIED, INCLUDING BUT NOT LIMITED TO THE WARRANTIES OF
 * MERCHANTABILITY, FITNESS FOR A PARTICULAR PURPOSE AND
 * NONINFRINGEMENT. IN NO EVENT SHALL THE AUTHORS OR COPYRIGHT HOLDERS
 * BE LIABLE FOR ANY CLAIM, DAMAGES OR OTHER LIABILITY, WHETHER IN AN
 * ACTION OF CONTRACT, TORT OR OTHERWISE, ARISING FROM, OUT OF OR IN
 * CONNECTION WITH THE SOFTWARE OR THE USE OR OTHER DEALINGS IN THE
 * SOFTWARE.
 */
#define UTF8_ACCEPT 0
#define UTF8_REJECT 12

static const MVMuint8 utf8d[] = {
  // The first part of the table maps bytes to character classes that
  // to reduce the size of the transition table and create bitmasks.
   0,0,0,0,0,0,0,0,0,0,0,0,0,0,0,0,  0,0,0,0,0,0,0,0,0,0,0,0,0,0,0,0,
   0,0,0,0,0,0,0,0,0,0,0,0,0,0,0,0,  0,0,0,0,0,0,0,0,0,0,0,0,0,0,0,0,
   0,0,0,0,0,0,0,0,0,0,0,0,0,0,0,0,  0,0,0,0,0,0,0,0,0,0,0,0,0,0,0,0,
   0,0,0,0,0,0,0,0,0,0,0,0,0,0,0,0,  0,0,0,0,0,0,0,0,0,0,0,0,0,0,0,0,
   1,1,1,1,1,1,1,1,1,1,1,1,1,1,1,1,  9,9,9,9,9,9,9,9,9,9,9,9,9,9,9,9,
   7,7,7,7,7,7,7,7,7,7,7,7,7,7,7,7,  7,7,7,7,7,7,7,7,7,7,7,7,7,7,7,7,
   8,8,2,2,2,2,2,2,2,2,2,2,2,2,2,2,  2,2,2,2,2,2,2,2,2,2,2,2,2,2,2,2,
  10,3,3,3,3,3,3,3,3,3,3,3,3,4,3,3, 11,6,6,6,5,8,8,8,8,8,8,8,8,8,8,8,

  // The second part is a transition table that maps a combination
  // of a state of the automaton and a character class to a state.
   0,12,24,36,60,96,84,12,12,12,48,72, 12,12,12,12,12,12,12,12,12,12,12,12,
  12, 0,12,12,12,12,12, 0,12, 0,12,12, 12,24,12,12,12,12,12,24,12,24,12,12,
  12,12,12,12,12,12,12,24,12,12,12,12, 12,24,12,12,12,12,12,12,12,24,12,12,
  12,12,12,12,12,12,12,36,12,36,12,12, 12,36,12,12,12,12,12,36,12,36,12,12,
  12,36,12,12,12,12,12,12,12,12,12,12, 
};

static MVMint32
decode_utf8_byte(MVMint32 *state, MVMint32 *codep, MVMuint8 byte) {
  MVMint32 type = utf8d[byte];

  *codep = (*state != UTF8_ACCEPT) ?
    (byte & 0x3fu) | (*codep << 6) :
    (0xff >> type) & (byte);

  *state = utf8d[256 + *state + type];
  return *state;
}
/* end Bjoern Hoehrmann section (some things were changed from the original) */

/* begin not_gerd section
// Copyright 2012 not_gerd
// see http://irclog.perlgeek.de/perl6/2012-06-04#i_5681122

Permission is granted to use, modify, and / or redistribute at will.

This includes removing authorship notices, re-use of code parts in
other software (with or without giving credit), and / or creating a
commercial product based on it.

This permission is not revocable by the author.

This software is provided as-is. Use it at your own risk. There is
no warranty whatsoever, neither expressed nor implied, and by using
this software you accept that the author(s) shall not be held liable
for any loss of data, loss of service, or other damages, be they
incidental or consequential. Your only option other than accepting
this is not to use the software at all.
*/

#include <stddef.h>
#include <stdint.h>

enum
{
    CP_CHAR            = 1 << 0,
    CP_LOW_SURROGATE   = 1 << 1,
    CP_HIGH_SURROGATE  = 1 << 2,
    CP_NONCHAR         = 1 << 3,
    CP_OVERFLOW        = 1 << 4,

    U8_SINGLE          = 1 << 5,
    U8_DOUBLE          = 1 << 6,
    U8_TRIPLE          = 1 << 7,
    U8_QUAD            = 1 << 8
};

static unsigned classify(MVMint32 cp)
{
    /* removing these two lines 
    12:06 <not_gerd> if you want to encode NUL as a zero-byte
                 (as in proper UTF-8), you need to delete the
                 first 2 lines of classify()
    
    if(cp == 0) 
        return CP_CHAR | U8_DOUBLE;*/

    if(cp <= 0x7F)
        return CP_CHAR | U8_SINGLE;

    if(cp <= 0x07FF)
        return CP_CHAR | U8_DOUBLE;

    if(0xD800 <= cp && cp <= 0xDBFF)
        return CP_HIGH_SURROGATE | U8_TRIPLE;

    if(0xDC00 <= cp && cp <= 0xDFFF)
        return CP_LOW_SURROGATE | U8_TRIPLE;

    if(0xFDD0 <= cp && cp <= 0xFDEF)
        return CP_NONCHAR | U8_TRIPLE;

    if(cp <= 0xFFFD)
        return CP_CHAR | U8_TRIPLE;

    if(cp == 0xFFFE || cp == 0xFFFF)
        return CP_NONCHAR | U8_TRIPLE;

    if(cp <= 0x10FFFF && ((cp & 0xFFFF) == 0xFFFE || (cp & 0xFFFF) == 0xFFFF))
        return CP_NONCHAR | U8_QUAD;

    if(cp <= 0x10FFFF)
        return CP_CHAR | U8_QUAD;

    if(cp <= 0x1FFFFF)
        return CP_OVERFLOW | U8_QUAD;

    return 0;
}

static void *utf8_encode(void *bytes, MVMint32 cp)
{
    unsigned cc = classify(cp);
    MVMuint8 *bp = bytes;

    if(!(cc & CP_CHAR))
        return NULL;

    if(cc & U8_SINGLE)
    {
        bp[0] = (MVMuint8)cp;
        return bp + 1;
    }

    if(cc & U8_DOUBLE)
    {
        bp[0] = (MVMuint8)(( 6 << 5) |  (cp >> 6));
        bp[1] = (MVMuint8)(( 2 << 6) |  (cp &  0x3F));
        return bp + 2;
    }

    if(cc & U8_TRIPLE)
    {
        bp[0] = (MVMuint8)((14 << 4) |  (cp >> 12));
        bp[1] = (MVMuint8)(( 2 << 6) | ((cp >> 6) & 0x3F));
        bp[2] = (MVMuint8)(( 2 << 6) | ( cp       & 0x3F));
        return bp + 3;
    }

    if(cc & U8_QUAD)
    {
        bp[0] = (MVMuint8)((30 << 3) |  (cp >> 18));
        bp[1] = (MVMuint8)(( 2 << 6) | ((cp >> 12) & 0x3F));
        bp[2] = (MVMuint8)(( 2 << 6) | ((cp >>  6) & 0x3F));
        bp[3] = (MVMuint8)(( 2 << 6) | ( cp        & 0x3F));
        return bp + 4;
    }

    return NULL;
}


 /* end not_gerd section */

#define UTF8_MAXINC 32 * 1024 * 1024
/* Decodes the specified number of bytes of utf8 into an NFG string, creating
 * a result of the specified type. The type must have the MVMString REPR. 
 * Only bring in the raw codepoints for now. */
MVMString * MVM_string_utf8_decode(MVMThreadContext *tc, MVMObject *result_type, char *utf8, size_t bytes) {
    MVMString *result = (MVMString *)REPR(result_type)->allocate(tc, STABLE(result_type));
    MVMint32 count = 0;
    MVMint32 codepoint;
    MVMint32 line_ending = 0;
    MVMint32 state = 0;
    MVMint32 bufsize = 16;
    MVMint32 *buffer = malloc(sizeof(MVMint32) * bufsize);
    size_t orig_bytes;
    char *orig_utf8;
    MVMint32 line;
    MVMint32 col;
    
    if (bytes >= 3 && utf8[0] == 0xEF && utf8[1] == 0xBB && utf8[0xBF]) {
        /* disregard UTF-8 BOM if it's present */
        utf8 += 3; bytes -= 3;
    }
    orig_bytes = bytes;
    orig_utf8 = utf8;
    
    for (; bytes; ++utf8, --bytes) {
        switch(decode_utf8_byte(&state, &codepoint, *utf8)) {
        case UTF8_ACCEPT: /* got a codepoint */
            if (count == bufsize) { /* if the buffer's full make a bigger one */
                buffer = realloc(buffer, sizeof(MVMint32) * (
                    bufsize >= UTF8_MAXINC ? (bufsize += UTF8_MAXINC) : (bufsize *= 2)
                ));
            }
            buffer[count++] = codepoint;
            break;
        case UTF8_REJECT:
            /* found a malformed sequence; parse it again this time tracking
             * line and col numbers. */
            bytes = orig_bytes; utf8 = orig_utf8; state = 0; line = 1; col = 1;
            for (; bytes; ++utf8, --bytes) {
                switch(decode_utf8_byte(&state, &codepoint, *utf8)) {
                case UTF8_ACCEPT:
                    /* this could be reorganized into several nested ugly if/else :/ */
                    if (!line_ending && (codepoint == 10 || codepoint == 13)) {
                        /* Detect the style of line endings.
                         * Select whichever comes first.
                         * First or only part of first line ending. */
                        line_ending = codepoint;
                        col = 1; line++;
                    }
                    else if (line_ending && codepoint == line_ending) {
                        /* first or only part of next line ending */
                        col = 1; line++;
                    }
                    else if (codepoint == 10 || codepoint == 13) {
                        /* second part of line ending; ignore */
                    }
                    else /* non-line ending codepoint */
                        col++;
                    break;
                case UTF8_REJECT:
                    MVM_exception_throw_adhoc(tc, "Malformed UTF-8 at line %u col %u", line, col);
                }
            }
            MVM_exception_throw_adhoc(tc, "Concurrent modification of UTF-8 input buffer!");
            break;
        }
    }
    if (state != UTF8_ACCEPT)
        MVM_exception_throw_adhoc(tc, "Malformed termination of UTF-8 string");
    
    /* just keep the same buffer as the MVMString's buffer.  Later
     * we can add heuristics to resize it if we have enough free
     * memory */
    result->body.data = buffer;
    
    result->body.codes  = count;
    result->body.graphs = count; /* Ignore combining chars for now. */
    
    return result;
}

/* Encodes the specified string to UTF-8. */
MVMuint8 * MVM_string_utf8_encode_substr(MVMThreadContext *tc,
        MVMString *str, MVMuint64 *output_size, MVMint64 start, MVMint64 length) {
    
    /* allocate the resulting string. XXX TODO: grow as we go as needed if the string is huge */
<<<<<<< HEAD
    /* XXX This is terribly wrong when we get to doing NFG properly too. One graph may
     * expand to loads of codepoints and overflow the buffer. */
    MVMuint8 *result = malloc(sizeof(MVMint32) * str->body.graphs);
=======
    MVMuint8 *result = malloc(sizeof(MVMint32) * length);
>>>>>>> 780c5fd0
    MVMuint8 *arr = result;
    size_t i = start;
    memset(result, 0, sizeof(MVMint32) * length);
    while (i < length && (arr = utf8_encode(arr, str->body.data[i++])));
    if (!arr)
        MVM_exception_throw_adhoc(tc, "Error encoding UTF-8 string near grapheme position %d", i - 1);
    *output_size = (MVMuint64)(arr ? arr - result : 0);
    return result;
}
/* Encodes the specified string to UTF-8. */
MVMuint8 * MVM_string_utf8_encode(MVMThreadContext *tc, MVMString *str, MVMuint64 *output_size) {
    return MVM_string_utf8_encode_substr(tc, str, output_size, 0, str->body.graphs);
}

/* Encodes the specified string to a C string. */
char * MVM_string_utf8_encode_C_string(MVMThreadContext *tc, MVMString *str) {
    MVMuint64 output_size, i;
    char * result;
    MVMuint8 * utf8_string = MVM_string_utf8_encode(tc, str, &output_size);
    /* this is almost always called from error-handling code. Don't care if it
     * contains embedded NULs. Also don't care about freeing the result's memory; this is
     * mainly used for extremely short strings, passed to error messages. */
    result = malloc(output_size + 1);
    memcpy(result, utf8_string, output_size);
    free(utf8_string);
    result[output_size] = (char)0;
    return result;
}<|MERGE_RESOLUTION|>--- conflicted
+++ resolved
@@ -270,15 +270,9 @@
 /* Encodes the specified string to UTF-8. */
 MVMuint8 * MVM_string_utf8_encode_substr(MVMThreadContext *tc,
         MVMString *str, MVMuint64 *output_size, MVMint64 start, MVMint64 length) {
-    
-    /* allocate the resulting string. XXX TODO: grow as we go as needed if the string is huge */
-<<<<<<< HEAD
     /* XXX This is terribly wrong when we get to doing NFG properly too. One graph may
      * expand to loads of codepoints and overflow the buffer. */
-    MVMuint8 *result = malloc(sizeof(MVMint32) * str->body.graphs);
-=======
     MVMuint8 *result = malloc(sizeof(MVMint32) * length);
->>>>>>> 780c5fd0
     MVMuint8 *arr = result;
     size_t i = start;
     memset(result, 0, sizeof(MVMint32) * length);
@@ -288,6 +282,7 @@
     *output_size = (MVMuint64)(arr ? arr - result : 0);
     return result;
 }
+
 /* Encodes the specified string to UTF-8. */
 MVMuint8 * MVM_string_utf8_encode(MVMThreadContext *tc, MVMString *str, MVMuint64 *output_size) {
     return MVM_string_utf8_encode_substr(tc, str, output_size, 0, str->body.graphs);
