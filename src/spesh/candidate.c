#include "moar.h"

/* Calculates the work and env sizes based on the number of locals and
 * lexicals. */
static void calculate_work_env_sizes(MVMThreadContext *tc, MVMStaticFrame *sf,
                                     MVMSpeshCandidate *c) {
<<<<<<< HEAD
    c->work_size = (c->num_locals + sf->body.cu->body.max_callsite_size + (c->jitcode ? c->jitcode->spill_size : 0))
        * sizeof(MVMRegister);

=======
    MVMuint32 max_callsite_size;
    MVMint32 i;

    max_callsite_size = sf->body.cu->body.max_callsite_size;

    for (i = 0; i < c->num_inlines; i++) {
        MVMuint32 cs = c->inlines[i].code->body.sf->body.cu->body.max_callsite_size;
        if (cs > max_callsite_size)
            max_callsite_size = cs;
    }

    c->work_size = (c->num_locals + max_callsite_size) * sizeof(MVMRegister);
>>>>>>> edd58392
    c->env_size = c->num_lexicals * sizeof(MVMRegister);
}

/* Tries to set up a specialization of the bytecode for a given arg tuple.
 * Doesn't do the actual optimizations, just works out the guards and does
 * any simple argument transformations, and then inserts logging to record
 * what we see. Produces bytecode with those transformations and the logging
 * instructions. */
MVMSpeshCandidate * MVM_spesh_candidate_setup(MVMThreadContext *tc,
        MVMStaticFrame *static_frame, MVMCallsite *callsite, MVMRegister *args,
        MVMint32 osr) {
    MVMSpeshCandidate *result;
    MVMSpeshGuard *guards;
    MVMSpeshCode *sc;
    MVMint32 num_spesh_slots, num_log_slots, num_guards, *deopts, num_deopts;
    MVMuint16 num_locals, num_lexicals, used;
    MVMCollectable **spesh_slots, **log_slots;
    char *before = 0;
    char *after = 0;
    MVMSpeshGraph *sg;

    /* If we're profiling, log we're starting spesh work. */
    if (tc->instance->profiling)
        MVM_profiler_log_spesh_start(tc);

    /* Do initial generation of the specialization, working out the argument
     * guards and adding logging. */
    sg = MVM_spesh_graph_create(tc, static_frame, 0, 1);
    if (tc->instance->spesh_log_fh)
        before = MVM_spesh_dump(tc, sg);
    MVM_spesh_args(tc, sg, callsite, args);
    MVM_spesh_log_add_logging(tc, sg, osr);
    if (tc->instance->spesh_log_fh)
        after = MVM_spesh_dump(tc, sg);
    sc              = MVM_spesh_codegen(tc, sg);
    num_guards      = sg->num_arg_guards;
    guards          = sg->arg_guards;
    num_deopts      = sg->num_deopt_addrs;
    deopts          = sg->deopt_addrs;
    num_spesh_slots = sg->num_spesh_slots;
    spesh_slots     = sg->spesh_slots;
    num_log_slots   = sg->num_log_slots;
    log_slots       = sg->log_slots;
    num_locals      = sg->num_locals;
    num_lexicals    = sg->num_lexicals;

    /* Now try to add it. Note there's a slim chance another thread beat us
     * to doing so. Also other threads can read the specializations without
     * lock, so make absolutely sure we increment the count of them after we
     * add the new one. */
    result    = NULL;
    used      = 0;
    uv_mutex_lock(&tc->instance->mutex_spesh_install);
    if (static_frame->body.num_spesh_candidates < MVM_SPESH_LIMIT) {
        MVMint32 num_spesh = static_frame->body.num_spesh_candidates;
        MVMint32 i;
        for (i = 0; i < num_spesh; i++) {
            MVMSpeshCandidate *compare = &static_frame->body.spesh_candidates[i];
            if (compare->cs == callsite && compare->num_guards == num_guards &&
                memcmp(compare->guards, guards, num_guards * sizeof(MVMSpeshGuard)) == 0) {
                /* Beaten! */
                result = osr ? NULL : &static_frame->body.spesh_candidates[i];
                break;
            }
        }
        if (!result) {
            if (!static_frame->body.spesh_candidates)
                static_frame->body.spesh_candidates = MVM_calloc(
                    MVM_SPESH_LIMIT, sizeof(MVMSpeshCandidate));
            result                      = &static_frame->body.spesh_candidates[num_spesh];
            result->cs                  = callsite;
            result->num_guards          = num_guards;
            result->guards              = guards;
            result->bytecode            = sc->bytecode;
            result->bytecode_size       = sc->bytecode_size;
            result->handlers            = sc->handlers;
            result->num_handlers        = sg->num_handlers;
            result->num_spesh_slots     = num_spesh_slots;
            result->spesh_slots         = spesh_slots;
            result->num_deopts          = num_deopts;
            result->deopts              = deopts;
            result->num_log_slots       = num_log_slots;
            result->log_slots           = log_slots;
            result->num_locals          = num_locals;
            result->num_lexicals        = num_lexicals;
            result->local_types         = sg->local_types;
            result->lexical_types       = sg->lexical_types;
            result->sg                  = sg;
            result->log_enter_idx       = 0;
            result->log_exits_remaining = MVM_SPESH_LOG_RUNS;
            calculate_work_env_sizes(tc, static_frame, result);
            if (osr)
                result->osr_logging = 1;
            MVM_barrier();
            static_frame->body.num_spesh_candidates++;
            if (static_frame->common.header.flags & MVM_CF_SECOND_GEN)
                MVM_gc_write_barrier_hit(tc, (MVMCollectable *)static_frame);
            if (tc->instance->spesh_log_fh) {
                char *c_name = MVM_string_utf8_encode_C_string(tc, static_frame->body.name);
                char *c_cuid = MVM_string_utf8_encode_C_string(tc, static_frame->body.cuuid);
                fprintf(tc->instance->spesh_log_fh,
                    "Inserting logging for specialization of '%s' (cuid: %s)\n\n", c_name, c_cuid);
                fprintf(tc->instance->spesh_log_fh,
                    "Before:\n%s\nAfter:\n%s\n\n========\n\n", before, after);
                fflush(tc->instance->spesh_log_fh);
                MVM_free(c_name);
                MVM_free(c_cuid);
            }
            used = 1;
        }
    }
    MVM_free(after);
    MVM_free(before);
    if (result && !used) {
        MVM_free(sc->bytecode);
        if (sc->handlers)
            MVM_free(sc->handlers);
        MVM_spesh_graph_destroy(tc, sg);
    }
    uv_mutex_unlock(&tc->instance->mutex_spesh_install);

    /* If we're profiling, log we've finished spesh work. */
    if (tc->instance->profiling)
        MVM_profiler_log_spesh_end(tc);

    MVM_free(sc);
    return result;
}

/* Called at the point we have the finished logging for a specialization and
 * so are ready to do the specialization work for it. We can be sure this
 * will only be called once, and when nothing is running the logging version
 * of the code. */
void MVM_spesh_candidate_specialize(MVMThreadContext *tc, MVMStaticFrame *static_frame,
        MVMSpeshCandidate *candidate) {
    MVMSpeshCode  *sc;
    MVMSpeshGraph *sg;
    MVMJitGraph   *jg = NULL;

    /* If we're profiling, log we're starting spesh work. */
    if (tc->instance->profiling)
        MVM_profiler_log_spesh_start(tc);

    /* Obtain the graph, add facts, and do optimization work. */
    sg = candidate->sg;
    MVM_spesh_facts_discover(tc, sg);
    MVM_spesh_optimize(tc, sg);

    /* Dump updated graph if needed. */
    if (tc->instance->spesh_log_fh) {
        char *c_name = MVM_string_utf8_encode_C_string(tc, static_frame->body.name);
        char *c_cuid = MVM_string_utf8_encode_C_string(tc, static_frame->body.cuuid);
        char *dump   = MVM_spesh_dump(tc, sg);
        fprintf(tc->instance->spesh_log_fh,
            "Finished specialization of '%s' (cuid: %s)\n\n", c_name, c_cuid);
        fprintf(tc->instance->spesh_log_fh,
            "%s\n\n========\n\n", dump);
        fflush(tc->instance->spesh_log_fh);
        MVM_free(dump);
        MVM_free(c_name);
        MVM_free(c_cuid);
    }

    /* Generate code, and replace that in the candidate. */
    sc = MVM_spesh_codegen(tc, sg);
    MVM_free(candidate->bytecode);
    if (candidate->handlers)
        MVM_free(candidate->handlers);
    candidate->bytecode      = sc->bytecode;
    candidate->bytecode_size = sc->bytecode_size;
    candidate->handlers      = sc->handlers;
    candidate->num_handlers  = sg->num_handlers;
    candidate->num_deopts    = sg->num_deopt_addrs;
    candidate->deopts        = sg->deopt_addrs;
    candidate->num_locals    = sg->num_locals;
    candidate->num_lexicals  = sg->num_lexicals;
    candidate->num_inlines   = sg->num_inlines;
    candidate->inlines       = sg->inlines;
    candidate->local_types   = sg->local_types;
    candidate->lexical_types = sg->lexical_types;
    MVM_free(sc);

    /* Try to JIT compile the optimised graph. The JIT graph hangs from
     * the spesh graph and can safely be deleted with it. */
    if (tc->instance->jit_enabled) {
        jg = MVM_jit_try_make_graph(tc, sg);
        if (jg != NULL) {
            candidate->jitcode = MVM_jit_compile_graph(tc, jg);
            MVM_jit_graph_destroy(tc, jg);
        }
    }
    /* calculate work environment taking JIT spill area into account */
    calculate_work_env_sizes(tc, static_frame, candidate);
    /* Update spesh slots. */
    candidate->num_spesh_slots = sg->num_spesh_slots;
    candidate->spesh_slots     = sg->spesh_slots;

    /* May now be referencing nursery objects, so barrier just in case. */
    if (static_frame->common.header.flags & MVM_CF_SECOND_GEN)
        MVM_gc_write_barrier_hit(tc, (MVMCollectable *)static_frame);

    /* Destory spesh graph, and finally clear point to it in the candidate,
     * which unblocks use of the specialization. */
    if (candidate->num_inlines) {
        MVMint32 i;
        for (i = 0; i < candidate->num_inlines; i++)
            if (candidate->inlines[i].g) {
                MVM_spesh_graph_destroy(tc, candidate->inlines[i].g);
                candidate->inlines[i].g = NULL;
            }
    }
    MVM_spesh_graph_destroy(tc, sg);
    MVM_barrier();
    candidate->sg = NULL;

    /* If we're profiling, log we've finished spesh work. */
    if (tc->instance->profiling)
        MVM_profiler_log_spesh_end(tc);
}


void MVM_spesh_candidate_destroy(MVMThreadContext *tc, MVMSpeshCandidate *candidate) {
    if (candidate->sg)
        MVM_spesh_graph_destroy(tc, candidate->sg);
    MVM_free(candidate->guards);
    MVM_free(candidate->bytecode);
    MVM_free(candidate->handlers);
    MVM_free(candidate->spesh_slots);
    MVM_free(candidate->deopts);
    MVM_free(candidate->log_slots);
    MVM_free(candidate->inlines);
    MVM_free(candidate->local_types);
    MVM_free(candidate->lexical_types);
    if (candidate->jitcode)
        MVM_jit_destroy_code(tc, candidate->jitcode);
}<|MERGE_RESOLUTION|>--- conflicted
+++ resolved
@@ -4,24 +4,18 @@
  * lexicals. */
 static void calculate_work_env_sizes(MVMThreadContext *tc, MVMStaticFrame *sf,
                                      MVMSpeshCandidate *c) {
-<<<<<<< HEAD
-    c->work_size = (c->num_locals + sf->body.cu->body.max_callsite_size + (c->jitcode ? c->jitcode->spill_size : 0))
-        * sizeof(MVMRegister);
-
-=======
-    MVMuint32 max_callsite_size;
+    MVMuint32 max_callsite_size, jit_spill_size;
     MVMint32 i;
 
     max_callsite_size = sf->body.cu->body.max_callsite_size;
-
+    jit_spill_size = (c->jitcode ? c->jitcode->spill_size: 0);
     for (i = 0; i < c->num_inlines; i++) {
         MVMuint32 cs = c->inlines[i].code->body.sf->body.cu->body.max_callsite_size;
         if (cs > max_callsite_size)
             max_callsite_size = cs;
     }
 
-    c->work_size = (c->num_locals + max_callsite_size) * sizeof(MVMRegister);
->>>>>>> edd58392
+    c->work_size = (c->num_locals + max_callsite_size + jit_spill_size) * sizeof(MVMRegister);
     c->env_size = c->num_lexicals * sizeof(MVMRegister);
 }
 
