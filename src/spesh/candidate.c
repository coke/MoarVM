#include "moar.h"

/* Calculates the work and env sizes based on the number of locals and
 * lexicals. */
static void calculate_work_env_sizes(MVMThreadContext *tc, MVMStaticFrame *sf,
                                     MVMSpeshCandidate *c) {
    MVMuint32 max_callsite_size, jit_spill_size;
    MVMint32 i;

    max_callsite_size = sf->body.cu->body.max_callsite_size;
    jit_spill_size = (c->jitcode ? c->jitcode->spill_size: 0);
    for (i = 0; i < c->num_inlines; i++) {
        MVMuint32 cs = c->inlines[i].sf->body.cu->body.max_callsite_size;
        if (cs > max_callsite_size)
            max_callsite_size = cs;
    }

    c->work_size = (c->num_locals + max_callsite_size + jit_spill_size) * sizeof(MVMRegister);
    c->env_size = c->num_lexicals * sizeof(MVMRegister);
}

/* Produces and installs a specialized version of the code, according to the
 * specified plan. */
void MVM_spesh_candidate_add(MVMThreadContext *tc, MVMSpeshPlanned *p) {
    MVMSpeshGraph *sg;
    MVMSpeshCode *sc;
    MVMSpeshCandidate *candidate;
    MVMSpeshCandidate **new_candidate_list;
    MVMStaticFrameSpesh *spesh;
    MVMuint64 start_time;

    /* If we've reached our specialization limit, don't continue. */
    if (tc->instance->spesh_limit)
        if (++tc->instance->spesh_produced > tc->instance->spesh_limit)
            return;

    /* Produce the specialization graph and, if we're logging, dump it out
     * pre-transformation. */
#if MVM_GC_DEBUG
    tc->in_spesh = 1;
#endif
    if (tc->instance->spesh_log_fh)
        start_time = uv_hrtime();
    sg = MVM_spesh_graph_create(tc, p->sf, 0, 1);
    if (tc->instance->spesh_log_fh) {
        char *c_name = MVM_string_utf8_encode_C_string(tc, p->sf->body.name);
        char *c_cuid = MVM_string_utf8_encode_C_string(tc, p->sf->body.cuuid);
        char *before = MVM_spesh_dump(tc, sg);
        fprintf(tc->instance->spesh_log_fh,
            "Specialization of '%s' (cuid: %s)\n\n", c_name, c_cuid);
        fprintf(tc->instance->spesh_log_fh, "Before:\n%s", before);
        MVM_free(c_name);
        MVM_free(c_cuid);
        MVM_free(before);
        fflush(tc->instance->spesh_log_fh);
    }

    /* Perform the optimization and, if we're logging, dump out the result. */
    if (p->cs_stats->cs)
        MVM_spesh_args(tc, sg, p->cs_stats->cs, p->type_tuple);
    MVM_spesh_facts_discover(tc, sg, p);
    MVM_spesh_optimize(tc, sg, p);

<<<<<<< HEAD
    if (sg->sc_idx_resolve_used > 0) {
        MVMuint32 idxidx;
#if MVM_GC_DEBUG
        tc->in_spesh = 0;
#endif

        if (tc->instance->spesh_log_fh)
            fprintf(tc->instance->spesh_log_fh,
                    "Specialization bailed out due to %u unresolved WVals\n",
                    sg->sc_idx_resolve_used);
        return;
    }

=======
>>>>>>> 9655e154
    if (tc->instance->spesh_log_fh) {
        char *after = MVM_spesh_dump(tc, sg);
        fprintf(tc->instance->spesh_log_fh, "After:\n%s", after);
        fprintf(tc->instance->spesh_log_fh, "Specialization took %dus\n\n========\n\n",
            (int)((uv_hrtime() - start_time) / 1000));
        MVM_free(after);
        fflush(tc->instance->spesh_log_fh);
    }

    /* Generate code and install it into the candidate. */
    sc = MVM_spesh_codegen(tc, sg);
    candidate = MVM_calloc(1, sizeof(MVMSpeshCandidate));
    candidate->bytecode      = sc->bytecode;
    candidate->bytecode_size = sc->bytecode_size;
    candidate->handlers      = sc->handlers;
    candidate->num_handlers  = sg->num_handlers;
    candidate->num_deopts    = sg->num_deopt_addrs;
    candidate->deopts        = sg->deopt_addrs;
    candidate->deopt_named_used_bit_field = sg->deopt_named_used_bit_field;
    candidate->num_locals    = sg->num_locals;
    candidate->num_lexicals  = sg->num_lexicals;
    candidate->num_inlines   = sg->num_inlines;
    candidate->inlines       = sg->inlines;
    candidate->local_types   = sg->local_types;
    candidate->lexical_types = sg->lexical_types;

    MVM_free(sc);

    /* Try to JIT compile the optimised graph. The JIT graph hangs from
     * the spesh graph and can safely be deleted with it. */
    if (tc->instance->jit_enabled) {
        MVMJitGraph *jg = MVM_jit_try_make_graph(tc, sg);
        if (jg != NULL) {
            candidate->jitcode = MVM_jit_compile_graph(tc, jg);
            MVM_jit_graph_destroy(tc, jg);
        }
    }

    /* calculate work environment taking JIT spill area into account */
    calculate_work_env_sizes(tc, sg->sf, candidate);

    /* Update spesh slots. */
    candidate->num_spesh_slots = sg->num_spesh_slots;
    candidate->spesh_slots     = sg->spesh_slots;

    /* Clean up after specialization work. */
    if (candidate->num_inlines) {
        MVMint32 i;
        for (i = 0; i < candidate->num_inlines; i++)
            if (candidate->inlines[i].g) {
                MVM_spesh_graph_destroy(tc, candidate->inlines[i].g);
                candidate->inlines[i].g = NULL;
            }
    }
    MVM_spesh_graph_destroy(tc, sg);

    /* Create a new candidate list and copy any existing ones. Free memory
     * using the FSA safepoint mechanism. */
    spesh = p->sf->body.spesh;
    new_candidate_list = MVM_fixed_size_alloc(tc, tc->instance->fsa,
        (spesh->body.num_spesh_candidates + 1) * sizeof(MVMSpeshCandidate *));
    if (spesh->body.num_spesh_candidates) {
        size_t orig_size = spesh->body.num_spesh_candidates * sizeof(MVMSpeshCandidate *);
        memcpy(new_candidate_list, spesh->body.spesh_candidates, orig_size);
        MVM_fixed_size_free_at_safepoint(tc, tc->instance->fsa, orig_size,
            spesh->body.spesh_candidates);
    }
    new_candidate_list[spesh->body.num_spesh_candidates] = candidate;
    spesh->body.spesh_candidates = new_candidate_list;

    /* May now be referencing nursery objects, so barrier just in case. */
    if (spesh->common.header.flags & MVM_CF_SECOND_GEN)
        MVM_gc_write_barrier_hit(tc, (MVMCollectable *)spesh);

    /* Update the guards, and bump the candidate count. This means there is a
     * period when we can read, in another thread, a candidate ahead of the
     * count being updated. Since we set it up above, that's fine enough. The
     * updating of the count *after* this, plus the barrier, is to make sure
     * the guards are in place before the count is bumped, since OSR will
     * watch the number of candidates to see if there's one for it to try and
     * jump in to, and if the guards aren't in place first will see there is
     * not, and not bother checking again. */
    MVM_spesh_arg_guard_add(tc, &(spesh->body.spesh_arg_guard),
        p->cs_stats->cs, p->type_tuple, spesh->body.num_spesh_candidates);
    MVM_barrier();
    spesh->body.num_spesh_candidates++;

    /* If we're logging, dump the updated arg guards also. */
    if (tc->instance->spesh_log_fh) {
        char *guard_dump = MVM_spesh_dump_arg_guard(tc, p->sf);
        fprintf(tc->instance->spesh_log_fh, "%s========\n\n", guard_dump);
        fflush(tc->instance->spesh_log_fh);
        MVM_free(guard_dump);
    }

#if MVM_GC_DEBUG
    tc->in_spesh = 0;
#endif
}

/* Frees the memory associated with a spesh candidate. */
void MVM_spesh_candidate_destroy(MVMThreadContext *tc, MVMSpeshCandidate *candidate) {
    MVM_free(candidate->bytecode);
    MVM_free(candidate->handlers);
    MVM_free(candidate->spesh_slots);
    MVM_free(candidate->deopts);
    MVM_free(candidate->inlines);
    MVM_free(candidate->local_types);
    MVM_free(candidate->lexical_types);
    if (candidate->jitcode)
        MVM_jit_destroy_code(tc, candidate->jitcode);
}<|MERGE_RESOLUTION|>--- conflicted
+++ resolved
@@ -61,22 +61,6 @@
     MVM_spesh_facts_discover(tc, sg, p);
     MVM_spesh_optimize(tc, sg, p);
 
-<<<<<<< HEAD
-    if (sg->sc_idx_resolve_used > 0) {
-        MVMuint32 idxidx;
-#if MVM_GC_DEBUG
-        tc->in_spesh = 0;
-#endif
-
-        if (tc->instance->spesh_log_fh)
-            fprintf(tc->instance->spesh_log_fh,
-                    "Specialization bailed out due to %u unresolved WVals\n",
-                    sg->sc_idx_resolve_used);
-        return;
-    }
-
-=======
->>>>>>> 9655e154
     if (tc->instance->spesh_log_fh) {
         char *after = MVM_spesh_dump(tc, sg);
         fprintf(tc->instance->spesh_log_fh, "After:\n%s", after);
