#include "moar.h"

/* Calculates the work and env sizes based on the number of locals and
 * lexicals. */
static void calculate_work_env_sizes(MVMThreadContext *tc, MVMStaticFrame *sf,
                                     MVMSpeshCandidate *c) {
    c->work_size = (c->num_locals + sf->body.cu->body.max_callsite_size)
        * sizeof(MVMRegister);
    c->env_size = c->num_lexicals * sizeof(MVMRegister);
}

/* Tries to set up a specialization of the bytecode for a given arg tuple.
 * Doesn't do the actual optimizations, just works out the guards and does
 * any simple argument transformations, and then inserts logging to record
 * what we see. Produces bytecode with those transformations and the logging
 * instructions. */
MVMSpeshCandidate * MVM_spesh_candidate_setup(MVMThreadContext *tc,
        MVMStaticFrame *static_frame, MVMCallsite *callsite, MVMRegister *args) {
    MVMSpeshCandidate *result;
    MVMSpeshGuard *guards;
    MVMSpeshCode *sc;
    MVMint32 num_spesh_slots, num_log_slots, num_guards, *deopts, num_deopts;
    MVMuint16 num_locals, num_lexicals;
    MVMCollectable **spesh_slots, **log_slots;
    char *before, *after;

    /* Do initial generation of the specialization, working out the argument
     * guards and adding logging. */
    MVMSpeshGraph *sg = MVM_spesh_graph_create(tc, static_frame);
    if (tc->instance->spesh_log_fh)
        before = MVM_spesh_dump(tc, sg);
    MVM_spesh_args(tc, sg, callsite, args);
    MVM_spesh_log_add_logging(tc, sg);
    if (tc->instance->spesh_log_fh)
        after = MVM_spesh_dump(tc, sg);
    sc              = MVM_spesh_codegen(tc, sg);
    num_guards      = sg->num_guards;
    guards          = sg->guards;
    num_deopts      = sg->num_deopt_addrs;
    deopts          = sg->deopt_addrs;
    num_spesh_slots = sg->num_spesh_slots;
    spesh_slots     = sg->spesh_slots;
    num_log_slots   = sg->num_log_slots;
    log_slots       = sg->log_slots;
    num_locals      = sg->num_locals;
    num_lexicals    = sg->num_lexicals;

    /* Now try to add it. Note there's a slim chance another thread beat us
     * to doing so. Also other threads can read the specializations without
     * lock, so make absolutely sure we increment the count of them after we
     * add the new one. */
    result    = NULL;
    uv_mutex_lock(&tc->instance->mutex_spesh_install);
    if (static_frame->body.num_spesh_candidates < MVM_SPESH_LIMIT) {
        MVMint32 num_spesh = static_frame->body.num_spesh_candidates;
        MVMint32 i;
        for (i = 0; i < num_spesh; i++) {
            MVMSpeshCandidate *compare = &static_frame->body.spesh_candidates[i];
            if (compare->cs == callsite && compare->num_guards == num_guards &&
                memcmp(compare->guards, guards, num_guards * sizeof(MVMSpeshGuard)) == 0) {
                /* Beaten! */
                result = &static_frame->body.spesh_candidates[i];
                break;
            }
        }
        if (!result) {
            if (!static_frame->body.spesh_candidates)
                static_frame->body.spesh_candidates = calloc(
                    MVM_SPESH_LIMIT, sizeof(MVMSpeshCandidate));
            result                      = &static_frame->body.spesh_candidates[num_spesh];
            result->cs                  = callsite;
            result->num_guards          = num_guards;
            result->guards              = guards;
            result->bytecode            = sc->bytecode;
            result->bytecode_size       = sc->bytecode_size;
            result->handlers            = sc->handlers;
            result->num_spesh_slots     = num_spesh_slots;
            result->spesh_slots         = spesh_slots;
            result->num_deopts          = num_deopts;
            result->deopts              = deopts;
            result->num_log_slots       = num_log_slots;
            result->log_slots           = log_slots;
            result->num_locals          = num_locals;
            result->num_lexicals        = num_lexicals;
            result->sg                  = sg;
            result->log_enter_idx       = 0;
            result->log_exits_remaining = MVM_SPESH_LOG_RUNS;
            calculate_work_env_sizes(tc, static_frame, result);
            MVM_barrier();
            static_frame->body.num_spesh_candidates++;
            if (static_frame->common.header.flags & MVM_CF_SECOND_GEN)
                if (!(static_frame->common.header.flags & MVM_CF_IN_GEN2_ROOT_LIST))
                    MVM_gc_root_gen2_add(tc, (MVMCollectable *)static_frame);
            if (tc->instance->spesh_log_fh) {
                char *c_name = MVM_string_utf8_encode_C_string(tc, static_frame->body.name);
                char *c_cuid = MVM_string_utf8_encode_C_string(tc, static_frame->body.cuuid);
                fprintf(tc->instance->spesh_log_fh,
                    "Inserting logging for specialization of '%s' (cuid: %s)\n\n", c_name, c_cuid);
                fprintf(tc->instance->spesh_log_fh,
                    "Before:\n%s\nAfter:\n%s\n\n========\n\n", before, after);
                fflush(tc->instance->spesh_log_fh);
                free(before);
                free(after);
                free(c_name);
                free(c_cuid);
            }
        }
    }
    if (!result) {
        free(sc->bytecode);
        if (sc->handlers)
            free(sc->handlers);
        MVM_spesh_graph_destroy(tc, sg);
    }
    uv_mutex_unlock(&tc->instance->mutex_spesh_install);

    free(sc);
    return result;
}

/* Called at the point we have the finished logging for a specialization and
 * so are ready to do the specialization work for it. We can be sure this
 * will only be called once, and when nothing is running the logging version
 * of the code. */
void MVM_spesh_candidate_specialize(MVMThreadContext *tc, MVMStaticFrame *static_frame,
        MVMSpeshCandidate *candidate) {
    MVMSpeshCode *sc;
    MVMJitGraph *jg;
    MVMJitCode jc;
    /* Obtain the graph, add facts, and do optimization work. */
    MVMSpeshGraph *sg = candidate->sg;
    MVM_spesh_facts_discover(tc, sg);
    MVM_spesh_optimize(tc, sg);

    /* Dump updated graph if needed. */
    if (tc->instance->spesh_log_fh) {
        char *c_name = MVM_string_utf8_encode_C_string(tc, static_frame->body.name);
        char *c_cuid = MVM_string_utf8_encode_C_string(tc, static_frame->body.cuuid);
        char *dump   = MVM_spesh_dump(tc, sg);
        fprintf(tc->instance->spesh_log_fh,
            "Finished specialization of '%s' (cuid: %s)\n\n", c_name, c_cuid);
        fprintf(tc->instance->spesh_log_fh,
            "%s\n\n========\n\n", dump);
        fflush(tc->instance->spesh_log_fh);
        free(dump);
        free(c_name);
        free(c_cuid);
    }
<<<<<<< HEAD
    /* Try to JIT compile the optimised graph. The JIT graph hangs off
     * of the spesh graph and can safely be deleted with it. */
    jg = MVM_jit_try_make_graph(tc, sg);
    if (jg != NULL) {
        jc = MVM_jit_compile_graph(tc, jg, &candidate->jitcode_size);
        candidate->jitcode = jc;
        /* Add special bytecode for invoking the jit code */
        free(candidate->bytecode);
        candidate->bytecode = MVM_jit_magic_bytecode(tc, &candidate->bytecode_size);
        /* We have nothing for exceptions, deopt, etc. yet. */
    }
    else {
        /* Generate code, and replace that in the candidate. */
        sc = MVM_spesh_codegen(tc, sg);
        free(candidate->bytecode);
        if (candidate->handlers)
            free(candidate->handlers);
        candidate->bytecode      = sc->bytecode;
        candidate->bytecode_size = sc->bytecode_size;
        candidate->handlers      = sc->handlers;
        candidate->num_deopts    = sg->num_deopt_addrs;
        candidate->deopts        = sg->deopt_addrs;
        free(sc);
    }
=======

    /* Generate code, and replace that in the candidate. */
    sc = MVM_spesh_codegen(tc, sg);
    free(candidate->bytecode);
    if (candidate->handlers)
        free(candidate->handlers);
    candidate->bytecode      = sc->bytecode;
    candidate->bytecode_size = sc->bytecode_size;
    candidate->handlers      = sc->handlers;
    candidate->num_deopts    = sg->num_deopt_addrs;
    candidate->deopts        = sg->deopt_addrs;
    candidate->num_locals    = sg->num_locals;
    candidate->num_lexicals  = sg->num_lexicals;
    candidate->num_inlines   = sg->num_inlines;
    candidate->inlines       = sg->inlines;
    candidate->local_types   = sg->local_types;
    candidate->lexical_types = sg->lexical_types;
    calculate_work_env_sizes(tc, static_frame, candidate);
    free(sc);
>>>>>>> 3bf1aa78

    /* Update spesh slots. */
    candidate->num_spesh_slots = sg->num_spesh_slots;
    candidate->spesh_slots     = sg->spesh_slots;

    /* May now be referencing nursery objects, so barrier just in case. */
    if (static_frame->common.header.flags & MVM_CF_SECOND_GEN)
        if (!(static_frame->common.header.flags & MVM_CF_IN_GEN2_ROOT_LIST))
            MVM_gc_root_gen2_add(tc, (MVMCollectable *)static_frame);

    /* Destory spesh graph, and finally clear point to it in the candidate,
     * which unblocks use of the specialization. */
    if (candidate->num_inlines) {
        MVMint32 i;
        for (i = 0; i < candidate->num_inlines; i++)
            if (candidate->inlines[i].g) {
                MVM_spesh_graph_destroy(tc, candidate->inlines[i].g);
                candidate->inlines[i].g = NULL;
            }
    }
    MVM_spesh_graph_destroy(tc, sg);
    MVM_barrier();
    candidate->sg = NULL;
}<|MERGE_RESOLUTION|>--- conflicted
+++ resolved
@@ -146,7 +146,7 @@
         free(c_name);
         free(c_cuid);
     }
-<<<<<<< HEAD
+
     /* Try to JIT compile the optimised graph. The JIT graph hangs off
      * of the spesh graph and can safely be deleted with it. */
     jg = MVM_jit_try_make_graph(tc, sg);
@@ -169,29 +169,15 @@
         candidate->handlers      = sc->handlers;
         candidate->num_deopts    = sg->num_deopt_addrs;
         candidate->deopts        = sg->deopt_addrs;
+        candidate->num_locals    = sg->num_locals;
+        candidate->num_lexicals  = sg->num_lexicals;
+        candidate->num_inlines   = sg->num_inlines;
+        candidate->inlines       = sg->inlines;
+        candidate->local_types   = sg->local_types;
+        candidate->lexical_types = sg->lexical_types;
+        calculate_work_env_sizes(tc, static_frame, candidate);
         free(sc);
     }
-=======
-
-    /* Generate code, and replace that in the candidate. */
-    sc = MVM_spesh_codegen(tc, sg);
-    free(candidate->bytecode);
-    if (candidate->handlers)
-        free(candidate->handlers);
-    candidate->bytecode      = sc->bytecode;
-    candidate->bytecode_size = sc->bytecode_size;
-    candidate->handlers      = sc->handlers;
-    candidate->num_deopts    = sg->num_deopt_addrs;
-    candidate->deopts        = sg->deopt_addrs;
-    candidate->num_locals    = sg->num_locals;
-    candidate->num_lexicals  = sg->num_lexicals;
-    candidate->num_inlines   = sg->num_inlines;
-    candidate->inlines       = sg->inlines;
-    candidate->local_types   = sg->local_types;
-    candidate->lexical_types = sg->lexical_types;
-    calculate_work_env_sizes(tc, static_frame, candidate);
-    free(sc);
->>>>>>> 3bf1aa78
 
     /* Update spesh slots. */
     candidate->num_spesh_slots = sg->num_spesh_slots;
