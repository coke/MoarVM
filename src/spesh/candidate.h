--- conflicted
+++ resolved
@@ -75,7 +75,10 @@
     MVMuint32 work_size;
     MVMuint32 env_size;
 
-<<<<<<< HEAD
+    /* Whether this is a candidate we're in the process of doing OSR logging
+     * on. */
+    MVMuint32 osr_logging;
+
     /* Function pointer to the JIT-ed function */
     MVMJitCode jitcode;
     
@@ -84,11 +87,6 @@
 
     /* magic bytecode to invoke jit code */
     MVMuint8 *jit_bytecode;
-=======
-    /* Whether this is a candidate we're in the process of doing OSR logging
-     * on. */
-    MVMuint32 osr_logging;
->>>>>>> 98e2e3b6
 };
 
 /* The number of specializations we'll allow per static frame. */
