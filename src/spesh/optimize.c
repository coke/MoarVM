--- conflicted
+++ resolved
@@ -419,7 +419,6 @@
         case MVM_OP_unless_o:
             optimize_iffy(tc, g, ins, bb);
             break;
-<<<<<<< HEAD
         case MVM_OP_prepargs:
             arg_info.cs = g->sf->body.cu->body.callsites[ins->operands[0].callsite_idx];
             break;
@@ -450,15 +449,12 @@
         case MVM_OP_invoke_s:
         case MVM_OP_invoke_o:
             optimize_call(tc, g, bb, ins, 1, &arg_info);
-=======
-
         case MVM_OP_islist:
         case MVM_OP_ishash:
         case MVM_OP_isint:
         case MVM_OP_isnum:
         case MVM_OP_isstr:
             optimize_is_reprid(tc, g, ins);
->>>>>>> a6205ef0
             break;
         case MVM_OP_findmeth:
             optimize_method_lookup(tc, g, ins);
