--- conflicted
+++ resolved
@@ -153,11 +153,10 @@
         f->effective_handlers    = f->static_info->body.handlers;
         f->effective_spesh_slots = NULL;
         f->spesh_cand            = NULL;
-        /*
-        fprintf(stderr, "did deopt_one for %s (%i) with uninlining\n",
+        /*fprintf(stderr, "Completed deopt_one in '%s' (cuid '%s'), idx = %i, with uninlining\n",
           MVM_string_utf8_encode_C_string(tc, tc->cur_frame->static_info->body.name),
-          deopt_offset);
-        */
+          MVM_string_utf8_encode_C_string(tc, tc->cur_frame->static_info->body.cuuid),
+          i / 2);*/
     }
     else {
         /* No inlining; simple case. Switch back to the original code. */
@@ -167,12 +166,11 @@
         *(tc->interp_bytecode_start) = f->effective_bytecode;
         f->effective_spesh_slots     = NULL;
         f->spesh_cand                = NULL;
-        /*
-          fprintf(stderr, "did deopt_one for %s (%i)\n",
+        /*fprintf(stderr, "Completed deopt_one in '%s' (cuid '%s'), idx = %i\n",
           MVM_string_utf8_encode_C_string(tc, tc->cur_frame->static_info->body.name),
-          deopt_offset);  */
-    }
-    return;
+          MVM_string_utf8_encode_C_string(tc, tc->cur_frame->static_info->body.cuuid),
+          i / 2);*/
+    }
 
 }
 
@@ -185,46 +183,8 @@
         MVM_string_utf8_encode_C_string(tc, tc->cur_frame->static_info->body.cuuid));*/
     if (f->effective_bytecode != f->static_info->body.bytecode) {
         MVMint32 deopt_offset = *(tc->interp_cur_op) - f->effective_bytecode;
-<<<<<<< HEAD
         MVMint32 deopt_target = find_deopt_target(tc, f, deopt_offset);
         deopt_frame(tc, tc->cur_frame, deopt_offset, deopt_target);
-=======
-        MVMint32 i;
-        for (i = 0; i < f->spesh_cand->num_deopts * 2; i += 2) {
-            if (f->spesh_cand->deopts[i + 1] == deopt_offset) {
-                /* Found it; are we in an inline? */
-                MVMSpeshInline *inlines = f->spesh_cand->inlines;
-                if (inlines) {
-                    /* Yes, going to have to re-create the frames; uninline
-                     * moves the interpreter, so we can just tweak the last
-                     * frame. */
-                    uninline(tc, f, f->spesh_cand, deopt_offset, f->spesh_cand->deopts[i], NULL);
-                    f->effective_bytecode    = f->static_info->body.bytecode;
-                    f->effective_handlers    = f->static_info->body.handlers;
-                    f->effective_spesh_slots = NULL;
-                    f->spesh_cand            = NULL;
-                    /*fprintf(stderr, "Completed deopt_one in '%s' (cuid '%s'), idx = %i, with uninlining\n",
-                        MVM_string_utf8_encode_C_string(tc, tc->cur_frame->static_info->body.name),
-                        MVM_string_utf8_encode_C_string(tc, tc->cur_frame->static_info->body.cuuid),
-                        i / 2);*/
-                }
-                else {
-                    /* No inlining; simple case. Switch back to the original code. */
-                    f->effective_bytecode        = f->static_info->body.bytecode;
-                    f->effective_handlers        = f->static_info->body.handlers;
-                    *(tc->interp_cur_op)         = f->effective_bytecode + f->spesh_cand->deopts[i];
-                    *(tc->interp_bytecode_start) = f->effective_bytecode;
-                    f->effective_spesh_slots     = NULL;
-                    f->spesh_cand                = NULL;
-                    /*fprintf(stderr, "Completed deopt_one in '%s' (cuid '%s'), idx = %i\n",
-                        MVM_string_utf8_encode_C_string(tc, tc->cur_frame->static_info->body.name),
-                        MVM_string_utf8_encode_C_string(tc, tc->cur_frame->static_info->body.cuuid),
-                        i / 2);*/
-                }
-                return;
-            }
-        }
->>>>>>> b0df62c1
     }
     else {
         MVM_exception_throw_adhoc(tc, "deopt_one failed for %s (%s)",
