# This is the authorative list of MoarVM instructions.
#
# Changes to this file need to be followed by a call to
# tools/update_ops.p6 to update various auto-generated files.
#
# IMPORTANT NOTE: MoarVM is meant to be able to read bytecode files
# from some number of versions back. This means that new ops should,
# in general, always be added *at the end* of this file, so they get
# new numbers. Similarly, do not remove an op; rename it DEPCRATED_n
# (where n is unique for each one). Otherwise the numbering of those
# after it will be broken. The alternative is writing a bunch of very
# boring mapping code and rendering old bytecode impossible to simply
# run from the mmap'd file.
#
# The exception to this rule is the spesh ops, which must come at the
# very end of the file, and since they are never emitted into bytecode
# files (the specializer inserts them) can be renumbered any time.
#
# Each entry specifies an opname, an optional annotation used by the
# bytecode validator as well as the op arguments:
#
#   [opname]  [annotation?]  [args...]
#
# A basic annotation is a single char prefixed by '.', eg '.r'
# for return ops.
#
# Using a ':' marks the beginning of an op sequence that is followed
# by several '.' annoted ops, eg ':j' for a jumplist that is followed
# by '.j' annotated goto ops.
#
# Using a '+' marks the beginning and '-' the end of a block that may
# only contain matching '*' annotated ops, eg '+a' for prepargs and
# '-a' for invoke_o with ops like arg_i or arg_o annotated as '*a'
# inbetween. Note that '*' ops must not appear outside such blocks.
#
# Some operations may have no side-effects, and so if their result is
# never used they can be tossed. Such operations may be marked with
# :pure.

no_op
const_i8            w(int8) int8 :pure
const_i16           w(int16) int16 :pure
const_i32           w(int32) int32 :pure
const_i64           w(int64) int64 :pure
const_n32           w(num32) num32 :pure
const_n64           w(num64) num64 :pure
const_s             w(str) str :pure
set                 w(`1) r(`1) :pure
extend_u8           w(int64) r(int8) :pure
extend_u16          w(int64) r(int16) :pure
extend_u32          w(int64) r(int32) :pure
extend_i8           w(int64) r(int8) :pure
extend_i16          w(int64) r(int16) :pure
extend_i32          w(int64) r(int32) :pure
trunc_u8            w(int8) r(int64) :pure
trunc_u16           w(int16) r(int64) :pure
trunc_u32           w(int32) r(int64) :pure
trunc_i8            w(int8) r(int64) :pure
trunc_i16           w(int16) r(int64) :pure
trunc_i32           w(int32) r(int64) :pure
extend_n32          w(num64) r(num32) :pure
trunc_n32           w(num32) r(num64) :pure
goto             .j ins
if_i                r(int64) ins
unless_i            r(int64) ins
if_n                r(num64) ins
unless_n            r(num64) ins
if_s                r(str) ins
unless_s            r(str) ins
if_s0               r(str) ins
unless_s0           r(str) ins
if_o                r(obj) ins
unless_o            r(obj) ins
jumplist         :j int64 r(int64)
getlex              w(`1) rl(`1) :pure
bindlex             wl(`1) r(`1)
getlex_ni           w(int64) str :pure
getlex_nn           w(num64) str :pure
getlex_ns           w(str) str :pure
getlex_no           w(obj) str :pure
bindlex_ni          str r(int64)
bindlex_nn          str r(num64)
bindlex_ns          str r(str)
bindlex_no          str r(obj)
getlex_ng           w(obj) r(str) :pure
bindlex_ng          r(str) r(obj)
getdynlex           w(obj) r(str) :pure
binddynlex          r(str) r(obj)
setlexvalue         r(obj) str r(obj) int16
lexprimspec         w(int64) r(obj) r(str) :pure
return_i         .r r(int64)
return_n         .r r(num64)
return_s         .r r(str)
return_o         .r r(obj)
return           .r
eq_i                w(int64) r(int64) r(int64) :pure
ne_i                w(int64) r(int64) r(int64) :pure
lt_i                w(int64) r(int64) r(int64) :pure
le_i                w(int64) r(int64) r(int64) :pure
gt_i                w(int64) r(int64) r(int64) :pure
ge_i                w(int64) r(int64) r(int64) :pure
cmp_i               w(int64) r(int64) r(int64) :pure
add_i               w(int64) r(int64) r(int64) :pure
sub_i               w(int64) r(int64) r(int64) :pure
mul_i               w(int64) r(int64) r(int64) :pure
div_i               w(int64) r(int64) r(int64) :pure
div_u               w(int64) r(int64) r(int64) :pure
mod_i               w(int64) r(int64) r(int64) :pure
mod_u               w(int64) r(int64) r(int64) :pure
neg_i               w(int64) r(int64) :pure
abs_i               w(int64) r(int64) :pure
inc_i               w(int64)
inc_u               w(int64)
dec_i               w(int64)
dec_u               w(int64)
band_i              w(int64) r(int64) r(int64) :pure
bor_i               w(int64) r(int64) r(int64) :pure
bxor_i              w(int64) r(int64) r(int64) :pure
bnot_i              w(int64) r(int64) :pure
blshift_i           w(int64) r(int64) r(int64) :pure
brshift_i           w(int64) r(int64) r(int64) :pure
pow_i               w(int64) r(int64) r(int64) :pure
not_i               w(int64) r(int64) :pure
gcd_i               w(int64) r(int64) r(int64) :pure
lcm_i               w(int64) r(int64) r(int64) :pure
eq_n                w(int64) r(num64) r(num64) :pure
ne_n                w(int64) r(num64) r(num64) :pure
lt_n                w(int64) r(num64) r(num64) :pure
le_n                w(int64) r(num64) r(num64) :pure
gt_n                w(int64) r(num64) r(num64) :pure
ge_n                w(int64) r(num64) r(num64) :pure
cmp_n               w(int64) r(num64) r(num64) :pure
add_n               w(num64) r(num64) r(num64) :pure
sub_n               w(num64) r(num64) r(num64) :pure
mul_n               w(num64) r(num64) r(num64) :pure
div_n               w(num64) r(num64) r(num64) :pure
mod_n               w(num64) r(num64) r(num64) :pure
neg_n               w(num64) r(num64) :pure
abs_n               w(num64) r(num64) :pure
pow_n               w(num64) r(num64) r(num64) :pure
ceil_n              w(int64) r(num64) :pure
floor_n             w(int64) r(num64) :pure
sin_n               w(num64) r(num64) :pure
asin_n              w(num64) r(num64) :pure
cos_n               w(num64) r(num64) :pure
acos_n              w(num64) r(num64) :pure
tan_n               w(num64) r(num64) :pure
atan_n              w(num64) r(num64) :pure
atan2_n             w(num64) r(num64) r(num64) :pure
sec_n               w(num64) r(num64) :pure
asec_n              w(num64) r(num64) :pure
sinh_n              w(num64) r(num64) :pure
cosh_n              w(num64) r(num64) :pure
tanh_n              w(num64) r(num64) :pure
sech_n              w(num64) r(num64) :pure
sqrt_n              w(num64) r(num64) :pure
log_n               w(num64) r(num64) :pure
exp_n               w(num64) r(num64) :pure
coerce_in           w(num64) r(int64) :pure
coerce_ni           w(int64) r(num64) :pure
coerce_is           w(str) r(int64) :pure
coerce_ns           w(str) r(num64) :pure
coerce_si           w(int64) r(str) :pure
coerce_sn           w(num64) r(str) :pure
smrt_numify         w(num64) r(obj) :pure
smrt_strify         w(str) r(obj) :pure
prepargs         +a callsite
arg_i            *a int16 r(int64)
arg_n            *a int16 r(num64)
arg_s            *a int16 r(str)
arg_o            *a int16 r(obj)
argconst_i       *a int16 int64
argconst_n       *a int16 num64
argconst_s       *a int16 str
invoke_v         -a r(obj) :deoptpoint
invoke_i         -a w(int64) r(obj) :deoptpoint
invoke_n         -a w(num64) r(obj) :deoptpoint
invoke_s         -a w(str) r(obj) :deoptpoint
invoke_o         -a w(obj) r(obj) :deoptpoint
checkarity          int16 int16
param_rp_i          w(int64) int16 :pure
param_rp_n          w(num64) int16 :pure
param_rp_s          w(str) int16 :pure
param_rp_o          w(obj) int16 :pure
param_op_i          w(int64) int16 ins :pure
param_op_n          w(num64) int16 ins :pure
param_op_s          w(str) int16 ins :pure
param_op_o          w(obj) int16 ins :pure
param_rn_i          w(int64) str
param_rn_n          w(num64) str
param_rn_s          w(str) str
param_rn_o          w(obj) str
param_on_i          w(int64) str ins
param_on_n          w(num64) str ins
param_on_s          w(str) str ins
param_on_o          w(obj) str ins
param_sp            w(obj) int16 :pure
param_sn            w(obj)
getcode             w(obj) coderef :pure
caller              w(obj) r(int64) :pure
capturelex          r(obj)
takeclosure         w(obj) r(obj)
exception           w(obj)
bindexmessage       r(obj) r(str)
bindexpayload       r(obj) r(obj)
bindexcategory      r(obj) r(int64)
getexmessage        w(str) r(obj) :pure
getexpayload        w(obj) r(obj) :pure
getexcategory       w(int64) r(obj) :pure
throwdyn            w(obj) r(obj)
throwlex            w(obj) r(obj)
throwlexotic        w(obj) r(obj)
throwcatdyn         w(obj) int64
throwcatlex         w(obj) int64
throwcatlexotic     w(obj) int64
die                 w(obj) r(str)
rethrow             r(obj)
resume              r(obj)
takehandlerresult   w(obj)
newlexotic          w(obj) ins
lexoticresult       w(obj) r(obj)
backtracestrings    w(obj) r(obj) :pure
usecapture          w(obj)
savecapture         w(obj)
captureposelems     w(int64) r(obj) :pure
captureposarg       w(obj) r(obj) r(int64) :pure
captureposarg_i     w(int64) r(obj) r(int64) :pure
captureposarg_n     w(num64) r(obj) r(int64) :pure
captureposarg_s     w(str) r(obj) r(int64) :pure
captureposprimspec  w(int64) r(obj) r(int64) :pure
captureexistsnamed  w(int64) r(obj) r(str) :pure
capturehasnameds    w(int64) r(obj) :pure
invokewithcapture   w(obj) r(obj) r(obj)
multicacheadd       w(obj) r(obj) r(obj) r(obj)
multicachefind      w(obj) r(obj) r(obj)
null_s              w(str) :pure
isnull_s            w(int64) r(str) :pure
eq_s                w(int64) r(str) r(str) :pure
ne_s                w(int64) r(str) r(str) :pure
gt_s                w(int64) r(str) r(str) :pure
ge_s                w(int64) r(str) r(str) :pure
lt_s                w(int64) r(str) r(str) :pure
le_s                w(int64) r(str) r(str) :pure
cmp_s               w(int64) r(str) r(str) :pure
eqat_s              w(int64) r(str) r(str) r(int64) :pure
eqatic_s            w(int64) r(str) r(str) r(int64) :pure
haveat_s            w(int64) r(str) r(int64) r(int64) r(str) r(int64) :pure
concat_s            w(str) r(str) r(str) :pure
repeat_s            w(str) r(str) r(int64) :pure
substr_s            w(str) r(str) r(int64) r(int64) :pure
index_s             w(int64) r(str) r(str) r(int64) :pure
graphs_s            w(int64) r(str) :pure
codes_s             w(int64) r(str) :pure
getcp_s             w(int64) r(str) r(int64) :pure
indexcp_s           w(int64) r(str) r(int64) :pure
uc                  w(str) r(str) :pure
lc                  w(str) r(str) :pure
tc                  w(str) r(str) :pure
split               w(obj) r(str) r(str) :pure
join                w(str) r(str) r(obj) :pure
getcpbyname         w(int64) r(str) :pure
indexat             r(str) r(int64) str ins
indexnat            r(str) r(int64) str ins
unipropcode         w(int64) r(str) :pure
unipvalcode         w(int64) r(int64) r(str) :pure
hasuniprop          w(int64) r(str) r(int64) r(int64) r(int64) :pure
hasunipropc         w(int64) r(str) r(int64) int16 int16 :pure
chars               w(int64) r(str) :pure
chr                 w(str) r(int64) :pure
ordfirst            w(int64) r(str) :pure
ordat               w(int64) r(str) r(int64) :pure
rindexfrom          w(int64) r(str) r(str) r(int64) :pure
escape              w(str) r(str) :pure
flip                w(str) r(str) :pure
flattenropes        r(str)
iscclass            w(int64) r(int64) r(str) r(int64) :pure
findcclass          w(int64) r(int64) r(str) r(int64) r(int64) :pure
findnotcclass       w(int64) r(int64) r(str) r(int64) r(int64) :pure
nfafromstatelist    w(obj) r(obj) r(obj)
nfarunproto         w(obj) r(obj) r(str) r(int64)
nfarunalt           r(obj) r(str) r(int64) r(obj) r(obj) r(obj)
radix               w(obj) r(int64) r(str) r(int64) r(int64)
encode              w(obj) r(str) r(str) r(obj)
decode              w(str) r(obj) r(str)
istrue_s            w(int64) r(str) :pure
isfalse_s           w(int64) r(str) :pure
null                w(obj) :pure
isnull              w(int64) r(obj) :pure
ifnonnull           r(obj) ins
findmeth            w(obj) r(obj) str :pure
findmeth_s          w(obj) r(obj) r(str) :pure
can                 w(int64) r(obj) str :pure
can_s               w(int64) r(obj) r(str) :pure
create              w(obj) r(obj) :pure
clone               w(obj) r(obj) :pure
isconcrete          w(int64) r(obj) :pure
rebless             w(obj) r(obj) r(obj)
istype              w(int64) r(obj) r(obj) :pure
objprimspec         w(int64) r(obj) :pure
gethow              w(obj) r(obj) :pure
getwhat             w(obj) r(obj) :pure
getwho              w(obj) r(obj) :pure
setwho              w(obj) r(obj) r(obj)
reprname            w(str) r(obj) :pure
getwhere            w(int64) r(obj) :pure
eqaddr              w(int64) r(obj) r(obj) :pure
bindattr_i          r(obj) r(obj) str r(int64) int16
bindattr_n          r(obj) r(obj) str r(num64) int16
bindattr_s          r(obj) r(obj) str r(str) int16
bindattr_o          r(obj) r(obj) str r(obj) int16
bindattrs_i         r(obj) r(obj) r(str) r(int64)
bindattrs_n         r(obj) r(obj) r(str) r(num64)
bindattrs_s         r(obj) r(obj) r(str) r(str)
bindattrs_o         r(obj) r(obj) r(str) r(obj)
getattr_i           w(int64) r(obj) r(obj) str int16
getattr_n           w(num64) r(obj) r(obj) str int16
getattr_s           w(str) r(obj) r(obj) str int16
getattr_o           w(obj) r(obj) r(obj) str int16
getattrs_i          w(int64) r(obj) r(obj) r(str)
getattrs_n          w(num64) r(obj) r(obj) r(str)
getattrs_s          w(str) r(obj) r(obj) r(str)
getattrs_o          w(obj) r(obj) r(obj) r(str)
attrinited          w(int64) r(obj) r(obj) r(str)
box_i               w(obj) r(int64) r(obj) :pure
box_n               w(obj) r(num64) r(obj) :pure
box_s               w(obj) r(str) r(obj) :pure
unbox_i             w(int64) r(obj) :pure
unbox_n             w(num64) r(obj) :pure
unbox_s             w(str) r(obj) :pure
atpos_i             w(int64) r(obj) r(int64)
atpos_n             w(num64) r(obj) r(int64)
atpos_s             w(str) r(obj) r(int64)
atpos_o             w(obj) r(obj) r(int64)
bindpos_i           r(obj) r(int64) r(int64)
bindpos_n           r(obj) r(int64) r(num64)
bindpos_s           r(obj) r(int64) r(str)
bindpos_o           r(obj) r(int64) r(obj)
push_i              r(obj) r(int64)
push_n              r(obj) r(num64)
push_s              r(obj) r(str)
push_o              r(obj) r(obj)
pop_i               w(int64) r(obj)
pop_n               w(num64) r(obj)
pop_s               w(str) r(obj)
pop_o               w(obj) r(obj)
shift_i             w(int64) r(obj)
shift_n             w(num64) r(obj)
shift_s             w(str) r(obj)
shift_o             w(obj) r(obj)
unshift_i           r(obj) r(int64)
unshift_n           r(obj) r(num64)
unshift_s           r(obj) r(str)
unshift_o           r(obj) r(obj)
splice              r(obj) r(obj) r(int64) r(int64)
setelemspos         r(obj) r(int64)
existspos           w(int64) r(obj) r(int64)
atkey_i             w(int64) r(obj) r(str)
atkey_n             w(num64) r(obj) r(str)
atkey_s             w(str) r(obj) r(str)
atkey_o             w(obj) r(obj) r(str)
bindkey_i           r(obj) r(str) r(int64)
bindkey_n           r(obj) r(str) r(num64)
bindkey_s           r(obj) r(str) r(str)
bindkey_o           r(obj) r(str) r(obj)
existskey           w(int64) r(obj) r(str) :pure
deletekey           r(obj) r(str)
elems               w(int64) r(obj) :pure
knowhow             w(obj) :pure
knowhowattr         w(obj) :pure
newtype             w(obj) r(obj) r(str)
composetype         w(obj) r(obj) r(obj)
setmethcache        r(obj) r(obj)
setmethcacheauth    r(obj) r(int64)
settypecache        r(obj) r(obj)
settypecheckmode    r(obj) r(int64)
setboolspec         r(obj) r(int64) r(obj)
istrue              w(int64) r(obj)
isfalse             w(int64) r(obj)
bootint             w(obj) :pure
bootnum             w(obj) :pure
bootstr             w(obj) :pure
bootarray           w(obj) :pure
bootintarray        w(obj) :pure
bootnumarray        w(obj) :pure
bootstrarray        w(obj) :pure
boothash            w(obj) :pure
isint               w(int64) r(obj) :pure
isnum               w(int64) r(obj) :pure
isstr               w(int64) r(obj) :pure
islist              w(int64) r(obj) :pure
ishash              w(int64) r(obj) :pure
sethllconfig        r(str) r(obj)
hllboxtype_i        w(obj) :pure
hllboxtype_n        w(obj) :pure
hllboxtype_s        w(obj) :pure
hlllist             w(obj) :pure
hllhash             w(obj) :pure
getcomp             w(obj) r(str) :pure
bindcomp            w(obj) r(str) r(obj)
getcurhllsym        w(obj) r(str) :pure
bindcurhllsym       w(obj) r(str) r(obj)
gethllsym           w(obj) r(str) r(str) :pure
bindhllsym          r(str) r(str) r(obj)
settypehll          r(obj) r(str)
settypehllrole      r(obj) r(int64)
hllize              w(obj) r(obj) :pure
hllizefor           w(obj) r(obj) r(str) :pure
usecompileehllconfig
usecompilerhllconfig
iter                w(obj) r(obj) :pure
iterkey_s           w(str) r(obj) :pure
iterval             w(obj) r(obj) :pure
getcodename         w(str) r(obj) :pure
iscoderef           w(int64) r(obj) :pure
getcodeobj          w(obj) r(obj) :pure
setcodeobj          r(obj) r(obj)
setcodename         r(obj) r(str)
forceouterctx       r(obj) r(obj)
setinvokespec       r(obj) r(obj) r(str) r(obj)
isinvokable         w(int64) r(obj) :pure
freshcoderef        w(obj) r(obj)
markcodestatic      r(obj)
markcodestub        r(obj)
getstaticcode       w(obj) r(obj) :pure
getcodecuid         w(str) r(obj) :pure
setdispatcher       r(obj)
takedispatcher      w(obj)
assign              r(obj) r(obj)
assignunchecked     r(obj) r(obj)
iscont              w(int64) r(obj) :pure
decont              w(obj) r(obj) :pure
setcontspec         r(obj) r(str) r(obj)
sha1                w(str) r(str) :pure
createsc            w(obj) r(str)
scsetobj            r(obj) r(int64) r(obj)
scsetcode           r(obj) r(int64) r(obj)
scgetobj            w(obj) r(obj) r(int64)
scgethandle         w(str) r(obj)
scgetobjidx         w(int64) r(obj) r(obj)
scsetdesc           r(obj) r(str)
scobjcount          w(int64) r(obj)
setobjsc            r(obj) r(obj)
getobjsc            w(obj) r(obj)
serialize           w(str) r(obj) r(obj)
deserialize         r(str) r(obj) r(obj) r(obj) r(obj)
wval                w(obj) int16 int16 :pure
wval_wide           w(obj) int16 int64 :pure
scwbdisable         w(int64)
scwbenable          w(int64)
pushcompsc          r(obj)
popcompsc           w(obj)
scgetdesc           w(str) r(obj)
loadbytecode        w(str) r(str)
masttofile          r(obj) r(obj) r(str)
masttocu            w(obj) r(obj) r(obj)
iscompunit          w(int64) r(obj) :pure
compunitmainline    w(obj) r(obj)
compunitcodes       w(obj) r(obj)
ctx                 w(obj)
ctxouter            w(obj) r(obj)
ctxcaller           w(obj) r(obj)
ctxlexpad           w(obj) r(obj)
curcode             w(obj)
callercode          w(obj)
add_I               w(obj) r(obj) r(obj) r(obj) :pure
sub_I               w(obj) r(obj) r(obj) r(obj) :pure
mul_I               w(obj) r(obj) r(obj) r(obj) :pure
div_I               w(obj) r(obj) r(obj) r(obj) :pure
mod_I               w(obj) r(obj) r(obj) r(obj) :pure
neg_I               w(obj) r(obj) r(obj) :pure
abs_I               w(obj) r(obj) r(obj) :pure
cmp_I               w(int64) r(obj) r(obj) :pure
eq_I                w(int64) r(obj) r(obj) :pure
ne_I                w(int64) r(obj) r(obj) :pure
lt_I                w(int64) r(obj) r(obj) :pure
le_I                w(int64) r(obj) r(obj) :pure
gt_I                w(int64) r(obj) r(obj) :pure
ge_I                w(int64) r(obj) r(obj) :pure
bor_I               w(obj) r(obj) r(obj) r(obj) :pure
bxor_I              w(obj) r(obj) r(obj) r(obj) :pure
band_I              w(obj) r(obj) r(obj) r(obj) :pure
bnot_I              w(obj) r(obj) r(obj) :pure
blshift_I           w(obj) r(obj) r(int64) r(obj) :pure
brshift_I           w(obj) r(obj) r(int64) r(obj) :pure
pow_I               w(obj) r(obj) r(obj) r(obj) r(obj) :pure
gcd_I               w(obj) r(obj) r(obj) r(obj) :pure
lcm_I               w(obj) r(obj) r(obj) r(obj) :pure
expmod_I            w(obj) r(obj) r(obj) r(obj) r(obj) :pure
isprime_I           w(int64) r(obj) r(int64) :pure
rand_I              w(obj) r(obj) r(obj) :pure
coerce_In           w(num64) r(obj) :pure
coerce_Is           w(str) r(obj) :pure
coerce_nI           w(obj) r(num64) r(obj) :pure
coerce_sI           w(obj) r(str) r(obj) :pure
isbig_I             w(int64) r(obj) :pure
bool_I              w(int64) r(obj) :pure
base_I              w(str) r(obj) r(int64) :pure
radix_I             w(obj) r(int64) r(str) r(int64) r(int64) r(obj) :pure
div_In              w(num64) r(obj) r(obj) :pure
copy_f              r(str) r(str)
append_f            r(str) r(str)
rename_f            r(str) r(str)
delete_f            r(str)
chmod_f             r(str) r(int64)
exists_f            w(int64) r(str)
mkdir               r(str) r(int64)
rmdir               r(str)
open_dir            w(obj) r(str)
read_dir            w(str) r(obj)
close_dir           r(obj)
open_fh             w(obj) r(str) r(str)
close_fh            r(obj)
read_fhs            w(str) r(obj) r(int64)
slurp               w(str) r(str) r(str)
spew                r(str) r(str) r(str)
write_fhs           w(int64) r(obj) r(str)
seek_fh             r(obj) r(int64) r(int64)
lock_fh             w(int64) r(obj) r(int64)
unlock_fh           r(obj)
sync_fh             r(obj)
trunc_fh            r(obj) r(int64)
eof_fh              w(int64) r(obj)
getstdin            w(obj) :pure
getstdout           w(obj) :pure
getstderr           w(obj) :pure
connect_sk          r(obj) r(str) r(int64)
socket              w(obj) r(int64)
bind_sk             r(obj) r(str) r(int64)
setinputlinesep_fh  r(obj) r(str)
accept_sk           w(obj) r(obj)
DEPRECATED_1
DEPRECATED_2
setencoding         r(obj) r(str)
print               r(str)
say                 r(str)
readall_fh          w(str) r(obj)
tell_fh             w(int64) r(obj)
stat                w(int64) r(str) r(int64)
readline_fh         w(str) r(obj)
readlineint_fh      w(str) r(obj) r(str)
chdir               r(str)
srand               r(int64)
rand_i              w(int64)
rand_n              w(num64)
time_i              w(int64)
sleep               r(num64)
newthread           w(obj) r(obj) r(int64)
threadjoin          r(obj)
time_n              w(num64)
exit                r(int64)
shell               w(int64) r(str) r(str) r(obj)
cwd                 w(str)
clargs              w(obj)
getenvhash          w(obj)
loadlib             r(str) r(str)
freelib             r(str)
findsym             w(obj) r(str) r(str)
dropsym             r(obj)
loadext             r(str) r(str)
backendconfig       w(obj)
getlexouter         w(obj) r(str) :pure
getlexrel           w(obj) r(obj) r(str) :pure
getlexreldyn        w(obj) r(obj) r(str) :pure
getlexrelcaller     w(obj) r(obj) r(str) :pure
getlexcaller        w(obj) r(str) :pure
bitand_s            w(str) r(str) r(str) :pure
bitor_s             w(str) r(str) r(str) :pure
bitxor_s            w(str) r(str) r(str) :pure
isnanorinf          w(int64) r(num64) :pure
inf                 w(num64) :pure
neginf              w(num64) :pure
nan                 w(num64) :pure
getpid              w(int64) :pure
spawn               w(int64) r(obj) r(str) r(obj)
filereadable        w(int64) r(str)
filewritable        w(int64) r(str)
fileexecutable      w(int64) r(str)
say_fhs             w(int64) r(obj) r(str)
capturenamedshash   w(obj) r(obj) :pure
read_fhb            r(obj) r(obj) r(int64)
write_fhb           r(obj) r(obj)
replace             w(str) r(str) r(int64) r(int64) r(str)
newexception        w(obj)
openpipe            w(obj) r(str) r(str) r(obj) r(str)
backtrace           w(obj) r(obj)
symlink             r(str) r(str)
link                r(str) r(str)
gethostname         w(str)
exreturnafterunwind r(obj)
continuationclone   w(obj) r(obj)
continuationreset   w(obj) r(obj) r(obj)
continuationcontrol w(obj) r(int64) r(obj) r(obj)
continuationinvoke  w(obj) r(obj) r(obj)
randscale_n         w(num64) r(num64) :pure
uniisblock          w(int64) r(str) r(int64) r(str) :pure
assertparamcheck    r(int64)
hintfor             w(int64) r(obj) r(str)
paramnamesused
getuniname          w(str) r(int64)
getuniprop_int      w(int64) r(int64) r(int64)
getuniprop_bool     w(int64) r(int64) r(int64)
getuniprop_str      w(str) r(int64) r(int64)
matchuniprop        w(int64) r(int64) r(int64) r(int64)
nativecallbuild     r(obj) r(str) r(str) r(str) r(obj) r(obj)
nativecallinvoke    w(obj) r(obj) r(obj) r(obj)
nativecallrefresh   r(obj)
threadrun           r(obj)
threadid            w(int64) r(obj)
threadyield
currentthread       w(obj)
lock                r(obj)
unlock              r(obj)
semacquire          r(obj)
semtryacquire       w(int64) r(obj)
semrelease          r(obj)
getlockcondvar      w(obj) r(obj) r(obj)
condwait            r(obj)
condsignalone       r(obj)
condsignalall       r(obj)
queuepoll           w(obj) r(obj)
<<<<<<< HEAD
setmultispec        r(obj) r(obj) r(str) r(str)
=======

# Spesh ops. Naming convention: start with sp_. Must all be marked .s, which
# is how the validator knows to exclude them.

# Following are for fast, unchecked grabbing of args from the arg buffer.
sp_getarg_o      .s w(obj) int16 :pure
sp_getarg_i      .s w(obj) int16 :pure
sp_getarg_n      .s w(obj) int16 :pure
sp_getarg_s      .s w(obj) int16 :pure

# Look up a spesh slot.
sp_getspeshslot  .s w(obj) int16 :pure

# Find method, using int16 spesh slot and the one after it as a cache.
sp_findmeth      .s w(obj) r(obj) str int16 :pure

# Create an object with the first int16's number of bytes size and then
# set its STable to the STable in the spesh slot with the second int16.
sp_fastcreate    .s w(obj) int16 int16

# Retrieve or store a value by pointer offset.
sp_get_o         .s w(obj) r(obj) int16
sp_get_i         .s w(int64) r(obj) int16
sp_get_n         .s w(num64) r(obj) int16
sp_get_s         .s w(str) r(obj) int16
sp_bind_o        .s r(obj) int16 r(obj)
sp_bind_i        .s r(obj) int16 r(int64)
sp_bind_n        .s r(obj) int16 r(num64)
sp_bind_s        .s r(obj) int16 r(str)

# Same as above, but for p6opaques, handling the NULL sentinel and the
# real_data thing for mixins. The vt variant vivifies a NULL with a
# type object; the vc does it with a clone.
sp_p6oget_o      .s w(obj) r(obj) int16
sp_p6ogetvt_o    .s w(obj) r(obj) int16 int16
sp_p6ogetvc_o    .s w(obj) r(obj) int16 int16
sp_p6oget_i      .s w(int64) r(obj) int16
sp_p6oget_n      .s w(num64) r(obj) int16
sp_p6oget_s      .s w(str) r(obj) int16
sp_p6obind_o     .s r(obj) int16 r(obj)
sp_p6obind_i     .s r(obj) int16 r(int64)
sp_p6obind_n     .s r(obj) int16 r(num64)
sp_p6obind_s     .s r(obj) int16 r(str)
>>>>>>> 57010dc3
<|MERGE_RESOLUTION|>--- conflicted
+++ resolved
@@ -618,9 +618,7 @@
 condsignalone       r(obj)
 condsignalall       r(obj)
 queuepoll           w(obj) r(obj)
-<<<<<<< HEAD
 setmultispec        r(obj) r(obj) r(str) r(str)
-=======
 
 # Spesh ops. Naming convention: start with sp_. Must all be marked .s, which
 # is how the validator knows to exclude them.
@@ -663,5 +661,4 @@
 sp_p6obind_o     .s r(obj) int16 r(obj)
 sp_p6obind_i     .s r(obj) int16 r(int64)
 sp_p6obind_n     .s r(obj) int16 r(num64)
-sp_p6obind_s     .s r(obj) int16 r(str)
->>>>>>> 57010dc3
+sp_p6obind_s     .s r(obj) int16 r(str)