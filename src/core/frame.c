--- conflicted
+++ resolved
@@ -446,131 +446,6 @@
             found_spesh                  = 1;
         }
     }
-<<<<<<< HEAD
-    if (!found_spesh && ++static_frame->body.invocations >= static_frame->body.spesh_threshold && callsite->is_interned) {
-        /* Look for specialized bytecode. */
-        MVMint32 num_spesh = static_frame->body.num_spesh_candidates;
-        MVMSpeshCandidate *chosen_cand = NULL;
-        MVMint32 i, j;
-        for (i = 0; i < num_spesh; i++) {
-            MVMSpeshCandidate *cand = &static_frame->body.spesh_candidates[i];
-            if (cand->cs == callsite) {
-                MVMint32 match = 1;
-                for (j = 0; j < cand->num_guards; j++) {
-                    MVMint32   pos = cand->guards[j].slot;
-                    MVMSTable *st  = (MVMSTable *)cand->guards[j].match;
-                    MVMObject *arg = args[pos].o;
-                    if (!arg) {
-                        match = 0;
-                        break;
-                    }
-                    switch (cand->guards[j].kind) {
-                    case MVM_SPESH_GUARD_CONC:
-                        if (!IS_CONCRETE(arg) || STABLE(arg) != st)
-                            match = 0;
-                        break;
-                    case MVM_SPESH_GUARD_TYPE:
-                        if (IS_CONCRETE(arg) || STABLE(arg) != st)
-                            match = 0;
-                        break;
-                    case MVM_SPESH_GUARD_DC_CONC: {
-                        MVMRegister dc;
-                        STABLE(arg)->container_spec->fetch(tc, arg, &dc);
-                        if (!dc.o || !IS_CONCRETE(dc.o) || STABLE(dc.o) != st)
-                            match = 0;
-                        break;
-                    }
-                    case MVM_SPESH_GUARD_DC_TYPE: {
-                        MVMRegister dc;
-                        STABLE(arg)->container_spec->fetch(tc, arg, &dc);
-                        if (!dc.o || IS_CONCRETE(dc.o) || STABLE(dc.o) != st)
-                            match = 0;
-                        break;
-                    }
-                    case MVM_SPESH_GUARD_DC_CONC_RW: {
-                        if (STABLE(arg)->container_spec->can_store(tc, arg)) {
-                            MVMRegister dc;
-                            STABLE(arg)->container_spec->fetch(tc, arg, &dc);
-                            if (!dc.o || !IS_CONCRETE(dc.o) || STABLE(dc.o) != st)
-                                match = 0;
-                        }
-                        else {
-                            match = 0;
-                        }
-                        break;
-                    }
-                    case MVM_SPESH_GUARD_DC_TYPE_RW: {
-                        if (STABLE(arg)->container_spec->can_store(tc, arg)) {
-                            MVMRegister dc;
-                            STABLE(arg)->container_spec->fetch(tc, arg, &dc);
-                            if (!dc.o || IS_CONCRETE(dc.o) || STABLE(dc.o) != st)
-                                match = 0;
-                        }
-                        else {
-                            match = 0;
-                        }
-                        break;
-                    }
-                    }
-                    if (!match)
-                        break;
-                }
-                if (match) {
-                    chosen_cand = cand;
-                    break;
-                }
-            }
-        }
-
-        /* If we didn't find any, and we're below the limit, can set up a
-         * specialization. */
-        if (!chosen_cand && num_spesh < MVM_SPESH_LIMIT && tc->instance->spesh_enabled)
-            chosen_cand = MVM_spesh_candidate_setup(tc, static_frame,
-                callsite, args, 0);
-
-        /* Now try to use specialized bytecode. We may need to compete to
-         * be a logging run of it. */
-        if (chosen_cand) {
-            if (chosen_cand->sg) {
-                /* In the logging phase. Try to get a logging index; ensure it
-                 * is not being used as an OSR logging candidate elsewhere. */
-                AO_t cur_idx = MVM_load(&(chosen_cand->log_enter_idx));
-                if (!chosen_cand->osr_logging && cur_idx < MVM_SPESH_LOG_RUNS) {
-                    if (MVM_cas(&(chosen_cand->log_enter_idx), cur_idx, cur_idx + 1) == cur_idx) {
-                        /* We get to log. */
-                        frame = allocate_frame(tc, static_frame, chosen_cand);
-                        frame->effective_bytecode    = chosen_cand->bytecode;
-                        frame->effective_handlers    = chosen_cand->handlers;
-                        frame->effective_spesh_slots = chosen_cand->spesh_slots;
-                        frame->spesh_log_slots       = chosen_cand->log_slots;
-                        frame->spesh_cand            = chosen_cand;
-                        frame->spesh_log_idx         = (MVMint8)cur_idx;
-                        found_spesh                  = 1;
-                    }
-                }
-            }
-            else {
-                /* In the post-specialize phase; can safely used the code. */
-                frame = allocate_frame(tc, static_frame, chosen_cand);
-                if (chosen_cand->jitcode) {
-                    MVMJitCode *code = chosen_cand->jitcode;
-                    frame->effective_bytecode = code->bytecode;
-                    frame->jit_entry_label    = code->labels[0];
-                    if (frame->jit_entry_label == NULL ||
-                        (char*)frame->jit_entry_label - (char*)code->func_ptr > code->size ||
-                        (char*)frame->jit_entry_label - (char*)code->func_ptr < 0) {
-                        MVM_oops(tc, "Label not correctly initialized!");
-                    }
-                }
-                else {
-                    frame->effective_bytecode = chosen_cand->bytecode;
-                }
-                frame->effective_handlers    = chosen_cand->handlers;
-                frame->effective_spesh_slots = chosen_cand->spesh_slots;
-                frame->spesh_cand            = chosen_cand;
-                frame->spesh_log_idx         = -1;
-                found_spesh                  = 1;
-=======
     if (!found_spesh) {
         frame = allocate_frame(tc, static_frame, NULL);
         chosen_bytecode = static_frame->body.bytecode;
@@ -584,7 +459,6 @@
                 MVMROOT(tc, static_frame, {
                     MVM_spesh_log_entry(tc, id, static_frame, callsite);
                 });
->>>>>>> d6d7d5eb
             }
         }
     }
