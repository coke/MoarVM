#include "moar.h"

/* Dummy, invocant-arg callsite. */
static MVMCallsiteEntry exit_arg_flags[] = { MVM_CALLSITE_ARG_OBJ, MVM_CALLSITE_ARG_OBJ };
static MVMCallsite     exit_arg_callsite = { exit_arg_flags, 2, 2, 0 };

static void grow_frame_pool(MVMThreadContext *tc, MVMuint32 pool_index) {
    MVMuint32 old_size = tc->frame_pool_table_size;
    MVMuint32 new_size = tc->frame_pool_table_size;
    do {
        new_size *= 2;
    } while (pool_index >= new_size);
    tc->frame_pool_table = realloc(tc->frame_pool_table,
        new_size * sizeof(MVMFrame *));
    memset(tc->frame_pool_table + old_size, 0,
        (new_size - old_size) * sizeof(MVMFrame *));
    tc->frame_pool_table_size = new_size;
}

/* Takes a static frame and does various one-off calculations about what
 * space it shall need. Also triggers bytecode verification of the frame's
 * bytecode. */
void prepare_and_verify_static_frame(MVMThreadContext *tc, MVMStaticFrame *static_frame) {
    MVMStaticFrameBody *static_frame_body = &static_frame->body;
    /* Work size is number of locals/registers plus size of the maximum
     * call site argument list. */
    static_frame_body->work_size = sizeof(MVMRegister) *
        (static_frame_body->num_locals + static_frame_body->cu->body.max_callsite_size);

    /* Validate the bytecode. */
    MVM_validate_static_frame(tc, static_frame);

    /* Obtain an index to each threadcontext's pool table */
    static_frame_body->pool_index = MVM_incr(&tc->instance->num_frame_pools);
    if (static_frame_body->pool_index >= tc->frame_pool_table_size) {
        grow_frame_pool(tc, static_frame_body->pool_index);
    }

    /* Mark frame as invoked, so we need not do these calculations again. */
    static_frame_body->invoked = 1;
}

/* Increases the reference count of a frame. */
MVMFrame * MVM_frame_inc_ref(MVMThreadContext *tc, MVMFrame *frame) {
    MVM_incr(&frame->ref_count);
    return frame;
}

/* Decreases the reference count of a frame. If it hits zero, then we can
 * free it. Returns null for convenience. */
MVMFrame * MVM_frame_dec_ref(MVMThreadContext *tc, MVMFrame *frame) {
    /* MVM_dec returns what the count was before it decremented it
     * to zero, so we look for 1 here. */
    while (MVM_decr(&frame->ref_count) == 1) {
        MVMuint32 pool_index = frame->static_info->body.pool_index;
        MVMFrame *node = tc->frame_pool_table[pool_index];
        MVMFrame *outer_to_decr = frame->outer;

        /* If there's a caller pointer, decrement that. */
        if (frame->caller)
            frame->caller = MVM_frame_dec_ref(tc, frame->caller);

        if (node && MVM_load(&node->ref_count) >= MVMFramePoolLengthLimit) {
            /* There's no room on the free list, so destruction.*/
            if (frame->env) {
                free(frame->env);
                frame->env = NULL;
            }
            if (frame->work) {
                MVM_args_proc_cleanup(tc, &frame->params);
                free(frame->work);
                frame->work = NULL;
            }
            free(frame);
        }
        else { /* Unshift it to the free list */
            MVM_store(&frame->ref_count, (frame->outer = node) ? MVM_load(&node->ref_count) + 1 : 1);
            tc->frame_pool_table[pool_index] = frame;
        }
        if (outer_to_decr)
            frame = outer_to_decr; /* and loop */
        else
            break;
    }
    return NULL;
}

/* Provides auto-close functionality, for the handful of cases where we have
 * not ever been in the outer frame of something we're invoking. In this case,
 * we fake up a frame based on the static lexical environment. */
MVMFrame * autoclose(MVMThreadContext *tc, MVMStaticFrame *needed) {
    MVMFrame *result;

    /* First, see if we can find one on the call stack; return it if so. */
    MVMFrame *candidate = tc->cur_frame;
    while (candidate) {
        if (candidate->static_info->body.bytecode == needed->body.bytecode)
            return candidate;
        candidate = candidate->caller;
    }

    /* If not, fake up a frame See if it also needs an outer. */
    result = MVM_frame_create_context_only(tc, needed, (MVMObject *)needed->body.static_code);
    if (needed->body.outer) {
        /* See if the static code object has an outer. */
        MVMCode *outer_code = needed->body.outer->body.static_code;
        if (outer_code->body.outer &&
                outer_code->body.outer->static_info->body.bytecode == needed->body.bytecode) {
            /* Yes, just take it. */
            result->outer = MVM_frame_inc_ref(tc, outer_code->body.outer);
        }
        else {
            /* Otherwise, recursively auto-close. */
            result->outer = MVM_frame_inc_ref(tc, autoclose(tc, needed->body.outer));
        }
    }
    return result;
}

/* Takes a static frame and a thread context. Invokes the static frame. */
void MVM_frame_invoke(MVMThreadContext *tc, MVMStaticFrame *static_frame,
                      MVMCallsite *callsite, MVMRegister *args,
                      MVMFrame *outer, MVMObject *code_ref) {
    MVMFrame *frame;

    MVMuint32 pool_index, found_spesh;
    MVMFrame *node;
    int fresh = 0;
    MVMStaticFrameBody *static_frame_body = &static_frame->body;

    /* If the frame was never invoked before, need initial calculations
     * and verification. */
    if (!static_frame_body->invoked)
        prepare_and_verify_static_frame(tc, static_frame);

    /* Get frame body from the re-use pool, or allocate it. */
    pool_index = static_frame_body->pool_index;
    if (pool_index >= tc->frame_pool_table_size)
        grow_frame_pool(tc, pool_index);
    node = tc->frame_pool_table[pool_index];
    if (node == NULL) {
        fresh = 1;
        frame = malloc(sizeof(MVMFrame));
        frame->params.named_used = NULL;

        /* Ensure special return pointers and continuation tags are null. */
        frame->special_return = NULL;
        frame->special_unwind = NULL;
        frame->continuation_tags = NULL;
    }
    else {
        tc->frame_pool_table[pool_index] = node->outer;
        node->outer = NULL;
        frame = node;
    }

#if MVM_HLL_PROFILE_CALLS
    frame->profile_index = tc->profile_index;
    tc->profile_data[frame->profile_index].duration_nanos = MVM_platform_now();
    tc->profile_data[frame->profile_index].callsite_id = 0; /* XXX get a real callsite id */
    tc->profile_data[frame->profile_index].code_id = 0; /* XXX get a real code id */

    /* increment the profile data index */
    ++tc->profile_index;

    if (tc->profile_index == tc->profile_data_size) {
        tc->profile_data_size *= 2;
        tc->profile_data = realloc(tc->profile_data, tc->profile_data_size);
    }
#endif

    /* Copy thread context (back?) into the frame. */
    frame->tc = tc;

    /* Set static frame. */
    frame->static_info = static_frame;

    /* Store the code ref (NULL at the top-level). */
    frame->code_ref = code_ref;

    /* Allocate space for lexicals and work area, copying the default lexical
     * environment into place. */
    if (static_frame_body->env_size) {
        if (fresh)
            frame->env = malloc(static_frame_body->env_size);
        memcpy(frame->env, static_frame_body->static_env, static_frame_body->env_size);
    }
    else {
        frame->env = NULL;
    }
    if (static_frame_body->work_size) {
        if (fresh || !frame->work)
            frame->work = malloc(static_frame_body->work_size);
        memset(frame->work, 0, static_frame_body->work_size);
    }
    else {
        frame->work = NULL;
    }

    /* Calculate args buffer position and make sure current call site starts
     * empty. */
    frame->args = static_frame_body->work_size ?
        frame->work + static_frame_body->num_locals :
        NULL;
    frame->cur_args_callsite = NULL;

    /* Outer. */
    if (outer) {
        /* We were provided with an outer frame; just ensure that it is
         * based on the correct static frame (compare on bytecode address
         * to come with nqp::freshcoderef). */
        if (outer->static_info->body.bytecode == static_frame_body->outer->body.bytecode)
            frame->outer = outer;
        else
            MVM_exception_throw_adhoc(tc,
                "When invoking %s, Provided outer frame %p (%s %s) does not match expected static frame type %p (%s %s)",
                static_frame_body->name ? MVM_string_utf8_encode_C_string(tc, static_frame_body->name) : "<anonymous static frame>",
                outer->static_info,
                MVM_repr_get_by_id(tc, REPR(outer->static_info)->ID)->name,
                outer->static_info->body.name ? MVM_string_utf8_encode_C_string(tc, outer->static_info->body.name) : "<anonymous static frame>",
                static_frame_body->outer,
                MVM_repr_get_by_id(tc, REPR(static_frame_body->outer)->ID)->name,
                static_frame_body->outer->body.name ? MVM_string_utf8_encode_C_string(tc, static_frame_body->outer->body.name) : "<anonymous static frame>");
    }
    else if (static_frame_body->static_code && static_frame_body->static_code->body.outer) {
        /* We're lacking an outer, but our static code object may have one.
         * This comes up in the case of cloned protoregexes, for example. */
        frame->outer = static_frame_body->static_code->body.outer;
    }
    else if (static_frame_body->outer) {
        /* Auto-close, and cache it in the static frame. */
        frame->outer = autoclose(tc, static_frame_body->outer);
        static_frame_body->static_code->body.outer = MVM_frame_inc_ref(tc, frame->outer);
    }
    else {
        frame->outer = NULL;
    }
    if (frame->outer)
        MVM_frame_inc_ref(tc, frame->outer);

    /* Caller is current frame in the thread context. */
    if (tc->cur_frame)
        frame->caller = MVM_frame_inc_ref(tc, tc->cur_frame);
    else
        frame->caller = NULL;
    frame->keep_caller = 0;
    frame->in_continuation = 0;

    /* Initial reference count is 1 by virtue of it being the currently
     * executing frame. */
    MVM_store(&frame->ref_count, 1);
    MVM_store(&frame->gc_seq_number, 0);

    /* Initialize argument processing. */
    MVM_args_proc_init(tc, &frame->params, callsite, args);
    
    /* Make sure there's no frame context pointer and special return data
     * won't be marked. */
    frame->context_object = NULL;
    frame->mark_special_return_data = NULL;

    /* Clear frame flags. */
    frame->flags = 0;

    /* See if any specializations apply. */
    found_spesh = 0;
    if (++static_frame_body->invocations >= 10 && callsite->is_interned) {
        /* Look for specialized bytecode. */
        MVMint32 num_spesh = static_frame_body->num_spesh_candidates;
        MVMint32 i, j;
        for (i = 0; i < num_spesh; i++) {
            MVMSpeshCandidate *cand = &static_frame_body->spesh_candidates[i];
            if (cand->cs == callsite) {
                MVMint32 match = 1;
                for (j = 0; j < cand->num_guards; j++) {
                    MVMint32   pos = cand->guards[j].slot;
                    MVMSTable *st  = (MVMSTable *)cand->guards[j].match;
                    MVMObject *arg = args[pos].o;
                    if (!arg) {
                        match = 0;
                        break;
                    }
                    switch (cand->guards[j].kind) {
                    case MVM_SPESH_GUARD_CONC:
                        if (!IS_CONCRETE(arg) || STABLE(arg) != st)
                            match = 0;
                        break;
                    case MVM_SPESH_GUARD_TYPE:
                        if (IS_CONCRETE(arg) || STABLE(arg) != st)
                            match = 0;
                        break;
                    case MVM_SPESH_GUARD_DC_CONC: {
                        MVMRegister dc;
                        STABLE(arg)->container_spec->fetch(tc, arg, &dc);
                        if (!dc.o || !IS_CONCRETE(dc.o) || STABLE(dc.o) != st)
                            match = 0;
                        break;
                    }
                    case MVM_SPESH_GUARD_DC_TYPE: {
                        MVMRegister dc;
                        STABLE(arg)->container_spec->fetch(tc, arg, &dc);
                        if (!dc.o || IS_CONCRETE(dc.o) || STABLE(dc.o) != st)
                            match = 0;
                        break;
                    }
                    }
                    if (!match)
                        break;
                }
                if (match) {
                    frame->effective_bytecode    = cand->bytecode;
                    frame->effective_handlers    = cand->handlers;
                    frame->effective_spesh_slots = cand->spesh_slots;
                    frame->spesh_cand            = cand;
                    found_spesh = 1;
                    break;
                }
            }
        }

        /* If we didn't find any, and we're below the limit, can generate a
         * specialization. */
        if (!found_spesh && num_spesh < MVM_SPESH_LIMIT && tc->instance->spesh_enabled) {
            MVMSpeshCandidate *cand = MVM_spesh_candidate_generate(tc, static_frame,
                callsite, args);
            if (cand) {
                frame->effective_bytecode    = cand->bytecode;
                frame->effective_handlers    = cand->handlers;
                frame->effective_spesh_slots = cand->spesh_slots;
                frame->spesh_cand            = cand;
                found_spesh = 1;
            }
        }
    }
    if (!found_spesh) {
        frame->effective_bytecode = static_frame_body->bytecode;
        frame->effective_handlers = static_frame_body->handlers;
        frame->spesh_cand         = NULL;
    }

    /* Update interpreter and thread context, so next execution will use this
     * frame. */
    tc->cur_frame = frame;
    *(tc->interp_cur_op) = frame->effective_bytecode;
    *(tc->interp_bytecode_start) = frame->effective_bytecode;
    *(tc->interp_reg_base) = frame->work;
    *(tc->interp_cu) = static_frame_body->cu;

    /* If we need to do so, make clones of things in the lexical environment
     * that need it. Note that we do this after tc->cur_frame became the
     * current frame, to make sure these new objects will certainly get
     * marked if GC is triggered along the way. */
    if (static_frame_body->static_env_flags) {
        /* Drag everything out of static_frame_body before we start,
         * as GC action may invalidate it. */
        MVMuint8    *flags     = static_frame_body->static_env_flags;
        MVMint64     numlex    = static_frame_body->num_lexicals;
        MVMRegister *state     = NULL;
        MVMint64     state_act = 0; /* 0 = none so far, 1 = first time, 2 = later */
        MVMint64 i;
        for (i = 0; i < numlex; i++) {
            switch (flags[i]) {
            case 0: break;
            case 1:
                frame->env[i].o = MVM_repr_clone(tc, frame->env[i].o);
                break;
            case 2:
                redo_state:
                switch (state_act) {
                case 0:
                    if (!frame->code_ref)
                        MVM_exception_throw_adhoc(tc,
                            "Frame must have code-ref to have state variables");
                    state = ((MVMCode *)frame->code_ref)->body.state_vars;
                    if (state) {
                        /* Already have state vars; pull them from this. */
                        state_act = 2;
                    }
                    else {
                        /* Allocate storage for state vars. */
                        state = malloc(frame->static_info->body.env_size);
                        memset(state, 0, frame->static_info->body.env_size);
                        ((MVMCode *)frame->code_ref)->body.state_vars = state;
                        state_act = 1;

                        /* Note that this frame should run state init code. */
                        frame->flags |= MVM_FRAME_FLAG_STATE_INIT;
                    }
                    goto redo_state;
                case 1:
                    frame->env[i].o = MVM_repr_clone(tc, frame->env[i].o);
                    MVM_ASSIGN_REF(tc, &(frame->code_ref->header), state[i].o, frame->env[i].o);
                    break;
                case 2:
                    frame->env[i].o = state[i].o;
                    break;
                }
                break;
            default:
                MVM_exception_throw_adhoc(tc,
                    "Unknown lexical environment setup flag");
            }
        }
    }
}

/* Creates a frame that is suitable for deserializing a context into. Does not
 * try to use the frame pool, since we'll typically never recycle these. */
MVMFrame * MVM_frame_create_context_only(MVMThreadContext *tc, MVMStaticFrame *static_frame,
        MVMObject *code_ref) {
    MVMFrame *frame;

    /* If the frame was never invoked before, need initial calculations
     * and verification. */
    if (!static_frame->body.invoked)
        prepare_and_verify_static_frame(tc, static_frame);

    frame = malloc(sizeof(MVMFrame));
    memset(frame, 0, sizeof(MVMFrame));

    /* Copy thread context into the frame. */
    frame->tc = tc;

    /* Set static frame. */
    frame->static_info = static_frame;

    /* Store the code ref. */
    frame->code_ref = code_ref;

    /* Allocate space for lexicals, copying the default lexical environment
     * into place. */
    if (static_frame->body.env_size) {
        frame->env = malloc(static_frame->body.env_size);
        memcpy(frame->env, static_frame->body.static_env, static_frame->body.env_size);
    }

    /* Initial reference count is 0 (will become referenced by being set as
     * an outer context). So just return it now. */
    return frame;
}

/* Removes a single frame, as part of a return or unwind. Done after any exit
 * handler has already been run. */
static MVMuint64 remove_one_frame(MVMThreadContext *tc, MVMuint8 unwind) {
    MVMFrame *returner = tc->cur_frame;
    MVMFrame *caller   = returner->caller;

    /* Some cleanup we only need do if we're not a frame involved in a
     * continuation (otherwise we need to allow for multi-shot
     * re-invocation). */
    if (!returner->in_continuation) {
        /* Arguments buffer no longer in use (saves GC visiting it). */
        returner->cur_args_callsite = NULL;

        /* Clear up argument processing leftovers, if any. */
        if (returner->work) {
            MVM_args_proc_cleanup_for_cache(tc, &returner->params);
        }

        /* Clear up any continuation tags. */
        if (returner->continuation_tags) {
            MVMContinuationTag *tag = returner->continuation_tags;
            while (tag) {
                MVMContinuationTag *next = tag->next;
                free(tag);
                tag = next;
            }
            returner->continuation_tags = NULL;
        }

        /* Signal to the GC to ignore ->work */
        returner->tc = NULL;

        /* Unless we need to keep the caller chain in place, clear it up. */
        if (caller) {
            if (!returner->keep_caller) {
                MVM_frame_dec_ref(tc, caller);
                returner->caller = NULL;
            }
            else if (unwind) {
                caller->keep_caller = 1;
            }
        }
    }

#if MVM_HLL_PROFILE_CALLS
    tc->profile_data[returner->profile_index].duration_nanos =
        MVM_platform_now() -
        tc->profile_data[returner->profile_index].duration_nanos;
#endif

    /* Decrement the frame's ref-count by the 1 it got by virtue of being the
     * currently executing frame. */
    MVM_frame_dec_ref(tc, returner);

    /* Switch back to the caller frame if there is one. */
    if (caller && returner != tc->thread_entry_frame) {
        tc->cur_frame = caller;
        *(tc->interp_cur_op) = caller->return_address;
        *(tc->interp_bytecode_start) = caller->effective_bytecode;
        *(tc->interp_reg_base) = caller->work;
        *(tc->interp_cu) = caller->static_info->body.cu;

        /* Handle any special return hooks. */
        if (caller->special_return || caller->special_unwind) {
            MVMSpecialReturn sr = caller->special_return;
            MVMSpecialReturn su = caller->special_unwind;
            caller->special_return = NULL;
            caller->special_unwind = NULL;
            if (unwind && su)
                su(tc, caller->special_return_data);
            else if (!unwind && sr)
                sr(tc, caller->special_return_data);
            caller->mark_special_return_data = NULL;
        }

        return 1;
    }
    else {
        tc->cur_frame = NULL;
        return 0;
    }
}

/* Attempt to return from the current frame. Returns non-zero if we can,
 * and zero if there is nowhere to return to (which would signal the exit
 * of the interpreter). */
static void remove_after_handler(MVMThreadContext *tc, void *sr_data) {
    remove_one_frame(tc, 0);
}
MVMuint64 MVM_frame_try_return(MVMThreadContext *tc) {
    if (tc->cur_frame->static_info->body.has_exit_handler &&
            !(tc->cur_frame->flags & MVM_FRAME_FLAG_EXIT_HAND_RUN)) {
        /* Set us up to run exit handler, and make it so we'll really exit the
         * frame when that has been done. */
        MVMFrame     *caller = tc->cur_frame->caller;
        MVMHLLConfig *hll    = MVM_hll_current(tc);
        MVMObject    *handler;
        MVMObject    *result;

        if (!caller)
            MVM_exception_throw_adhoc(tc, "Entry point frame cannot have an exit handler");
        if (tc->cur_frame == tc->thread_entry_frame)
            MVM_exception_throw_adhoc(tc, "Thread entry point frame cannot have an exit handler");

        switch (caller->return_type) {
            case MVM_RETURN_OBJ:
                result = caller->return_value->o;
                break;
            case MVM_RETURN_INT:
                result = MVM_repr_box_int(tc, hll->int_box_type, caller->return_value->i64);
                break;
            case MVM_RETURN_NUM:
                result = MVM_repr_box_num(tc, hll->num_box_type, caller->return_value->n64);
                break;
            case MVM_RETURN_STR:
                result = MVM_repr_box_str(tc, hll->str_box_type, caller->return_value->s);
                break;
            default:
                result = NULL;
        }

        MVM_args_setup_thunk(tc, NULL, MVM_RETURN_VOID, &exit_arg_callsite);
        tc->cur_frame->args[0].o = tc->cur_frame->code_ref;
        tc->cur_frame->args[1].o = result;
        tc->cur_frame->special_return = remove_after_handler;
        tc->cur_frame->flags |= MVM_FRAME_FLAG_EXIT_HAND_RUN;
        handler = MVM_frame_find_invokee(tc, hll->exit_handler, NULL);
        STABLE(handler)->invoke(tc, handler, &exit_arg_callsite, tc->cur_frame->args);
        return 1;
    }
    else {
        /* No exit handler, so a straight return. */
        return remove_one_frame(tc, 0);
    }
}

/* Unwinds execution state to the specified frame, placing control flow at either
 * an absolute or relative (to start of target frame) address and optionally
 * setting a returned result. */
typedef struct {
    MVMFrame  *frame;
    MVMuint8  *abs_addr;
    MVMuint32  rel_addr;
} MVMUnwindData;
static void continue_unwind(MVMThreadContext *tc, void *sr_data) {
    MVMUnwindData *ud  = (MVMUnwindData *)sr_data;
    MVMFrame *frame    = ud->frame;
    MVMuint8 *abs_addr = ud->abs_addr;
    MVMuint32 rel_addr = ud->rel_addr;
    free(sr_data);
    MVM_frame_unwind_to(tc, frame, abs_addr, rel_addr, NULL);
}
void MVM_frame_unwind_to(MVMThreadContext *tc, MVMFrame *frame, MVMuint8 *abs_addr,
                         MVMuint32 rel_addr, MVMObject *return_value) {
    while (tc->cur_frame != frame) {
        if (tc->cur_frame->static_info->body.has_exit_handler &&
                !(tc->cur_frame->flags & MVM_FRAME_FLAG_EXIT_HAND_RUN)) {
            /* We're unwinding a frame with an exit handler. Thus we need to
             * pause the unwind, run the exit handler, and keep enough info
             * around in order to finish up the unwind afterwards. */
            MVMFrame     *caller = tc->cur_frame->caller;
            MVMHLLConfig *hll    = MVM_hll_current(tc);
            MVMObject    *handler;

            if (!caller)
                MVM_exception_throw_adhoc(tc, "Entry point frame cannot have an exit handler");
            if (tc->cur_frame == tc->thread_entry_frame)
                MVM_exception_throw_adhoc(tc, "Thread entry point frame cannot have an exit handler");

            MVM_args_setup_thunk(tc, NULL, MVM_RETURN_VOID, &exit_arg_callsite);
            tc->cur_frame->args[0].o = tc->cur_frame->code_ref;
            tc->cur_frame->args[1].o = NULL;
            tc->cur_frame->special_return = continue_unwind;
            {
                MVMUnwindData *ud = malloc(sizeof(MVMUnwindData));
                ud->frame = frame;
                ud->abs_addr = abs_addr;
                ud->rel_addr = rel_addr;
                if (return_value)
                    MVM_exception_throw_adhoc(tc, "return_value + exit_handler case NYI");
                tc->cur_frame->special_return_data = ud;
            }
            tc->cur_frame->flags |= MVM_FRAME_FLAG_EXIT_HAND_RUN;
            handler = MVM_frame_find_invokee(tc, hll->exit_handler, NULL);
            STABLE(handler)->invoke(tc, handler, &exit_arg_callsite, tc->cur_frame->args);
            return;
        }
        else {
            /* No exit handler, so just remove the frame. */
            if (!remove_one_frame(tc, 1))
                MVM_panic(1, "Internal error: Unwound entire stack and missed handler");
        }
    }
    if (abs_addr)
        *tc->interp_cur_op = abs_addr;
    else if (rel_addr)
        *tc->interp_cur_op = *tc->interp_bytecode_start + rel_addr;
    if (return_value)
        MVM_args_set_result_obj(tc, return_value, 1);
}

/* Given the specified code object, sets its outer to the current scope. */
void MVM_frame_capturelex(MVMThreadContext *tc, MVMObject *code) {
    MVMCode *code_obj;

    if (REPR(code)->ID != MVM_REPR_ID_MVMCode)
        MVM_exception_throw_adhoc(tc,
            "Can only perform capturelex on object with representation MVMCode");

    /* XXX Following is vulnerable to a race condition. */
    code_obj = (MVMCode *)code;
    if (code_obj->body.outer)
        MVM_frame_dec_ref(tc, code_obj->body.outer);
    code_obj->body.outer = MVM_frame_inc_ref(tc, tc->cur_frame);
}

/* Given the specified code object, copies it and returns a copy which
 * captures a closure over the current scope. */
MVMObject * MVM_frame_takeclosure(MVMThreadContext *tc, MVMObject *code) {
    MVMCode *closure;

    if (REPR(code)->ID != MVM_REPR_ID_MVMCode)
        MVM_exception_throw_adhoc(tc,
            "Can only perform takeclosure on object with representation MVMCode");

    MVMROOT(tc, code, {
        closure = (MVMCode *)REPR(code)->allocate(tc, STABLE(code));
    });

    MVM_ASSIGN_REF(tc, &(closure->common.header), closure->body.sf, ((MVMCode *)code)->body.sf);
    MVM_ASSIGN_REF(tc, &(closure->common.header), closure->body.name, ((MVMCode *)code)->body.name);
    closure->body.outer = MVM_frame_inc_ref(tc, tc->cur_frame);
    MVM_ASSIGN_REF(tc, &(closure->common.header), closure->body.code_object, ((MVMCode *)code)->body.code_object);

    return (MVMObject *)closure;
}

/* Cleans up the frame pool for a thread context. */
void MVM_frame_free_frame_pool(MVMThreadContext *tc) {
    MVMuint32 i;
    for (i = 0; i < tc->frame_pool_table_size; i++) {
        MVMFrame *cur = tc->frame_pool_table[i];
        while (cur) {
            MVMFrame *next = cur->outer;
            if (cur->env)
                free(cur->env);
            if (cur->work) {
                MVM_args_proc_cleanup(tc, &cur->params);
                free(cur->work);
            }
            free(cur);
            cur = next;
        }
    }
    MVM_checked_free_null(tc->frame_pool_table);
}

/* Looks up the address of the lexical with the specified name and the
 * specified type. Non-existing object lexicals produce NULL, expected
 * (for better or worse) by various things. Otherwise, an error is thrown
 * if it does not exist. Incorrect type always throws. */
MVMRegister * MVM_frame_find_lexical_by_name(MVMThreadContext *tc, MVMString *name, MVMuint16 type) {
    MVMFrame *cur_frame = tc->cur_frame;
    MVM_string_flatten(tc, name);
    while (cur_frame != NULL) {
        MVMLexicalRegistry *lexical_names = cur_frame->static_info->body.lexical_names;
        if (lexical_names) {
            /* Indexes were formerly stored off-by-one to avoid semi-predicate issue. */
            MVMLexicalRegistry *entry;

            MVM_HASH_GET(tc, lexical_names, name, entry)

            if (entry) {
                if (cur_frame->static_info->body.lexical_types[entry->value] == type)
                    return &cur_frame->env[entry->value];
                else
                   MVM_exception_throw_adhoc(tc,
                        "Lexical with name '%s' has wrong type",
                            MVM_string_utf8_encode_C_string(tc, name));
            }
        }
        cur_frame = cur_frame->outer;
    }
    if (type == MVM_reg_obj)
        return NULL;
    MVM_exception_throw_adhoc(tc, "No lexical found with name '%s'",
        MVM_string_utf8_encode_C_string(tc, name));
}

/* Looks up the address of the lexical with the specified name, starting with
 * the specified frame. Only works if it's an object lexical.  */
MVMRegister * MVM_frame_find_lexical_by_name_rel(MVMThreadContext *tc, MVMString *name, MVMFrame *cur_frame) {
    MVM_string_flatten(tc, name);
    while (cur_frame != NULL) {
        MVMLexicalRegistry *lexical_names = cur_frame->static_info->body.lexical_names;
        if (lexical_names) {
            /* Indexes were formerly stored off-by-one to avoid semi-predicate issue. */
            MVMLexicalRegistry *entry;

            MVM_HASH_GET(tc, lexical_names, name, entry)

            if (entry) {
                if (cur_frame->static_info->body.lexical_types[entry->value] == MVM_reg_obj)
                    return &cur_frame->env[entry->value];
                else
                   MVM_exception_throw_adhoc(tc,
                        "Lexical with name '%s' has wrong type",
                            MVM_string_utf8_encode_C_string(tc, name));
            }
        }
        cur_frame = cur_frame->outer;
    }
    return NULL;
}

/* Looks up the address of the lexical with the specified name, starting with
 * the specified frame. It checks all outer frames of the caller frame chain.  */
MVMRegister * MVM_frame_find_lexical_by_name_rel_caller(MVMThreadContext *tc, MVMString *name, MVMFrame *cur_caller_frame) {
    MVM_string_flatten(tc, name);
    while (cur_caller_frame != NULL) {
        MVMFrame *cur_frame = cur_caller_frame;
        while (cur_frame != NULL) {
            MVMLexicalRegistry *lexical_names = cur_frame->static_info->body.lexical_names;
            if (lexical_names) {
                /* Indexes were formerly stored off-by-one to avoid semi-predicate issue. */
                MVMLexicalRegistry *entry;

                MVM_HASH_GET(tc, lexical_names, name, entry)

                if (entry) {
                    if (cur_frame->static_info->body.lexical_types[entry->value] == MVM_reg_obj)
                        return &cur_frame->env[entry->value];
                    else
                       MVM_exception_throw_adhoc(tc,
                            "Lexical with name '%s' has wrong type",
                                MVM_string_utf8_encode_C_string(tc, name));
                }
            }
            cur_frame = cur_frame->outer;
        }
        cur_caller_frame = cur_caller_frame->caller;
    }
    return NULL;
}

/* Looks up the address of the lexical with the specified name and the
 * specified type. Returns null if it does not exist. */
MVMRegister * MVM_frame_find_contextual_by_name(MVMThreadContext *tc, MVMString *name, MVMuint16 *type, MVMFrame *cur_frame) {
    if (!name) {
        MVM_exception_throw_adhoc(tc, "Contextual name cannot be null");
    }
    MVM_string_flatten(tc, name);
    while (cur_frame != NULL) {
        MVMLexicalRegistry *lexical_names = cur_frame->static_info->body.lexical_names;
        if (lexical_names) {
            MVMLexicalRegistry *entry;

            MVM_HASH_GET(tc, lexical_names, name, entry)

            if (entry) {
                *type = cur_frame->static_info->body.lexical_types[entry->value];
                return &cur_frame->env[entry->value];
            }
        }
        cur_frame = cur_frame->caller;
    }
    return NULL;
}

MVMObject * MVM_frame_getdynlex(MVMThreadContext *tc, MVMString *name, MVMFrame *cur_frame) {
    MVMuint16 type;
    MVMRegister *lex_reg = MVM_frame_find_contextual_by_name(tc, name, &type, cur_frame);
    MVMObject *result = NULL, *result_type = NULL;
    if (lex_reg) {
        switch (type) {
            case MVM_reg_int64:
                result_type = (*tc->interp_cu)->body.hll_config->int_box_type;
                if (!result_type)
                    MVM_exception_throw_adhoc(tc, "missing int box type");
                result = REPR(result_type)->allocate(tc, STABLE(result_type));
                MVM_gc_root_temp_push(tc, (MVMCollectable **)&result);
                if (REPR(result)->initialize)
                    REPR(result)->initialize(tc, STABLE(result), result, OBJECT_BODY(result));
                REPR(result)->box_funcs.set_int(tc, STABLE(result), result,
                    OBJECT_BODY(result), lex_reg->i64);
                MVM_gc_root_temp_pop(tc);
                break;
            case MVM_reg_num64:
                result_type = (*tc->interp_cu)->body.hll_config->num_box_type;
                if (!result_type)
                    MVM_exception_throw_adhoc(tc, "missing num box type");
                result = REPR(result_type)->allocate(tc, STABLE(result_type));
                MVM_gc_root_temp_push(tc, (MVMCollectable **)&result);
                if (REPR(result)->initialize)
                    REPR(result)->initialize(tc, STABLE(result), result, OBJECT_BODY(result));
                REPR(result)->box_funcs.set_num(tc, STABLE(result), result,
                    OBJECT_BODY(result), lex_reg->n64);
                MVM_gc_root_temp_pop(tc);
                break;
            case MVM_reg_str:
                result_type = (*tc->interp_cu)->body.hll_config->str_box_type;
                if (!result_type)
                    MVM_exception_throw_adhoc(tc, "missing str box type");
                result = REPR(result_type)->allocate(tc, STABLE(result_type));
                MVM_gc_root_temp_push(tc, (MVMCollectable **)&result);
                if (REPR(result)->initialize)
                    REPR(result)->initialize(tc, STABLE(result), result, OBJECT_BODY(result));
                REPR(result)->box_funcs.set_str(tc, STABLE(result), result,
                    OBJECT_BODY(result), lex_reg->s);
                MVM_gc_root_temp_pop(tc);
                break;
            case MVM_reg_obj:
                result = lex_reg->o;
                break;
            default:
                MVM_exception_throw_adhoc(tc, "invalid register type in getdynlex");
        }
    }
    return result;
}

void MVM_frame_binddynlex(MVMThreadContext *tc, MVMString *name, MVMObject *value, MVMFrame *cur_frame) {
    MVMuint16 type;
    MVMRegister *lex_reg = MVM_frame_find_contextual_by_name(tc, name, &type, cur_frame);
    if (!lex_reg) {
        MVM_exception_throw_adhoc(tc, "No contextual found with name '%s'",
            MVM_string_utf8_encode_C_string(tc, name));
    }
    switch (type) {
        case MVM_reg_int64:
            lex_reg->i64 = REPR(value)->box_funcs.get_int(tc,
                STABLE(value), value, OBJECT_BODY(value));
            break;
        case MVM_reg_num64:
            lex_reg->n64 = REPR(value)->box_funcs.get_num(tc,
                STABLE(value), value, OBJECT_BODY(value));
            break;
        case MVM_reg_str:
            lex_reg->s = REPR(value)->box_funcs.get_str(tc,
                STABLE(value), value, OBJECT_BODY(value));
            break;
        case MVM_reg_obj:
            lex_reg->o = value;
            break;
        default:
            MVM_exception_throw_adhoc(tc, "invalid register type in binddynlex");
    }
}

/* Returns the storage unit for the lexical in the specified frame. */
MVMRegister * MVM_frame_lexical(MVMThreadContext *tc, MVMFrame *f, MVMString *name) {
    MVMLexicalRegistry *lexical_names = f->static_info->body.lexical_names;
    if (lexical_names) {
        MVMLexicalRegistry *entry;
        MVM_string_flatten(tc, name);
        MVM_HASH_GET(tc, lexical_names, name, entry)
        if (entry)
            return &f->env[entry->value];
    }
    MVM_exception_throw_adhoc(tc, "Frame has no lexical with name '%s'",
        MVM_string_utf8_encode_C_string(tc, name));
}

/* Returns the storage unit for the lexical in the specified frame. */
MVMRegister * MVM_frame_try_get_lexical(MVMThreadContext *tc, MVMFrame *f, MVMString *name, MVMuint16 type) {
    MVMLexicalRegistry *lexical_names = f->static_info->body.lexical_names;
    if (lexical_names) {
        MVMLexicalRegistry *entry;
        MVM_string_flatten(tc, name);
        MVM_HASH_GET(tc, lexical_names, name, entry)
        if (entry && f->static_info->body.lexical_types[entry->value] == type)
            return &f->env[entry->value];
    }
    return NULL;
}

/* Returns the primitive type specification for a lexical. */
MVMuint16 MVM_frame_lexical_primspec(MVMThreadContext *tc, MVMFrame *f, MVMString *name) {
    MVMLexicalRegistry *lexical_names = f->static_info->body.lexical_names;
    if (lexical_names) {
        MVMLexicalRegistry *entry;
        MVM_string_flatten(tc, name);
        MVM_HASH_GET(tc, lexical_names, name, entry)
        if (entry) {
            switch (f->static_info->body.lexical_types[entry->value]) {
                case MVM_reg_int64:
                    return MVM_STORAGE_SPEC_BP_INT;
                case MVM_reg_num64:
                    return MVM_STORAGE_SPEC_BP_NUM;
                case MVM_reg_str:
                    return MVM_STORAGE_SPEC_BP_STR;
                case MVM_reg_obj:
                    return MVM_STORAGE_SPEC_BP_NONE;
                default:
                    MVM_exception_throw_adhoc(tc,
                        "Unhandled lexical type in lexprimspec for '%s'",
                        MVM_string_utf8_encode_C_string(tc, name));
            }
        }
    }
    MVM_exception_throw_adhoc(tc, "Frame has no lexical with name '%s'",
        MVM_string_utf8_encode_C_string(tc, name));
}

static MVMObject * find_invokee_internal(MVMThreadContext *tc, MVMObject *code, MVMCallsite **tweak_cs, MVMInvocationSpec *is) {
    if (is->class_handle) {
        MVMRegister dest;
        REPR(code)->attr_funcs.get_attribute(tc,
            STABLE(code), code, OBJECT_BODY(code),
            is->class_handle, is->attr_name,
            is->hint, &dest, MVM_reg_obj);
        code = dest.o;
    }
    else {
        /* Need to tweak the callsite and args to include the code object
         * being invoked. */
        if (tweak_cs) {
            MVMCallsite *orig = *tweak_cs;
            if (orig->with_invocant) {
                *tweak_cs = orig->with_invocant;
            }
            else {
                MVMCallsite *new   = malloc(sizeof(MVMCallsite));
                MVMint32     fsize = orig->num_pos + (orig->arg_count - orig->num_pos) / 2;
                new->arg_flags     = malloc((fsize + 1) * sizeof(MVMCallsiteEntry));
                new->arg_flags[0]  = MVM_CALLSITE_ARG_OBJ;
                memcpy(new->arg_flags + 1, orig->arg_flags, fsize);
                new->arg_count      = orig->arg_count + 1;
                new->num_pos        = orig->num_pos + 1;
                new->has_flattening = orig->has_flattening;
                new->is_interned    = 0;
                new->with_invocant  = NULL;
                *tweak_cs = orig->with_invocant = new;
            }
            memmove(tc->cur_frame->args + 1, tc->cur_frame->args,
                orig->arg_count * sizeof(MVMRegister));
            tc->cur_frame->args[0].o = code;
            tc->cur_frame->cur_args_callsite = *tweak_cs; /* Keep in sync. */
        }
        else {
            MVM_exception_throw_adhoc(tc,
                "Cannot invoke object with invocation handler in this context");
        }
        code = is->invocation_handler;
    }
    return code;
}

MVMObject * MVM_frame_find_invokee(MVMThreadContext *tc, MVMObject *code, MVMCallsite **tweak_cs) {
    if (!code)
        MVM_exception_throw_adhoc(tc, "Cannot invoke null object");
    if (STABLE(code)->invoke == MVM_6model_invoke_default) {
        MVMInvocationSpec *is = STABLE(code)->invocation_spec;
        if (!is) {
            MVM_exception_throw_adhoc(tc, "Cannot invoke this object (REPR: %s, cs = %d)",
                REPR(code)->name, STABLE(code)->container_spec ? 1 : 0);
        }
        code = find_invokee_internal(tc, code, tweak_cs, is);
    }
    return code;
}

MVMObject * MVM_frame_find_invokee_multi_ok(MVMThreadContext *tc, MVMObject *code, MVMCallsite **tweak_cs, MVMRegister *args) {
    if (!code)
        MVM_exception_throw_adhoc(tc, "Cannot invoke null object");
    if (STABLE(code)->invoke == MVM_6model_invoke_default) {
        MVMInvocationSpec *is = STABLE(code)->invocation_spec;
        if (!is) {
            MVM_exception_throw_adhoc(tc, "Cannot invoke this object (REPR: %s, cs = %d)",
                REPR(code)->name, STABLE(code)->container_spec ? 1 : 0);
        }
        if (is->md_class_handle) {
            /* We might be able to dig straight into the multi cache and not
             * have to invoke the proto. */
            MVMRegister dest;
            REPR(code)->attr_funcs.get_attribute(tc,
                STABLE(code), code, OBJECT_BODY(code),
<<<<<<< HEAD
                is->class_handle, is->attr_name,
                is->hint, &dest, MVM_reg_obj);
            code = dest.o;
        }
        else {
            /* Need to tweak the callsite and args to include the code object
             * being invoked. */
            if (tweak_cs) {
                MVMCallsite *orig = *tweak_cs;
                if (orig->with_invocant) {
                    *tweak_cs = orig->with_invocant;
                }
                else {
                    MVMCallsite *new  = malloc(sizeof(MVMCallsite));
                    new->arg_flags    = malloc((orig->arg_count + 1) * sizeof(MVMCallsiteEntry));
                    new->arg_flags[0] = MVM_CALLSITE_ARG_OBJ;
                    memcpy(new->arg_flags + 1, orig->arg_flags, orig->arg_count);
                    new->arg_count      = orig->arg_count + 1;
                    new->num_pos        = orig->num_pos + 1;
                    new->has_flattening = orig->has_flattening;
                    new->with_invocant  = NULL;
                    new->arg_name       = NULL;
                    *tweak_cs = orig->with_invocant = new;
=======
                is->md_class_handle, is->md_valid_attr_name,
                is->md_valid_hint, &dest, MVM_reg_int64);
            if (dest.i64) {
                REPR(code)->attr_funcs.get_attribute(tc,
                    STABLE(code), code, OBJECT_BODY(code),
                    is->md_class_handle, is->md_cache_attr_name,
                    is->md_cache_hint, &dest, MVM_reg_obj);
                if (dest.o) {
                    MVMObject *result = MVM_multi_cache_find_callsite_args(tc,
                        dest.o, *tweak_cs, args);
                    if (result)
                        return MVM_frame_find_invokee(tc, result, tweak_cs);
>>>>>>> fd4cb89c
                }
            }
        }
        code = find_invokee_internal(tc, code, tweak_cs, is);
    }
    return code;
}

MVMObject * MVM_frame_context_wrapper(MVMThreadContext *tc, MVMFrame *f) {
    MVMObject *ctx = (MVMObject *)MVM_load(&f->context_object);

    if (!ctx) {
        ctx = MVM_repr_alloc_init(tc, tc->instance->boot_types.BOOTContext);
        ((MVMContext *)ctx)->body.context = MVM_frame_inc_ref(tc, f);

        if (MVM_casptr(&f->context_object, NULL, ctx) != NULL) {
            ((MVMContext *)ctx)->body.context = MVM_frame_dec_ref(tc, f);
            ctx = (MVMObject *)MVM_load(&f->context_object);
        }
    }

    return ctx;
}

/* Creates a shallow clone of a frame. Used by continuations. We rely on this
 * not allocating with the GC; update continuation clone code if it comes to
  * do so. */
MVMFrame * MVM_frame_clone(MVMThreadContext *tc, MVMFrame *f) {
    /* First, just grab a copy of everything. */
    MVMFrame *clone = malloc(sizeof(MVMFrame));
    memcpy(clone, f, sizeof(MVMFrame));

    /* Need fresh env and work. */
    if (f->static_info->body.env_size) {
        clone->env = malloc(f->static_info->body.env_size);
        memcpy(clone->env, f->env, f->static_info->body.env_size);
    }
    if (f->static_info->body.work_size) {
        clone->work = malloc(f->static_info->body.work_size);
        memcpy(clone->work, f->work, f->static_info->body.work_size);
        clone->args = clone->work + f->static_info->body.num_locals;
    }

    /* Ref-count of the clone is 1. */
    clone->ref_count = 1;

    /* If there's an outer, there's now an extra frame pointing at it. */
    if (clone->outer)
        MVM_frame_inc_ref(tc, clone->outer);

    return clone;
}<|MERGE_RESOLUTION|>--- conflicted
+++ resolved
@@ -967,6 +967,7 @@
                 new->arg_flags[0]  = MVM_CALLSITE_ARG_OBJ;
                 memcpy(new->arg_flags + 1, orig->arg_flags, fsize);
                 new->arg_count      = orig->arg_count + 1;
+                new->arg_name       = NULL;
                 new->num_pos        = orig->num_pos + 1;
                 new->has_flattening = orig->has_flattening;
                 new->is_interned    = 0;
@@ -1016,31 +1017,6 @@
             MVMRegister dest;
             REPR(code)->attr_funcs.get_attribute(tc,
                 STABLE(code), code, OBJECT_BODY(code),
-<<<<<<< HEAD
-                is->class_handle, is->attr_name,
-                is->hint, &dest, MVM_reg_obj);
-            code = dest.o;
-        }
-        else {
-            /* Need to tweak the callsite and args to include the code object
-             * being invoked. */
-            if (tweak_cs) {
-                MVMCallsite *orig = *tweak_cs;
-                if (orig->with_invocant) {
-                    *tweak_cs = orig->with_invocant;
-                }
-                else {
-                    MVMCallsite *new  = malloc(sizeof(MVMCallsite));
-                    new->arg_flags    = malloc((orig->arg_count + 1) * sizeof(MVMCallsiteEntry));
-                    new->arg_flags[0] = MVM_CALLSITE_ARG_OBJ;
-                    memcpy(new->arg_flags + 1, orig->arg_flags, orig->arg_count);
-                    new->arg_count      = orig->arg_count + 1;
-                    new->num_pos        = orig->num_pos + 1;
-                    new->has_flattening = orig->has_flattening;
-                    new->with_invocant  = NULL;
-                    new->arg_name       = NULL;
-                    *tweak_cs = orig->with_invocant = new;
-=======
                 is->md_class_handle, is->md_valid_attr_name,
                 is->md_valid_hint, &dest, MVM_reg_int64);
             if (dest.i64) {
@@ -1053,7 +1029,6 @@
                         dest.o, *tweak_cs, args);
                     if (result)
                         return MVM_frame_find_invokee(tc, result, tweak_cs);
->>>>>>> fd4cb89c
                 }
             }
         }
