#include "moar.h"

/* Dummy, invocant-arg callsite. */
static MVMCallsiteEntry exit_arg_flags[] = { MVM_CALLSITE_ARG_OBJ, MVM_CALLSITE_ARG_OBJ };
static MVMCallsite     exit_arg_callsite = { exit_arg_flags, 2, 2, 0 };

static void grow_frame_pool(MVMThreadContext *tc, MVMuint32 pool_index) {
    MVMuint32 old_size = tc->frame_pool_table_size;
    MVMuint32 new_size = tc->frame_pool_table_size;
    do {
        new_size *= 2;
    } while (pool_index >= new_size);
    tc->frame_pool_table = realloc(tc->frame_pool_table,
        new_size * sizeof(MVMFrame *));
    memset(tc->frame_pool_table + old_size, 0,
        (new_size - old_size) * sizeof(MVMFrame *));
    tc->frame_pool_table_size = new_size;
}

/* Takes a static frame and does various one-off calculations about what
 * space it shall need. Also triggers bytecode verification of the frame's
 * bytecode. */
void prepare_and_verify_static_frame(MVMThreadContext *tc, MVMStaticFrame *static_frame) {
    MVMStaticFrameBody *static_frame_body = &static_frame->body;
    /* Work size is number of locals/registers plus size of the maximum
     * call site argument list. */
    static_frame_body->work_size = sizeof(MVMRegister) *
        (static_frame_body->num_locals + static_frame_body->cu->body.max_callsite_size);

    /* Validate the bytecode. */
    MVM_validate_static_frame(tc, static_frame);

    /* Obtain an index to each threadcontext's pool table */
    static_frame_body->pool_index = MVM_incr(&tc->instance->num_frame_pools);
    if (static_frame_body->pool_index >= tc->frame_pool_table_size) {
        grow_frame_pool(tc, static_frame_body->pool_index);
    }

    /* Check if we have any state var lexicals. */
    if (static_frame_body->static_env_flags) {
        MVMuint8 *flags  = static_frame_body->static_env_flags;
        MVMint64  numlex = static_frame_body->num_lexicals;
        MVMint64  i;
        for (i = 0; i < numlex; i++)
            if (flags[i] == 2) {
                static_frame_body->has_state_vars = 1;
                break;
            }
    }

    /* Set its spesh threshold. */
    static_frame_body->spesh_threshold = MVM_spesh_threshold(tc, static_frame);

    /* Mark frame as invoked, so we need not do these calculations again. */
    static_frame_body->invoked = 1;
}

/* Increases the reference count of a frame. */
MVMFrame * MVM_frame_inc_ref(MVMThreadContext *tc, MVMFrame *frame) {
    MVM_incr(&frame->ref_count);
    return frame;
}

/* Decreases the reference count of a frame. If it hits zero, then we can
 * free it. Returns null for convenience. */
MVMFrame * MVM_frame_dec_ref(MVMThreadContext *tc, MVMFrame *frame) {
    /* MVM_dec returns what the count was before it decremented it
     * to zero, so we look for 1 here. */
    while (MVM_decr(&frame->ref_count) == 1) {
        MVMuint32 pool_index = frame->static_info->body.pool_index;
        MVMFrame *node = tc->frame_pool_table[pool_index];
        MVMFrame *outer_to_decr = frame->outer;

        /* If there's a caller pointer, decrement that. */
        if (frame->caller)
            frame->caller = MVM_frame_dec_ref(tc, frame->caller);

        if (node && MVM_load(&node->ref_count) >= MVMFramePoolLengthLimit) {
            /* There's no room on the free list, so destruction.*/
            if (frame->env) {
                MVM_fixed_size_free(tc, tc->instance->fsa, frame->allocd_env,
                    frame->env);
                frame->env = NULL;
            }
            if (frame->work) {
                MVM_args_proc_cleanup(tc, &frame->params);
                MVM_fixed_size_free(tc, tc->instance->fsa, frame->allocd_work,
                    frame->work);
                frame->work = NULL;
            }
            MVM_fixed_size_free(tc, tc->instance->fsa, sizeof(MVMFrame), frame);
        }
        else { /* Unshift it to the free list */
            MVM_store(&frame->ref_count, (frame->outer = node) ? MVM_load(&node->ref_count) + 1 : 1);
            tc->frame_pool_table[pool_index] = frame;
        }
        if (outer_to_decr)
            frame = outer_to_decr; /* and loop */
        else
            break;
    }
    return NULL;
}

/* Provides auto-close functionality, for the handful of cases where we have
 * not ever been in the outer frame of something we're invoking. In this case,
 * we fake up a frame based on the static lexical environment. */
MVMFrame * autoclose(MVMThreadContext *tc, MVMStaticFrame *needed) {
    MVMFrame *result;

    /* First, see if we can find one on the call stack; return it if so. */
    MVMFrame *candidate = tc->cur_frame;
    while (candidate) {
        if (candidate->static_info->body.bytecode == needed->body.bytecode)
            return candidate;
        candidate = candidate->caller;
    }

    /* If not, fake up a frame See if it also needs an outer. */
    result = MVM_frame_create_context_only(tc, needed, (MVMObject *)needed->body.static_code);
    if (needed->body.outer) {
        /* See if the static code object has an outer. */
        MVMCode *outer_code = needed->body.outer->body.static_code;
        if (outer_code->body.outer &&
                outer_code->body.outer->static_info->body.bytecode == needed->body.bytecode) {
            /* Yes, just take it. */
            result->outer = MVM_frame_inc_ref(tc, outer_code->body.outer);
        }
        else {
            /* Otherwise, recursively auto-close. */
            result->outer = MVM_frame_inc_ref(tc, autoclose(tc, needed->body.outer));
        }
    }
    return result;
}

/* Obtains memory for a frame. */
static MVMFrame * allocate_frame(MVMThreadContext *tc, MVMStaticFrameBody *static_frame_body,
                                 MVMSpeshCandidate *spesh_cand) {
    MVMFrame *frame = NULL;
    MVMFrame *node;
    MVMint32  env_size, work_size;

    /* See if we can just go with a default-size frame. */
    if (!spesh_cand || spesh_cand->num_locals == static_frame_body->num_locals &&
                       spesh_cand->num_lexicals == static_frame_body->num_lexicals) {
        /* Yes, everything is the default sizes; try the pool. */
        MVMuint32 pool_index = static_frame_body->pool_index;
        if (pool_index >= tc->frame_pool_table_size)
            grow_frame_pool(tc, pool_index);
        node = tc->frame_pool_table[pool_index];
        if (node) {
            /* Got a pool entry. */
            tc->frame_pool_table[pool_index] = node->outer;
            node->outer = NULL;
            frame = node;

            /* Clear memory. */
            if (static_frame_body->env_size) {
                memset(frame->env, 0, static_frame_body->env_size);
            }
            else {
                frame->env = NULL;
                frame->allocd_env = 0;
            }
            if (static_frame_body->work_size) {
                if (!frame->work) {
                    frame->work = MVM_fixed_size_alloc_zeroed(tc, tc->instance->fsa,
                        static_frame_body->work_size);
                    frame->allocd_work = static_frame_body->work_size;
                }
                else {
                    memset(frame->work, 0, static_frame_body->work_size);
                }
            }
            else {
                frame->work = NULL;
                frame->allocd_work = 0;
            }

            /* Calculate args buffer position and make sure current call site starts
             * empty. */
            frame->args = static_frame_body->work_size ?
                frame->work + static_frame_body->num_locals :
                NULL;
            frame->cur_args_callsite = NULL;

            /* Ensure frame dynlex cache key is cleared. */
            frame->dynlex_cache_name = NULL;

            return frame;
        }
    }

    /* If we end up here, no re-usable frame, so need to allocate it. */
    frame = MVM_fixed_size_alloc(tc, tc->instance->fsa, sizeof(MVMFrame));
    frame->params.named_used = NULL;

    /* Ensure special return pointers, continuation tags, and dynlex cache
     * are null. */
    frame->special_return    = NULL;
    frame->special_unwind    = NULL;
    frame->continuation_tags = NULL;
<<<<<<< HEAD
=======
    frame->dynlex_cache_name = NULL;

>>>>>>> f55e6825
    /* Allocate space for lexicals and work area, copying the default lexical
     * environment into place. */
    env_size = spesh_cand ? spesh_cand->env_size : static_frame_body->env_size;
    if (env_size) {
        frame->env = MVM_fixed_size_alloc_zeroed(tc, tc->instance->fsa, env_size);
        frame->allocd_env = env_size;
    }
    else {
        frame->env = NULL;
        frame->allocd_env = 0;
    }
    work_size = spesh_cand ? spesh_cand->work_size : static_frame_body->work_size;
    if (work_size) {
        frame->work = MVM_fixed_size_alloc_zeroed(tc, tc->instance->fsa, work_size);
        frame->allocd_work = work_size;
    }
    else {
        frame->work = NULL;
        frame->allocd_work = 0;
    }

    /* Calculate args buffer position and make sure current call site starts
     * empty. */
    frame->args = work_size
        ? frame->work + (spesh_cand ? spesh_cand->num_locals : static_frame_body->num_locals)
        : NULL;
    frame->cur_args_callsite = NULL;

    return frame;
}

/* This exists to reduce the amount of pointer-fiddling that has to be
 * done by the JIT */
void MVM_frame_invoke_code(MVMThreadContext *tc, MVMCode *code,
                           MVMCallsite *callsite, MVMint32 spesh_cand) {
    MVM_frame_invoke(tc, code->body.sf, callsite,  tc->cur_frame->args,
                     code->body.outer, (MVMObject*)code, spesh_cand);
}

/* Takes a static frame and a thread context. Invokes the static frame. */
void MVM_frame_invoke(MVMThreadContext *tc, MVMStaticFrame *static_frame,
                      MVMCallsite *callsite, MVMRegister *args,
                      MVMFrame *outer, MVMObject *code_ref, MVMint32 spesh_cand) {
    MVMFrame *frame;
    MVMuint32 found_spesh;
    int fresh = 0;
    MVMStaticFrameBody *static_frame_body = &static_frame->body;

    /* If the frame was never invoked before, need initial calculations
     * and verification. */
    if (!static_frame_body->invoked)
        prepare_and_verify_static_frame(tc, static_frame);

    /* See if any specializations apply. */
    found_spesh = 0;
    if (spesh_cand >= 0) {
        MVMSpeshCandidate *chosen_cand = &static_frame_body->spesh_candidates[spesh_cand];
        if (!chosen_cand->sg) {
            frame = allocate_frame(tc, static_frame_body, chosen_cand);
            frame->effective_bytecode    = chosen_cand->bytecode;
            frame->effective_handlers    = chosen_cand->handlers;
            frame->effective_spesh_slots = chosen_cand->spesh_slots;
            frame->spesh_cand            = chosen_cand;
            frame->spesh_log_idx         = -1;
            found_spesh                  = 1;
        }
    }
    if (!found_spesh && ++static_frame_body->invocations >= static_frame_body->spesh_threshold && callsite->is_interned) {
        /* Look for specialized bytecode. */
        MVMint32 num_spesh = static_frame_body->num_spesh_candidates;
        MVMSpeshCandidate *chosen_cand = NULL;
        MVMint32 i, j;
        for (i = 0; i < num_spesh; i++) {
            MVMSpeshCandidate *cand = &static_frame_body->spesh_candidates[i];
            if (cand->cs == callsite) {
                MVMint32 match = 1;
                for (j = 0; j < cand->num_guards; j++) {
                    MVMint32   pos = cand->guards[j].slot;
                    MVMSTable *st  = (MVMSTable *)cand->guards[j].match;
                    MVMObject *arg = args[pos].o;
                    if (!arg) {
                        match = 0;
                        break;
                    }
                    switch (cand->guards[j].kind) {
                    case MVM_SPESH_GUARD_CONC:
                        if (!IS_CONCRETE(arg) || STABLE(arg) != st)
                            match = 0;
                        break;
                    case MVM_SPESH_GUARD_TYPE:
                        if (IS_CONCRETE(arg) || STABLE(arg) != st)
                            match = 0;
                        break;
                    case MVM_SPESH_GUARD_DC_CONC: {
                        MVMRegister dc;
                        STABLE(arg)->container_spec->fetch(tc, arg, &dc);
                        if (!dc.o || !IS_CONCRETE(dc.o) || STABLE(dc.o) != st)
                            match = 0;
                        break;
                    }
                    case MVM_SPESH_GUARD_DC_TYPE: {
                        MVMRegister dc;
                        STABLE(arg)->container_spec->fetch(tc, arg, &dc);
                        if (!dc.o || IS_CONCRETE(dc.o) || STABLE(dc.o) != st)
                            match = 0;
                        break;
                    }
                    }
                    if (!match)
                        break;
                }
                if (match) {
                    chosen_cand = cand;
                    break;
                }
            }
        }

        /* If we didn't find any, and we're below the limit, can set up a
         * specialization. */
        if (!chosen_cand && num_spesh < MVM_SPESH_LIMIT && tc->instance->spesh_enabled)
            chosen_cand = MVM_spesh_candidate_setup(tc, static_frame,
                callsite, args, 0);

        /* Now try to use specialized bytecode. We may need to compete to
         * be a logging run of it. */
        if (chosen_cand) {
            if (chosen_cand->sg) {
                /* In the logging phase. Try to get a logging index; ensure it
                 * is not being used as an OSR logging candidate elsewhere. */
                AO_t cur_idx = MVM_load(&(chosen_cand->log_enter_idx));
                if (!chosen_cand->osr_logging && cur_idx < MVM_SPESH_LOG_RUNS) {
                    if (MVM_cas(&(chosen_cand->log_enter_idx), cur_idx, cur_idx + 1) == cur_idx) {
                        /* We get to log. */
                        frame = allocate_frame(tc, static_frame_body, chosen_cand);
                        frame->effective_bytecode    = chosen_cand->bytecode;
                        frame->effective_handlers    = chosen_cand->handlers;
                        frame->effective_spesh_slots = chosen_cand->spesh_slots;
                        frame->spesh_log_slots       = chosen_cand->log_slots;
                        frame->spesh_cand            = chosen_cand;
                        frame->spesh_log_idx         = (MVMint8)cur_idx;
                        found_spesh                  = 1;
                    }
                }
            }
            else {
                /* In the post-specialize phase; can safely used the code. */
                frame = allocate_frame(tc, static_frame_body, chosen_cand);
                if (chosen_cand->jitcode) {
                    frame->effective_bytecode = chosen_cand->jitcode->bytecode;
                    frame->jit_entry_label    = chosen_cand->jitcode->labels[0];
                }
                else {
                    frame->effective_bytecode = chosen_cand->bytecode;
                }
                frame->effective_handlers    = chosen_cand->handlers;
                frame->effective_spesh_slots = chosen_cand->spesh_slots;
                frame->spesh_cand            = chosen_cand;
                frame->spesh_log_idx         = -1;
                found_spesh                  = 1;
            }
        }
    }
    if (!found_spesh) {
        frame = allocate_frame(tc, static_frame_body, NULL);
        frame->effective_bytecode = static_frame_body->bytecode;
        frame->effective_handlers = static_frame_body->handlers;
        frame->spesh_cand         = NULL;
    }

#if MVM_HLL_PROFILE_CALLS
    frame->profile_index = tc->profile_index;
    tc->profile_data[frame->profile_index].duration_nanos = MVM_platform_now();
    tc->profile_data[frame->profile_index].callsite_id = 0; /* XXX get a real callsite id */
    tc->profile_data[frame->profile_index].code_id = 0; /* XXX get a real code id */

    /* increment the profile data index */
    ++tc->profile_index;

    if (tc->profile_index == tc->profile_data_size) {
        tc->profile_data_size *= 2;
        tc->profile_data = realloc(tc->profile_data, tc->profile_data_size);
    }
#endif

    /* Copy thread context (back?) into the frame. */
    frame->tc = tc;

    /* Set static frame. */
    frame->static_info = static_frame;

    /* Store the code ref (NULL at the top-level). */
    frame->code_ref = code_ref;

    /* Outer. */
    if (outer) {
        /* We were provided with an outer frame; just ensure that it is
         * based on the correct static frame (compare on bytecode address
         * to come with nqp::freshcoderef). */
        if (outer->static_info->body.orig_bytecode == static_frame_body->outer->body.orig_bytecode)
            frame->outer = outer;
        else
            MVM_exception_throw_adhoc(tc,
                "When invoking %s, Provided outer frame %p (%s %s) does not match expected static frame type %p (%s %s)",
                static_frame_body->name ? MVM_string_utf8_encode_C_string(tc, static_frame_body->name) : "<anonymous static frame>",
                outer->static_info,
                MVM_repr_get_by_id(tc, REPR(outer->static_info)->ID)->name,
                outer->static_info->body.name ? MVM_string_utf8_encode_C_string(tc, outer->static_info->body.name) : "<anonymous static frame>",
                static_frame_body->outer,
                MVM_repr_get_by_id(tc, REPR(static_frame_body->outer)->ID)->name,
                static_frame_body->outer->body.name ? MVM_string_utf8_encode_C_string(tc, static_frame_body->outer->body.name) : "<anonymous static frame>");
    }
    else if (static_frame_body->static_code && static_frame_body->static_code->body.outer) {
        /* We're lacking an outer, but our static code object may have one.
         * This comes up in the case of cloned protoregexes, for example. */
        frame->outer = static_frame_body->static_code->body.outer;
    }
    else if (static_frame_body->outer) {
        /* Auto-close, and cache it in the static frame. */
        frame->outer = autoclose(tc, static_frame_body->outer);
        static_frame_body->static_code->body.outer = MVM_frame_inc_ref(tc, frame->outer);
    }
    else {
        frame->outer = NULL;
    }
    if (frame->outer)
        MVM_frame_inc_ref(tc, frame->outer);

    /* Caller is current frame in the thread context. */
    if (tc->cur_frame)
        frame->caller = MVM_frame_inc_ref(tc, tc->cur_frame);
    else
        frame->caller = NULL;
    frame->keep_caller = 0;
    frame->in_continuation = 0;

    /* Initial reference count is 1 by virtue of it being the currently
     * executing frame. */
    frame->ref_count = 1;
    frame->gc_seq_number = 0;

    /* Initialize argument processing. */
    MVM_args_proc_init(tc, &frame->params, callsite, args);
    
    /* Make sure there's no frame context pointer and special return data
     * won't be marked. */
    frame->context_object = NULL;
    frame->mark_special_return_data = NULL;

    /* Clear frame flags. */
    frame->flags = 0;

    /* Initialize OSR counter. */
    frame->osr_counter = 0;

    /* Update interpreter and thread context, so next execution will use this
     * frame. */
    tc->cur_frame = frame;
    *(tc->interp_cur_op) = frame->effective_bytecode;
    *(tc->interp_bytecode_start) = frame->effective_bytecode;
    *(tc->interp_reg_base) = frame->work;
    *(tc->interp_cu) = static_frame_body->cu;

    /* If we need to do so, make clones of things in the lexical environment
     * that need it. Note that we do this after tc->cur_frame became the
     * current frame, to make sure these new objects will certainly get
     * marked if GC is triggered along the way. */
    if (static_frame_body->has_state_vars) {
        /* Drag everything out of static_frame_body before we start,
         * as GC action may invalidate it. */
        MVMRegister *env       = static_frame_body->static_env;
        MVMuint8    *flags     = static_frame_body->static_env_flags;
        MVMint64     numlex    = static_frame_body->num_lexicals;
        MVMRegister *state     = NULL;
        MVMint64     state_act = 0; /* 0 = none so far, 1 = first time, 2 = later */
        MVMint64 i;
        MVMROOT(tc, state, {
            for (i = 0; i < numlex; i++) {
                if (flags[i] == 2) {
                    redo_state:
                    switch (state_act) {
                    case 0:
                        if (!frame->code_ref)
                            MVM_exception_throw_adhoc(tc,
                                "Frame must have code-ref to have state variables");
                        state = ((MVMCode *)frame->code_ref)->body.state_vars;
                        if (state) {
                            /* Already have state vars; pull them from this. */
                            state_act = 2;
                        }
                        else {
                            /* Allocate storage for state vars. */
                            state = malloc(frame->static_info->body.env_size);
                            memset(state, 0, frame->static_info->body.env_size);
                            ((MVMCode *)frame->code_ref)->body.state_vars = state;
                            state_act = 1;
    
                            /* Note that this frame should run state init code. */
                            frame->flags |= MVM_FRAME_FLAG_STATE_INIT;
                        }
                        goto redo_state;
                    case 1:
                        frame->env[i].o = MVM_repr_clone(tc, env[i].o);
                        MVM_ASSIGN_REF(tc, &(frame->code_ref->header), state[i].o, frame->env[i].o);
                        break;
                    case 2:
                        frame->env[i].o = state[i].o;
                        break;
                    }
                }
            }
        });
    }
}

/* Creates a frame that is suitable for deserializing a context into. Does not
 * try to use the frame pool, since we'll typically never recycle these. */
MVMFrame * MVM_frame_create_context_only(MVMThreadContext *tc, MVMStaticFrame *static_frame,
        MVMObject *code_ref) {
    MVMFrame *frame;

    /* If the frame was never invoked before, need initial calculations
     * and verification. */
    if (!static_frame->body.invoked)
        prepare_and_verify_static_frame(tc, static_frame);

    frame = MVM_fixed_size_alloc_zeroed(tc, tc->instance->fsa, sizeof(MVMFrame));

    /* Copy thread context into the frame. */
    frame->tc = tc;

    /* Set static frame. */
    frame->static_info = static_frame;

    /* Store the code ref. */
    frame->code_ref = code_ref;

    /* Allocate space for lexicals, copying the default lexical environment
     * into place. */
    if (static_frame->body.env_size) {
        frame->env = MVM_fixed_size_alloc(tc, tc->instance->fsa, static_frame->body.env_size);
        frame->allocd_env = static_frame->body.env_size;
        memcpy(frame->env, static_frame->body.static_env, static_frame->body.env_size);
    }

    /* Initial reference count is 0 (will become referenced by being set as
     * an outer context). So just return it now. */
    return frame;
}

/* Creates a frame for de-optimization purposes. */
MVMFrame * MVM_frame_create_for_deopt(MVMThreadContext *tc, MVMStaticFrame *static_frame,
                                      MVMCode *code_ref) {
    MVMFrame *frame = allocate_frame(tc, &(static_frame->body), NULL);
    frame->effective_bytecode       = static_frame->body.bytecode;
    frame->effective_handlers       = static_frame->body.handlers;
    frame->spesh_cand               = NULL;
    frame->tc                       = tc;
    frame->static_info              = static_frame;
    frame->code_ref                 = (MVMObject *)code_ref;
    frame->caller                   = NULL; /* Set up by deopt-er. */
    frame->keep_caller              = 0;
    frame->in_continuation          = 0;
    frame->ref_count                = 1; /* It'll be on the "stack". */
    frame->gc_seq_number            = 0;
    frame->context_object           = NULL;
    frame->mark_special_return_data = NULL;
    frame->flags                    = 0;
    frame->params.callsite          = NULL; /* We only ever deopt after args handling. */
    frame->params.arg_flags         = NULL;
    frame->params.named_used        = NULL;
    if (code_ref->body.outer)
        frame->outer = MVM_frame_inc_ref(tc, code_ref->body.outer);
    else
        frame->outer = NULL;
    return frame;
}

/* Removes a single frame, as part of a return or unwind. Done after any exit
 * handler has already been run. */
static MVMuint64 remove_one_frame(MVMThreadContext *tc, MVMuint8 unwind) {
    MVMFrame *returner = tc->cur_frame;
    MVMFrame *caller   = returner->caller;

    /* See if we were in a logging spesh frame, and need to complete the
     * specialization. */
    if (returner->spesh_cand && returner->spesh_log_idx >= 0) {
        if (returner->spesh_cand->osr_logging) {
            /* Didn't achieve enough log entries to complete the OSR, but
             * clearly hot, so specialize anyway. This also avoids races
             * when the candidate is called again later and still has
             * sp_osrfinalize instructions in it. */
            returner->spesh_cand->osr_logging = 0;
            MVM_spesh_candidate_specialize(tc, returner->static_info,
                returner->spesh_cand);
        }
        else if (MVM_decr(&(returner->spesh_cand->log_exits_remaining)) == 1) {
            MVM_spesh_candidate_specialize(tc, returner->static_info,
                returner->spesh_cand);
        }
    }

    /* Some cleanup we only need do if we're not a frame involved in a
     * continuation (otherwise we need to allow for multi-shot
     * re-invocation). */
    if (!returner->in_continuation) {
        /* Arguments buffer no longer in use (saves GC visiting it). */
        returner->cur_args_callsite = NULL;

        /* Clear up argument processing leftovers, if any. */
        if (returner->work) {
            MVM_args_proc_cleanup_for_cache(tc, &returner->params);
        }

        /* Clear up any continuation tags. */
        if (returner->continuation_tags) {
            MVMContinuationTag *tag = returner->continuation_tags;
            while (tag) {
                MVMContinuationTag *next = tag->next;
                free(tag);
                tag = next;
            }
            returner->continuation_tags = NULL;
        }

        /* Signal to the GC to ignore ->work */
        returner->tc = NULL;

        /* Unless we need to keep the caller chain in place, clear it up. */
        if (caller) {
            if (!returner->keep_caller) {
                MVM_frame_dec_ref(tc, caller);
                returner->caller = NULL;
            }
            else if (unwind) {
                caller->keep_caller = 1;
            }
        }
    }

#if MVM_HLL_PROFILE_CALLS
    tc->profile_data[returner->profile_index].duration_nanos =
        MVM_platform_now() -
        tc->profile_data[returner->profile_index].duration_nanos;
#endif

    /* Decrement the frame's ref-count by the 1 it got by virtue of being the
     * currently executing frame. */
    MVM_frame_dec_ref(tc, returner);

    /* Switch back to the caller frame if there is one. */
    if (caller && returner != tc->thread_entry_frame) {
        tc->cur_frame = caller;
        *(tc->interp_cur_op) = caller->return_address;
        *(tc->interp_bytecode_start) = caller->effective_bytecode;
        *(tc->interp_reg_base) = caller->work;
        *(tc->interp_cu) = caller->static_info->body.cu;

        /* Handle any special return hooks. */
        if (caller->special_return || caller->special_unwind) {
            MVMSpecialReturn sr = caller->special_return;
            MVMSpecialReturn su = caller->special_unwind;
            caller->special_return = NULL;
            caller->special_unwind = NULL;
            if (unwind && su)
                su(tc, caller->special_return_data);
            else if (!unwind && sr)
                sr(tc, caller->special_return_data);
            caller->mark_special_return_data = NULL;
        }

        return 1;
    }
    else {
        tc->cur_frame = NULL;
        return 0;
    }
}

/* Attempt to return from the current frame. Returns non-zero if we can,
 * and zero if there is nowhere to return to (which would signal the exit
 * of the interpreter). */
static void remove_after_handler(MVMThreadContext *tc, void *sr_data) {
    remove_one_frame(tc, 0);
}
MVMuint64 MVM_frame_try_return(MVMThreadContext *tc) {
    if (tc->cur_frame->static_info->body.has_exit_handler &&
            !(tc->cur_frame->flags & MVM_FRAME_FLAG_EXIT_HAND_RUN)) {
        /* Set us up to run exit handler, and make it so we'll really exit the
         * frame when that has been done. */
        MVMFrame     *caller = tc->cur_frame->caller;
        MVMHLLConfig *hll    = MVM_hll_current(tc);
        MVMObject    *handler;
        MVMObject    *result;

        if (!caller)
            MVM_exception_throw_adhoc(tc, "Entry point frame cannot have an exit handler");
        if (tc->cur_frame == tc->thread_entry_frame)
            MVM_exception_throw_adhoc(tc, "Thread entry point frame cannot have an exit handler");

        switch (caller->return_type) {
            case MVM_RETURN_OBJ:
                result = caller->return_value->o;
                break;
            case MVM_RETURN_INT:
                result = MVM_repr_box_int(tc, hll->int_box_type, caller->return_value->i64);
                break;
            case MVM_RETURN_NUM:
                result = MVM_repr_box_num(tc, hll->num_box_type, caller->return_value->n64);
                break;
            case MVM_RETURN_STR:
                result = MVM_repr_box_str(tc, hll->str_box_type, caller->return_value->s);
                break;
            default:
                result = NULL;
        }

        MVM_args_setup_thunk(tc, NULL, MVM_RETURN_VOID, &exit_arg_callsite);
        tc->cur_frame->args[0].o = tc->cur_frame->code_ref;
        tc->cur_frame->args[1].o = result;
        tc->cur_frame->special_return = remove_after_handler;
        tc->cur_frame->flags |= MVM_FRAME_FLAG_EXIT_HAND_RUN;
        handler = MVM_frame_find_invokee(tc, hll->exit_handler, NULL);
        STABLE(handler)->invoke(tc, handler, &exit_arg_callsite, tc->cur_frame->args);
        return 1;
    }
    else {
        /* No exit handler, so a straight return. */
        return remove_one_frame(tc, 0);
    }
}

/* Unwinds execution state to the specified frame, placing control flow at either
 * an absolute or relative (to start of target frame) address and optionally
 * setting a returned result. */
typedef struct {
    MVMFrame  *frame;
    MVMuint8  *abs_addr;
    MVMuint32  rel_addr;
} MVMUnwindData;
static void continue_unwind(MVMThreadContext *tc, void *sr_data) {
    MVMUnwindData *ud  = (MVMUnwindData *)sr_data;
    MVMFrame *frame    = ud->frame;
    MVMuint8 *abs_addr = ud->abs_addr;
    MVMuint32 rel_addr = ud->rel_addr;
    free(sr_data);
    MVM_frame_unwind_to(tc, frame, abs_addr, rel_addr, NULL);
}
void MVM_frame_unwind_to(MVMThreadContext *tc, MVMFrame *frame, MVMuint8 *abs_addr,
                         MVMuint32 rel_addr, MVMObject *return_value) {
    while (tc->cur_frame != frame) {
        if (tc->cur_frame->static_info->body.has_exit_handler &&
                !(tc->cur_frame->flags & MVM_FRAME_FLAG_EXIT_HAND_RUN)) {
            /* We're unwinding a frame with an exit handler. Thus we need to
             * pause the unwind, run the exit handler, and keep enough info
             * around in order to finish up the unwind afterwards. */
            MVMFrame     *caller = tc->cur_frame->caller;
            MVMHLLConfig *hll    = MVM_hll_current(tc);
            MVMObject    *handler;

            if (!caller)
                MVM_exception_throw_adhoc(tc, "Entry point frame cannot have an exit handler");
            if (tc->cur_frame == tc->thread_entry_frame)
                MVM_exception_throw_adhoc(tc, "Thread entry point frame cannot have an exit handler");

            MVM_args_setup_thunk(tc, NULL, MVM_RETURN_VOID, &exit_arg_callsite);
            tc->cur_frame->args[0].o = tc->cur_frame->code_ref;
            tc->cur_frame->args[1].o = NULL;
            tc->cur_frame->special_return = continue_unwind;
            {
                MVMUnwindData *ud = malloc(sizeof(MVMUnwindData));
                ud->frame = frame;
                ud->abs_addr = abs_addr;
                ud->rel_addr = rel_addr;
                if (return_value)
                    MVM_exception_throw_adhoc(tc, "return_value + exit_handler case NYI");
                tc->cur_frame->special_return_data = ud;
            }
            tc->cur_frame->flags |= MVM_FRAME_FLAG_EXIT_HAND_RUN;
            handler = MVM_frame_find_invokee(tc, hll->exit_handler, NULL);
            STABLE(handler)->invoke(tc, handler, &exit_arg_callsite, tc->cur_frame->args);
            return;
        }
        else {
            /* No exit handler, so just remove the frame. */
            if (!remove_one_frame(tc, 1))
                MVM_panic(1, "Internal error: Unwound entire stack and missed handler");
        }
    }
    if (abs_addr)
        *tc->interp_cur_op = abs_addr;
    else if (rel_addr)
        *tc->interp_cur_op = *tc->interp_bytecode_start + rel_addr;
    if (return_value)
        MVM_args_set_result_obj(tc, return_value, 1);
}

/* Given the specified code object, sets its outer to the current scope. */
void MVM_frame_capturelex(MVMThreadContext *tc, MVMObject *code) {
    MVMCode *code_obj = (MVMCode *)code;

    if (REPR(code)->ID != MVM_REPR_ID_MVMCode)
        MVM_exception_throw_adhoc(tc,
            "Can only perform capturelex on object with representation MVMCode");

    /* Increment current frame reference. */
    MVM_frame_inc_ref(tc, tc->cur_frame);

    /* Try to replace outer; retry on failure (should hopefully be highly
     * rare). */
    do {
        MVMFrame *orig_outer = code_obj->body.outer;
        if (MVM_trycas(&(code_obj->body.outer), orig_outer, tc->cur_frame)) {
            /* Success; decrement any original outer and we're done. */
            if (orig_outer)
                MVM_frame_dec_ref(tc, orig_outer);
            return;
        }
    }
    while (1);
}

/* Given the specified code object, copies it and returns a copy which
 * captures a closure over the current scope. */
MVMObject * MVM_frame_takeclosure(MVMThreadContext *tc, MVMObject *code) {
    MVMCode *closure;

    if (REPR(code)->ID != MVM_REPR_ID_MVMCode)
        MVM_exception_throw_adhoc(tc,
            "Can only perform takeclosure on object with representation MVMCode");

    MVMROOT(tc, code, {
        closure = (MVMCode *)REPR(code)->allocate(tc, STABLE(code));
    });

    MVM_ASSIGN_REF(tc, &(closure->common.header), closure->body.sf, ((MVMCode *)code)->body.sf);
    MVM_ASSIGN_REF(tc, &(closure->common.header), closure->body.name, ((MVMCode *)code)->body.name);
    closure->body.outer = MVM_frame_inc_ref(tc, tc->cur_frame);
    MVM_ASSIGN_REF(tc, &(closure->common.header), closure->body.code_object, ((MVMCode *)code)->body.code_object);

    return (MVMObject *)closure;
}

/* Cleans up the frame pool for a thread context. */
void MVM_frame_free_frame_pool(MVMThreadContext *tc) {
    MVMuint32 i;
    for (i = 0; i < tc->frame_pool_table_size; i++) {
        MVMFrame *cur = tc->frame_pool_table[i];
        while (cur) {
            MVMFrame *next = cur->outer;
            if (cur->env)
                MVM_fixed_size_free(tc, tc->instance->fsa, cur->allocd_env,
                    cur->env);
            if (cur->work) {
                MVM_args_proc_cleanup(tc, &cur->params);
                MVM_fixed_size_free(tc, tc->instance->fsa, cur->allocd_work,
                    cur->work);
            }
            MVM_fixed_size_free(tc, tc->instance->fsa, sizeof(MVMFrame), cur);
            cur = next;
        }
    }
    MVM_checked_free_null(tc->frame_pool_table);
}

/* Vivifies a lexical in a frame. */
MVMObject * MVM_frame_vivify_lexical(MVMThreadContext *tc, MVMFrame *f, MVMuint16 idx) {
    MVMuint8    *flags, flag;
    MVMRegister *static_env;
    MVMuint16 effective_idx;
    if (idx < f->static_info->body.num_lexicals) {
        flags         = f->static_info->body.static_env_flags;
        static_env    = f->static_info->body.static_env;
        effective_idx = idx;
    }
    else if (f->spesh_cand) {
        MVMint32 i;
        flags = NULL;
        for (i = 0; i < f->spesh_cand->num_inlines; i++) {
            MVMStaticFrame *isf = f->spesh_cand->inlines[i].code->body.sf;
            effective_idx = idx - f->spesh_cand->inlines[i].lexicals_start;
            if (effective_idx < isf->body.num_lexicals) {
                flags      = isf->body.static_env_flags;
                static_env = isf->body.static_env;
                break;
            }
        }
    }
    else {
        flags = NULL;
    }
    flag  = flags ? flags[effective_idx] : -1;
    if (flag == 0) {
        MVMObject *viv = static_env[effective_idx].o;
        return f->env[idx].o = viv ? viv : tc->instance->VMNull;
    }
    else if (flag == 1) {
        MVMObject *viv = static_env[effective_idx].o;
        return f->env[idx].o = MVM_repr_clone(tc, viv);
    }
    else {
        return tc->instance->VMNull;
    }
}

/* Looks up the address of the lexical with the specified name and the
 * specified type. Non-existing object lexicals produce NULL, expected
 * (for better or worse) by various things. Otherwise, an error is thrown
 * if it does not exist. Incorrect type always throws. */
MVMRegister * MVM_frame_find_lexical_by_name(MVMThreadContext *tc, MVMString *name, MVMuint16 type) {
    MVMFrame *cur_frame = tc->cur_frame;
    MVM_string_flatten(tc, name);
    while (cur_frame != NULL) {
        MVMLexicalRegistry *lexical_names = cur_frame->static_info->body.lexical_names;
        if (lexical_names) {
            /* Indexes were formerly stored off-by-one to avoid semi-predicate issue. */
            MVMLexicalRegistry *entry;

            MVM_HASH_GET(tc, lexical_names, name, entry)

            if (entry) {
                if (cur_frame->static_info->body.lexical_types[entry->value] == type) {
                    MVMRegister *result = &cur_frame->env[entry->value];
                    if (type == MVM_reg_obj && !result->o)
                        MVM_frame_vivify_lexical(tc, cur_frame, entry->value);
                    return result;
                }
                else {
                   MVM_exception_throw_adhoc(tc,
                        "Lexical with name '%s' has wrong type",
                            MVM_string_utf8_encode_C_string(tc, name));
                }
            }
        }
        cur_frame = cur_frame->outer;
    }
    if (type == MVM_reg_obj)
        return NULL;
    MVM_exception_throw_adhoc(tc, "No lexical found with name '%s'",
        MVM_string_utf8_encode_C_string(tc, name));
}

/* Looks up the address of the lexical with the specified name, starting with
 * the specified frame. Only works if it's an object lexical.  */
MVMRegister * MVM_frame_find_lexical_by_name_rel(MVMThreadContext *tc, MVMString *name, MVMFrame *cur_frame) {
    MVM_string_flatten(tc, name);
    while (cur_frame != NULL) {
        MVMLexicalRegistry *lexical_names = cur_frame->static_info->body.lexical_names;
        if (lexical_names) {
            /* Indexes were formerly stored off-by-one to avoid semi-predicate issue. */
            MVMLexicalRegistry *entry;

            MVM_HASH_GET(tc, lexical_names, name, entry)

            if (entry) {
                if (cur_frame->static_info->body.lexical_types[entry->value] == MVM_reg_obj) {
                    MVMRegister *result = &cur_frame->env[entry->value];
                    if (!result->o)
                        MVM_frame_vivify_lexical(tc, cur_frame, entry->value);
                    return result;
                }
                else {
                   MVM_exception_throw_adhoc(tc,
                        "Lexical with name '%s' has wrong type",
                            MVM_string_utf8_encode_C_string(tc, name));
                }
            }
        }
        cur_frame = cur_frame->outer;
    }
    return NULL;
}

/* Looks up the address of the lexical with the specified name, starting with
 * the specified frame. It checks all outer frames of the caller frame chain.  */
MVMRegister * MVM_frame_find_lexical_by_name_rel_caller(MVMThreadContext *tc, MVMString *name, MVMFrame *cur_caller_frame) {
    MVM_string_flatten(tc, name);
    while (cur_caller_frame != NULL) {
        MVMFrame *cur_frame = cur_caller_frame;
        while (cur_frame != NULL) {
            MVMLexicalRegistry *lexical_names = cur_frame->static_info->body.lexical_names;
            if (lexical_names) {
                /* Indexes were formerly stored off-by-one to avoid semi-predicate issue. */
                MVMLexicalRegistry *entry;

                MVM_HASH_GET(tc, lexical_names, name, entry)

                if (entry) {
                    if (cur_frame->static_info->body.lexical_types[entry->value] == MVM_reg_obj) {
                        MVMRegister *result = &cur_frame->env[entry->value];
                        if (!result->o)
                            MVM_frame_vivify_lexical(tc, cur_frame, entry->value);
                        return result;
                    }
                    else {
                       MVM_exception_throw_adhoc(tc,
                            "Lexical with name '%s' has wrong type",
                                MVM_string_utf8_encode_C_string(tc, name));
                    }
                }
            }
            cur_frame = cur_frame->outer;
        }
        cur_caller_frame = cur_caller_frame->caller;
    }
    return NULL;
}

/* Looks up the address of the lexical with the specified name and the
 * specified type. Returns null if it does not exist. */
#define DYNLEX_CACHE_INSTALLS 3
static void try_cache_dynlex(MVMThreadContext *tc, MVMFrame *from, MVMFrame *to, MVMString *name, MVMRegister *reg, MVMuint16 type) {
    MVMint32 installed = 0;
    while (from != to) {
        if (!from->dynlex_cache_name) {
            from->dynlex_cache_name = name;
            from->dynlex_cache_reg  = reg;
            from->dynlex_cache_type = type;
            if (++installed == DYNLEX_CACHE_INSTALLS) {
                return;
            }
            else {
                MVMint32 i = 0;
                while (from && from != to && ++i < DYNLEX_CACHE_INSTALLS)
                    from = from->caller;
                if (!from)
                    return;
            }
        }
        else {
            from = from->caller;
        }
    }
}
MVMRegister * MVM_frame_find_contextual_by_name(MVMThreadContext *tc, MVMString *name, MVMuint16 *type, MVMFrame *cur_frame, MVMint32 vivify) {
    MVMFrame *initial_frame = cur_frame;
    if (!name)
        MVM_exception_throw_adhoc(tc, "Contextual name cannot be null");
    MVM_string_flatten(tc, name);
    while (cur_frame != NULL) {
        MVMLexicalRegistry *lexical_names;
        MVMSpeshCandidate  *cand;

        /* See if we inside an inline. */
        cand = cur_frame->spesh_cand;
        if (cand && cand->num_inlines) {
            MVMint32 ret_offset = cur_frame->return_address - cur_frame->effective_bytecode;
            MVMint32 i;
            for (i = 0; i < cand->num_inlines; i++) {
                if (ret_offset >= cand->inlines[i].start && ret_offset < cand->inlines[i].end) {
                    MVMStaticFrame *isf = cand->inlines[i].code->body.sf;
                    if (lexical_names = isf->body.lexical_names) {
                        MVMLexicalRegistry *entry;
                        MVM_HASH_GET(tc, lexical_names, name, entry)
                        if (entry) {
                            MVMuint16    lexidx = cand->inlines[i].lexicals_start + entry->value;
                            MVMRegister *result = &cur_frame->env[lexidx];
                            *type = cand->lexical_types[lexidx];
                            if (vivify && *type == MVM_reg_obj && !result->o)
                                MVM_frame_vivify_lexical(tc, cur_frame, lexidx);
                            try_cache_dynlex(tc, initial_frame, cur_frame, name, result, *type);
                            return result;
                        }
                    }
                }
            }
        }

        /* See if we've got it cached at this level. */
        if (cur_frame->dynlex_cache_name) {
            if (MVM_string_equal(tc, name, cur_frame->dynlex_cache_name)) {
                *type = cur_frame->dynlex_cache_type;
                return cur_frame->dynlex_cache_reg;
            }
        }

        /* Now look in the frame itself. */
        if (lexical_names = cur_frame->static_info->body.lexical_names) {
            MVMLexicalRegistry *entry;
            MVM_HASH_GET(tc, lexical_names, name, entry)
            if (entry) {
                MVMRegister *result = &cur_frame->env[entry->value];
                *type = cur_frame->static_info->body.lexical_types[entry->value];
                if (vivify && *type == MVM_reg_obj && !result->o)
                    MVM_frame_vivify_lexical(tc, cur_frame, entry->value);
                try_cache_dynlex(tc, initial_frame, cur_frame, name, result, *type);
                return result;
            }
        }
        cur_frame = cur_frame->caller;
    }
    return NULL;
}

MVMObject * MVM_frame_getdynlex(MVMThreadContext *tc, MVMString *name, MVMFrame *cur_frame) {
    MVMuint16 type;
    MVMRegister *lex_reg = MVM_frame_find_contextual_by_name(tc, name, &type, cur_frame, 1);
    MVMObject *result = NULL, *result_type = NULL;
    if (lex_reg) {
        switch (type) {
            case MVM_reg_int64:
                result_type = (*tc->interp_cu)->body.hll_config->int_box_type;
                if (!result_type)
                    MVM_exception_throw_adhoc(tc, "missing int box type");
                result = REPR(result_type)->allocate(tc, STABLE(result_type));
                MVM_gc_root_temp_push(tc, (MVMCollectable **)&result);
                if (REPR(result)->initialize)
                    REPR(result)->initialize(tc, STABLE(result), result, OBJECT_BODY(result));
                REPR(result)->box_funcs.set_int(tc, STABLE(result), result,
                    OBJECT_BODY(result), lex_reg->i64);
                MVM_gc_root_temp_pop(tc);
                break;
            case MVM_reg_num64:
                result_type = (*tc->interp_cu)->body.hll_config->num_box_type;
                if (!result_type)
                    MVM_exception_throw_adhoc(tc, "missing num box type");
                result = REPR(result_type)->allocate(tc, STABLE(result_type));
                MVM_gc_root_temp_push(tc, (MVMCollectable **)&result);
                if (REPR(result)->initialize)
                    REPR(result)->initialize(tc, STABLE(result), result, OBJECT_BODY(result));
                REPR(result)->box_funcs.set_num(tc, STABLE(result), result,
                    OBJECT_BODY(result), lex_reg->n64);
                MVM_gc_root_temp_pop(tc);
                break;
            case MVM_reg_str:
                result_type = (*tc->interp_cu)->body.hll_config->str_box_type;
                if (!result_type)
                    MVM_exception_throw_adhoc(tc, "missing str box type");
                result = REPR(result_type)->allocate(tc, STABLE(result_type));
                MVM_gc_root_temp_push(tc, (MVMCollectable **)&result);
                if (REPR(result)->initialize)
                    REPR(result)->initialize(tc, STABLE(result), result, OBJECT_BODY(result));
                REPR(result)->box_funcs.set_str(tc, STABLE(result), result,
                    OBJECT_BODY(result), lex_reg->s);
                MVM_gc_root_temp_pop(tc);
                break;
            case MVM_reg_obj:
                result = lex_reg->o;
                break;
            default:
                MVM_exception_throw_adhoc(tc, "invalid register type in getdynlex");
        }
    }
    return result;
}

void MVM_frame_binddynlex(MVMThreadContext *tc, MVMString *name, MVMObject *value, MVMFrame *cur_frame) {
    MVMuint16 type;
    MVMRegister *lex_reg = MVM_frame_find_contextual_by_name(tc, name, &type, cur_frame, 0);
    if (!lex_reg) {
        MVM_exception_throw_adhoc(tc, "No contextual found with name '%s'",
            MVM_string_utf8_encode_C_string(tc, name));
    }
    switch (type) {
        case MVM_reg_int64:
            lex_reg->i64 = REPR(value)->box_funcs.get_int(tc,
                STABLE(value), value, OBJECT_BODY(value));
            break;
        case MVM_reg_num64:
            lex_reg->n64 = REPR(value)->box_funcs.get_num(tc,
                STABLE(value), value, OBJECT_BODY(value));
            break;
        case MVM_reg_str:
            lex_reg->s = REPR(value)->box_funcs.get_str(tc,
                STABLE(value), value, OBJECT_BODY(value));
            break;
        case MVM_reg_obj:
            lex_reg->o = value;
            break;
        default:
            MVM_exception_throw_adhoc(tc, "invalid register type in binddynlex");
    }
}

/* Returns the storage unit for the lexical in the specified frame. Does not
 * try to vivify anything - gets exactly what is there. */
MVMRegister * MVM_frame_lexical(MVMThreadContext *tc, MVMFrame *f, MVMString *name) {
    MVMLexicalRegistry *lexical_names = f->static_info->body.lexical_names;
    if (lexical_names) {
        MVMLexicalRegistry *entry;
        MVM_string_flatten(tc, name);
        MVM_HASH_GET(tc, lexical_names, name, entry)
        if (entry)
            return &f->env[entry->value];
    }
    MVM_exception_throw_adhoc(tc, "Frame has no lexical with name '%s'",
        MVM_string_utf8_encode_C_string(tc, name));
}

/* Returns the storage unit for the lexical in the specified frame. */
MVMRegister * MVM_frame_try_get_lexical(MVMThreadContext *tc, MVMFrame *f, MVMString *name, MVMuint16 type) {
    MVMLexicalRegistry *lexical_names = f->static_info->body.lexical_names;
    if (lexical_names) {
        MVMLexicalRegistry *entry;
        MVM_string_flatten(tc, name);
        MVM_HASH_GET(tc, lexical_names, name, entry)
        if (entry && f->static_info->body.lexical_types[entry->value] == type) {
            MVMRegister *result = &f->env[entry->value];
            if (type == MVM_reg_obj && !result->o)
                MVM_frame_vivify_lexical(tc, f, entry->value);
            return result;
        }
    }
    return NULL;
}

/* Returns the primitive type specification for a lexical. */
MVMuint16 MVM_frame_lexical_primspec(MVMThreadContext *tc, MVMFrame *f, MVMString *name) {
    MVMLexicalRegistry *lexical_names = f->static_info->body.lexical_names;
    if (lexical_names) {
        MVMLexicalRegistry *entry;
        MVM_string_flatten(tc, name);
        MVM_HASH_GET(tc, lexical_names, name, entry)
        if (entry) {
            switch (f->static_info->body.lexical_types[entry->value]) {
                case MVM_reg_int64:
                    return MVM_STORAGE_SPEC_BP_INT;
                case MVM_reg_num64:
                    return MVM_STORAGE_SPEC_BP_NUM;
                case MVM_reg_str:
                    return MVM_STORAGE_SPEC_BP_STR;
                case MVM_reg_obj:
                    return MVM_STORAGE_SPEC_BP_NONE;
                default:
                    MVM_exception_throw_adhoc(tc,
                        "Unhandled lexical type in lexprimspec for '%s'",
                        MVM_string_utf8_encode_C_string(tc, name));
            }
        }
    }
    MVM_exception_throw_adhoc(tc, "Frame has no lexical with name '%s'",
        MVM_string_utf8_encode_C_string(tc, name));
}

static MVMObject * find_invokee_internal(MVMThreadContext *tc, MVMObject *code, MVMCallsite **tweak_cs, MVMInvocationSpec *is) {
    if (!MVM_is_null(tc, is->class_handle)) {
        MVMRegister dest;
        REPR(code)->attr_funcs.get_attribute(tc,
            STABLE(code), code, OBJECT_BODY(code),
            is->class_handle, is->attr_name,
            is->hint, &dest, MVM_reg_obj);
        code = dest.o;
    }
    else {
        /* Need to tweak the callsite and args to include the code object
         * being invoked. */
        if (tweak_cs) {
            MVMCallsite *orig = *tweak_cs;
            if (orig->with_invocant) {
                *tweak_cs = orig->with_invocant;
            }
            else {
                MVMCallsite *new   = malloc(sizeof(MVMCallsite));
                MVMint32     fsize = orig->num_pos + (orig->arg_count - orig->num_pos) / 2;
                new->arg_flags     = malloc((fsize + 1) * sizeof(MVMCallsiteEntry));
                new->arg_flags[0]  = MVM_CALLSITE_ARG_OBJ;
                memcpy(new->arg_flags + 1, orig->arg_flags, fsize);
                new->arg_count      = orig->arg_count + 1;
                new->num_pos        = orig->num_pos + 1;
                new->has_flattening = orig->has_flattening;
                new->is_interned    = 0;
                new->with_invocant  = NULL;
                *tweak_cs = orig->with_invocant = new;
            }
            memmove(tc->cur_frame->args + 1, tc->cur_frame->args,
                orig->arg_count * sizeof(MVMRegister));
            tc->cur_frame->args[0].o = code;
            tc->cur_frame->cur_args_callsite = *tweak_cs; /* Keep in sync. */
        }
        else {
            MVM_exception_throw_adhoc(tc,
                "Cannot invoke object with invocation handler in this context");
        }
        code = is->invocation_handler;
    }
    return code;
}

MVMObject * MVM_frame_find_invokee(MVMThreadContext *tc, MVMObject *code, MVMCallsite **tweak_cs) {
    if (MVM_is_null(tc, code))
        MVM_exception_throw_adhoc(tc, "Cannot invoke null object");
    if (STABLE(code)->invoke == MVM_6model_invoke_default) {
        MVMInvocationSpec *is = STABLE(code)->invocation_spec;
        if (!is) {
            MVM_exception_throw_adhoc(tc, "Cannot invoke this object (REPR: %s, cs = %d)",
                REPR(code)->name, STABLE(code)->container_spec ? 1 : 0);
        }
        code = find_invokee_internal(tc, code, tweak_cs, is);
    }
    return code;
}

MVM_USED_BY_JIT
MVMObject * MVM_frame_find_invokee_multi_ok(MVMThreadContext *tc, MVMObject *code, MVMCallsite **tweak_cs, MVMRegister *args) {
    if (!code)
        MVM_exception_throw_adhoc(tc, "Cannot invoke null object");
    if (STABLE(code)->invoke == MVM_6model_invoke_default) {
        MVMInvocationSpec *is = STABLE(code)->invocation_spec;
        if (!is) {
            MVM_exception_throw_adhoc(tc, "Cannot invoke this object (REPR: %s, cs = %d)",
                REPR(code)->name, STABLE(code)->container_spec ? 1 : 0);
        }
        if (!MVM_is_null(tc, is->md_class_handle)) {
            /* We might be able to dig straight into the multi cache and not
             * have to invoke the proto. */
            MVMRegister dest;
            REPR(code)->attr_funcs.get_attribute(tc,
                STABLE(code), code, OBJECT_BODY(code),
                is->md_class_handle, is->md_valid_attr_name,
                is->md_valid_hint, &dest, MVM_reg_int64);
            if (dest.i64) {
                REPR(code)->attr_funcs.get_attribute(tc,
                    STABLE(code), code, OBJECT_BODY(code),
                    is->md_class_handle, is->md_cache_attr_name,
                    is->md_cache_hint, &dest, MVM_reg_obj);
                if (!MVM_is_null(tc, dest.o)) {
                    MVMObject *result = MVM_multi_cache_find_callsite_args(tc,
                        dest.o, *tweak_cs, args);
                    if (result)
                        return MVM_frame_find_invokee(tc, result, tweak_cs);
                }
            }
        }
        code = find_invokee_internal(tc, code, tweak_cs, is);
    }
    return code;
}

MVMObject * MVM_frame_context_wrapper(MVMThreadContext *tc, MVMFrame *f) {
    MVMObject *ctx = (MVMObject *)MVM_load(&f->context_object);

    if (!ctx) {
        ctx = MVM_repr_alloc_init(tc, tc->instance->boot_types.BOOTContext);
        ((MVMContext *)ctx)->body.context = MVM_frame_inc_ref(tc, f);

        if (MVM_casptr(&f->context_object, NULL, ctx) != NULL) {
            ((MVMContext *)ctx)->body.context = MVM_frame_dec_ref(tc, f);
            ctx = (MVMObject *)MVM_load(&f->context_object);
        }
    }

    return ctx;
}

/* Creates a shallow clone of a frame. Used by continuations. We rely on this
 * not allocating with the GC; update continuation clone code if it comes to
  * do so. */
MVMFrame * MVM_frame_clone(MVMThreadContext *tc, MVMFrame *f) {
    /* First, just grab a copy of everything. */
    MVMFrame *clone =  MVM_fixed_size_alloc(tc, tc->instance->fsa, sizeof(MVMFrame));
    memcpy(clone, f, sizeof(MVMFrame));

    /* Need fresh env and work. */
    if (f->static_info->body.env_size) {
        clone->env = MVM_fixed_size_alloc(tc, tc->instance->fsa, f->static_info->body.env_size);
        clone->allocd_env = f->static_info->body.env_size;
        memcpy(clone->env, f->env, f->static_info->body.env_size);
    }
    if (f->static_info->body.work_size) {
        clone->work = malloc(f->static_info->body.work_size);
        memcpy(clone->work, f->work, f->static_info->body.work_size);
        clone->args = clone->work + f->static_info->body.num_locals;
    }

    /* Ref-count of the clone is 1. */
    clone->ref_count = 1;

    /* If there's an outer, there's now an extra frame pointing at it. */
    if (clone->outer)
        MVM_frame_inc_ref(tc, clone->outer);

    return clone;
}<|MERGE_RESOLUTION|>--- conflicted
+++ resolved
@@ -201,11 +201,8 @@
     frame->special_return    = NULL;
     frame->special_unwind    = NULL;
     frame->continuation_tags = NULL;
-<<<<<<< HEAD
-=======
     frame->dynlex_cache_name = NULL;
 
->>>>>>> f55e6825
     /* Allocate space for lexicals and work area, copying the default lexical
      * environment into place. */
     env_size = spesh_cand ? spesh_cand->env_size : static_frame_body->env_size;
