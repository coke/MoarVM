--- conflicted
+++ resolved
@@ -3443,67 +3443,6 @@
             OP(usecompilerhllconfig):
                 MVM_hll_leave_compilee_mode(tc);
                 goto NEXT;
-<<<<<<< HEAD
-            OP(loadlib): {
-                MVMString *name = GET_REG(cur_op, 0).s;
-                MVMString *path = GET_REG(cur_op, 2).s;
-                MVM_dll_load(tc, name, path);
-                cur_op += 4;
-                goto NEXT;
-            }
-            OP(freelib): {
-                MVMString *name = GET_REG(cur_op, 0).s;
-                MVM_dll_free(tc, name);
-                cur_op += 2;
-                goto NEXT;
-            }
-            OP(findsym): {
-                MVMString *lib = GET_REG(cur_op, 2).s;
-                MVMString *sym = GET_REG(cur_op, 4).s;
-                MVMObject *obj = MVM_dll_find_symbol(tc, lib, sym);
-                if (!obj)
-                    MVM_exception_throw_adhoc(tc, "symbol not found in DLL");
-
-                GET_REG(cur_op, 0).o = obj;
-                cur_op += 6;
-                goto NEXT;
-            }
-            OP(dropsym): {
-                MVM_dll_drop_symbol(tc, GET_REG(cur_op, 0).o);
-                cur_op += 2;
-                goto NEXT;
-            }
-            OP(loadext): {
-                MVMString *lib = GET_REG(cur_op, 0).s;
-                MVMString *ext = GET_REG(cur_op, 2).s;
-                MVM_ext_load(tc, lib, ext);
-                cur_op += 4;
-                goto NEXT;
-            }
-#if MVM_CGOTO
-            OP_CALL_EXTOP: {
-                /* Bounds checking? Never heard of that. */
-                MVMExtOpRecord *record = &cu->body.extops[op - MVM_OP_EXT_BASE];
-
-                record->func(tc);
-                cur_op += record->operand_bytes;
-                goto NEXT;
-            }
-#else
-            default: {
-                if (op >= MVM_OP_EXT_BASE
-                        && (op - MVM_OP_EXT_BASE) < cu->body.num_extops) {
-                    MVMExtOpRecord *record =
-                            &cu->body.extops[op - MVM_OP_EXT_BASE];
-
-                    record->func(tc);
-                    cur_op += record->operand_bytes;
-                    goto NEXT;
-                }
-
-                MVM_panic(MVM_exitcode_invalidopcode, "Invalid opcode executed (corrupt bytecode stream?) opcode %u", op);
-            }
-=======
             OP(encode):
                 MVM_string_encode_to_buf(tc, GET_REG(cur_op, 2).s,
                     GET_REG(cur_op, 4).s, GET_REG(cur_op, 6).o);
@@ -3550,10 +3489,65 @@
                 MVM_hll_map(tc, mapee, MVM_hll_get_config_for(tc, hll), res_reg);
                 goto NEXT;
             }
-#if !MVM_CGOTO
-            default:
-                MVM_panic(MVM_exitcode_invalidopcode, "Invalid opcode executed (corrupt bytecode stream?) opcode %u", *(cur_op-2));
->>>>>>> 3e9a1f2b
+            OP(loadlib): {
+                MVMString *name = GET_REG(cur_op, 0).s;
+                MVMString *path = GET_REG(cur_op, 2).s;
+                MVM_dll_load(tc, name, path);
+                cur_op += 4;
+                goto NEXT;
+            }
+            OP(freelib): {
+                MVMString *name = GET_REG(cur_op, 0).s;
+                MVM_dll_free(tc, name);
+                cur_op += 2;
+                goto NEXT;
+            }
+            OP(findsym): {
+                MVMString *lib = GET_REG(cur_op, 2).s;
+                MVMString *sym = GET_REG(cur_op, 4).s;
+                MVMObject *obj = MVM_dll_find_symbol(tc, lib, sym);
+                if (!obj)
+                    MVM_exception_throw_adhoc(tc, "symbol not found in DLL");
+
+                GET_REG(cur_op, 0).o = obj;
+                cur_op += 6;
+                goto NEXT;
+            }
+            OP(dropsym): {
+                MVM_dll_drop_symbol(tc, GET_REG(cur_op, 0).o);
+                cur_op += 2;
+                goto NEXT;
+            }
+            OP(loadext): {
+                MVMString *lib = GET_REG(cur_op, 0).s;
+                MVMString *ext = GET_REG(cur_op, 2).s;
+                MVM_ext_load(tc, lib, ext);
+                cur_op += 4;
+                goto NEXT;
+            }
+#if MVM_CGOTO
+            OP_CALL_EXTOP: {
+                /* Bounds checking? Never heard of that. */
+                MVMExtOpRecord *record = &cu->body.extops[op - MVM_OP_EXT_BASE];
+
+                record->func(tc);
+                cur_op += record->operand_bytes;
+                goto NEXT;
+            }
+#else
+            default: {
+                if (op >= MVM_OP_EXT_BASE
+                        && (op - MVM_OP_EXT_BASE) < cu->body.num_extops) {
+                    MVMExtOpRecord *record =
+                            &cu->body.extops[op - MVM_OP_EXT_BASE];
+
+                    record->func(tc);
+                    cur_op += record->operand_bytes;
+                    goto NEXT;
+                }
+
+                MVM_panic(MVM_exitcode_invalidopcode, "Invalid opcode executed (corrupt bytecode stream?) opcode %u", op);
+            }
 #endif
         }
     }
