--- conflicted
+++ resolved
@@ -4105,7 +4105,6 @@
                 cur_op += 4;
                 goto NEXT;
             }
-<<<<<<< HEAD
             OP(setmultispec): {
                 MVMObject *obj        = GET_REG(cur_op, 0).o;
                 MVMSTable *st         = STABLE(obj);
@@ -4119,7 +4118,8 @@
                 is->md_cache_hint = MVM_NO_HINT;
                 is->md_valid_hint = MVM_NO_HINT;
                 cur_op += 8;
-=======
+                goto NEXT;
+            }
             OP(sp_getarg_o):
                 GET_REG(cur_op, 0).o = tc->cur_frame->params.args[GET_UI16(cur_op, 2)].o;
                 cur_op += 4;
@@ -4223,7 +4223,6 @@
                 MVM_ASSIGN_REF(tc, &(o->header), *((MVMString **)(data + GET_UI16(cur_op, 2))),
                     GET_REG(cur_op, 4).s);
                 cur_op += 6;
->>>>>>> 57010dc3
                 goto NEXT;
             }
 #if MVM_CGOTO
