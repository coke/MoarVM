--- conflicted
+++ resolved
@@ -3388,7 +3388,35 @@
                 cur_op += 2;
                 goto NEXT;
             }
-<<<<<<< HEAD
+            OP(loadlib): {
+                MVMString *name = GET_REG(cur_op, 0).s;
+                MVMString *path = GET_REG(cur_op, 2).s;
+                MVM_dll_load(tc, name, path);
+                cur_op += 4;
+                goto NEXT;
+            }
+            OP(freelib): {
+                MVMString *name = GET_REG(cur_op, 0).s;
+                MVM_dll_free(tc, name);
+                cur_op += 2;
+                goto NEXT;
+            }
+            OP(findsym): {
+                MVMString *lib = GET_REG(cur_op, 2).s;
+                MVMString *sym = GET_REG(cur_op, 4).s;
+                MVMObject *obj = MVM_dll_find_symbol(tc, lib, sym);
+                if (!obj)
+                    MVM_exception_throw_adhoc(tc, "symbol not found in DLL");
+
+                GET_REG(cur_op, 0).o = obj;
+                cur_op += 6;
+                goto NEXT;
+            }
+            OP(dropsym): {
+                MVM_dll_drop_symbol(tc, GET_REG(cur_op, 0).o);
+                cur_op += 2;
+                goto NEXT;
+            }
             OP(bloballoc): {
                 MVMuint64 size = GET_REG(cur_op, 2).ui64;
                 GET_REG(cur_op, 0).o = MVM_native_bloballoc(tc, size);
@@ -3432,35 +3460,6 @@
                 } else {
                     MVM_exception_throw_adhoc(tc, "Cannot assign to an immutable value");
                 }
-=======
-            OP(loadlib): {
-                MVMString *name = GET_REG(cur_op, 0).s;
-                MVMString *path = GET_REG(cur_op, 2).s;
-                MVM_dll_load(tc, name, path);
-                cur_op += 4;
-                goto NEXT;
-            }
-            OP(freelib): {
-                MVMString *name = GET_REG(cur_op, 0).s;
-                MVM_dll_free(tc, name);
-                cur_op += 2;
-                goto NEXT;
-            }
-            OP(findsym): {
-                MVMString *lib = GET_REG(cur_op, 2).s;
-                MVMString *sym = GET_REG(cur_op, 4).s;
-                MVMObject *obj = MVM_dll_find_symbol(tc, lib, sym);
-                if (!obj)
-                    MVM_exception_throw_adhoc(tc, "symbol not found in DLL");
-
-                GET_REG(cur_op, 0).o = obj;
-                cur_op += 6;
-                goto NEXT;
-            }
-            OP(dropsym): {
-                MVM_dll_drop_symbol(tc, GET_REG(cur_op, 0).o);
-                cur_op += 2;
->>>>>>> 26215b81
                 goto NEXT;
             }
 #if !MVM_CGOTO
