--- conflicted
+++ resolved
@@ -2682,15 +2682,8 @@
                     }
                     case MVM_OP_getcurhllsym: {
                         MVMObject *syms = tc->instance->hll_syms, *hash;
-<<<<<<< HEAD
-                        MVMString *hll_name = tc->cur_frame->static_info->cu->hll_name;
+                        MVMString *hll_name = tc->cur_frame->static_info->body.cu->body.hll_name;
                         uv_mutex_lock(&tc->instance->mutex_hll_syms);
-=======
-                        MVMString *hll_name = tc->cur_frame->static_info->body.cu->body.hll_name;
-                        if (apr_thread_mutex_lock(tc->instance->mutex_hll_syms) != APR_SUCCESS) {
-                            MVM_exception_throw_adhoc(tc, "Unable to lock hll syms");
-                        }
->>>>>>> f2af649a
                         hash = MVM_repr_at_key_boxed(tc, syms, hll_name);
                         if (!hash) {
                             hash = MVM_repr_alloc_init(tc, tc->instance->boot_types->BOOTHash);
@@ -2709,16 +2702,8 @@
                     }
                     case MVM_OP_bindcurhllsym: {
                         MVMObject *syms = tc->instance->hll_syms, *hash;
-<<<<<<< HEAD
-                        MVMString *hll_name = tc->cur_frame->static_info->cu->hll_name;
+                        MVMString *hll_name = tc->cur_frame->static_info->body.cu->body.hll_name;
                         uv_mutex_lock(&tc->instance->mutex_hll_syms);
-
-=======
-                        MVMString *hll_name = tc->cur_frame->static_info->body.cu->body.hll_name;
-                        if (apr_thread_mutex_lock(tc->instance->mutex_hll_syms) != APR_SUCCESS) {
-                            MVM_exception_throw_adhoc(tc, "Unable to lock hll syms");
-                        }
->>>>>>> f2af649a
                         hash = MVM_repr_at_key_boxed(tc, syms, hll_name);
                         if (!hash) {
                             hash = MVM_repr_alloc_init(tc, tc->instance->boot_types->BOOTHash);
@@ -3321,6 +3306,6 @@
             break;
         }
     }
-    
+
     return_label:;
 }