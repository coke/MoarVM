#include "moarvm.h"
#include "math.h"

/* Macros for getting things from the bytecode stream. */
#define GET_REG(pc, idx)    reg_base[*((MVMuint16 *)(pc + idx))]
#define GET_LEX(pc, idx, f) f->env[*((MVMuint16 *)(pc + idx))]
#define GET_I16(pc, idx)    *((MVMint16 *)(pc + idx))
#define GET_UI16(pc, idx)   *((MVMuint16 *)(pc + idx))
#define GET_I32(pc, idx)    *((MVMint32 *)(pc + idx))
#define GET_UI32(pc, idx)   *((MVMuint32 *)(pc + idx))
#define GET_I64(pc, idx)    *((MVMint64 *)(pc + idx))
#define GET_UI64(pc, idx)   *((MVMuint64 *)(pc + idx))
#define GET_N32(pc, idx)    *((MVMnum32 *)(pc + idx))
#define GET_N64(pc, idx)    *((MVMnum64 *)(pc + idx))

/* This is the interpreter run loop. We have one of these per thread. */
void MVM_interp_run(MVMThreadContext *tc, void (*initial_invoke)(MVMThreadContext *, void *), void *invoke_data) {
    /* Points to the current opcode. */
    MVMuint8 *cur_op = NULL;

    /* The current frame's bytecode start. */
    MVMuint8 *bytecode_start = NULL;

    /* Points to the base of the current register set for the frame we
     * are presently in. */
    MVMRegister *reg_base = NULL;

    /* Points to the current compilation unit. */
    MVMCompUnit *cu = NULL;

    /* The current call site we're constructing. */
    MVMCallsite *cur_callsite = NULL;

    /* Stash addresses of current op, register base and SC deref base
     * in the TC; this will be used by anything that needs to switch
     * the current place we're interpreting. */
    tc->interp_cur_op         = &cur_op;
    tc->interp_bytecode_start = &bytecode_start;
    tc->interp_reg_base       = &reg_base;
    tc->interp_cu             = &cu;

    /* With everything set up, do the initial invocation (exactly what this does
     * varies depending on if this is starting a new thread or is the top-level
     * program entry point). */
    initial_invoke(tc, invoke_data);

    /* Enter runloop. */
    while (1) {
        /* Primary dispatch by op bank. */
        switch (*(cur_op++)) {
            /* Control flow and primitive operations. */
            case MVM_OP_BANK_primitives: {
                switch (*(cur_op++)) {
                    case MVM_OP_no_op:
                        break;
                    case MVM_OP_goto:
                        cur_op = bytecode_start + GET_UI32(cur_op, 0);
                        GC_SYNC_POINT(tc);
                        break;
                    case MVM_OP_if_i:
                        if (GET_REG(cur_op, 0).i64)
                            cur_op = bytecode_start + GET_UI32(cur_op, 2);
                        else
                            cur_op += 6;
                        GC_SYNC_POINT(tc);
                        break;
                    case MVM_OP_unless_i:
                        if (GET_REG(cur_op, 0).i64)
                            cur_op += 6;
                        else
                            cur_op = bytecode_start + GET_UI32(cur_op, 2);
                        GC_SYNC_POINT(tc);
                        break;
                    case MVM_OP_if_n:
                        if (GET_REG(cur_op, 0).n64 != 0.0)
                            cur_op = bytecode_start + GET_UI32(cur_op, 2);
                        else
                            cur_op += 6;
                        GC_SYNC_POINT(tc);
                        break;
                    case MVM_OP_unless_n:
                        if (GET_REG(cur_op, 0).n64 != 0.0)
                            cur_op += 6;
                        else
                            cur_op = bytecode_start + GET_UI32(cur_op, 2);
                        GC_SYNC_POINT(tc);
                        break;
                    case MVM_OP_if_s: {
                        MVMString *str = GET_REG(cur_op, 0).s;
                        if (!str || NUM_GRAPHS(str) == 0)
                            cur_op += 6;
                        else
                            cur_op = bytecode_start + GET_UI32(cur_op, 2);
                        GC_SYNC_POINT(tc);
                        break;
                    }
                    case MVM_OP_unless_s: {
                        MVMString *str = GET_REG(cur_op, 0).s;
                        if (!str || NUM_GRAPHS(str) == 0)
                            cur_op = bytecode_start + GET_UI32(cur_op, 2);
                        else
                            cur_op += 6;
                        GC_SYNC_POINT(tc);
                        break;
                    }
                    case MVM_OP_if_s0: {
                        MVMString *str = GET_REG(cur_op, 0).s;
                        if (!MVM_coerce_istrue_s(tc, str))
                            cur_op += 6;
                        else
                            cur_op = bytecode_start + GET_UI32(cur_op, 2);
                        GC_SYNC_POINT(tc);
                        break;
                    }
                    case MVM_OP_unless_s0: {
                        MVMString *str = GET_REG(cur_op, 0).s;
                        if (!MVM_coerce_istrue_s(tc, str))
                            cur_op = bytecode_start + GET_UI32(cur_op, 2);
                        else
                            cur_op += 6;
                        GC_SYNC_POINT(tc);
                        break;
                    }
                    case MVM_OP_if_o:
                        GC_SYNC_POINT(tc);
                        MVM_coerce_istrue(tc, GET_REG(cur_op, 0).o, NULL,
                            bytecode_start + GET_UI32(cur_op, 2),
                            cur_op + 6,
                            0);
                        break;
                    case MVM_OP_unless_o:
                        GC_SYNC_POINT(tc);
                        MVM_coerce_istrue(tc, GET_REG(cur_op, 0).o, NULL,
                            bytecode_start + GET_UI32(cur_op, 2),
                            cur_op + 6,
                            1);
                        break;
                    case MVM_OP_extend_u8:
                    case MVM_OP_extend_u16:
                    case MVM_OP_extend_u32:
                    case MVM_OP_extend_i8:
                    case MVM_OP_extend_i16:
                    case MVM_OP_extend_i32:
                    case MVM_OP_trunc_u8:
                    case MVM_OP_trunc_u16:
                    case MVM_OP_trunc_u32:
                    case MVM_OP_trunc_i8:
                    case MVM_OP_trunc_i16:
                    case MVM_OP_trunc_i32:
                    case MVM_OP_extend_n32:
                    case MVM_OP_trunc_n32:
                        MVM_exception_throw_adhoc(tc, "extend/trunc NYI");
                    case MVM_OP_set:
                        GET_REG(cur_op, 0) = GET_REG(cur_op, 2);
                        cur_op += 4;
                        break;
                    case MVM_OP_getlex: {
                        MVMFrame *f = tc->cur_frame;
                        MVMuint16 outers = GET_UI16(cur_op, 4);
                        while (outers) {
                            f = f->outer;
                            outers--;
                        }
                        GET_REG(cur_op, 0) = GET_LEX(cur_op, 2, f);
                        cur_op += 6;
                        break;
                    }
                    case MVM_OP_bindlex: {
                        MVMFrame *f = tc->cur_frame;
                        MVMuint16 outers = GET_UI16(cur_op, 2);
                        while (outers) {
                            f = f->outer;
                            outers--;
                        }
                        GET_LEX(cur_op, 0, f) = GET_REG(cur_op, 4);
                        cur_op += 6;
                        break;
                    }
                    case MVM_OP_getlex_ni:
                        GET_REG(cur_op, 0).i64 = MVM_frame_find_lexical_by_name(tc,
                            cu->body.strings[GET_UI16(cur_op, 2)], MVM_reg_int64)->i64;
                        cur_op += 4;
                        break;
                    case MVM_OP_getlex_nn:
                        GET_REG(cur_op, 0).n64 = MVM_frame_find_lexical_by_name(tc,
                            cu->body.strings[GET_UI16(cur_op, 2)], MVM_reg_num64)->n64;
                        cur_op += 4;
                        break;
                    case MVM_OP_getlex_ns:
                        GET_REG(cur_op, 0).s = MVM_frame_find_lexical_by_name(tc,
                            cu->body.strings[GET_UI16(cur_op, 2)], MVM_reg_str)->s;
                        cur_op += 4;
                        break;
                    case MVM_OP_getlex_no:
                        GET_REG(cur_op, 0).o = MVM_frame_find_lexical_by_name(tc,
                            cu->body.strings[GET_UI16(cur_op, 2)], MVM_reg_obj)->o;
                        cur_op += 4;
                        break;
                    case MVM_OP_bindlex_ni:
                        MVM_frame_find_lexical_by_name(tc, cu->body.strings[GET_UI16(cur_op, 0)],
                            MVM_reg_int64)->i64 = GET_REG(cur_op, 2).i64;
                        cur_op += 4;
                        break;
                    case MVM_OP_bindlex_nn:
                        MVM_frame_find_lexical_by_name(tc, cu->body.strings[GET_UI16(cur_op, 0)],
                            MVM_reg_num64)->n64 = GET_REG(cur_op, 2).n64;
                        cur_op += 4;
                        break;
                    case MVM_OP_bindlex_ns:
                        MVM_frame_find_lexical_by_name(tc, cu->body.strings[GET_UI16(cur_op, 0)],
                            MVM_reg_str)->s = GET_REG(cur_op, 2).s;
                        cur_op += 4;
                        break;
                    case MVM_OP_bindlex_no:
                        MVM_frame_find_lexical_by_name(tc, cu->body.strings[GET_UI16(cur_op, 0)],
                            MVM_reg_obj)->o = GET_REG(cur_op, 2).o;
                        cur_op += 4;
                        break;
                    case MVM_OP_getlex_ng:
                    case MVM_OP_bindlex_ng:
                        MVM_exception_throw_adhoc(tc, "get/bindlex_ng NYI");
                    case MVM_OP_return_i:
                        MVM_args_set_result_int(tc, GET_REG(cur_op, 0).i64,
                            MVM_RETURN_CALLER_FRAME);
                        if (MVM_frame_try_return(tc))
                            break;
                        else
                            return;
                    case MVM_OP_return_n:
                        MVM_args_set_result_num(tc, GET_REG(cur_op, 0).n64,
                            MVM_RETURN_CALLER_FRAME);
                        if (MVM_frame_try_return(tc))
                            break;
                        else
                            return;
                    case MVM_OP_return_s:
                        MVM_args_set_result_str(tc, GET_REG(cur_op, 0).s,
                            MVM_RETURN_CALLER_FRAME);
                        if (MVM_frame_try_return(tc))
                            break;
                        else
                            return;
                    case MVM_OP_return_o:
                        MVM_args_set_result_obj(tc, GET_REG(cur_op, 0).o,
                            MVM_RETURN_CALLER_FRAME);
                        if (MVM_frame_try_return(tc))
                            break;
                        else
                            return;
                    case MVM_OP_return:
                        MVM_args_assert_void_return_ok(tc, MVM_RETURN_CALLER_FRAME);
                        if (MVM_frame_try_return(tc))
                            break;
                        else
                            return;
                    case MVM_OP_const_i8:
                    case MVM_OP_const_i16:
                    case MVM_OP_const_i32:
                        MVM_exception_throw_adhoc(tc, "const_iX NYI");
                    case MVM_OP_const_i64:
                        GET_REG(cur_op, 0).i64 = GET_I64(cur_op, 2);
                        cur_op += 10;
                        break;
                    case MVM_OP_const_n32:
                        MVM_exception_throw_adhoc(tc, "const_n32 NYI");
                    case MVM_OP_const_n64:
                        GET_REG(cur_op, 0).n64 = GET_N64(cur_op, 2);
                        cur_op += 10;
                        break;
                    case MVM_OP_const_s:
                        GET_REG(cur_op, 0).s = cu->body.strings[GET_UI16(cur_op, 2)];
                        cur_op += 4;
                        break;
                    case MVM_OP_add_i:
                        GET_REG(cur_op, 0).i64 = GET_REG(cur_op, 2).i64 + GET_REG(cur_op, 4).i64;
                        cur_op += 6;
                        break;
                    case MVM_OP_sub_i:
                        GET_REG(cur_op, 0).i64 = GET_REG(cur_op, 2).i64 - GET_REG(cur_op, 4).i64;
                        cur_op += 6;
                        break;
                    case MVM_OP_mul_i:
                        GET_REG(cur_op, 0).i64 = GET_REG(cur_op, 2).i64 * GET_REG(cur_op, 4).i64;
                        cur_op += 6;
                        break;
                    case MVM_OP_div_i:
                        GET_REG(cur_op, 0).i64 = GET_REG(cur_op, 2).i64 / GET_REG(cur_op, 4).i64;
                        cur_op += 6;
                        break;
                    case MVM_OP_div_u:
                        GET_REG(cur_op, 0).ui64 = GET_REG(cur_op, 2).ui64 / GET_REG(cur_op, 4).ui64;
                        cur_op += 6;
                        break;
                    case MVM_OP_mod_i:
                        GET_REG(cur_op, 0).i64 = GET_REG(cur_op, 2).i64 % GET_REG(cur_op, 4).i64;
                        cur_op += 6;
                        break;
                    case MVM_OP_mod_u:
                        GET_REG(cur_op, 0).ui64 = GET_REG(cur_op, 2).ui64 % GET_REG(cur_op, 4).ui64;
                        cur_op += 6;
                        break;
                    case MVM_OP_neg_i:
                        GET_REG(cur_op, 0).i64 = -GET_REG(cur_op, 2).i64;
                        cur_op += 4;
                        break;
                    case MVM_OP_abs_i: {
                        MVMint64 v = GET_REG(cur_op, 2).i64, mask = v >> 63;
                        GET_REG(cur_op, 0).i64 = (v + mask) ^ mask;
                        cur_op += 4;
                        break;
                    }
                    case MVM_OP_inc_i:
                        GET_REG(cur_op, 0).i64++;
                        cur_op += 2;
                        break;
                    case MVM_OP_inc_u:
                        GET_REG(cur_op, 0).ui64++;
                        cur_op += 2;
                        break;
                    case MVM_OP_dec_i:
                        GET_REG(cur_op, 0).i64--;
                        cur_op += 2;
                        break;
                    case MVM_OP_dec_u:
                        GET_REG(cur_op, 0).ui64--;
                        cur_op += 2;
                        break;
                    case MVM_OP_getcode:
                        GET_REG(cur_op, 0).o = cu->body.coderefs[GET_UI16(cur_op, 2)];
                        cur_op += 4;
                        break;
                    case MVM_OP_prepargs:
                        cur_callsite = cu->body.callsites[GET_UI16(cur_op, 0)];
                        cur_op += 2;
                        break;
                    case MVM_OP_arg_i:
                        tc->cur_frame->args[GET_UI16(cur_op, 0)].i64 = GET_REG(cur_op, 2).i64;
                        cur_op += 4;
                        break;
                    case MVM_OP_arg_n:
                        tc->cur_frame->args[GET_UI16(cur_op, 0)].n64 = GET_REG(cur_op, 2).n64;
                        cur_op += 4;
                        break;
                    case MVM_OP_arg_s:
                        tc->cur_frame->args[GET_UI16(cur_op, 0)].s = GET_REG(cur_op, 2).s;
                        cur_op += 4;
                        break;
                    case MVM_OP_arg_o:
                        tc->cur_frame->args[GET_UI16(cur_op, 0)].o = GET_REG(cur_op, 2).o;
                        cur_op += 4;
                        break;
                    case MVM_OP_invoke_v:
                        {
                            MVMObject *code = GET_REG(cur_op, 0).o;
                            code = MVM_frame_find_invokee(tc, code);
                            tc->cur_frame->return_value = NULL;
                            tc->cur_frame->return_type = MVM_RETURN_VOID;
                            cur_op += 2;
                            tc->cur_frame->return_address = cur_op;
                            STABLE(code)->invoke(tc, code, cur_callsite, tc->cur_frame->args);
                        }
                        break;
                    case MVM_OP_invoke_i:
                        {
                            MVMObject *code = GET_REG(cur_op, 2).o;
                            code = MVM_frame_find_invokee(tc, code);
                            tc->cur_frame->return_value = &GET_REG(cur_op, 0);
                            tc->cur_frame->return_type = MVM_RETURN_INT;
                            cur_op += 4;
                            tc->cur_frame->return_address = cur_op;
                            STABLE(code)->invoke(tc, code, cur_callsite, tc->cur_frame->args);
                        }
                        break;
                    case MVM_OP_invoke_n:
                        {
                            MVMObject *code = GET_REG(cur_op, 2).o;
                            code = MVM_frame_find_invokee(tc, code);
                            tc->cur_frame->return_value = &GET_REG(cur_op, 0);
                            tc->cur_frame->return_type = MVM_RETURN_NUM;
                            cur_op += 4;
                            tc->cur_frame->return_address = cur_op;
                            STABLE(code)->invoke(tc, code, cur_callsite, tc->cur_frame->args);
                        }
                        break;
                    case MVM_OP_invoke_s:
                        {
                            MVMObject *code = GET_REG(cur_op, 2).o;
                            code = MVM_frame_find_invokee(tc, code);
                            tc->cur_frame->return_value = &GET_REG(cur_op, 0);
                            tc->cur_frame->return_type = MVM_RETURN_STR;
                            cur_op += 4;
                            tc->cur_frame->return_address = cur_op;
                            STABLE(code)->invoke(tc, code, cur_callsite, tc->cur_frame->args);
                        }
                        break;
                    case MVM_OP_invoke_o:
                        {
                            MVMObject *code = GET_REG(cur_op, 2).o;
                            code = MVM_frame_find_invokee(tc, code);
                            tc->cur_frame->return_value = &GET_REG(cur_op, 0);
                            tc->cur_frame->return_type = MVM_RETURN_OBJ;
                            cur_op += 4;
                            tc->cur_frame->return_address = cur_op;
                            STABLE(code)->invoke(tc, code, cur_callsite, tc->cur_frame->args);
                        }
                        break;
                    case MVM_OP_add_n:
                        GET_REG(cur_op, 0).n64 = GET_REG(cur_op, 2).n64 + GET_REG(cur_op, 4).n64;
                        cur_op += 6;
                        break;
                    case MVM_OP_sub_n:
                        GET_REG(cur_op, 0).n64 = GET_REG(cur_op, 2).n64 - GET_REG(cur_op, 4).n64;
                        cur_op += 6;
                        break;
                    case MVM_OP_mul_n:
                        GET_REG(cur_op, 0).n64 = GET_REG(cur_op, 2).n64 * GET_REG(cur_op, 4).n64;
                        cur_op += 6;
                        break;
                    case MVM_OP_div_n:
                        GET_REG(cur_op, 0).n64 = GET_REG(cur_op, 2).n64 / GET_REG(cur_op, 4).n64;
                        cur_op += 6;
                        break;
                    case MVM_OP_mod_n:
                        GET_REG(cur_op, 0).n64 = fmod(GET_REG(cur_op, 2).n64, GET_REG(cur_op, 4).n64);
                        cur_op += 6;
                        break;
                    case MVM_OP_neg_n:
                        GET_REG(cur_op, 0).n64 = -GET_REG(cur_op, 2).n64;
                        cur_op += 4;
                        break;
                    case MVM_OP_abs_n:
                        {
                            MVMnum64 num = GET_REG(cur_op, 2).n64;
                            if (num < 0) num = num * -1;
                            GET_REG(cur_op, 0).n64 = num;
                            cur_op += 4;
                        }
                        break;
                    case MVM_OP_eq_i:
                        GET_REG(cur_op, 0).i64 = GET_REG(cur_op, 2).i64 == GET_REG(cur_op, 4).i64;
                        cur_op += 6;
                        break;
                    case MVM_OP_ne_i:
                        GET_REG(cur_op, 0).i64 = GET_REG(cur_op, 2).i64 != GET_REG(cur_op, 4).i64;
                        cur_op += 6;
                        break;
                    case MVM_OP_lt_i:
                        GET_REG(cur_op, 0).i64 = GET_REG(cur_op, 2).i64 <  GET_REG(cur_op, 4).i64;
                        cur_op += 6;
                        break;
                    case MVM_OP_le_i:
                        GET_REG(cur_op, 0).i64 = GET_REG(cur_op, 2).i64 <= GET_REG(cur_op, 4).i64;
                        cur_op += 6;
                        break;
                    case MVM_OP_gt_i:
                        GET_REG(cur_op, 0).i64 = GET_REG(cur_op, 2).i64 >  GET_REG(cur_op, 4).i64;
                        cur_op += 6;
                        break;
                    case MVM_OP_ge_i:
                        GET_REG(cur_op, 0).i64 = GET_REG(cur_op, 2).i64 >= GET_REG(cur_op, 4).i64;
                        cur_op += 6;
                        break;
                    case MVM_OP_eq_n:
                        GET_REG(cur_op, 0).i64 = GET_REG(cur_op, 2).n64 == GET_REG(cur_op, 4).n64;
                        cur_op += 6;
                        break;
                    case MVM_OP_ne_n:
                        GET_REG(cur_op, 0).i64 = GET_REG(cur_op, 2).n64 != GET_REG(cur_op, 4).n64;
                        cur_op += 6;
                        break;
                    case MVM_OP_lt_n:
                        GET_REG(cur_op, 0).i64 = GET_REG(cur_op, 2).n64 <  GET_REG(cur_op, 4).n64;
                        cur_op += 6;
                        break;
                    case MVM_OP_le_n:
                        GET_REG(cur_op, 0).i64 = GET_REG(cur_op, 2).n64 <= GET_REG(cur_op, 4).n64;
                        cur_op += 6;
                        break;
                    case MVM_OP_gt_n:
                        GET_REG(cur_op, 0).i64 = GET_REG(cur_op, 2).n64 >  GET_REG(cur_op, 4).n64;
                        cur_op += 6;
                        break;
                    case MVM_OP_ge_n:
                        GET_REG(cur_op, 0).i64 = GET_REG(cur_op, 2).n64 >= GET_REG(cur_op, 4).n64;
                        cur_op += 6;
                        break;
                    case MVM_OP_argconst_i:
                        tc->cur_frame->args[GET_UI16(cur_op, 0)].i64 = GET_I64(cur_op, 2);
                        cur_op += 10;
                        break;
                    case MVM_OP_argconst_n:
                        tc->cur_frame->args[GET_UI16(cur_op, 0)].n64 = GET_N64(cur_op, 2);
                        cur_op += 10;
                        break;
                    case MVM_OP_argconst_s:
                        tc->cur_frame->args[GET_UI16(cur_op, 0)].s = cu->body.strings[GET_UI16(cur_op, 2)];
                        cur_op += 4;
                        break;
                    case MVM_OP_checkarity:
                        MVM_args_checkarity(tc, &tc->cur_frame->params, GET_UI16(cur_op, 0), GET_UI16(cur_op, 2));
                        cur_op += 4;
                        break;
                    case MVM_OP_param_rp_i:
                        GET_REG(cur_op, 0).i64 = MVM_args_get_pos_int(tc, &tc->cur_frame->params,
                            GET_UI16(cur_op, 2), MVM_ARG_REQUIRED).arg.i64;
                        cur_op += 4;
                        break;
                    case MVM_OP_param_rp_n:
                        GET_REG(cur_op, 0).n64 = MVM_args_get_pos_num(tc, &tc->cur_frame->params,
                            GET_UI16(cur_op, 2), MVM_ARG_REQUIRED).arg.n64;
                        cur_op += 4;
                        break;
                    case MVM_OP_param_rp_s:
                        GET_REG(cur_op, 0).s = MVM_args_get_pos_str(tc, &tc->cur_frame->params,
                            GET_UI16(cur_op, 2), MVM_ARG_REQUIRED).arg.s;
                        cur_op += 4;
                        break;
                    case MVM_OP_param_rp_o:
                        GET_REG(cur_op, 0).o = MVM_args_get_pos_obj(tc, &tc->cur_frame->params,
                            GET_UI16(cur_op, 2), MVM_ARG_REQUIRED).arg.o;
                        cur_op += 4;
                        break;
                    case MVM_OP_param_op_i:
                    {
                        MVMArgInfo param = MVM_args_get_pos_int(tc, &tc->cur_frame->params,
                            GET_UI16(cur_op, 2), MVM_ARG_OPTIONAL);
                        if (param.exists) {
                            GET_REG(cur_op, 0).i64 = param.arg.i64;
                            cur_op = bytecode_start + GET_UI32(cur_op, 4);
                        }
                        else {
                            cur_op += 8;
                        }
                        break;
                    }
                    case MVM_OP_param_op_n:
                    {
                        MVMArgInfo param = MVM_args_get_pos_num(tc, &tc->cur_frame->params,
                            GET_UI16(cur_op, 2), MVM_ARG_OPTIONAL);
                        if (param.exists) {
                            GET_REG(cur_op, 0).n64 = param.arg.n64;
                            cur_op = bytecode_start + GET_UI32(cur_op, 4);
                        }
                        else {
                            cur_op += 8;
                        }
                        break;
                    }
                    case MVM_OP_param_op_s:
                    {
                        MVMArgInfo param = MVM_args_get_pos_str(tc, &tc->cur_frame->params,
                            GET_UI16(cur_op, 2), MVM_ARG_OPTIONAL);
                        if (param.exists) {
                            GET_REG(cur_op, 0).s = param.arg.s;
                            cur_op = bytecode_start + GET_UI32(cur_op, 4);
                        }
                        else {
                            cur_op += 8;
                        }
                        break;
                    }
                    case MVM_OP_param_op_o:
                    {
                        MVMArgInfo param = MVM_args_get_pos_obj(tc, &tc->cur_frame->params,
                            GET_UI16(cur_op, 2), MVM_ARG_OPTIONAL);
                        if (param.exists) {
                            GET_REG(cur_op, 0).o = param.arg.o;
                            cur_op = bytecode_start + GET_UI32(cur_op, 4);
                        }
                        else {
                            cur_op += 8;
                        }
                        break;
                    }
                    case MVM_OP_param_rn_i:
                        GET_REG(cur_op, 0).i64 = MVM_args_get_named_int(tc, &tc->cur_frame->params,
                            cu->body.strings[GET_UI16(cur_op, 2)], MVM_ARG_REQUIRED).arg.i64;
                        cur_op += 4;
                        break;
                    case MVM_OP_param_rn_n:
                        GET_REG(cur_op, 0).n64 = MVM_args_get_named_num(tc, &tc->cur_frame->params,
                            cu->body.strings[GET_UI16(cur_op, 2)], MVM_ARG_REQUIRED).arg.n64;
                        cur_op += 4;
                        break;
                    case MVM_OP_param_rn_s:
                        GET_REG(cur_op, 0).s = MVM_args_get_named_str(tc, &tc->cur_frame->params,
                            cu->body.strings[GET_UI16(cur_op, 2)], MVM_ARG_REQUIRED).arg.s;
                        cur_op += 4;
                        break;
                    case MVM_OP_param_rn_o:
                        GET_REG(cur_op, 0).o = MVM_args_get_named_obj(tc, &tc->cur_frame->params,
                            cu->body.strings[GET_UI16(cur_op, 2)], MVM_ARG_REQUIRED).arg.o;
                        cur_op += 4;
                        break;
                    case MVM_OP_param_on_i:
                    {
                        MVMArgInfo param = MVM_args_get_named_int(tc, &tc->cur_frame->params,
                            cu->body.strings[GET_UI16(cur_op, 2)], MVM_ARG_OPTIONAL);
                        if (param.exists) {
                            GET_REG(cur_op, 0).i64 = param.arg.i64;
                            cur_op = bytecode_start + GET_UI32(cur_op, 4);
                        }
                        else {
                            cur_op += 8;
                        }
                        break;
                    }
                    case MVM_OP_param_on_n:
                    {
                        MVMArgInfo param = MVM_args_get_named_num(tc, &tc->cur_frame->params,
                            cu->body.strings[GET_UI16(cur_op, 2)], MVM_ARG_OPTIONAL);
                        if (param.exists) {
                            GET_REG(cur_op, 0).n64 = param.arg.n64;
                            cur_op = bytecode_start + GET_UI32(cur_op, 4);
                        }
                        else {
                            cur_op += 8;
                        }
                        break;
                    }
                    case MVM_OP_param_on_s:
                    {
                        MVMArgInfo param = MVM_args_get_named_str(tc, &tc->cur_frame->params,
                            cu->body.strings[GET_UI16(cur_op, 2)], MVM_ARG_OPTIONAL);
                        if (param.exists) {
                            GET_REG(cur_op, 0).s = param.arg.s;
                            cur_op = bytecode_start + GET_UI32(cur_op, 4);
                        }
                        else {
                            cur_op += 8;
                        }
                        break;
                    }
                    case MVM_OP_param_on_o:
                    {
                        MVMArgInfo param = MVM_args_get_named_obj(tc, &tc->cur_frame->params,
                            cu->body.strings[GET_UI16(cur_op, 2)], MVM_ARG_OPTIONAL);
                        if (param.exists) {
                            GET_REG(cur_op, 0).o = param.arg.o;
                            cur_op = bytecode_start + GET_UI32(cur_op, 4);
                        }
                        else {
                            cur_op += 8;
                        }
                        break;
                    }
                    case MVM_OP_coerce_in:
                        GET_REG(cur_op, 0).n64 = (MVMnum64)GET_REG(cur_op, 2).i64;
                        cur_op += 4;
                        break;
                    case MVM_OP_coerce_ni:
                        GET_REG(cur_op, 0).i64 = (MVMint64)GET_REG(cur_op, 2).n64;
                        cur_op += 4;
                        break;
                    case MVM_OP_band_i:
                        GET_REG(cur_op, 0).i64 = GET_REG(cur_op, 2).i64 & GET_REG(cur_op, 4).i64;
                        cur_op += 6;
                        break;
                    case MVM_OP_bor_i:
                        GET_REG(cur_op, 0).i64 = GET_REG(cur_op, 2).i64 | GET_REG(cur_op, 4).i64;
                        cur_op += 6;
                        break;
                    case MVM_OP_bxor_i:
                        GET_REG(cur_op, 0).i64 = GET_REG(cur_op, 2).i64 ^ GET_REG(cur_op, 4).i64;
                        cur_op += 6;
                        break;
                    case MVM_OP_bnot_i:
                        GET_REG(cur_op, 0).i64 = ~GET_REG(cur_op, 2).i64;
                        cur_op += 4;
                        break;
                    case MVM_OP_blshift_i:
                        GET_REG(cur_op, 0).i64 = GET_REG(cur_op, 2).i64 << GET_REG(cur_op, 4).i64;
                        cur_op += 6;
                        break;
                    case MVM_OP_brshift_i:
                        GET_REG(cur_op, 0).i64 = GET_REG(cur_op, 2).i64 >> GET_REG(cur_op, 4).i64;
                        cur_op += 6;
                        break;
                    case MVM_OP_pow_i: {
                            MVMint64 base = GET_REG(cur_op, 2).i64;
                            MVMint64 exp = GET_REG(cur_op, 4).i64;
                            MVMint64 result = 1;
                            /* "Exponentiation by squaring" */
                            if (exp < 0) {
                                result = 0; /* because 1/base**-exp is between 0 and 1 */
                            }
                            else {
                                while (exp) {
                                    if (exp & 1)
                                        result *= base;
                                    exp >>= 1;
                                    base *= base;
                                }
                            }
                            GET_REG(cur_op, 0).i64 = result;
                        }
                        cur_op += 6;
                        break;
                    case MVM_OP_pow_n:
                        GET_REG(cur_op, 0).n64 = pow(GET_REG(cur_op, 2).n64, GET_REG(cur_op, 4).n64);
                        cur_op += 6;
                        break;
                    case MVM_OP_takeclosure:
                        GET_REG(cur_op, 0).o = MVM_frame_takeclosure(tc, GET_REG(cur_op, 2).o);
                        cur_op += 4;
                        break;
                    case MVM_OP_jumplist: {
                        MVMint64 num_labels = GET_I64(cur_op, 0);
                        MVMint64 input = GET_REG(cur_op, 8).i64;
                        cur_op += 10;
                        /* the goto ops are guaranteed valid/existent by validation.c */
                        if (input < 0 || input >= num_labels) { /* implicitly covers num_labels == 0 */
                            /* skip the entire goto list block */
                            cur_op += (6 /* size of each goto op */) * num_labels;
                        }
                        else { /* delve directly into the selected goto op */
                            cur_op = bytecode_start + GET_UI32(cur_op,
                                input * (6 /* size of each goto op */)
                                + (2 /* size of the goto instruction itself */));
                        }
                        GC_SYNC_POINT(tc);
                        break;
                    }
                    case MVM_OP_caller: {
                        MVMFrame *caller = tc->cur_frame;
                        MVMint64 depth = GET_REG(cur_op, 2).i64;

                        while (caller && depth-- > 0) /* keep the > 0. */
                            caller = caller->caller;

                        GET_REG(cur_op, 0).o = caller ? caller->code_ref : NULL;

                        cur_op += 4;
                        break;
                    }
                    case MVM_OP_getdynlex: {
                        GET_REG(cur_op, 0).o = MVM_frame_getdynlex(tc, GET_REG(cur_op, 2).s);
                        cur_op += 4;
                        break;
                    }
                    case MVM_OP_binddynlex: {
                        MVM_frame_binddynlex(tc, GET_REG(cur_op, 0).s, GET_REG(cur_op, 2).o);
                        cur_op += 4;
                        break;
                    }
                    case MVM_OP_coerce_is: {
                        GET_REG(cur_op, 0).s = MVM_coerce_i_s(tc, GET_REG(cur_op, 2).i64);
                        cur_op += 4;
                        break;
                    }
                    case MVM_OP_coerce_ns: {
                        GET_REG(cur_op, 0).s = MVM_coerce_n_s(tc, GET_REG(cur_op, 2).n64);
                        cur_op += 4;
                        break;
                    }
                    case MVM_OP_coerce_si:
                        GET_REG(cur_op, 0).i64 = MVM_coerce_s_i(tc, GET_REG(cur_op, 2).s);
                        cur_op += 4;
                        break;
                    case MVM_OP_coerce_sn:
                        GET_REG(cur_op, 0).n64 = MVM_coerce_s_n(tc, GET_REG(cur_op, 2).s);
                        cur_op += 4;
                        break;
                    case MVM_OP_smrt_numify: {
                        /* Increment PC before calling coercer, as it may make
                         * a method call to get the result. */
                        MVMObject   *obj = GET_REG(cur_op, 2).o;
                        MVMRegister *res = &GET_REG(cur_op, 0);
                        cur_op += 4;
                        MVM_coerce_smart_numify(tc, obj, res);
                        break;
                    }
                    case MVM_OP_smrt_strify: {
                        /* Increment PC before calling coercer, as it may make
                         * a method call to get the result. */
                        MVMObject   *obj = GET_REG(cur_op, 2).o;
                        MVMRegister *res = &GET_REG(cur_op, 0);
                        cur_op += 4;
                        MVM_coerce_smart_stringify(tc, obj, res);
                        break;
                    }
                    case MVM_OP_param_sp:
                        GET_REG(cur_op, 0).o = MVM_args_slurpy_positional(tc, &tc->cur_frame->params, GET_UI16(cur_op, 2));
                        cur_op += 4;
                        break;
                    case MVM_OP_param_sn:
                        GET_REG(cur_op, 0).o = MVM_args_slurpy_named(tc, &tc->cur_frame->params);
                        cur_op += 2;
                        break;
                    case MVM_OP_ifnonnull:
                        if (GET_REG(cur_op, 0).o != NULL)
                            cur_op = bytecode_start + GET_UI32(cur_op, 2);
                        else
                            cur_op += 6;
                        GC_SYNC_POINT(tc);
                        break;
                    case MVM_OP_cmp_i: {
                        MVMint64 a = GET_REG(cur_op, 2).i64, b = GET_REG(cur_op, 4).i64;
                        GET_REG(cur_op, 0).i64 = (a > b) - (a < b);
                        cur_op += 6;
                        break;
                    }
                    case MVM_OP_cmp_n: {
                        MVMnum64 a = GET_REG(cur_op, 2).n64, b = GET_REG(cur_op, 4).n64;
                        GET_REG(cur_op, 0).i64 = (a > b) - (a < b);
                        cur_op += 6;
                        break;
                    }
                    case MVM_OP_not_i: {
                        GET_REG(cur_op, 0).i64 = GET_REG(cur_op, 2).i64 ? 0 : 1;
                        cur_op += 4;
                        break;
                    }
                    case MVM_OP_setlexvalue: {
                        MVMObject *code = GET_REG(cur_op, 0).o;
                        MVMString *name = cu->body.strings[GET_UI16(cur_op, 2)];
                        MVMObject *val  = GET_REG(cur_op, 4).o;
                        MVMint16   flag = GET_I16(cur_op, 6);
                        if (flag)
                            MVM_exception_throw_adhoc(tc, "setlexvalue only handles static case so far");
                        if (IS_CONCRETE(code) && REPR(code)->ID == MVM_REPR_ID_MVMCode) {
                            MVMStaticFrame *sf = ((MVMCode *)code)->body.sf;
                            MVMuint8 found = 0;
                            MVM_string_flatten(tc, name);
                            if (sf->body.lexical_names) {
                                MVMLexicalHashEntry *entry;
                                MVM_HASH_GET(tc, sf->body.lexical_names, name, entry);
                                if (entry && sf->body.lexical_types[entry->value] == MVM_reg_obj) {
                                    MVM_ASSIGN_REF(tc, sf, sf->body.static_env[entry->value].o, val);
                                    found = 1;
                                }
                            }
                            if (!found)
                                MVM_exception_throw_adhoc(tc, "setstaticlex given invalid lexical name");
                        }
                        else {
                            MVM_exception_throw_adhoc(tc, "setstaticlex needs a code ref");
                        }
                        cur_op += 8;
                        break;
                    }
                    case MVM_OP_exception:
                        GET_REG(cur_op, 0).o = tc->active_handlers
                            ? tc->active_handlers->ex_obj
                            : NULL;
                        cur_op += 2;
                        break;
                    case MVM_OP_bindexmessage: {
                        MVMObject *ex = GET_REG(cur_op, 0).o;
                        if (IS_CONCRETE(ex) && REPR(ex)->ID == MVM_REPR_ID_MVMException) {
<<<<<<< HEAD
                            MVM_ASSIGN_REF(tc, ex, ((MVMException *)ex)->body.message, GET_REG(cur_op, 2).s);
                        }
                        else
=======
                            MVM_ASSIGN_REF(tc, ex, ((MVMException *)ex)->body.message,
                                GET_REG(cur_op, 2).s);
                        }
                        else {
>>>>>>> 51fc5540
                            MVM_exception_throw_adhoc(tc, "bindexmessage needs a VMException");
                        }
                        cur_op += 4;
                        break;
                    }
                    case MVM_OP_bindexpayload: {
                        MVMObject *ex = GET_REG(cur_op, 0).o;
                        if (IS_CONCRETE(ex) && REPR(ex)->ID == MVM_REPR_ID_MVMException) {
<<<<<<< HEAD
                            MVM_ASSIGN_REF(tc, ex, ((MVMException *)ex)->body.payload, GET_REG(cur_op, 2).o);
                        }
                        else
=======
                            MVM_ASSIGN_REF(tc, ex, ((MVMException *)ex)->body.payload,
                                GET_REG(cur_op, 2).o);
                        }
                        else {
>>>>>>> 51fc5540
                            MVM_exception_throw_adhoc(tc, "bindexpayload needs a VMException");
                        }
                        cur_op += 4;
                        break;
                    }
                    case MVM_OP_bindexcategory: {
                        MVMObject *ex = GET_REG(cur_op, 0).o;
                        if (IS_CONCRETE(ex) && REPR(ex)->ID == MVM_REPR_ID_MVMException)
                            ((MVMException *)ex)->body.category = GET_REG(cur_op, 2).i64;
                        else
                            MVM_exception_throw_adhoc(tc, "bindexcategory needs a VMException");
                        cur_op += 4;
                        break;
                    }
                    case MVM_OP_getexmessage: {
                        MVMObject *ex = GET_REG(cur_op, 2).o;
                        if (IS_CONCRETE(ex) && REPR(ex)->ID == MVM_REPR_ID_MVMException)
                            GET_REG(cur_op, 0).s = ((MVMException *)ex)->body.message;
                        else
                            MVM_exception_throw_adhoc(tc, "getexmessage needs a VMException");
                        cur_op += 4;
                        break;
                    }
                    case MVM_OP_getexpayload: {
                        MVMObject *ex = GET_REG(cur_op, 2).o;
                        if (IS_CONCRETE(ex) && REPR(ex)->ID == MVM_REPR_ID_MVMException)
                            GET_REG(cur_op, 0).o = ((MVMException *)ex)->body.payload;
                        else
                            MVM_exception_throw_adhoc(tc, "getexpayload needs a VMException");
                        cur_op += 4;
                        break;
                    }
                    case MVM_OP_getexcategory: {
                        MVMObject *ex = GET_REG(cur_op, 2).o;
                        if (IS_CONCRETE(ex) && REPR(ex)->ID == MVM_REPR_ID_MVMException)
                            GET_REG(cur_op, 0).i64 = ((MVMException *)ex)->body.category;
                        else
                            MVM_exception_throw_adhoc(tc, "getexcategory needs a VMException");
                        cur_op += 4;
                        break;
                    }
                    case MVM_OP_throwdyn: {
                        MVM_exception_throwobj(tc, MVM_EX_THROW_DYN,
                            GET_REG(cur_op, 2).o, &GET_REG(cur_op, 0));
                        break;
                    }
                    case MVM_OP_throwlex: {
                        MVM_exception_throwobj(tc, MVM_EX_THROW_LEX,
                            GET_REG(cur_op, 2).o, &GET_REG(cur_op, 0));
                        break;
                    }
                    case MVM_OP_throwlexotic: {
                        MVM_exception_throwobj(tc, MVM_EX_THROW_LEXOTIC,
                            GET_REG(cur_op, 2).o, &GET_REG(cur_op, 0));
                        break;
                    }
                    case MVM_OP_throwcatdyn: {
                        MVM_exception_throwcat(tc, MVM_EX_THROW_DYN,
                            (MVMuint32)GET_I64(cur_op, 2), &GET_REG(cur_op, 0));
                        break;
                    }
                    case MVM_OP_throwcatlex: {
                        MVM_exception_throwcat(tc, MVM_EX_THROW_LEX,
                            (MVMuint32)GET_I64(cur_op, 2), &GET_REG(cur_op, 0));
                        break;
                    }
                    case MVM_OP_throwcatlexotic: {
                        MVM_exception_throwcat(tc, MVM_EX_THROW_LEXOTIC,
                            (MVMuint32)GET_I64(cur_op, 2), &GET_REG(cur_op, 0));
                        break;
                    }
                    case MVM_OP_die: {
                        MVMObject *ex_obj = MVM_repr_alloc_init(tc, tc->instance->boot_types->BOOTException);
                        MVMException *ex = (MVMException *)ex_obj;
                        ex->body.category = MVM_EX_CAT_CATCH;
                        MVM_ASSIGN_REF(tc, ex_obj, ex->body.message, GET_REG(cur_op, 2).s);
                        MVM_exception_throwobj(tc, MVM_EX_THROW_DYN, ex_obj, &GET_REG(cur_op, 0));
                        break;
                    }
                    case MVM_OP_newlexotic: {
                        GET_REG(cur_op, 0).o = MVM_exception_newlexotic(tc,
                            GET_UI32(cur_op, 2));
                        cur_op += 6;
                        break;
                    }
                    case MVM_OP_lexoticresult: {
                        MVMObject *lex = GET_REG(cur_op, 2).o;
                        if (IS_CONCRETE(lex) && REPR(lex)->ID == MVM_REPR_ID_Lexotic)
                            GET_REG(cur_op, 0).o = ((MVMLexotic *)lex)->body.result;
                        else
                            MVM_exception_throw_adhoc(tc, "lexoticresult needs a Lexotic");
                        cur_op += 4;
                        break;
                    }
                    case MVM_OP_usecapture: {
                        MVMCallCapture *cc = (MVMCallCapture *)tc->cur_usecapture;
                        cc->body.mode = MVM_CALL_CAPTURE_MODE_USE;
                        cc->body.apc  = &tc->cur_frame->params;
                        GET_REG(cur_op, 0).o = tc->cur_usecapture;
                        cur_op += 2;
                        break;
                    }
                    case MVM_OP_savecapture: {
                        /* Create a new call capture object. */
                        MVMObject *cc_obj = MVM_repr_alloc_init(tc, tc->instance->CallCapture);
                        MVMCallCapture *cc = (MVMCallCapture *)cc_obj;

                        /* Copy the arguments. */
                        MVMuint32 arg_size = tc->cur_frame->params.arg_count * sizeof(MVMRegister);
                        MVMRegister *args = malloc(arg_size);
                        memcpy(args, tc->cur_frame->params.args, arg_size);

                        /* Set up the call capture. */
                        cc->body.mode = MVM_CALL_CAPTURE_MODE_SAVE;
                        cc->body.apc  = malloc(sizeof(MVMArgProcContext));
                        memset(cc->body.apc, 0, sizeof(MVMArgProcContext));
                        MVM_args_proc_init(tc, cc->body.apc, tc->cur_frame->params.callsite, args);

                        GET_REG(cur_op, 0).o = cc_obj;
                        cur_op += 2;
                        break;
                    }
                    case MVM_OP_captureposelems: {
                        MVMObject *obj = GET_REG(cur_op, 2).o;
                        if (IS_CONCRETE(obj) && REPR(obj)->ID == MVM_REPR_ID_MVMCallCapture) {
                            MVMCallCapture *cc = (MVMCallCapture *)obj;
                            GET_REG(cur_op, 0).i64 = cc->body.apc->num_pos;
                        }
                        else {
                            MVM_exception_throw_adhoc(tc, "captureposelems needs a MVMCallCapture");
                        }
                        cur_op += 4;
                        break;
                    }
                    case MVM_OP_captureposarg: {
                        MVMObject *obj = GET_REG(cur_op, 2).o;
                        if (IS_CONCRETE(obj) && REPR(obj)->ID == MVM_REPR_ID_MVMCallCapture) {
                            MVMCallCapture *cc = (MVMCallCapture *)obj;
                            GET_REG(cur_op, 0).o = MVM_args_get_pos_obj(tc, cc->body.apc,
                                (MVMuint32)GET_REG(cur_op, 4).i64, MVM_ARG_REQUIRED).arg.o;
                        }
                        else {
                            MVM_exception_throw_adhoc(tc, "captureposarg needs a MVMCallCapture");
                        }
                        cur_op += 6;
                        break;
                    }
                    case MVM_OP_captureposarg_i: {
                        MVMObject *obj = GET_REG(cur_op, 2).o;
                        if (IS_CONCRETE(obj) && REPR(obj)->ID == MVM_REPR_ID_MVMCallCapture) {
                            MVMCallCapture *cc = (MVMCallCapture *)obj;
                            GET_REG(cur_op, 0).i64 = MVM_args_get_pos_int(tc, cc->body.apc,
                                (MVMuint32)GET_REG(cur_op, 4).i64, MVM_ARG_REQUIRED).arg.i64;
                        }
                        else {
                            MVM_exception_throw_adhoc(tc, "captureposarg_i needs a MVMCallCapture");
                        }
                        cur_op += 6;
                        break;
                    }
                    case MVM_OP_captureposarg_n: {
                        MVMObject *obj = GET_REG(cur_op, 2).o;
                        if (IS_CONCRETE(obj) && REPR(obj)->ID == MVM_REPR_ID_MVMCallCapture) {
                            MVMCallCapture *cc = (MVMCallCapture *)obj;
                            GET_REG(cur_op, 0).n64 = MVM_args_get_pos_num(tc, cc->body.apc,
                                (MVMuint32)GET_REG(cur_op, 4).i64, MVM_ARG_REQUIRED).arg.n64;
                        }
                        else {
                            MVM_exception_throw_adhoc(tc, "captureposarg_n needs a MVMCallCapture");
                        }
                        cur_op += 6;
                        break;
                    }
                    case MVM_OP_captureposarg_s: {
                        MVMObject *obj = GET_REG(cur_op, 2).o;
                        if (IS_CONCRETE(obj) && REPR(obj)->ID == MVM_REPR_ID_MVMCallCapture) {
                            MVMCallCapture *cc = (MVMCallCapture *)obj;
                            GET_REG(cur_op, 0).s = MVM_args_get_pos_str(tc, cc->body.apc,
                                (MVMuint32)GET_REG(cur_op, 4).i64, MVM_ARG_REQUIRED).arg.s;
                        }
                        else {
                            MVM_exception_throw_adhoc(tc, "captureposarg_s needs a MVMCallCapture");
                        }
                        cur_op += 6;
                        break;
                    }
                    case MVM_OP_captureposprimspec:
                        MVM_exception_throw_adhoc(tc, "captureposprimspec NYI");
                        break;
                    case MVM_OP_invokewithcapture: {
                        MVMObject *cobj = GET_REG(cur_op, 4).o;
                        if (IS_CONCRETE(cobj) && REPR(cobj)->ID == MVM_REPR_ID_MVMCallCapture) {
                            MVMObject *code = GET_REG(cur_op, 2).o;
                            MVMCallCapture *cc = (MVMCallCapture *)cobj;
                            code = MVM_frame_find_invokee(tc, code);
                            tc->cur_frame->return_value = &GET_REG(cur_op, 0);
                            tc->cur_frame->return_type = MVM_RETURN_OBJ;
                            cur_op += 6;
                            tc->cur_frame->return_address = cur_op;
                            STABLE(code)->invoke(tc, code, cc->body.apc->callsite,
                                cc->body.apc->args);
                            break;
                        }
                        else {
                            MVM_exception_throw_adhoc(tc, "invokewithcapture needs a MVMCallCapture");
                        }
                    }
                    case MVM_OP_multicacheadd:
                        /* TODO: Implement this. */
                        GET_REG(cur_op, 0).o = NULL;
                        cur_op += 8;
                        break;
                    case MVM_OP_multicachefind:
                        /* TODO: Implement this. */
                        GET_REG(cur_op, 0).o = NULL;
                        cur_op += 6;
                        break;
                    case MVM_OP_lexprimspec: {
                        MVMObject *ctx  = GET_REG(cur_op, 2).o;
                        MVMString *name = GET_REG(cur_op, 4).s;
                        if (REPR(ctx)->ID != MVM_REPR_ID_MVMContext || !IS_CONCRETE(ctx))
                            MVM_exception_throw_adhoc(tc, "lexprimspec needs a context");
                        GET_REG(cur_op, 0).i64 = MVM_frame_lexical_primspec(tc,
                            ((MVMContext *)ctx)->body.context, name);
                        cur_op += 6;
                        break;
                    }
                    case MVM_OP_ceil_n:{
                        MVMnum64 num = GET_REG(cur_op, 2).n64;
                        MVMint64 abs = (MVMint64)num;
                        if (num > abs) num = ++abs;
                        GET_REG(cur_op, 0).i64 = num;
                        cur_op += 4;
                        break;
                    }
                    case MVM_OP_floor_n: {
                        MVMnum64 num = GET_REG(cur_op, 2).n64;
                        MVMint64 abs = (MVMint64)num;
                        if (num < abs) num = --abs;
                        GET_REG(cur_op, 0).i64 = num;
                        cur_op += 4;
                        break;
                    }
                    case MVM_OP_assign: {
                        MVMObject *cont  = GET_REG(cur_op, 0).o;
                        MVMObject *obj = GET_REG(cur_op, 2).o;
                        MVMContainerSpec *spec = STABLE(cont)->container_spec;
                        MVMRegister value;
                        cur_op += 4;
                        if (spec) {
                            DECONT(tc, obj, value);
                            spec->store(tc, cont, value.o);
                        } else {
                            MVM_exception_throw_adhoc(tc, "Cannot assign to an immutable value");
                        }
                        break;
                    }
                    case MVM_OP_assignunchecked: {
                        MVMObject *cont  = GET_REG(cur_op, 0).o;
                        MVMObject *obj = GET_REG(cur_op, 2).o;
                        MVMContainerSpec *spec = STABLE(cont)->container_spec;
                        MVMRegister value;
                        cur_op += 4;
                        if (spec) {
                            DECONT(tc, obj, value);
                            spec->store_unchecked(tc, cont, value.o);
                        } else {
                            MVM_exception_throw_adhoc(tc, "Cannot assign to an immutable value");
                        }
                        break;
                    }
                    case MVM_OP_objprimspec: {
                        MVMObject *type = GET_REG(cur_op, 2).o;
                        MVMStorageSpec ss = REPR(type)->get_storage_spec(tc, STABLE(type));
                        GET_REG(cur_op, 0).i64 = ss.boxed_primitive;
                        cur_op += 4;
                        break;
                    }
                    case MVM_OP_backtracestrings:
                        GET_REG(cur_op, 0).o = MVM_exception_backtrace_strings(tc, GET_REG(cur_op, 2).o);
                        cur_op += 4;
                        break;
                    default: {
                        MVM_panic(MVM_exitcode_invalidopcode, "Invalid opcode executed (corrupt bytecode stream?) bank %u opcode %u",
                                MVM_OP_BANK_primitives, *(cur_op-1));
                    }
                    break;
                }
            }
            break;

            /* Development operations. */
            case MVM_OP_BANK_dev: {
                switch (*(cur_op++)) {
                    case MVM_OP_sleep: /* microseconds for now */
                        apr_sleep((apr_interval_time_t)GET_REG(cur_op, 0).i64);
                        cur_op += 2;
                        break;
                    default: {
                        MVM_panic(MVM_exitcode_invalidopcode, "Invalid opcode executed (corrupt bytecode stream?) bank %u opcode %u",
                                MVM_OP_BANK_dev, *(cur_op-1));
                    }
                    break;
                }
            }
            break;

            /* String operations. */
            case MVM_OP_BANK_string: {
                switch (*(cur_op++)) {
                    case MVM_OP_concat_s:
                        GET_REG(cur_op, 0).s = MVM_string_concatenate(tc,
                            GET_REG(cur_op, 2).s, GET_REG(cur_op, 4).s);
                        cur_op += 6;
                        break;
                    case MVM_OP_repeat_s:
                        GET_REG(cur_op, 0).s = MVM_string_repeat(tc,
                            GET_REG(cur_op, 2).s, GET_REG(cur_op, 4).i64);
                        cur_op += 6;
                        break;
                    case MVM_OP_substr_s:
                        GET_REG(cur_op, 0).s = MVM_string_substring(tc,
                            GET_REG(cur_op, 2).s, GET_REG(cur_op, 4).i64,
                            GET_REG(cur_op, 6).i64);
                        cur_op += 8;
                        break;
                    case MVM_OP_index_s:
                        GET_REG(cur_op, 0).i64 = MVM_string_index(tc,
                            GET_REG(cur_op, 2).s, GET_REG(cur_op, 4).s, GET_REG(cur_op, 6).i64);
                        cur_op += 8;
                        break;
                    case MVM_OP_graphs_s:
                        GET_REG(cur_op, 0).i64 = GET_REG(cur_op, 2).s->body.graphs;
                        cur_op += 4;
                        break;
                    case MVM_OP_codes_s:
                        GET_REG(cur_op, 0).i64 = GET_REG(cur_op, 2).s->body.codes;
                        cur_op += 4;
                        break;
                    case MVM_OP_eq_s:
                        GET_REG(cur_op, 0).i64 = MVM_string_equal(tc,
                            GET_REG(cur_op, 2).s, GET_REG(cur_op, 4).s);
                        cur_op += 6;
                        break;
                    case MVM_OP_ne_s:
                        GET_REG(cur_op, 0).i64 = (MVMint64)(MVM_string_equal(tc,
                            GET_REG(cur_op, 2).s, GET_REG(cur_op, 4).s)?0:1);
                        cur_op += 6;
                        break;
                    case MVM_OP_eqat_s:
                        GET_REG(cur_op, 0).i64 = MVM_string_equal_at(tc,
                            GET_REG(cur_op, 2).s, GET_REG(cur_op, 4).s,
                            GET_REG(cur_op, 6).i64);
                        cur_op += 8;
                        break;
                    case MVM_OP_haveat_s:
                        GET_REG(cur_op, 0).i64 = MVM_string_have_at(tc,
                            GET_REG(cur_op, 2).s, GET_REG(cur_op, 4).i64,
                            GET_REG(cur_op, 6).i64, GET_REG(cur_op, 8).s,
                            GET_REG(cur_op, 10).i64);
                        cur_op += 12;
                        break;
                    case MVM_OP_getcp_s:
                        GET_REG(cur_op, 0).i64 = MVM_string_get_codepoint_at(tc,
                            GET_REG(cur_op, 2).s, GET_REG(cur_op, 4).i64);
                        cur_op += 6;
                        break;
                    case MVM_OP_indexcp_s:
                        GET_REG(cur_op, 0).i64 = MVM_string_index_of_codepoint(tc,
                            GET_REG(cur_op, 2).s, GET_REG(cur_op, 4).i64);
                        cur_op += 6;
                        break;
                    case MVM_OP_uc:
                        GET_REG(cur_op, 0).s = MVM_string_uc(tc,
                            GET_REG(cur_op, 2).s);
                        cur_op += 4;
                        break;
                    case MVM_OP_lc:
                        GET_REG(cur_op, 0).s = MVM_string_lc(tc,
                            GET_REG(cur_op, 2).s);
                        cur_op += 4;
                        break;
                    case MVM_OP_tc:
                        GET_REG(cur_op, 0).s = MVM_string_tc(tc,
                            GET_REG(cur_op, 2).s);
                        cur_op += 4;
                        break;
                    case MVM_OP_split:
                        GET_REG(cur_op, 0).o = MVM_string_split(tc,
                            GET_REG(cur_op, 2).s, GET_REG(cur_op, 4).s);
                        cur_op += 6;
                        break;
                    case MVM_OP_join:
                        GET_REG(cur_op, 0).s = MVM_string_join(tc,
                            GET_REG(cur_op, 2).s, GET_REG(cur_op, 4).o);
                        cur_op += 6;
                        break;
                    /*case MVM_OP_replace:
                        GET_REG(cur_op, 0).s = MVM_string_replace(tc,
                            GET_REG(cur_op, 2).s, GET_REG(cur_op, 4).s, GET_REG(cur_op, 6).s);
                        cur_op += 8;
                        break;*/
                    case MVM_OP_getcpbyname:
                        GET_REG(cur_op, 0).i64 = MVM_unicode_lookup_by_name(tc,
                            GET_REG(cur_op, 2).s);
                        cur_op += 4;
                        break;
                    case MVM_OP_indexat_scb:
                        /* branches on *failure* to match in the constant string, to save an instruction in regexes */
                        if (MVM_string_char_at_in_string(tc, GET_REG(cur_op, 0).s,
                                GET_REG(cur_op, 2).i64, cu->body.strings[GET_UI16(cur_op, 4)]) >= 0)
                            cur_op += 10;
                        else
                            cur_op = bytecode_start + GET_UI32(cur_op, 6);
                        GC_SYNC_POINT(tc);
                        break;
                    case MVM_OP_unipropcode:
                        GET_REG(cur_op, 0).i64 = (MVMint64)MVM_unicode_name_to_property_code(tc,
                            GET_REG(cur_op, 2).s);
                        cur_op += 4;
                        break;
                    case MVM_OP_unipvalcode:
                        GET_REG(cur_op, 0).i64 = (MVMint64)MVM_unicode_name_to_property_value_code(tc,
                            GET_REG(cur_op, 2).i64, GET_REG(cur_op, 4).s);
                        cur_op += 6;
                        break;
                    case MVM_OP_hasuniprop:
                        GET_REG(cur_op, 0).i64 = MVM_string_offset_has_unicode_property_value(tc,
                            GET_REG(cur_op, 2).s, GET_REG(cur_op, 4).i64, GET_REG(cur_op, 6).i64,
                            GET_REG(cur_op, 8).i64);
                        cur_op += 10;
                        break;
                    case MVM_OP_hasunipropc:
                        GET_REG(cur_op, 0).i64 = MVM_string_offset_has_unicode_property_value(tc,
                            GET_REG(cur_op, 2).s, GET_REG(cur_op, 4).i64, (MVMint64)GET_UI16(cur_op, 6),
                            (MVMint64)GET_UI16(cur_op, 8));
                        cur_op += 10;
                        break;
                    case MVM_OP_chars:
                        GET_REG(cur_op, 0).i64 = NUM_GRAPHS(GET_REG(cur_op, 2).s);
                        cur_op += 4;
                        break;
                    case MVM_OP_chr: {
                        MVMint64 ord = GET_REG(cur_op, 2).i64;
                        MVMString *s;
                        if (ord < 0)
                            MVM_exception_throw_adhoc(tc, "chr codepoint cannot be negative");
                        s = (MVMString *)REPR(tc->instance->VMString)->allocate(tc, STABLE(tc->instance->VMString));
                        s->body.flags = MVM_STRING_TYPE_INT32;
                        s->body.int32s = malloc(sizeof(MVMCodepoint32));
                        s->body.int32s[0] = (MVMCodepoint32)ord;
                        s->body.graphs = 1;
                        s->body.codes = 1;
                        GET_REG(cur_op, 0).s = s;
                        cur_op += 4;
                        break;
                    }
                    case MVM_OP_ordfirst: {
                        MVMString *s = GET_REG(cur_op, 2).s;
                        if (!s || NUM_GRAPHS(s) == 0) {
                            MVM_exception_throw_adhoc(tc, "ord string is null or blank");
                        }
                        GET_REG(cur_op, 0).i64 = MVM_string_get_codepoint_at(tc, s, 0);
                        cur_op += 4;
                        break;
                    }
                    case MVM_OP_ordat: {
                        MVMString *s = GET_REG(cur_op, 2).s;
                        if (!s || NUM_GRAPHS(s) == 0) {
                            MVM_exception_throw_adhoc(tc, "ord string is null or blank");
                        }
                        GET_REG(cur_op, 0).i64 = MVM_string_get_codepoint_at(tc, s, GET_REG(cur_op, 4).i64);
                        /* XXX what to do with synthetics?  return them? */
                        cur_op += 6;
                        break;
                    }
                    case MVM_OP_rindexfrom:
                        GET_REG(cur_op, 0).i64 = MVM_string_index_from_end(tc,
                            GET_REG(cur_op, 2).s, GET_REG(cur_op, 4).s, GET_REG(cur_op, 6).i64);
                        cur_op += 8;
                        break;
                    case MVM_OP_escape:
                        GET_REG(cur_op, 0).s = MVM_string_escape(tc,
                            GET_REG(cur_op, 2).s);
                        cur_op += 4;
                        break;
                    case MVM_OP_flip:
                        GET_REG(cur_op, 0).s = MVM_string_flip(tc,
                            GET_REG(cur_op, 2).s);
                        cur_op += 4;
                        break;
                    case MVM_OP_iscclass:
                        GET_REG(cur_op, 0).i64 = MVM_string_iscclass(tc,
                            GET_REG(cur_op, 2).i64, GET_REG(cur_op, 4).s,
                            GET_REG(cur_op, 6).i64);
                        cur_op += 8;
                        break;
                    case MVM_OP_findcclass:
                        GET_REG(cur_op, 0).i64 = MVM_string_findcclass(tc,
                            GET_REG(cur_op, 2).i64, GET_REG(cur_op, 4).s,
                            GET_REG(cur_op, 6).i64, GET_REG(cur_op, 8).i64);
                        cur_op += 10;
                        break;
                    case MVM_OP_findnotcclass:
                        GET_REG(cur_op, 0).i64 = MVM_string_findnotcclass(tc,
                            GET_REG(cur_op, 2).i64, GET_REG(cur_op, 4).s,
                            GET_REG(cur_op, 6).i64, GET_REG(cur_op, 8).i64);
                        cur_op += 10;
                        break;
                    case MVM_OP_nfafromstatelist:
                        GET_REG(cur_op, 0).o = MVM_nfa_from_statelist(tc,
                            GET_REG(cur_op, 2).o, GET_REG(cur_op, 4).o);
                        cur_op += 6;
                        break;
                    case MVM_OP_nfarunproto:
                        GET_REG(cur_op, 0).o = MVM_nfa_run_proto(tc,
                            GET_REG(cur_op, 2).o, GET_REG(cur_op, 4).s,
                            GET_REG(cur_op, 6).i64);
                        cur_op += 8;
                        break;
                    case MVM_OP_nfarunalt:
                        MVM_nfa_run_alt(tc, GET_REG(cur_op, 0).o,
                            GET_REG(cur_op, 2).s, GET_REG(cur_op, 4).i64,
                            GET_REG(cur_op, 6).o, GET_REG(cur_op, 8).o,
                            GET_REG(cur_op, 10).o);
                        cur_op += 12;
                        break;
                    case MVM_OP_flattenropes:
                        MVM_string_flatten(tc, GET_REG(cur_op, 0).s);
                        cur_op += 2;
                        break;
                    case MVM_OP_gt_s:
                        GET_REG(cur_op, 0).i64 = MVM_string_compare(tc,
                            GET_REG(cur_op, 2).s, GET_REG(cur_op, 4).s) == 1;
                        cur_op += 6;
                        break;
                    case MVM_OP_ge_s:
                        GET_REG(cur_op, 0).i64 = MVM_string_compare(tc,
                            GET_REG(cur_op, 2).s, GET_REG(cur_op, 4).s) >= 0;
                        cur_op += 6;
                        break;
                    case MVM_OP_lt_s:
                        GET_REG(cur_op, 0).i64 = MVM_string_compare(tc,
                            GET_REG(cur_op, 2).s, GET_REG(cur_op, 4).s) == -1;
                        cur_op += 6;
                        break;
                    case MVM_OP_le_s:
                        GET_REG(cur_op, 0).i64 = MVM_string_compare(tc,
                            GET_REG(cur_op, 2).s, GET_REG(cur_op, 4).s) <= 0;
                        cur_op += 6;
                        break;
                    case MVM_OP_cmp_s:
                        GET_REG(cur_op, 0).i64 = MVM_string_compare(tc,
                            GET_REG(cur_op, 2).s, GET_REG(cur_op, 4).s);
                        cur_op += 6;
                        break;
                    case MVM_OP_radix:
                        GET_REG(cur_op, 0).o = MVM_radix(tc,
                            GET_REG(cur_op, 2).i64, GET_REG(cur_op, 4).s,
                            GET_REG(cur_op, 6).i64, GET_REG(cur_op, 8).i64);
                        cur_op += 10;
                        break;
                    case MVM_OP_eqatic_s:
                        GET_REG(cur_op, 0).i64 = MVM_string_equal_at_ignore_case(tc,
                            GET_REG(cur_op, 2).s, GET_REG(cur_op, 4).s,
                            GET_REG(cur_op, 6).i64);
                        cur_op += 8;
                        break;
                    default: {
                        MVM_panic(MVM_exitcode_invalidopcode, "Invalid opcode executed (corrupt bytecode stream?) bank %u opcode %u",
                                MVM_OP_BANK_string, *(cur_op-1));
                    }
                    break;
                }
            }
            break;

            /* Math operations other than the primitives. */
            case MVM_OP_BANK_math: {
                switch (*(cur_op++)) {
                    case MVM_OP_sin_n:
                        GET_REG(cur_op, 0).n64 = sin(GET_REG(cur_op, 2).n64);
                        cur_op += 4;
                        break;
                    case MVM_OP_asin_n:
                        GET_REG(cur_op, 0).n64 = asin(GET_REG(cur_op, 2).n64);
                        cur_op += 4;
                        break;
                    case MVM_OP_cos_n:
                        GET_REG(cur_op, 0).n64 = cos(GET_REG(cur_op, 2).n64);
                        cur_op += 4;
                        break;
                    case MVM_OP_acos_n:
                        GET_REG(cur_op, 0).n64 = acos(GET_REG(cur_op, 2).n64);
                        cur_op += 4;
                        break;
                    case MVM_OP_tan_n:
                        GET_REG(cur_op, 0).n64 = tan(GET_REG(cur_op, 2).n64);
                        cur_op += 4;
                        break;
                    case MVM_OP_atan_n:
                        GET_REG(cur_op, 0).n64 = atan(GET_REG(cur_op, 2).n64);
                        cur_op += 4;
                        break;
                    case MVM_OP_atan2_n:
                        GET_REG(cur_op, 0).n64 = atan2(GET_REG(cur_op, 2).n64,
                            GET_REG(cur_op, 4).n64);
                        cur_op += 6;
                        break;
                    case MVM_OP_sec_n: /* XXX TODO: handle edge cases */
                        GET_REG(cur_op, 0).n64 = 1.0 / cos(GET_REG(cur_op, 2).n64);
                        cur_op += 4;
                        break;
                    case MVM_OP_asec_n: /* XXX TODO: handle edge cases */
                        GET_REG(cur_op, 0).n64 = acos(1.0 / GET_REG(cur_op, 2).n64);
                        cur_op += 4;
                        break;
                    case MVM_OP_sinh_n:
                        GET_REG(cur_op, 0).n64 = sinh(GET_REG(cur_op, 2).n64);
                        cur_op += 4;
                        break;
                    case MVM_OP_cosh_n:
                        GET_REG(cur_op, 0).n64 = cosh(GET_REG(cur_op, 2).n64);
                        cur_op += 4;
                        break;
                    case MVM_OP_tanh_n:
                        GET_REG(cur_op, 0).n64 = tanh(GET_REG(cur_op, 2).n64);
                        cur_op += 4;
                        break;
                    case MVM_OP_sech_n: /* XXX TODO: handle edge cases */
                        GET_REG(cur_op, 0).n64 = 1.0 / cosh(GET_REG(cur_op, 2).n64);
                        cur_op += 4;
                        break;
                    case MVM_OP_sqrt_n:
                        GET_REG(cur_op, 0).n64 = sqrt(GET_REG(cur_op, 2).n64);
                        cur_op += 4;
                        break;
                    case MVM_OP_gcd_i: {
                        MVMint64 a = GET_REG(cur_op, 2).i64, b = GET_REG(cur_op, 4).i64, c;
                        while ( b != 0 ) {
                            c = a % b; a = b; b = c;
                        }
                        GET_REG(cur_op, 0).i64 = a;
                        cur_op += 6;
                        break;
                    }
                    case MVM_OP_lcm_i: {
                        MVMint64 a = GET_REG(cur_op, 2).i64, b = GET_REG(cur_op, 4).i64, c, a_ = a, b_ = b;
                        while ( b != 0 ) {
                            c = a % b; a = b; b = c;
                        }
                        c = a;
                        GET_REG(cur_op, 0).i64 = a_ / c * b_;
                        cur_op += 6;
                        break;
                    }
                    case MVM_OP_abs_I: {
                        MVMObject *a = GET_REG(cur_op, 2).o, *type = GET_REG(cur_op, 4).o;
                        MVMROOT(tc, a, {
                            MVMObject *b = MVM_repr_alloc_init(tc, type);
                            MVM_bigint_abs(tc, b, a);
                            GET_REG(cur_op, 0).o = b;
                        });
                        cur_op += 6;
                        break;
                    }
                    case MVM_OP_neg_I: {
                        MVMObject *a = GET_REG(cur_op, 2).o, *type = GET_REG(cur_op, 4).o;
                        MVMROOT(tc, a, {
                            MVMObject *b = MVM_repr_alloc_init(tc, type);
                            MVM_bigint_neg(tc, b, a);
                            GET_REG(cur_op, 0).o = b;
                        });
                        cur_op += 6;
                        break;
                    }
                    case MVM_OP_add_I: {
                        MVMObject *a = GET_REG(cur_op, 2).o, *b = GET_REG(cur_op, 4).o, *type = GET_REG(cur_op, 6).o;
                        MVMROOT(tc, a, {
                            MVMROOT(tc, b, {
                                MVMObject *c = MVM_repr_alloc_init(tc, type);
                                MVM_bigint_add(tc, c, a, b);
                                GET_REG(cur_op, 0).o = c;
                            });
                        });
                        cur_op += 8;
                        break;
                    }
                    case MVM_OP_sub_I: {
                        MVMObject *a = GET_REG(cur_op, 2).o, *b = GET_REG(cur_op, 4).o, *type = GET_REG(cur_op, 6).o;
                        MVMROOT(tc, a, {
                            MVMROOT(tc, b, {
                                MVMObject *c = MVM_repr_alloc_init(tc, type);
                                MVM_bigint_sub(tc, c, a, b);
                                GET_REG(cur_op, 0).o = c;
                            });
                        });
                        cur_op += 8;
                        break;
                    }
                    case MVM_OP_mul_I: {
                        MVMObject *a = GET_REG(cur_op, 2).o, *b = GET_REG(cur_op, 4).o, *type = GET_REG(cur_op, 6).o;
                        MVMROOT(tc, a, {
                            MVMROOT(tc, b, {
                                MVMObject *c = MVM_repr_alloc_init(tc, type);
                                MVM_bigint_mul(tc, c, a, b);
                                GET_REG(cur_op, 0).o = c;
                            });
                        });
                        cur_op += 8;
                        break;
                    }
                    case MVM_OP_div_I: {
                        MVMObject *a = GET_REG(cur_op, 2).o, *b = GET_REG(cur_op, 4).o, *type = GET_REG(cur_op, 6).o;
                        MVMROOT(tc, a, {
                            MVMROOT(tc, b, {
                                MVMObject *c = MVM_repr_alloc_init(tc, type);
                                MVM_bigint_div(tc, c, a, b);
                                GET_REG(cur_op, 0).o = c;
                            });
                        });
                        cur_op += 8;
                        break;
                    }
                    case MVM_OP_mod_I: {
                        MVMObject *a = GET_REG(cur_op, 2).o, *b = GET_REG(cur_op, 4).o, *type = GET_REG(cur_op, 6).o;
                        MVMROOT(tc, a, {
                            MVMROOT(tc, b, {
                                MVMObject *c = MVM_repr_alloc_init(tc, type);
                                MVM_bigint_mod(tc, c, a, b);
                                GET_REG(cur_op, 0).o = c;
                            });
                        });
                        cur_op += 8;
                        break;
                    }
                    case MVM_OP_expmod_I: {
                        MVMObject *a = GET_REG(cur_op, 2).o, *b = GET_REG(cur_op, 4).o, *c = GET_REG(cur_op, 6).o, *type = GET_REG(cur_op, 8).o;
                        MVMROOT(tc, a, {
                            MVMROOT(tc, b, {
                                MVMROOT(tc, c, {
                                    MVMObject *d = MVM_repr_alloc_init(tc, type);
                                    MVM_bigint_expmod(tc, d, a, b, c);
                                    GET_REG(cur_op, 0).o = d;
                                });
                            });
                        });
                        cur_op += 10;
                        break;
                    }
                    case MVM_OP_gcd_I: {
                        MVMObject *a = GET_REG(cur_op, 2).o, *b = GET_REG(cur_op, 4).o, *type = GET_REG(cur_op, 6).o;
                        MVMROOT(tc, a, {
                            MVMROOT(tc, b, {
                                MVMObject *c = MVM_repr_alloc_init(tc, type);
                                MVM_bigint_gcd(tc, c, a, b);
                                GET_REG(cur_op, 0).o = c;
                            });
                        });
                        cur_op += 8;
                        break;
                    }
                    case MVM_OP_lcm_I: {
                        MVMObject *a = GET_REG(cur_op, 2).o, *b = GET_REG(cur_op, 4).o, *type = GET_REG(cur_op, 6).o;
                        MVMROOT(tc, a, {
                            MVMROOT(tc, b, {
                                MVMObject *c = MVM_repr_alloc_init(tc, type);
                                MVM_bigint_lcm(tc, c, a, b);
                                GET_REG(cur_op, 0).o = c;
                            });
                        });
                        cur_op += 8;
                        break;
                    }
                    case MVM_OP_bor_I: {
                        MVMObject *a = GET_REG(cur_op, 2).o, *b = GET_REG(cur_op, 4).o, *type = GET_REG(cur_op, 6).o;
                        MVMROOT(tc, a, {
                            MVMROOT(tc, b, {
                                MVMObject *c = MVM_repr_alloc_init(tc, type);
                                MVM_bigint_or(tc, c, a, b);
                                GET_REG(cur_op, 0).o = c;
                            });
                        });
                        cur_op += 8;
                        break;
                    }
                    case MVM_OP_bxor_I: {
                        MVMObject *a = GET_REG(cur_op, 2).o, *b = GET_REG(cur_op, 4).o, *type = GET_REG(cur_op, 6).o;
                        MVMROOT(tc, a, {
                            MVMROOT(tc, b, {
                                MVMObject *c = MVM_repr_alloc_init(tc, type);
                                MVM_bigint_xor(tc, c, a, b);
                                GET_REG(cur_op, 0).o = c;
                            });
                        });
                        cur_op += 8;
                        break;
                    }
                    case MVM_OP_band_I: {
                        MVMObject *a = GET_REG(cur_op, 2).o, *b = GET_REG(cur_op, 4).o, *type = GET_REG(cur_op, 6).o;
                        MVMROOT(tc, a, {
                            MVMROOT(tc, b, {
                                MVMObject *c = MVM_repr_alloc_init(tc, type);
                                MVM_bigint_and(tc, c, a, b);
                                GET_REG(cur_op, 0).o = c;
                            });
                        });
                        cur_op += 8;
                        break;
                    }
                    case MVM_OP_bnot_I: {
                        MVMObject *a = GET_REG(cur_op, 2).o, *type = GET_REG(cur_op, 4).o;
                        MVMROOT(tc, a, {
                            MVMObject *b = MVM_repr_alloc_init(tc, type);
                            MVM_bigint_not(tc, b, a);
                            GET_REG(cur_op, 0).o = b;
                        });
                        cur_op += 6;
                        break;
                    }
                    case MVM_OP_blshift_I: {
                        MVMObject *a = GET_REG(cur_op, 2).o, *type = GET_REG(cur_op, 6).o;
                        MVMint64 b = GET_REG(cur_op, 4).i64;
                        MVMROOT(tc, a, {
                            MVMObject *c = MVM_repr_alloc_init(tc, type);
                            MVM_bigint_shl(tc, c, a, b);
                            GET_REG(cur_op, 0).o = c;
                        });
                        cur_op += 8;
                        break;
                    }
                    case MVM_OP_brshift_I: {
                        MVMObject *a = GET_REG(cur_op, 2).o, *type = GET_REG(cur_op, 6).o;
                        MVMint64 b = GET_REG(cur_op, 4).i64;
                        MVMROOT(tc, a, {
                            MVMObject *c = MVM_repr_alloc_init(tc, type);
                            MVM_bigint_shr(tc, c, a, b);
                            GET_REG(cur_op, 0).o = c;
                        });
                        cur_op += 8;
                        break;
                    }
                    case MVM_OP_pow_I: {
                        MVMObject *a = GET_REG(cur_op, 2).o, *b = GET_REG(cur_op, 4).o, *type = GET_REG(cur_op, 6).o;
                        MVMROOT(tc, a, {
                            MVMROOT(tc, b, {
                                MVMObject *c = MVM_repr_alloc_init(tc, type);
                                MVM_bigint_pow(tc, c, a, b);
                                GET_REG(cur_op, 0).o = c;
                            });
                        });
                        cur_op += 10;
                        break;
                    }
                    case MVM_OP_cmp_I: {
                        MVMObject *a = GET_REG(cur_op, 2).o, *b = GET_REG(cur_op, 4).o;
                        GET_REG(cur_op, 0).i64 = MVM_bigint_cmp(tc, a, b);
                        cur_op += 6;
                        break;
                    }
                    case MVM_OP_eq_I: {
                        MVMObject *a = GET_REG(cur_op, 2).o, *b = GET_REG(cur_op, 4).o;
                        GET_REG(cur_op, 0).i64 = MP_EQ == MVM_bigint_cmp(tc, a, b);
                        cur_op += 6;
                        break;
                    }
                    case MVM_OP_ne_I: {
                        MVMObject *a = GET_REG(cur_op, 2).o, *b = GET_REG(cur_op, 4).o;
                        GET_REG(cur_op, 0).i64 = MP_EQ != MVM_bigint_cmp(tc, a, b);
                        cur_op += 6;
                        break;
                    }
                    case MVM_OP_lt_I: {
                        MVMObject *a = GET_REG(cur_op, 2).o, *b = GET_REG(cur_op, 4).o;
                        GET_REG(cur_op, 0).i64 = MP_LT == MVM_bigint_cmp(tc, a, b);
                        cur_op += 6;
                        break;
                    }
                    case MVM_OP_le_I: {
                        MVMObject *a = GET_REG(cur_op, 2).o, *b = GET_REG(cur_op, 4).o;
                        GET_REG(cur_op, 0).i64 = MP_GT != MVM_bigint_cmp(tc, a, b);
                        cur_op += 6;
                        break;
                    }
                    case MVM_OP_gt_I: {
                        MVMObject *a = GET_REG(cur_op, 2).o, *b = GET_REG(cur_op, 4).o;
                        GET_REG(cur_op, 0).i64 = MP_GT == MVM_bigint_cmp(tc, a, b);
                        cur_op += 6;
                        break;
                    }
                    case MVM_OP_ge_I: {
                        MVMObject *a = GET_REG(cur_op, 2).o, *b = GET_REG(cur_op, 4).o;
                        GET_REG(cur_op, 0).i64 = MP_LT != MVM_bigint_cmp(tc, a, b);
                        cur_op += 6;
                        break;
                    }
                    case MVM_OP_isprime_I: {
                        MVMObject *a = GET_REG(cur_op, 2).o;
                        MVMint64 b = GET_REG(cur_op, 4).i64;
                        GET_REG(cur_op, 0).i64 = MVM_bigint_is_prime(tc, a, b);
                        cur_op += 6;
                        break;
                    }
                    case MVM_OP_rand_I: {
                        MVMObject *max = GET_REG(cur_op, 2).o, *type = GET_REG(cur_op, 4).o;
                        MVMObject *rnd = MVM_repr_alloc_init(tc, type);
                        MVM_bigint_rand(tc, rnd, max);
                        GET_REG(cur_op, 0).o = rnd;
                        cur_op += 6;
                        break;
                    }
                    case MVM_OP_coerce_nI: {
                        MVMnum64 n = GET_REG(cur_op, 2).n64;
                        MVMObject *type = GET_REG(cur_op, 4).o;
                        MVMROOT(tc, n, {
                            MVMObject *a = MVM_repr_alloc_init(tc, type);
                            MVM_bigint_from_num(tc, a, n);
                            GET_REG(cur_op, 0).o = a;
                        });
                        cur_op += 6;
                        break;
                    }
                    case MVM_OP_coerce_sI: {
                        MVMString *s = GET_REG(cur_op, 2).s;
                        MVMObject *type = GET_REG(cur_op, 4).o;
                        MVMuint8  *buf = MVM_string_ascii_encode(tc, s, NULL);
                        MVMObject *a = MVM_repr_alloc_init(tc, type);
                        MVM_bigint_from_str(tc, a, buf);
                        free(buf);
                        GET_REG(cur_op, 0).o = a;
                        cur_op += 6;
                        break;
                    }
                    case MVM_OP_coerce_In: {
                        MVMObject *a = GET_REG(cur_op, 2).o;
                        GET_REG(cur_op, 0).n64 = MVM_bigint_to_num(tc, a);
                        cur_op += 4;
                        break;
                    }
                    case MVM_OP_coerce_Is: {
                        GET_REG(cur_op, 0).s = MVM_bigint_to_str(tc, GET_REG(cur_op, 2).o, 10);
                        cur_op += 4;
                        break;
                    }
                    case MVM_OP_isbig_I: {
                        GET_REG(cur_op, 0).i64 = MVM_bigint_is_big(tc, GET_REG(cur_op, 2).o);
                        cur_op += 4;
                        break;
                    }
                    case MVM_OP_base_I: {
                        GET_REG(cur_op, 0).s = MVM_bigint_to_str(tc, GET_REG(cur_op, 2).o, GET_REG(cur_op, 4).i64);
                        cur_op += 6;
                        break;
                    }
                    case MVM_OP_radix_I:
                        GET_REG(cur_op, 0).o = MVM_bigint_radix(tc,
                            GET_REG(cur_op, 2).i64, GET_REG(cur_op, 4).s,
                            GET_REG(cur_op, 6).i64, GET_REG(cur_op, 8).i64, GET_REG(cur_op, 10).o);
                        cur_op += 12;
                        break;
                    case MVM_OP_div_In: {
                        MVMObject *a = GET_REG(cur_op, 2).o, *b = GET_REG(cur_op, 4).o;
                        GET_REG(cur_op, 0).n64 = MVM_bigint_div_num(tc, a, b);
                        cur_op += 6;
                        break;
                    }
                    case MVM_OP_log_n:
                        GET_REG(cur_op, 0).n64 = log(GET_REG(cur_op, 2).n64);
                        cur_op += 4;
                        break;
                    case MVM_OP_exp_n:
                        GET_REG(cur_op, 0).n64 = exp(GET_REG(cur_op, 2).n64);
                        cur_op += 4;
                        break;
                    default: {
                        MVM_panic(MVM_exitcode_invalidopcode, "Invalid opcode executed (corrupt bytecode stream?) bank %u opcode %u",
                                MVM_OP_BANK_math, *(cur_op-1));
                    }
                    break;
                }
            }
            break;

            /* Object operations. */
            case MVM_OP_BANK_object: {
                switch (*(cur_op++)) {
                    case MVM_OP_knowhow:
                        GET_REG(cur_op, 0).o = tc->instance->KnowHOW;
                        cur_op += 2;
                        break;
                    case MVM_OP_findmeth:
                        GET_REG(cur_op, 0).o = MVM_6model_find_method(tc,
                            GET_REG(cur_op, 2).o,
                            cu->body.strings[GET_UI16(cur_op, 4)]);
                        cur_op += 6;
                        break;
                    case MVM_OP_findmeth_s:
                        GET_REG(cur_op, 0).o = MVM_6model_find_method(tc,
                            GET_REG(cur_op, 2).o,
                            GET_REG(cur_op, 4).s);
                        cur_op += 6;
                        break;
                    case MVM_OP_can: {
                        GET_REG(cur_op, 0).i64 = MVM_6model_can_method(tc,
                            GET_REG(cur_op, 2).o,
                            cu->body.strings[GET_UI16(cur_op, 4)]) ? 1 : 0;
                        cur_op += 6;
                        break;
                    }
                    case MVM_OP_can_s: {
                        GET_REG(cur_op, 0).i64 = MVM_6model_can_method(tc,
                            GET_REG(cur_op, 2).o,
                            GET_REG(cur_op, 4).s) ? 1 : 0;
                        cur_op += 6;
                        break;
                    }
                    case MVM_OP_create: {
                        /* Ordering here matters. We write the object into the
                         * register before calling initialize. This is because
                         * if initialize allocates, obj may have moved after
                         * we called it. Note that type is never used after
                         * the initial allocate call also. This saves us having
                         * to put things on the temporary stack. The GC will
                         * know to update it in the register if it moved. */
                        MVMObject *type = GET_REG(cur_op, 2).o;
                        MVMObject *obj  = REPR(type)->allocate(tc, STABLE(type));
                        GET_REG(cur_op, 0).o = obj;
                        if (REPR(obj)->initialize)
                            REPR(obj)->initialize(tc, STABLE(obj), obj, OBJECT_BODY(obj));
                        cur_op += 4;
                        break;
                    }
                    case MVM_OP_gethow:
                        GET_REG(cur_op, 0).o = STABLE(GET_REG(cur_op, 2).o)->HOW;
                        cur_op += 4;
                        break;
                    case MVM_OP_getwhat:
                        GET_REG(cur_op, 0).o = STABLE(GET_REG(cur_op, 2).o)->WHAT;
                        cur_op += 4;
                        break;
                    case MVM_OP_atkey_s: {
                        MVMObject *obj = GET_REG(cur_op, 2).o;
                        MVMObject *result = REPR(obj)->ass_funcs->at_key_boxed(tc,
                            STABLE(obj), obj, OBJECT_BODY(obj),
                            (MVMObject *)GET_REG(cur_op, 4).s);
                        if (REPR(result)->ID != MVM_REPR_ID_MVMString)
                            MVM_exception_throw_adhoc(tc, "object does not have REPR MVMString");
                        GET_REG(cur_op, 0).s = (MVMString *)result;
                        cur_op += 6;
                        break;
                    }
                    case MVM_OP_atkey_o: {
                        MVMObject *obj = GET_REG(cur_op, 2).o;
                        GET_REG(cur_op, 0).o = REPR(obj)->ass_funcs->at_key_boxed(tc,
                            STABLE(obj), obj, OBJECT_BODY(obj),
                            (MVMObject *)GET_REG(cur_op, 4).s);
                        cur_op += 6;
                        break;
                    }
                    case MVM_OP_bindkey_s: {
                        MVMObject *obj = GET_REG(cur_op, 0).o;
                        REPR(obj)->ass_funcs->bind_key_boxed(tc, STABLE(obj), obj,
                            OBJECT_BODY(obj), (MVMObject *)GET_REG(cur_op, 2).s,
                            (MVMObject *)GET_REG(cur_op, 4).s);
                        cur_op += 6;
                        break;
                    }
                    case MVM_OP_bindkey_o: {
                        MVMObject *obj = GET_REG(cur_op, 0).o;
                        REPR(obj)->ass_funcs->bind_key_boxed(tc, STABLE(obj), obj,
                            OBJECT_BODY(obj), (MVMObject *)GET_REG(cur_op, 2).s,
                            GET_REG(cur_op, 4).o);
                        cur_op += 6;
                        break;
                    }
                    case MVM_OP_existskey: {
                        MVMObject *obj = GET_REG(cur_op, 2).o;
                        GET_REG(cur_op, 0).i64 = REPR(obj)->ass_funcs->exists_key(tc,
                            STABLE(obj), obj, OBJECT_BODY(obj),
                            (MVMObject *)GET_REG(cur_op, 4).s);
                        cur_op += 6;
                        break;
                    }
                    case MVM_OP_deletekey: {
                        MVMObject *obj = GET_REG(cur_op, 0).o;
                        REPR(obj)->ass_funcs->delete_key(tc, STABLE(obj), obj,
                            OBJECT_BODY(obj), (MVMObject *)GET_REG(cur_op, 2).s);
                        cur_op += 4;
                        break;
                    }
                    case MVM_OP_getwhere:
                        GET_REG(cur_op, 2).i64 = (MVMint64)GET_REG(cur_op, 2).o;
                        cur_op += 4;
                        break;
                    case MVM_OP_eqaddr:
                        GET_REG(cur_op, 0).i64 = GET_REG(cur_op, 2).o == GET_REG(cur_op, 4).o ? 1 : 0;
                        cur_op += 6;
                        break;
                    case MVM_OP_reprname:
                        GET_REG(cur_op, 0).s = REPR(GET_REG(cur_op, 2).o)->name;
                        cur_op += 4;
                        break;
                    case MVM_OP_isconcrete: {
                        MVMObject *obj = GET_REG(cur_op, 2).o;
                        GET_REG(cur_op, 0).i64 = obj && IS_CONCRETE(obj) ? 1 : 0;
                        cur_op += 4;
                        break;
                    }
                    case MVM_OP_atpos_i: {
                        MVMObject *obj = GET_REG(cur_op, 2).o;
                        REPR(obj)->pos_funcs->at_pos(tc, STABLE(obj), obj,
                            OBJECT_BODY(obj), GET_REG(cur_op, 4).i64,
                            &GET_REG(cur_op, 0), MVM_reg_int64);
                        cur_op += 6;
                        break;
                    }
                    case MVM_OP_atpos_n: {
                        MVMObject *obj = GET_REG(cur_op, 2).o;
                        REPR(obj)->pos_funcs->at_pos(tc, STABLE(obj), obj,
                            OBJECT_BODY(obj), GET_REG(cur_op, 4).i64,
                            &GET_REG(cur_op, 0), MVM_reg_num64);
                        cur_op += 6;
                        break;
                    }
                    case MVM_OP_atpos_s: {
                        MVMObject *obj = GET_REG(cur_op, 2).o;
                        REPR(obj)->pos_funcs->at_pos(tc, STABLE(obj), obj,
                            OBJECT_BODY(obj), GET_REG(cur_op, 4).i64,
                            &GET_REG(cur_op, 0), MVM_reg_str);
                        cur_op += 6;
                        break;
                    }
                    case MVM_OP_atpos_o: {
                        MVMObject *obj = GET_REG(cur_op, 2).o;
                        REPR(obj)->pos_funcs->at_pos(tc, STABLE(obj), obj,
                            OBJECT_BODY(obj), GET_REG(cur_op, 4).i64,
                            &GET_REG(cur_op, 0), MVM_reg_obj);
                        cur_op += 6;
                        break;
                    }
                    case MVM_OP_bindpos_i: {
                        MVMObject *obj = GET_REG(cur_op, 0).o;
                        REPR(obj)->pos_funcs->bind_pos(tc, STABLE(obj), obj,
                            OBJECT_BODY(obj), GET_REG(cur_op, 2).i64,
                            GET_REG(cur_op, 4), MVM_reg_int64);
                        cur_op += 6;
                        break;
                    }
                    case MVM_OP_bindpos_n: {
                        MVMObject *obj = GET_REG(cur_op, 0).o;
                        REPR(obj)->pos_funcs->bind_pos(tc, STABLE(obj), obj,
                            OBJECT_BODY(obj), GET_REG(cur_op, 2).i64,
                            GET_REG(cur_op, 4), MVM_reg_num64);
                        cur_op += 6;
                        break;
                    }
                    case MVM_OP_bindpos_s: {
                        MVMObject *obj = GET_REG(cur_op, 0).o;
                        REPR(obj)->pos_funcs->bind_pos(tc, STABLE(obj), obj,
                            OBJECT_BODY(obj), GET_REG(cur_op, 2).i64,
                            GET_REG(cur_op, 4), MVM_reg_str);
                        cur_op += 6;
                        break;
                    }
                    case MVM_OP_bindpos_o: {
                        MVMObject *obj = GET_REG(cur_op, 0).o;
                        REPR(obj)->pos_funcs->bind_pos(tc, STABLE(obj), obj,
                            OBJECT_BODY(obj), GET_REG(cur_op, 2).i64,
                            GET_REG(cur_op, 4), MVM_reg_obj);
                        cur_op += 6;
                        break;
                    }
                    case MVM_OP_push_i: {
                        MVMObject *obj = GET_REG(cur_op, 0).o;
                        REPR(obj)->pos_funcs->push(tc, STABLE(obj), obj,
                            OBJECT_BODY(obj), GET_REG(cur_op, 2), MVM_reg_int64);
                        cur_op += 4;
                        break;
                    }
                    case MVM_OP_push_n: {
                        MVMObject *obj = GET_REG(cur_op, 0).o;
                        REPR(obj)->pos_funcs->push(tc, STABLE(obj), obj,
                            OBJECT_BODY(obj), GET_REG(cur_op, 2), MVM_reg_num64);
                        cur_op += 4;
                        break;
                    }
                    case MVM_OP_push_s: {
                        MVMObject *obj = GET_REG(cur_op, 0).o;
                        REPR(obj)->pos_funcs->push(tc, STABLE(obj), obj,
                            OBJECT_BODY(obj), GET_REG(cur_op, 2), MVM_reg_str);
                        cur_op += 4;
                        break;
                    }
                    case MVM_OP_push_o: {
                        MVMObject *obj = GET_REG(cur_op, 0).o;
                        REPR(obj)->pos_funcs->push(tc, STABLE(obj), obj,
                            OBJECT_BODY(obj), GET_REG(cur_op, 2), MVM_reg_obj);
                        cur_op += 4;
                        break;
                    }
                    case MVM_OP_pop_i: {
                        MVMObject *obj = GET_REG(cur_op, 2).o;
                        REPR(obj)->pos_funcs->pop(tc, STABLE(obj), obj,
                            OBJECT_BODY(obj), &GET_REG(cur_op, 0), MVM_reg_int64);
                        cur_op += 4;
                        break;
                    }
                    case MVM_OP_pop_n: {
                        MVMObject *obj = GET_REG(cur_op, 2).o;
                        REPR(obj)->pos_funcs->pop(tc, STABLE(obj), obj,
                            OBJECT_BODY(obj), &GET_REG(cur_op, 0), MVM_reg_num64);
                        cur_op += 4;
                        break;
                    }
                    case MVM_OP_pop_s: {
                        MVMObject *obj = GET_REG(cur_op, 2).o;
                        REPR(obj)->pos_funcs->pop(tc, STABLE(obj), obj,
                            OBJECT_BODY(obj), &GET_REG(cur_op, 0), MVM_reg_str);
                        cur_op += 4;
                        break;
                    }
                    case MVM_OP_pop_o: {
                        MVMObject *obj = GET_REG(cur_op, 2).o;
                        REPR(obj)->pos_funcs->pop(tc, STABLE(obj), obj,
                            OBJECT_BODY(obj), &GET_REG(cur_op, 0), MVM_reg_obj);
                        cur_op += 4;
                        break;
                    }
                    case MVM_OP_unshift_i: {
                        MVMObject *obj = GET_REG(cur_op, 0).o;
                        REPR(obj)->pos_funcs->unshift(tc, STABLE(obj), obj,
                            OBJECT_BODY(obj), GET_REG(cur_op, 2), MVM_reg_int64);
                        cur_op += 4;
                        break;
                    }
                    case MVM_OP_unshift_n: {
                        MVMObject *obj = GET_REG(cur_op, 0).o;
                        REPR(obj)->pos_funcs->unshift(tc, STABLE(obj), obj,
                            OBJECT_BODY(obj), GET_REG(cur_op, 2), MVM_reg_num64);
                        cur_op += 4;
                        break;
                    }
                    case MVM_OP_unshift_s: {
                        MVMObject *obj = GET_REG(cur_op, 0).o;
                        REPR(obj)->pos_funcs->unshift(tc, STABLE(obj), obj,
                            OBJECT_BODY(obj), GET_REG(cur_op, 2), MVM_reg_str);
                        cur_op += 4;
                        break;
                    }
                    case MVM_OP_unshift_o: {
                        MVMObject *obj = GET_REG(cur_op, 0).o;
                        REPR(obj)->pos_funcs->unshift(tc, STABLE(obj), obj,
                            OBJECT_BODY(obj), GET_REG(cur_op, 2), MVM_reg_obj);
                        cur_op += 4;
                        break;
                    }
                    case MVM_OP_shift_i: {
                        MVMObject *obj = GET_REG(cur_op, 2).o;
                        REPR(obj)->pos_funcs->shift(tc, STABLE(obj), obj,
                            OBJECT_BODY(obj), &GET_REG(cur_op, 0), MVM_reg_int64);
                        cur_op += 4;
                        break;
                    }
                    case MVM_OP_shift_n: {
                        MVMObject *obj = GET_REG(cur_op, 2).o;
                        REPR(obj)->pos_funcs->shift(tc, STABLE(obj), obj,
                            OBJECT_BODY(obj), &GET_REG(cur_op, 0), MVM_reg_num64);
                        cur_op += 4;
                        break;
                    }
                    case MVM_OP_shift_s: {
                        MVMObject *obj = GET_REG(cur_op, 2).o;
                        REPR(obj)->pos_funcs->shift(tc, STABLE(obj), obj,
                            OBJECT_BODY(obj), &GET_REG(cur_op, 0), MVM_reg_str);
                        cur_op += 4;
                        break;
                    }
                    case MVM_OP_shift_o: {
                        MVMObject *obj = GET_REG(cur_op, 2).o;
                        REPR(obj)->pos_funcs->shift(tc, STABLE(obj), obj,
                            OBJECT_BODY(obj), &GET_REG(cur_op, 0), MVM_reg_obj);
                        cur_op += 4;
                        break;
                    }
                    case MVM_OP_splice: {
                        MVMObject *obj = GET_REG(cur_op, 0).o;
                        REPR(obj)->pos_funcs->splice(tc, STABLE(obj), obj,
                            OBJECT_BODY(obj), GET_REG(cur_op, 2).o,
                            GET_REG(cur_op, 4).i64, GET_REG(cur_op, 6).i64);
                        cur_op += 8;
                        break;
                    }
                    case MVM_OP_setelemspos: {
                        MVMObject *obj = GET_REG(cur_op, 0).o;
                        REPR(obj)->pos_funcs->set_elems(tc, STABLE(obj), obj,
                            OBJECT_BODY(obj), GET_REG(cur_op, 2).i64);
                        cur_op += 4;
                        break;
                    }
                    case MVM_OP_box_i: {
                        MVMObject *type = GET_REG(cur_op, 4).o;
                        MVMObject *box  = REPR(type)->allocate(tc, STABLE(type));
                        MVMROOT(tc, box, {
                            if (REPR(box)->initialize)
                                REPR(box)->initialize(tc, STABLE(box), box, OBJECT_BODY(box));
                            REPR(box)->box_funcs->set_int(tc, STABLE(box), box,
                                OBJECT_BODY(box), GET_REG(cur_op, 2).i64);
                            GET_REG(cur_op, 0).o = box;
                        });
                        cur_op += 6;
                        break;
                    }
                    case MVM_OP_box_n: {
                        MVMObject *type = GET_REG(cur_op, 4).o;
                        MVMObject *box  = REPR(type)->allocate(tc, STABLE(type));
                        MVMROOT(tc, box, {
                            if (REPR(box)->initialize)
                                REPR(box)->initialize(tc, STABLE(box), box, OBJECT_BODY(box));
                            REPR(box)->box_funcs->set_num(tc, STABLE(box), box,
                                OBJECT_BODY(box), GET_REG(cur_op, 2).n64);
                            GET_REG(cur_op, 0).o = box;
                        });
                        cur_op += 6;
                        break;
                    }
                    case MVM_OP_box_s: {
                        MVMObject *type = GET_REG(cur_op, 4).o;
                        MVMObject *box  = REPR(type)->allocate(tc, STABLE(type));
                        MVMROOT(tc, box, {
                            if (REPR(box)->initialize)
                                REPR(box)->initialize(tc, STABLE(box), box, OBJECT_BODY(box));
                            REPR(box)->box_funcs->set_str(tc, STABLE(box), box,
                                OBJECT_BODY(box), GET_REG(cur_op, 2).s);
                            GET_REG(cur_op, 0).o = box;
                        });
                        cur_op += 6;
                        break;
                    }
                    case MVM_OP_unbox_i: {
                        MVMObject *obj = GET_REG(cur_op, 2).o;
                        GET_REG(cur_op, 0).i64 = REPR(obj)->box_funcs->get_int(tc,
                            STABLE(obj), obj, OBJECT_BODY(obj));
                        cur_op += 4;
                        break;
                    }
                    case MVM_OP_unbox_n: {
                        MVMObject *obj = GET_REG(cur_op, 2).o;
                        GET_REG(cur_op, 0).n64 = REPR(obj)->box_funcs->get_num(tc,
                            STABLE(obj), obj, OBJECT_BODY(obj));
                        cur_op += 4;
                        break;
                    }
                    case MVM_OP_unbox_s: {
                        MVMObject *obj = GET_REG(cur_op, 2).o;
                        GET_REG(cur_op, 0).s = REPR(obj)->box_funcs->get_str(tc,
                            STABLE(obj), obj, OBJECT_BODY(obj));
                        cur_op += 4;
                        break;
                    }
                    case MVM_OP_bindattr_i: {
                        MVMObject *obj = GET_REG(cur_op, 0).o;
                        REPR(obj)->attr_funcs->bind_attribute(tc,
                            STABLE(obj), obj, OBJECT_BODY(obj),
                            GET_REG(cur_op, 2).o, cu->body.strings[GET_UI16(cur_op, 4)],
                            GET_I16(cur_op, 8), GET_REG(cur_op, 6), MVM_reg_int64);
                        cur_op += 10;
                        break;
                    }
                    case MVM_OP_bindattr_n: {
                        MVMObject *obj = GET_REG(cur_op, 0).o;
                        REPR(obj)->attr_funcs->bind_attribute(tc,
                            STABLE(obj), obj, OBJECT_BODY(obj),
                            GET_REG(cur_op, 2).o, cu->body.strings[GET_UI16(cur_op, 4)],
                            GET_I16(cur_op, 8), GET_REG(cur_op, 6), MVM_reg_num64);
                        cur_op += 10;
                        break;
                    }
                    case MVM_OP_bindattr_s: {
                        MVMObject *obj = GET_REG(cur_op, 0).o;
                        REPR(obj)->attr_funcs->bind_attribute(tc,
                            STABLE(obj), obj, OBJECT_BODY(obj),
                            GET_REG(cur_op, 2).o, cu->body.strings[GET_UI16(cur_op, 4)],
                            GET_I16(cur_op, 8), GET_REG(cur_op, 6), MVM_reg_str);
                        cur_op += 10;
                        break;
                    }
                    case MVM_OP_bindattr_o: {
                        MVMObject *obj = GET_REG(cur_op, 0).o;
                        REPR(obj)->attr_funcs->bind_attribute(tc,
                            STABLE(obj), obj, OBJECT_BODY(obj),
                            GET_REG(cur_op, 2).o, cu->body.strings[GET_UI16(cur_op, 4)],
                            GET_I16(cur_op, 8), GET_REG(cur_op, 6), MVM_reg_obj);
                        cur_op += 10;
                        break;
                    }
                    case MVM_OP_bindattrs_i: {
                        MVMObject *obj = GET_REG(cur_op, 0).o;
                        REPR(obj)->attr_funcs->bind_attribute(tc,
                            STABLE(obj), obj, OBJECT_BODY(obj),
                            GET_REG(cur_op, 2).o, GET_REG(cur_op, 4).s,
                            -1, GET_REG(cur_op, 6), MVM_reg_int64);
                        cur_op += 8;
                        break;
                    }
                    case MVM_OP_bindattrs_n: {
                        MVMObject *obj = GET_REG(cur_op, 0).o;
                        REPR(obj)->attr_funcs->bind_attribute(tc,
                            STABLE(obj), obj, OBJECT_BODY(obj),
                            GET_REG(cur_op, 2).o, GET_REG(cur_op, 4).s,
                            -1, GET_REG(cur_op, 6), MVM_reg_num64);
                        cur_op += 8;
                        break;
                    }
                    case MVM_OP_bindattrs_s: {
                        MVMObject *obj = GET_REG(cur_op, 0).o;
                        REPR(obj)->attr_funcs->bind_attribute(tc,
                            STABLE(obj), obj, OBJECT_BODY(obj),
                            GET_REG(cur_op, 2).o, GET_REG(cur_op, 4).s,
                            -1, GET_REG(cur_op, 6), MVM_reg_str);
                        cur_op += 8;
                        break;
                    }
                    case MVM_OP_bindattrs_o: {
                        MVMObject *obj = GET_REG(cur_op, 0).o;
                        REPR(obj)->attr_funcs->bind_attribute(tc,
                            STABLE(obj), obj, OBJECT_BODY(obj),
                            GET_REG(cur_op, 2).o, GET_REG(cur_op, 4).s,
                            -1, GET_REG(cur_op, 6), MVM_reg_obj);
                        cur_op += 8;
                        break;
                    }
                    case MVM_OP_getattr_i: {
                        MVMObject *obj = GET_REG(cur_op, 2).o;
                        REPR(obj)->attr_funcs->get_attribute(tc,
                            STABLE(obj), obj, OBJECT_BODY(obj),
                            GET_REG(cur_op, 4).o, cu->body.strings[GET_UI16(cur_op, 6)],
                            GET_I16(cur_op, 8), &GET_REG(cur_op, 0), MVM_reg_int64);
                        cur_op += 10;
                        break;
                    }
                    case MVM_OP_getattr_n: {
                        MVMObject *obj = GET_REG(cur_op, 2).o;
                        REPR(obj)->attr_funcs->get_attribute(tc,
                            STABLE(obj), obj, OBJECT_BODY(obj),
                            GET_REG(cur_op, 4).o, cu->body.strings[GET_UI16(cur_op, 6)],
                            GET_I16(cur_op, 8), &GET_REG(cur_op, 0), MVM_reg_num64);
                        cur_op += 10;
                        break;
                    }
                    case MVM_OP_getattr_s: {
                        MVMObject *obj = GET_REG(cur_op, 2).o;
                        REPR(obj)->attr_funcs->get_attribute(tc,
                            STABLE(obj), obj, OBJECT_BODY(obj),
                            GET_REG(cur_op, 4).o, cu->body.strings[GET_UI16(cur_op, 6)],
                            GET_I16(cur_op, 8), &GET_REG(cur_op, 0), MVM_reg_str);
                        cur_op += 10;
                        break;
                    }
                    case MVM_OP_getattr_o: {
                        MVMObject *obj = GET_REG(cur_op, 2).o;
                        REPR(obj)->attr_funcs->get_attribute(tc,
                            STABLE(obj), obj, OBJECT_BODY(obj),
                            GET_REG(cur_op, 4).o, cu->body.strings[GET_UI16(cur_op, 6)],
                            GET_I16(cur_op, 8), &GET_REG(cur_op, 0), MVM_reg_obj);
                        cur_op += 10;
                        break;
                    }
                    case MVM_OP_getattrs_i: {
                        MVMObject *obj = GET_REG(cur_op, 2).o;
                        REPR(obj)->attr_funcs->get_attribute(tc,
                            STABLE(obj), obj, OBJECT_BODY(obj),
                            GET_REG(cur_op, 4).o, GET_REG(cur_op, 6).s,
                            -1, &GET_REG(cur_op, 0), MVM_reg_int64);
                        cur_op += 8;
                        break;
                    }
                    case MVM_OP_getattrs_n: {
                        MVMObject *obj = GET_REG(cur_op, 2).o;
                        REPR(obj)->attr_funcs->get_attribute(tc,
                            STABLE(obj), obj, OBJECT_BODY(obj),
                            GET_REG(cur_op, 4).o, GET_REG(cur_op, 6).s,
                            -1, &GET_REG(cur_op, 0), MVM_reg_num64);
                        cur_op += 8;
                        break;
                    }
                    case MVM_OP_getattrs_s: {
                        MVMObject *obj = GET_REG(cur_op, 2).o;
                        REPR(obj)->attr_funcs->get_attribute(tc,
                            STABLE(obj), obj, OBJECT_BODY(obj),
                            GET_REG(cur_op, 4).o, GET_REG(cur_op, 6).s,
                            -1, &GET_REG(cur_op, 0), MVM_reg_str);
                        cur_op += 8;
                        break;
                    }
                    case MVM_OP_getattrs_o: {
                        MVMObject *obj = GET_REG(cur_op, 2).o;
                        REPR(obj)->attr_funcs->get_attribute(tc,
                            STABLE(obj), obj, OBJECT_BODY(obj),
                            GET_REG(cur_op, 4).o, GET_REG(cur_op, 6).s,
                            -1, &GET_REG(cur_op, 0), MVM_reg_obj);
                        cur_op += 8;
                        break;
                    }
                    case MVM_OP_isnull:
                        GET_REG(cur_op, 0).i64 = GET_REG(cur_op, 2).o ? 0 : 1;
                        cur_op += 4;
                        break;
                    case MVM_OP_knowhowattr:
                        GET_REG(cur_op, 0).o = tc->instance->KnowHOWAttribute;
                        cur_op += 2;
                        break;
                    case MVM_OP_iscoderef:
                        GET_REG(cur_op, 0).i64 = !GET_REG(cur_op, 2).o ||
                            STABLE(GET_REG(cur_op, 2).o)->invoke == MVM_6model_invoke_default ? 0 : 1;
                        cur_op += 4;
                        break;
                    case MVM_OP_null:
                        GET_REG(cur_op, 0).o = NULL;
                        cur_op += 2;
                        break;
                    case MVM_OP_clone: {
                        MVMObject *value = GET_REG(cur_op, 2).o;
                        MVMROOT(tc, value, {
                            MVMObject *cloned = REPR(value)->allocate(tc, STABLE(value));
                            REPR(value)->copy_to(tc, STABLE(value), OBJECT_BODY(value), cloned, OBJECT_BODY(cloned));
                            GET_REG(cur_op, 0).o = cloned;
                        });
                        cur_op += 4;
                        break;
                    }
                    case MVM_OP_isnull_s:
                        GET_REG(cur_op, 0).i64 = GET_REG(cur_op, 2).s ? 0 : 1;
                        cur_op += 4;
                        break;
                    case MVM_OP_bootint:
                        GET_REG(cur_op, 0).o = tc->instance->boot_types->BOOTInt;
                        cur_op += 2;
                        break;
                    case MVM_OP_bootnum:
                        GET_REG(cur_op, 0).o = tc->instance->boot_types->BOOTNum;
                        cur_op += 2;
                        break;
                    case MVM_OP_bootstr:
                        GET_REG(cur_op, 0).o = tc->instance->boot_types->BOOTStr;
                        cur_op += 2;
                        break;
                    case MVM_OP_bootarray:
                        GET_REG(cur_op, 0).o = tc->instance->boot_types->BOOTArray;
                        cur_op += 2;
                        break;
                    case MVM_OP_boothash:
                        GET_REG(cur_op, 0).o = tc->instance->boot_types->BOOTHash;
                        cur_op += 2;
                        break;
                    case MVM_OP_sethllconfig:
                        MVM_hll_set_config(tc, GET_REG(cur_op, 0).s, GET_REG(cur_op, 2).o);
                        cur_op += 4;
                        break;
                    case MVM_OP_hllboxtype_i:
                        GET_REG(cur_op, 0).o = cu->body.hll_config->int_box_type;
                        cur_op += 2;
                        break;
                    case MVM_OP_hllboxtype_n:
                        GET_REG(cur_op, 0).o = cu->body.hll_config->num_box_type;
                        cur_op += 2;
                        break;
                    case MVM_OP_hllboxtype_s:
                        GET_REG(cur_op, 0).o = cu->body.hll_config->str_box_type;
                        cur_op += 2;
                        break;
                    case MVM_OP_elems: {
                        MVMObject *obj = GET_REG(cur_op, 2).o;
                        GET_REG(cur_op, 0).i64 = (MVMint64)REPR(obj)->elems(tc, STABLE(obj), obj, OBJECT_BODY(obj));
                        cur_op += 4;
                        break;
                    }
                    case MVM_OP_null_s:
                        GET_REG(cur_op, 0).s = NULL;
                        cur_op += 2;
                        break;
                    case MVM_OP_newtype: {
                        MVMObject *type_obj, *how = GET_REG(cur_op, 2).o;
                        MVMString *repr_name = GET_REG(cur_op, 4).s;
                        MVMREPROps *repr = MVM_repr_get_by_name(tc, repr_name);
                        GET_REG(cur_op, 0).o = repr->type_object_for(tc, how);
                        cur_op += 6;
                        break;
                    }
                    case MVM_OP_islist: {
                        MVMObject *obj = GET_REG(cur_op, 2).o;
                        GET_REG(cur_op, 0).i64 = obj && REPR(obj)->ID == MVM_REPR_ID_MVMArray ? 1 : 0;
                        cur_op += 4;
                        break;
                    }
                    case MVM_OP_ishash: {
                        MVMObject *obj = GET_REG(cur_op, 2).o;
                        GET_REG(cur_op, 0).i64 = obj && REPR(obj)->ID == MVM_REPR_ID_MVMHash ? 1 : 0;
                        cur_op += 4;
                        break;
                    }
                    case MVM_OP_iter: {
                        GET_REG(cur_op, 0).o = MVM_iter(tc, GET_REG(cur_op, 2).o);
                        cur_op += 4;
                        break;
                    }
                    case MVM_OP_iterkey_s: {
                        GET_REG(cur_op, 0).s = MVM_iterkey_s(tc, (MVMIter *)GET_REG(cur_op, 2).o);
                        cur_op += 4;
                        break;
                    }
                    case MVM_OP_iterval: {
                        GET_REG(cur_op, 0).o = MVM_iterval(tc, (MVMIter *)GET_REG(cur_op, 2).o);
                        cur_op += 4;
                        break;
                    }
                    case MVM_OP_getcodename: {
                        MVMCode *c = (MVMCode *)GET_REG(cur_op, 2).o;
                        GET_REG(cur_op, 0).s = c->body.sf->body.name;
                        cur_op += 4;
                        break;
                    }
                    case MVM_OP_composetype: {
                        MVMObject *obj = GET_REG(cur_op, 2).o;
                        REPR(obj)->compose(tc, STABLE(obj), GET_REG(cur_op, 4).o);
                        GET_REG(cur_op, 0).o = GET_REG(cur_op, 2).o;
                        cur_op += 6;
                        break;
                    }
                    case MVM_OP_setmethcache: {
                        MVMObject *cache = REPR(tc->instance->boot_types->BOOTHash)->allocate(tc, STABLE(tc->instance->boot_types->BOOTHash));
                        MVMObject *iter = MVM_iter(tc, GET_REG(cur_op, 2).o);
                        MVMObject *obj = GET_REG(cur_op, 0).o;
                        while (MVM_iter_istrue(tc, (MVMIter *)iter)) {
                            MVMRegister result;
                            MVMObject *cur;
                            REPR(iter)->pos_funcs->shift(tc, STABLE(iter), iter,
                                OBJECT_BODY(iter), &result, MVM_reg_obj);
                            cur = result.o;
                            REPR(cache)->ass_funcs->bind_key_boxed(tc, STABLE(cache), cache,
                                OBJECT_BODY(cache), (MVMObject *)MVM_iterkey_s(tc, (MVMIter *)iter),
                                MVM_iterval(tc, (MVMIter *)iter));
                        }
                        STABLE(obj)->method_cache = cache;
                        cur_op += 4;
                        break;
                    }
                    case MVM_OP_setmethcacheauth: {
                        MVMObject *obj = GET_REG(cur_op, 0).o;
                        MVMint64 new_flags = STABLE(obj)->mode_flags & (~MVM_METHOD_CACHE_AUTHORITATIVE);
                        MVMint64 flag = GET_REG(cur_op, 2).i64;
                        if (flag != 0)
                            new_flags |= MVM_METHOD_CACHE_AUTHORITATIVE;
                        STABLE(obj)->mode_flags = new_flags;
                        cur_op += 4;
                        break;
                    }
                    case MVM_OP_settypecache: {
                        MVMObject *obj = GET_REG(cur_op, 0).o;
                        MVMObject *types = GET_REG(cur_op, 2).o;
                        MVMint64 i, elems = REPR(types)->elems(tc, STABLE(types), types, OBJECT_BODY(types));
                        MVMObject **cache = malloc(sizeof(MVMObject *) * elems);
                        for (i = 0; i < elems; i++) {
                            cache[i] = MVM_repr_at_pos_o(tc, types, i);
                        }
                        /* technically this free isn't thread safe */
                        if (STABLE(obj)->type_check_cache)
                            free(STABLE(obj)->type_check_cache);
                        STABLE(obj)->type_check_cache = cache;
                        STABLE(obj)->type_check_cache_length = (MVMuint16)elems;
                        cur_op += 4;
                        break;
                    }
                    case MVM_OP_setinvokespec: {
                        MVMObject *obj = GET_REG(cur_op, 0).o, *ch = GET_REG(cur_op, 2).o,
                            *invocation_handler = GET_REG(cur_op, 6).o;
                        MVMString *name = GET_REG(cur_op, 4).s;
                        MVMInvocationSpec *is = malloc(sizeof(MVMInvocationSpec));
                        MVMSTable *st = STABLE(obj);
                        MVM_ASSIGN_REF(tc, st, is->class_handle, ch);
                        MVM_ASSIGN_REF(tc, st, is->attr_name, name);
                        is->hint = MVM_NO_HINT;
                        MVM_ASSIGN_REF(tc, st, is->invocation_handler, invocation_handler);
                        /* XXX not thread safe, but this should occur on non-shared objects anyway... */
                        if (st->invocation_spec)
                            free(st->invocation_spec);
                        st->invocation_spec = is;
                        cur_op += 8;
                        break;
                    }
                    case MVM_OP_isinvokable: {
                        MVMSTable *st = STABLE(GET_REG(cur_op, 2).o);
                        GET_REG(cur_op, 0).i64 = st->invoke == MVM_6model_invoke_default
                            ? (st->invocation_spec ? 1 : 0)
                            : 1;
                        cur_op += 4;
                        break;
                    }
                    case MVM_OP_iscont: {
                        GET_REG(cur_op, 0).i64 = STABLE(GET_REG(cur_op, 2).o)->container_spec == NULL ? 0 : 1;
                        cur_op += 4;
                        break;
                    }
                    case MVM_OP_decont: {
                        MVMObject *obj = GET_REG(cur_op, 2).o;
                        MVMRegister *r = &GET_REG(cur_op, 0);
                        cur_op += 4;
                        DECONT(tc, obj, *r);
                        break;
                    }
                    case MVM_OP_setboolspec: {
                        MVMBoolificationSpec *bs = malloc(sizeof(MVMBoolificationSpec));
                        bs->mode = (MVMuint32)GET_REG(cur_op, 2).i64;
                        bs->method = GET_REG(cur_op, 4).o;
                        GET_REG(cur_op, 0).o->st->boolification_spec = bs;
                        cur_op += 6;
                        break;
                    }
                    case MVM_OP_istrue: {
                        /* Increment PC first then call coerce, since it may want to
                         * do an invocation. */
                        MVMObject   *obj = GET_REG(cur_op, 2).o;
                        MVMRegister *res = &GET_REG(cur_op, 0);
                        cur_op += 4;
                        MVM_coerce_istrue(tc, obj, res, NULL, NULL, 0);
                        break;
                    }
                    case MVM_OP_isfalse: {
                        /* Increment PC first then call coerce, since it may want to
                         * do an invocation. */
                        MVMObject   *obj = GET_REG(cur_op, 2).o;
                        MVMRegister *res = &GET_REG(cur_op, 0);
                        cur_op += 4;
                        MVM_coerce_istrue(tc, obj, res, NULL, NULL, 1);
                        break;
                    }
                    case MVM_OP_istrue_s:
                        GET_REG(cur_op, 0).i64 = MVM_coerce_istrue_s(tc, GET_REG(cur_op, 2).s);
                        cur_op += 4;
                        break;
                    case MVM_OP_isfalse_s:
                        GET_REG(cur_op, 0).i64 = MVM_coerce_istrue_s(tc, GET_REG(cur_op, 2).s) ? 0 : 1;
                        cur_op += 4;
                        break;
                    case MVM_OP_getcodeobj: {
                        MVMObject *obj = GET_REG(cur_op, 2).o;
                        if (REPR(obj)->ID == MVM_REPR_ID_MVMCode)
                            GET_REG(cur_op, 0).o = ((MVMCode *)obj)->body.code_object;
                        else
                            MVM_exception_throw_adhoc(tc, "getcodeobj needs a code ref");
                        cur_op += 4;
                        break;
                    }
                    case MVM_OP_setcodeobj: {
                        MVMObject *obj = GET_REG(cur_op, 0).o;
                        if (REPR(obj)->ID == MVM_REPR_ID_MVMCode) {
                            MVM_ASSIGN_REF(tc, obj, ((MVMCode *)obj)->body.code_object,
                                GET_REG(cur_op, 2).o);
                        }
                        else {
                            MVM_exception_throw_adhoc(tc, "setcodeobj needs a code ref");
                        }
                        cur_op += 4;
                        break;
                    }
                    case MVM_OP_setcodename: {
                        MVMObject *obj = GET_REG(cur_op, 0).o;
                        if (REPR(obj)->ID == MVM_REPR_ID_MVMCode) {
                            MVM_ASSIGN_REF(tc, obj, ((MVMCode *)obj)->body.sf->body.name,
                                GET_REG(cur_op, 2).s);
                        }
                        else {
                            MVM_exception_throw_adhoc(tc, "setcodename needs a code ref");
                        }
                        cur_op += 4;
                        break;
                    }
                    case MVM_OP_forceouterctx: {
                        MVMObject *obj = GET_REG(cur_op, 0).o, *ctx = GET_REG(cur_op, 2).o;
                        MVMFrame *orig;
                        if (REPR(obj)->ID != MVM_REPR_ID_MVMCode || !IS_CONCRETE(obj)) {
                            MVM_exception_throw_adhoc(tc, "forceouterctx needs a code ref");
                        }
                        if (REPR(ctx)->ID != MVM_REPR_ID_MVMContext || !IS_CONCRETE(ctx)) {
                            MVM_exception_throw_adhoc(tc, "forceouterctx needs a context");
                        }
                        orig = ((MVMCode *)obj)->body.outer;
                        ((MVMCode *)obj)->body.outer = ((MVMContext *)ctx)->body.context;
                        ((MVMCode *)obj)->body.sf->body.outer = ((MVMContext *)ctx)->body.context->static_info;
                        if (orig != ((MVMContext *)ctx)->body.context) {
                            MVM_frame_inc_ref(tc, ((MVMContext *)ctx)->body.context);
                            if (orig) {
                                MVM_frame_dec_ref(tc, orig);
                            }
                        }
                        cur_op += 4;
                        break;
                    }
                    case MVM_OP_getcomp: {
                        MVMObject *obj = tc->instance->compiler_registry;
                        if (apr_thread_mutex_lock(tc->instance->mutex_compiler_registry) != APR_SUCCESS) {
                            MVM_exception_throw_adhoc(tc, "Unable to lock compiler registry");
                        }
                        GET_REG(cur_op, 0).o = REPR(obj)->ass_funcs->at_key_boxed(tc,
                            STABLE(obj), obj, OBJECT_BODY(obj), (MVMObject *)GET_REG(cur_op, 2).s);
                        if (apr_thread_mutex_unlock(tc->instance->mutex_compiler_registry) != APR_SUCCESS) {
                            MVM_exception_throw_adhoc(tc, "Unable to unlock compiler registry");
                        }
                        cur_op += 4;
                        break;
                    }
                    case MVM_OP_bindcomp: {
                        MVMObject *obj = tc->instance->compiler_registry;
                        if (apr_thread_mutex_lock(tc->instance->mutex_compiler_registry) != APR_SUCCESS) {
                            MVM_exception_throw_adhoc(tc, "Unable to lock compiler registry");
                        }
                        REPR(obj)->ass_funcs->bind_key_boxed(tc,
                            STABLE(obj), obj, OBJECT_BODY(obj), (MVMObject *)GET_REG(cur_op, 2).s, GET_REG(cur_op, 4).o);
                        if (apr_thread_mutex_unlock(tc->instance->mutex_compiler_registry) != APR_SUCCESS) {
                            MVM_exception_throw_adhoc(tc, "Unable to unlock compiler registry");
                        }
                        GET_REG(cur_op, 0).o = GET_REG(cur_op, 4).o;
                        cur_op += 6;
                        break;
                    }
                    case MVM_OP_getcurhllsym: {
                        MVMObject *syms = tc->instance->hll_syms, *hash;
                        MVMString *hll_name = tc->cur_frame->static_info->body.cu->body.hll_name;
                        if (apr_thread_mutex_lock(tc->instance->mutex_hll_syms) != APR_SUCCESS) {
                            MVM_exception_throw_adhoc(tc, "Unable to lock hll syms");
                        }
                        hash = MVM_repr_at_key_boxed(tc, syms, hll_name);
                        if (!hash) {
                            hash = MVM_repr_alloc_init(tc, tc->instance->boot_types->BOOTHash);
                            /* must re-get syms in case it moved */
                            syms = tc->instance->hll_syms;
                            hll_name = tc->cur_frame->static_info->body.cu->body.hll_name;
                            MVM_repr_bind_key_boxed(tc, syms, hll_name, hash);
                            GET_REG(cur_op, 0).o = NULL;
                        }
                        else {
                            GET_REG(cur_op, 0).o = MVM_repr_at_key_boxed(tc, hash, GET_REG(cur_op, 2).s);
                        }
                        if (apr_thread_mutex_unlock(tc->instance->mutex_hll_syms) != APR_SUCCESS) {
                            MVM_exception_throw_adhoc(tc, "Unable to unlock hll syms");
                        }
                        cur_op += 4;
                        break;
                    }
                    case MVM_OP_bindcurhllsym: {
                        MVMObject *syms = tc->instance->hll_syms, *hash;
                        MVMString *hll_name = tc->cur_frame->static_info->body.cu->body.hll_name;
                        if (apr_thread_mutex_lock(tc->instance->mutex_hll_syms) != APR_SUCCESS) {
                            MVM_exception_throw_adhoc(tc, "Unable to lock hll syms");
                        }
                        hash = MVM_repr_at_key_boxed(tc, syms, hll_name);
                        if (!hash) {
                            hash = MVM_repr_alloc_init(tc, tc->instance->boot_types->BOOTHash);
                            /* must re-get syms in case it moved */
                            syms = tc->instance->hll_syms;
                            hll_name = tc->cur_frame->static_info->body.cu->body.hll_name;
                            MVM_repr_bind_key_boxed(tc, syms, hll_name, hash);
                        }
                        MVM_repr_bind_key_boxed(tc, hash, GET_REG(cur_op, 2).s, GET_REG(cur_op, 4).o);
                        GET_REG(cur_op, 0).o = GET_REG(cur_op, 4).o;
                        if (apr_thread_mutex_unlock(tc->instance->mutex_hll_syms) != APR_SUCCESS) {
                            MVM_exception_throw_adhoc(tc, "Unable to unlock hll syms");
                        }
                        cur_op += 6;
                        break;
                    }
                    case MVM_OP_getwho:
                        GET_REG(cur_op, 0).o = STABLE(GET_REG(cur_op, 2).o)->WHO;
                        cur_op += 4;
                        break;
                    case MVM_OP_setwho:
                        STABLE(GET_REG(cur_op, 2).o)->WHO = GET_REG(cur_op, 4).o;
                        GET_REG(cur_op, 0).o = GET_REG(cur_op, 2).o;
                        cur_op += 6;
                        break;
                    case MVM_OP_rebless:
                        if (!REPR(GET_REG(cur_op, 2).o)->change_type) {
                            MVM_exception_throw_adhoc(tc, "This REPR cannot change type");
                        }
                        REPR(GET_REG(cur_op, 2).o)->change_type(tc, GET_REG(cur_op, 2).o, GET_REG(cur_op, 4).o);
                        GET_REG(cur_op, 0).o = GET_REG(cur_op, 2).o;
                        cur_op += 6;
                        break;
                    case MVM_OP_istype:
                        /* XXX: Should not be cache_only, once the more sophisticated
                         * checker is implemented. */
                        GET_REG(cur_op, 0).i64 = MVM_6model_istype_cache_only(tc,
                            GET_REG(cur_op, 2).o, GET_REG(cur_op, 4).o);
                        cur_op += 6;
                        break;
                    case MVM_OP_ctx: {
                        MVMObject *ctx = MVM_repr_alloc_init(tc, tc->instance->boot_types->BOOTContext);
                        ((MVMContext *)ctx)->body.context = MVM_frame_inc_ref(tc, tc->cur_frame);
                        GET_REG(cur_op, 0).o = ctx;
                        cur_op += 2;
                        break;
                    }
                    case MVM_OP_ctxouter: {
                        MVMObject *this_ctx = GET_REG(cur_op, 2).o, *ctx;
                        MVMFrame *frame;
                        if (!IS_CONCRETE(this_ctx) || REPR(this_ctx)->ID != MVM_REPR_ID_MVMContext) {
                            MVM_exception_throw_adhoc(tc, "ctxouter needs an MVMContext");
                        }
                        if ((frame = ((MVMContext *)this_ctx)->body.context->outer)) {
                            ctx = MVM_repr_alloc_init(tc, tc->instance->boot_types->BOOTContext);
                            ((MVMContext *)ctx)->body.context = MVM_frame_inc_ref(tc, frame);
                            GET_REG(cur_op, 0).o = ctx;
                        }
                        else {
                            GET_REG(cur_op, 0).o = NULL;
                        }
                        cur_op += 4;
                        break;
                    }
                    case MVM_OP_ctxcaller: {
                        MVMObject *this_ctx = GET_REG(cur_op, 2).o, *ctx = NULL;
                        MVMFrame *frame;
                        if (!IS_CONCRETE(this_ctx) || REPR(this_ctx)->ID != MVM_REPR_ID_MVMContext) {
                            MVM_exception_throw_adhoc(tc, "ctxcaller needs an MVMContext");
                        }
                        if ((frame = ((MVMContext *)this_ctx)->body.context->caller)) {
                            ctx = MVM_repr_alloc_init(tc, tc->instance->boot_types->BOOTContext);
                            ((MVMContext *)ctx)->body.context = MVM_frame_inc_ref(tc, frame);
                        }
                        GET_REG(cur_op, 0).o = ctx;
                        cur_op += 4;
                        break;
                    }
                    case MVM_OP_ctxlexpad: {
                        MVMObject *this_ctx = GET_REG(cur_op, 2).o;
                        if (!IS_CONCRETE(this_ctx) || REPR(this_ctx)->ID != MVM_REPR_ID_MVMContext) {
                            MVM_exception_throw_adhoc(tc, "ctxlexpad needs an MVMContext");
                        }
                        GET_REG(cur_op, 0).o = this_ctx;
                        cur_op += 4;
                        break;
                    }
                    case MVM_OP_curcode:
                        GET_REG(cur_op, 0).o = tc->cur_frame->code_ref;
                        cur_op += 2;
                        break;
                    case MVM_OP_callercode: {
                        GET_REG(cur_op, 0).o = tc->cur_frame->caller
                            ? tc->cur_frame->caller->code_ref
                            : NULL;
                        cur_op += 2;
                        break;
                    }
                    case MVM_OP_bootintarray:
                        GET_REG(cur_op, 0).o = tc->instance->boot_types->BOOTIntArray;
                        cur_op += 2;
                        break;
                    case MVM_OP_bootnumarray:
                        GET_REG(cur_op, 0).o = tc->instance->boot_types->BOOTNumArray;
                        cur_op += 2;
                        break;
                    case MVM_OP_bootstrarray:
                        GET_REG(cur_op, 0).o = tc->instance->boot_types->BOOTStrArray;
                        cur_op += 2;
                        break;
                    case MVM_OP_hlllist:
                        GET_REG(cur_op, 0).o = cu->body.hll_config->slurpy_array_type;
                        cur_op += 2;
                        break;
                    case MVM_OP_hllhash:
                        GET_REG(cur_op, 0).o = cu->body.hll_config->slurpy_hash_type;
                        cur_op += 2;
                        break;
                    case MVM_OP_attrinited: {
                        MVMObject *obj = GET_REG(cur_op, 2).o;
                        GET_REG(cur_op, 0).i64 = REPR(obj)->attr_funcs->is_attribute_initialized(tc,
                            STABLE(obj), OBJECT_BODY(obj),
                            GET_REG(cur_op, 4).o, GET_REG(cur_op, 6).s, MVM_NO_HINT);
                        cur_op += 8;
                        break;
                    }
                    case MVM_OP_setcontspec: {
                        MVMSTable *st = STABLE(GET_REG(cur_op, 0).o);
                        MVMContainerConfigurer *cc = MVM_6model_get_container_config(tc, GET_REG(cur_op, 2).s);
                        if (st->container_spec) {
                            MVM_exception_throw_adhoc(tc,
                                "Cannot change a type's container specification");
                        }

                        cc->set_container_spec(tc, st);
                        cc->configure_container_spec(tc, st, GET_REG(cur_op, 4).o);
                        cur_op += 6;
                        break;
                    }
                    case MVM_OP_existspos: {
                        MVMObject *obj = GET_REG(cur_op, 2).o;
                        GET_REG(cur_op, 0).i64 = REPR(obj)->pos_funcs->exists_pos(tc,
                            STABLE(obj), obj, OBJECT_BODY(obj), GET_REG(cur_op, 4).i64);
                        cur_op += 6;
                        break;
                    }
                    case MVM_OP_gethllsym: {
                        MVMObject *syms = tc->instance->hll_syms, *hash;
                        MVMString *hll_name = GET_REG(cur_op, 2).s;
                        if (apr_thread_mutex_lock(tc->instance->mutex_hll_syms) != APR_SUCCESS) {
                            MVM_exception_throw_adhoc(tc, "Unable to lock hll syms");
                        }
                        hash = MVM_repr_at_key_boxed(tc, syms, hll_name);
                        if (!hash) {
                            MVMROOT(tc, hll_name, {
                                hash = MVM_repr_alloc_init(tc, tc->instance->boot_types->BOOTHash);
                                /* must re-get syms in case it moved */
                                syms = tc->instance->hll_syms;
                                MVM_repr_bind_key_boxed(tc, syms, hll_name, hash);
                            });
                            GET_REG(cur_op, 0).o = NULL;
                        }
                        else {
                            GET_REG(cur_op, 0).o = MVM_repr_at_key_boxed(tc, hash, GET_REG(cur_op, 4).s);
                        }
                        if (apr_thread_mutex_unlock(tc->instance->mutex_hll_syms) != APR_SUCCESS) {
                            MVM_exception_throw_adhoc(tc, "Unable to unlock hll syms");
                        }
                        cur_op += 6;
                        break;
                    }
                    case MVM_OP_freshcoderef: {
                        MVMObject *cr = GET_REG(cur_op, 2).o;
                        MVMCode *ncr;
                        if (REPR(cr)->ID != MVM_REPR_ID_MVMCode)
                            MVM_exception_throw_adhoc(tc, "freshcoderef requires a coderef");
                        ncr = (MVMCode *)(GET_REG(cur_op, 0).o = MVM_repr_clone(tc, cr));
                        MVMROOT(tc, (MVMObject *)ncr, {
                            ncr->body.sf = (MVMStaticFrame *)MVM_repr_clone(tc, (MVMObject *)ncr->body.sf);
                        });
                        cur_op += 4;
                        break;
                    }
                    case MVM_OP_markcodestatic: {
                        MVMObject *cr = GET_REG(cur_op, 0).o;
                        if (REPR(cr)->ID != MVM_REPR_ID_MVMCode)
                            MVM_exception_throw_adhoc(tc, "markcodestatic requires a coderef");
                        ((MVMCode *)cr)->body.is_static = 1;
                        cur_op += 2;
                        break;
                    }
                    case MVM_OP_markcodestub: {
                        MVMObject *cr = GET_REG(cur_op, 0).o;
                        if (REPR(cr)->ID != MVM_REPR_ID_MVMCode)
                            MVM_exception_throw_adhoc(tc, "markcodestub requires a coderef");
                        ((MVMCode *)cr)->body.is_compiler_stub = 1;
                        cur_op += 2;
                        break;
                    }
                    case MVM_OP_getstaticcode: {
                        MVMObject *cr = GET_REG(cur_op, 2).o;
                        if (REPR(cr)->ID != MVM_REPR_ID_MVMCode
                                || !((MVMCode *)cr)->body.is_static)
                            MVM_exception_throw_adhoc(tc, "getstaticcode requires a static coderef");
                        GET_REG(cur_op, 0).o = (MVMObject *)((MVMCode *)cr)->body.sf->body.static_code;
                        cur_op += 4;
                        break;
                    }
                    default: {
                        MVM_panic(MVM_exitcode_invalidopcode, "Invalid opcode executed (corrupt bytecode stream?) bank %u opcode %u",
                                MVM_OP_BANK_object, *(cur_op-1));
                    }
                    break;
                }
            }
            break;

            /* IO operations. */
            case MVM_OP_BANK_io: {
                switch (*(cur_op++)) {
                    case MVM_OP_copy_f:
                        MVM_file_copy(tc, GET_REG(cur_op, 0).s, GET_REG(cur_op, 2).s);
                        cur_op += 4;
                        break;
                    case MVM_OP_append_f:
                        MVM_file_copy(tc, GET_REG(cur_op, 0).s, GET_REG(cur_op, 2).s);
                        cur_op += 4;
                        break;
                    case MVM_OP_rename_f:
                        MVM_file_copy(tc, GET_REG(cur_op, 0).s, GET_REG(cur_op, 2).s);
                        cur_op += 4;
                        break;
                    case MVM_OP_delete_f:
                        MVM_file_delete(tc, GET_REG(cur_op, 0).s);
                        cur_op += 2;
                        break;
                    case MVM_OP_chmod_f:
                        MVM_file_chmod(tc, GET_REG(cur_op, 0).s, GET_REG(cur_op, 2).i64);
                        cur_op += 4;
                        break;
                    case MVM_OP_exists_f:
                        GET_REG(cur_op, 0).i64 = MVM_file_exists(tc, GET_REG(cur_op, 2).s);
                        cur_op += 4;
                        break;
                    case MVM_OP_mkdir:
                        MVM_dir_mkdir(tc, GET_REG(cur_op, 0).s, GET_REG(cur_op, 2).i64);
                        cur_op += 4;
                        break;
                    case MVM_OP_rmdir:
                        MVM_dir_rmdir(tc, GET_REG(cur_op, 0).s);
                        cur_op += 2;
                        break;
                    case MVM_OP_open_dir:
                        GET_REG(cur_op, 0).o = MVM_dir_open(tc,
                            tc->instance->boot_types->BOOTIO,
                            GET_REG(cur_op, 2).s, GET_REG(cur_op, 4).i64);
                        cur_op += 6;
                        break;
                    case MVM_OP_read_dir:
                        GET_REG(cur_op, 0).s = MVM_dir_read(tc, GET_REG(cur_op, 2).o);
                        cur_op += 4;
                        break;
                    case MVM_OP_close_dir:
                        MVM_dir_close(tc, GET_REG(cur_op, 0).o);
                        cur_op += 2;
                        break;
                    case MVM_OP_open_fh:
                        GET_REG(cur_op, 0).o = MVM_file_open_fh(tc, GET_REG(cur_op, 2).s, GET_REG(cur_op, 4).s);
                        cur_op += 6;
                        break;
                    case MVM_OP_close_fh:
                        MVM_file_close_fh(tc, GET_REG(cur_op, 0).o);
                        cur_op += 2;
                        break;
                    case MVM_OP_read_fhs:
                        GET_REG(cur_op, 0).s = MVM_file_read_fhs(tc, GET_REG(cur_op, 2).o,
                            GET_REG(cur_op, 4).i64);
                        cur_op += 6;
                        break;
                    case MVM_OP_slurp:
                        GET_REG(cur_op, 0).s = MVM_file_slurp(tc,
                            GET_REG(cur_op, 2).s, GET_REG(cur_op, 4).s);
                        cur_op += 6;
                        break;
                    case MVM_OP_spew:
                        MVM_file_spew(tc, GET_REG(cur_op, 0).s, GET_REG(cur_op, 2).s, GET_REG(cur_op, 4).s);
                        cur_op += 6;
                        break;
                    case MVM_OP_write_fhs:
                        GET_REG(cur_op, 0).i64 = MVM_file_write_fhs(tc, GET_REG(cur_op, 2).o, GET_REG(cur_op, 4).s);
                        cur_op += 6;
                        break;
                    case MVM_OP_seek_fh:
                        MVM_file_seek(tc, GET_REG(cur_op, 0).o, GET_REG(cur_op, 2).i64,
                            GET_REG(cur_op, 4).i64);
                        cur_op += 6;
                        break;
                    case MVM_OP_lock_fh:
                        GET_REG(cur_op, 0).i64 = MVM_file_lock(tc, GET_REG(cur_op, 2).o,
                            GET_REG(cur_op, 4).i64);
                        cur_op += 6;
                        break;
                    case MVM_OP_unlock_fh:
                        MVM_file_unlock(tc, GET_REG(cur_op, 0).o);
                        cur_op += 2;
                        break;
                    case MVM_OP_flush_fh:
                        MVM_file_flush(tc, GET_REG(cur_op, 0).o);
                        cur_op += 2;
                        break;
                    case MVM_OP_sync_fh:
                        MVM_file_sync(tc, GET_REG(cur_op, 0).o);
                        cur_op += 2;
                        break;
                    case MVM_OP_pipe_fh:
                        MVM_file_pipe(tc, GET_REG(cur_op, 0).o, GET_REG(cur_op, 2).o);
                        cur_op += 4;
                        break;
                    case MVM_OP_trunc_fh:
                        MVM_file_truncate(tc, GET_REG(cur_op, 0).o, GET_REG(cur_op, 2).i64);
                        cur_op += 4;
                        break;
                    case MVM_OP_eof_fh:
                        GET_REG(cur_op, 0).i64 = MVM_file_eof(tc, GET_REG(cur_op, 2).o);
                        cur_op += 4;
                        break;
                    case MVM_OP_getstdin:
                        GET_REG(cur_op, 0).o = MVM_file_get_stdin(tc);
                        cur_op += 2;
                        break;
                    case MVM_OP_getstdout:
                        GET_REG(cur_op, 0).o = MVM_file_get_stdout(tc);
                        cur_op += 2;
                        break;
                    case MVM_OP_getstderr:
                        GET_REG(cur_op, 0).o = MVM_file_get_stderr(tc);
                        cur_op += 2;
                        break;
                    case MVM_OP_connect_sk:
                        GET_REG(cur_op, 0).o = MVM_socket_connect(tc,
                            tc->instance->boot_types->BOOTIO,
                            GET_REG(cur_op, 2).s, GET_REG(cur_op, 4).i64,
                            GET_REG(cur_op, 6).i64, GET_REG(cur_op, 8).i64);
                        cur_op += 10;
                        break;
                    case MVM_OP_close_sk:
                        MVM_socket_close(tc, GET_REG(cur_op, 0).o);
                        cur_op += 2;
                        break;
                    case MVM_OP_bind_sk:
                        GET_REG(cur_op, 0).o = MVM_socket_bind(tc,
                            tc->instance->boot_types->BOOTIO,
                            GET_REG(cur_op, 2).s, GET_REG(cur_op, 4).i64,
                            GET_REG(cur_op, 6).i64, GET_REG(cur_op, 8).i64);
                        cur_op += 10;
                        break;
                    case MVM_OP_listen_sk:
                        MVM_socket_listen(tc, GET_REG(cur_op, 0).o, GET_REG(cur_op, 2).i64);
                        cur_op += 4;
                        break;
                    case MVM_OP_accept_sk:
                        GET_REG(cur_op, 0).o = MVM_socket_accept(tc, GET_REG(cur_op, 2).o);
                        cur_op += 4;
                        break;
                    case MVM_OP_send_sks:
                        GET_REG(cur_op, 0).i64 = MVM_socket_send_string(tc, GET_REG(cur_op, 2).o, GET_REG(cur_op, 4).s,
                            GET_REG(cur_op, 6).i64, GET_REG(cur_op, 8).i64);
                        cur_op += 10;
                        break;
                    case MVM_OP_recv_sks:
                        GET_REG(cur_op, 0).s = MVM_socket_receive_string(tc, GET_REG(cur_op, 2).o,
                            GET_REG(cur_op, 4).i64);
                        cur_op += 6;
                        break;
                    case MVM_OP_hostname:
                        GET_REG(cur_op, 0).s = MVM_socket_hostname(tc);
                        cur_op += 2;
                        break;
                    case MVM_OP_setencoding:
                        MVM_file_set_encoding(tc, GET_REG(cur_op, 0).o, GET_REG(cur_op, 2).s);
                        cur_op += 4;
                        break;
                    case MVM_OP_print:
                        MVM_string_print(tc, GET_REG(cur_op, 0).s);
                        cur_op += 2;
                        break;
                    case MVM_OP_say:
                        MVM_string_say(tc, GET_REG(cur_op, 0).s);
                        cur_op += 2;
                        break;
                    case MVM_OP_readall_fh:
                        GET_REG(cur_op, 0).s = MVM_file_readall_fh(tc, GET_REG(cur_op, 2).o);
                        cur_op += 4;
                        break;
                    case MVM_OP_tell_fh:
                        GET_REG(cur_op, 0).i64 = MVM_file_tell_fh(tc, GET_REG(cur_op, 2).o);
                        cur_op += 4;
                        break;
                    case MVM_OP_stat:
                        GET_REG(cur_op, 0).i64 = MVM_file_stat(tc, GET_REG(cur_op, 2).s, GET_REG(cur_op, 4).i64);
                        cur_op += 6;
                        break;
                    case MVM_OP_readline_fh:
                        GET_REG(cur_op, 0).s = MVM_file_readline_fh(tc, GET_REG(cur_op, 2).o);
                        cur_op += 4;
                        break;
                    default: {
                        MVM_panic(MVM_exitcode_invalidopcode, "Invalid opcode executed (corrupt bytecode stream?) bank %u opcode %u",
                                MVM_OP_BANK_io, *(cur_op-1));
                    }
                    break;
                }
            }
            break;

            /* Process-wide and thread operations. */
            case MVM_OP_BANK_processthread: {
                switch (*(cur_op++)) {
                    case MVM_OP_getenv:
                        GET_REG(cur_op, 0).s = MVM_proc_getenv(tc, GET_REG(cur_op, 2).s);
                        cur_op += 4;
                        break;
                    case MVM_OP_setenv:
                        MVM_proc_setenv(tc, GET_REG(cur_op, 0).s, GET_REG(cur_op, 2).s);
                        cur_op += 4;
                        break;
                    case MVM_OP_delenv:
                        MVM_proc_delenv(tc, GET_REG(cur_op, 0).s);
                        cur_op += 2;
                        break;
                    case MVM_OP_nametogid:
                        GET_REG(cur_op, 0).i64 = MVM_proc_nametogid(tc, GET_REG(cur_op, 2).s);
                        cur_op += 4;
                        break;
                    case MVM_OP_gidtoname:
                        GET_REG(cur_op, 0).s = MVM_proc_gidtoname(tc, GET_REG(cur_op, 2).i64);
                        cur_op += 4;
                        break;
                    case MVM_OP_nametouid:
                        GET_REG(cur_op, 0).i64 = MVM_proc_nametouid(tc, GET_REG(cur_op, 2).s);
                        cur_op += 4;
                        break;
                    case MVM_OP_uidtoname:
                        GET_REG(cur_op, 0).s = MVM_proc_uidtoname(tc, GET_REG(cur_op, 2).i64);
                        cur_op += 4;
                        break;
                    case MVM_OP_getusername:
                        GET_REG(cur_op, 0).s = MVM_proc_getusername(tc);
                        cur_op += 2;
                        break;
                    case MVM_OP_getuid:
                        GET_REG(cur_op, 0).i64 = MVM_proc_getuid(tc);
                        cur_op += 2;
                        break;
                    case MVM_OP_getgid:
                        GET_REG(cur_op, 0).i64 = MVM_proc_getgid(tc);
                        cur_op += 2;
                        break;
                    case MVM_OP_gethomedir:
                        GET_REG(cur_op, 0).s = MVM_proc_gethomedir(tc);
                        cur_op += 2;
                        break;
                    case MVM_OP_chdir:
                        MVM_dir_chdir(tc, GET_REG(cur_op, 0).s);
                        cur_op += 2;
                        break;
                    case MVM_OP_rand_i:
                        GET_REG(cur_op, 0).i64 = MVM_proc_rand_i(tc);
                        cur_op += 2;
                        break;
                    case MVM_OP_rand_n:
                        GET_REG(cur_op, 0).n64 = MVM_proc_rand_n(tc);
                        cur_op += 2;
                        break;
                    case MVM_OP_time_i:
                        GET_REG(cur_op, 0).i64 = MVM_proc_time_i(tc);
                        cur_op += 2;
                        break;
                    case MVM_OP_clargs:
                        GET_REG(cur_op, 0).o = MVM_proc_clargs(tc);
                        cur_op += 2;
                        break;
                    case MVM_OP_newthread:
                        GET_REG(cur_op, 0).o = MVM_thread_start(tc, GET_REG(cur_op, 2).o,
                            GET_REG(cur_op, 4).o);
                        cur_op += 6;
                        break;
                    case MVM_OP_jointhread:
                        MVM_thread_join(tc, GET_REG(cur_op, 0).o);
                        cur_op += 2;
                        break;
                    case MVM_OP_time_n:
                        GET_REG(cur_op, 0).n64 = MVM_proc_time_n(tc);
                        cur_op += 2;
                        break;
                    case MVM_OP_exit:
                        exit(GET_REG(cur_op, 2).i64);
                    case MVM_OP_loadbytecode: {
                        /* This op will end up returning into the runloop to run
                         * deserialization and load code, so make sure we're done
                         * processing this op really. */
                        MVMString *filename = GET_REG(cur_op, 2).s;
                        GET_REG(cur_op, 0).s = filename;
                        cur_op += 4;

                        /* Set up return (really continuation after load) address
                         * and enter bytecode loading process. */
                        tc->cur_frame->return_address = cur_op;
                        MVM_load_bytecode(tc, filename);
                        break;
                    }
                    case MVM_OP_getenvhash:
                        GET_REG(cur_op, 0).o = MVM_proc_getenvhash(tc);
                        cur_op += 2;
                        break;
                    default: {
                        MVM_panic(MVM_exitcode_invalidopcode, "Invalid opcode executed (corrupt bytecode stream?) bank %u opcode %u",
                                MVM_OP_BANK_processthread, *(cur_op-1));
                    }
                    break;
                }
            }
            break;

            /* Serialization context related operations. */
            case MVM_OP_BANK_serialization: {
                switch (*(cur_op++)) {
                    case MVM_OP_sha1:
                        GET_REG(cur_op, 0).s = MVM_sha1(tc,
                            GET_REG(cur_op, 2).s);
                        cur_op += 4;
                        break;
                    case MVM_OP_createsc:
                        GET_REG(cur_op, 0).o = MVM_sc_create(tc,
                            GET_REG(cur_op, 2).s);
                        cur_op += 4;
                        break;
                    case MVM_OP_scsetdesc: {
                        MVMObject *sc   = GET_REG(cur_op, 2).o;
                        MVMString *desc = GET_REG(cur_op, 4).s;
                        if (REPR(sc)->ID != MVM_REPR_ID_SCRef)
                            MVM_exception_throw_adhoc(tc,
                                "Must provide an SCRef operand to scsetdesc");
                        MVM_ASSIGN_REF(tc, sc,
                            ((MVMSerializationContext *)sc)->body->description,
                            desc);
                        GET_REG(cur_op, 0).s = desc;
                        cur_op += 6;
                        break;
                    }
                    case MVM_OP_setobjsc: {
                        MVMObject *obj = GET_REG(cur_op, 2).o;
                        MVMObject *sc  = GET_REG(cur_op, 4).o;
                        if (REPR(sc)->ID != MVM_REPR_ID_SCRef)
                            MVM_exception_throw_adhoc(tc,
                                "Must provide an SCRef operand to setobjsc");
                        MVM_ASSIGN_REF(tc, obj, obj->header.sc,
                            (MVMSerializationContext *)sc);
                        GET_REG(cur_op, 0).o = obj;
                        cur_op += 6;
                        break;
                    }
                    case MVM_OP_getobjsc:
                        GET_REG(cur_op, 0).o = (MVMObject *)GET_REG(cur_op, 2).o->header.sc;
                        cur_op += 4;
                        break;
                    case MVM_OP_deserialize: {
                        MVMString *blob = GET_REG(cur_op, 2).s;
                        MVMObject *sc   = GET_REG(cur_op, 4).o;
                        MVMObject *sh   = GET_REG(cur_op, 6).o;
                        MVMObject *cr   = GET_REG(cur_op, 8).o;
                        MVMObject *conf = GET_REG(cur_op, 10).o;
                        if (REPR(sc)->ID != MVM_REPR_ID_SCRef)
                            MVM_exception_throw_adhoc(tc,
                                "Must provide an SCRef operand to deserialize");
                        MVM_serialization_deserialize(tc, (MVMSerializationContext *)sc,
                            sh, cr, conf, blob);
                        GET_REG(cur_op, 0).s = blob;
                        cur_op += 12;
                        break;
                    }
                    case MVM_OP_wval: {
                        MVMint16 dep = GET_I16(cur_op, 2);
                        MVMint16 idx = GET_I16(cur_op, 4);
                        if (dep >= 0 && dep < cu->body.num_scs) {
                            if (cu->body.scs[dep] == NULL)
                                MVM_exception_throw_adhoc(tc,
                                    "SC not yet resolved; lookup failed");
                            GET_REG(cur_op, 0).o = MVM_sc_get_object(tc,
                                cu->body.scs[dep], idx);
                            cur_op += 6;
                        }
                        else {
                            MVM_exception_throw_adhoc(tc,
                                "Invalid SC index in bytecode stream");
                        }
                        break;
                    }
                    case MVM_OP_wval_wide: {
                        MVMint16 dep = GET_I16(cur_op, 2);
                        MVMint64 idx = GET_I64(cur_op, 4);
                        if (dep >= 0 && dep < cu->body.num_scs) {
                            if (cu->body.scs[dep] == NULL)
                                MVM_exception_throw_adhoc(tc,
                                    "SC not yet resolved; lookup failed");
                            GET_REG(cur_op, 0).o = MVM_sc_get_object(tc,
                                cu->body.scs[dep], idx);
                            cur_op += 12;
                        }
                        else {
                            MVM_exception_throw_adhoc(tc,
                                "Invalid SC index in bytecode stream");
                        }
                        break;
                    }
                    case MVM_OP_scwbdisable:
                        GET_REG(cur_op, 0).i64 = ++tc->sc_wb_disable_depth;
                        cur_op += 2;
                        break;
                    case MVM_OP_scwbenable:
                        GET_REG(cur_op, 0).i64 = --tc->sc_wb_disable_depth;
                        cur_op += 2;
                        break;
                    case MVM_OP_pushcompsc: {
                        MVMObject * const sc  = GET_REG(cur_op, 0).o;
                        if (REPR(sc)->ID != MVM_REPR_ID_SCRef)
                            MVM_exception_throw_adhoc(tc, "Can only push an SCRef with pushcompsc");

                        if (!tc->compiling_scs) {
                            MVMROOT(tc, sc, {
                                tc->compiling_scs = MVM_repr_alloc_init(tc, tc->instance->boot_types->BOOTArray);
                            });
                        }
                        MVM_repr_push_o(tc, tc->compiling_scs, sc);
                        cur_op += 2;
                        break;
                    }
                    case MVM_OP_popcompsc: {
                        MVMObject * const scs = tc->compiling_scs;
                        if (MVM_repr_elems(tc, scs) == 0)
                            MVM_exception_throw_adhoc(tc, "No current compiling SC");

                        REPR(scs)->pos_funcs->pop(tc, STABLE(scs), scs,
                            OBJECT_BODY(scs), &GET_REG(cur_op, 0), MVM_reg_obj);
                        cur_op += 2;
                        break;
                    }
                    default: {
                        MVM_panic(MVM_exitcode_invalidopcode, "Invalid opcode executed (corrupt bytecode stream?) bank %u opcode %u",
                                MVM_OP_BANK_serialization, *(cur_op-1));
                    }
                    break;
                }
            }
            break;

            /* Dispatch to bank function. */
            default:
            {
                MVM_panic(MVM_exitcode_invalidopcode, "Invalid opcode executed (corrupt bytecode stream?) bank %u", *(cur_op-1));
            }
            break;
        }
    }
}<|MERGE_RESOLUTION|>--- conflicted
+++ resolved
@@ -848,16 +848,10 @@
                     case MVM_OP_bindexmessage: {
                         MVMObject *ex = GET_REG(cur_op, 0).o;
                         if (IS_CONCRETE(ex) && REPR(ex)->ID == MVM_REPR_ID_MVMException) {
-<<<<<<< HEAD
-                            MVM_ASSIGN_REF(tc, ex, ((MVMException *)ex)->body.message, GET_REG(cur_op, 2).s);
-                        }
-                        else
-=======
                             MVM_ASSIGN_REF(tc, ex, ((MVMException *)ex)->body.message,
                                 GET_REG(cur_op, 2).s);
                         }
                         else {
->>>>>>> 51fc5540
                             MVM_exception_throw_adhoc(tc, "bindexmessage needs a VMException");
                         }
                         cur_op += 4;
@@ -866,16 +860,10 @@
                     case MVM_OP_bindexpayload: {
                         MVMObject *ex = GET_REG(cur_op, 0).o;
                         if (IS_CONCRETE(ex) && REPR(ex)->ID == MVM_REPR_ID_MVMException) {
-<<<<<<< HEAD
-                            MVM_ASSIGN_REF(tc, ex, ((MVMException *)ex)->body.payload, GET_REG(cur_op, 2).o);
-                        }
-                        else
-=======
                             MVM_ASSIGN_REF(tc, ex, ((MVMException *)ex)->body.payload,
                                 GET_REG(cur_op, 2).o);
                         }
                         else {
->>>>>>> 51fc5540
                             MVM_exception_throw_adhoc(tc, "bindexpayload needs a VMException");
                         }
                         cur_op += 4;
