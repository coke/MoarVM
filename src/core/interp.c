--- conflicted
+++ resolved
@@ -1226,17 +1226,8 @@
                 cur_op += 4;
                 break;
             }
-<<<<<<< HEAD
-            case MVM_OP_sleep: {/* microseconds for now */
-#ifdef _WIN32
-                Sleep((DWORD)(GET_REG(cur_op, 0).i64 / 1000));
-#else
-                const MVMint64 t = GET_REG(cur_op, 0).i64;
-                struct timeval tv;
-                tv.tv_sec  = t / 1000000;
-                tv.tv_usec = t % 1000000;
-                select(0, NULL, NULL, NULL, &tv);
-#endif
+            case MVM_OP_sleep: {
+                MVM_platform_sleep((MVMuint64)ceil(GET_REG(cur_op, 0).n64 * 1e9));
                 cur_op += 2;
                 break;
             }
@@ -1391,22 +1382,6 @@
                 MVMString *s = GET_REG(cur_op, 2).s;
                 if (!s || NUM_GRAPHS(s) == 0) {
                     MVM_exception_throw_adhoc(tc, "ord string is null or blank");
-=======
-            break;
-
-            /* Development operations. */
-            case MVM_OP_BANK_dev: {
-                switch (*(cur_op++)) {
-                    case MVM_OP_sleep:
-                        MVM_platform_sleep((MVMuint64)ceil(GET_REG(cur_op, 0).n64 * 1e9));
-                        cur_op += 2;
-                        break;
-                    default: {
-                        MVM_panic(MVM_exitcode_invalidopcode, "Invalid opcode executed (corrupt bytecode stream?) bank %u opcode %u",
-                                MVM_OP_BANK_dev, *(cur_op-1));
-                    }
-                    break;
->>>>>>> 63ec815a
                 }
                 GET_REG(cur_op, 0).i64 = MVM_string_get_codepoint_at(tc, s, 0);
                 cur_op += 4;
