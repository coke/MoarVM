#include "moar.h"
#include "math.h"
#include "platform/time.h"

/* Macros for getting things from the bytecode stream. */
#define GET_REG(pc, idx)    reg_base[*((MVMuint16 *)(pc + idx))]
#define GET_LEX(pc, idx, f) f->env[*((MVMuint16 *)(pc + idx))]
#define GET_I16(pc, idx)    *((MVMint16 *)(pc + idx))
#define GET_UI16(pc, idx)   *((MVMuint16 *)(pc + idx))
#define GET_I32(pc, idx)    *((MVMint32 *)(pc + idx))
#define GET_UI32(pc, idx)   *((MVMuint32 *)(pc + idx))
#define GET_I64(pc, idx)    *((MVMint64 *)(pc + idx))
#define GET_UI64(pc, idx)   *((MVMuint64 *)(pc + idx))
#define GET_N32(pc, idx)    *((MVMnum32 *)(pc + idx))
#define GET_N64(pc, idx)    *((MVMnum64 *)(pc + idx))

#define NEXT_OP (op = *(MVMuint16 *)(cur_op), cur_op += 2, op)

#if MVM_CGOTO
#define DISPATCH(op)
#define OP(name) OP_ ## name
#define NEXT *LABELS[NEXT_OP]
#else
#define DISPATCH(op) switch (op)
#define OP(name) case MVM_OP_ ## name
#define NEXT runloop
#endif

static int tracing_enabled = 0;

/* This is the interpreter run loop. We have one of these per thread. */
void MVM_interp_run(MVMThreadContext *tc, void (*initial_invoke)(MVMThreadContext *, void *), void *invoke_data) {
#if MVM_CGOTO
#include "oplabels.h"
#endif

    /* Points to the current opcode. */
    MVMuint8 *cur_op = NULL;

    /* The current frame's bytecode start. */
    MVMuint8 *bytecode_start = NULL;

    /* Points to the base of the current register set for the frame we
     * are presently in. */
    MVMRegister *reg_base = NULL;

    /* Points to the current compilation unit. */
    MVMCompUnit *cu = NULL;

    /* The current call site we're constructing. */
    MVMCallsite *cur_callsite = NULL;

    /* Stash addresses of current op, register base and SC deref base
     * in the TC; this will be used by anything that needs to switch
     * the current place we're interpreting. */
    tc->interp_cur_op         = &cur_op;
    tc->interp_bytecode_start = &bytecode_start;
    tc->interp_reg_base       = &reg_base;
    tc->interp_cu             = &cu;

    /* With everything set up, do the initial invocation (exactly what this does
     * varies depending on if this is starting a new thread or is the top-level
     * program entry point). */
    initial_invoke(tc, invoke_data);

    /* Set jump point, for if we arrive back in the interpreter from an
     * exception thrown from C code. */
    setjmp(tc->interp_jump);

    /* Enter runloop. */
    runloop: {
        MVMuint16 op;

#if MVM_TRACING
        if (tracing_enabled) {
            char *trace_line = MVM_exception_backtrace_line(tc, tc->cur_frame, 0);
            fprintf(stderr, "%s\n", trace_line);
            /* slow tracing is slow. Feel free to speed it. */
            free(trace_line);
        }
#endif

        DISPATCH(NEXT_OP) {
            OP(no_op):
                goto NEXT;
            OP(goto):
                cur_op = bytecode_start + GET_UI32(cur_op, 0);
                GC_SYNC_POINT(tc);
                goto NEXT;
            OP(if_i):
                if (GET_REG(cur_op, 0).i64)
                    cur_op = bytecode_start + GET_UI32(cur_op, 2);
                else
                    cur_op += 6;
                GC_SYNC_POINT(tc);
                goto NEXT;
            OP(unless_i):
                if (GET_REG(cur_op, 0).i64)
                    cur_op += 6;
                else
                    cur_op = bytecode_start + GET_UI32(cur_op, 2);
                GC_SYNC_POINT(tc);
                goto NEXT;
            OP(if_n):
                if (GET_REG(cur_op, 0).n64 != 0.0)
                    cur_op = bytecode_start + GET_UI32(cur_op, 2);
                else
                    cur_op += 6;
                GC_SYNC_POINT(tc);
                goto NEXT;
            OP(unless_n):
                if (GET_REG(cur_op, 0).n64 != 0.0)
                    cur_op += 6;
                else
                    cur_op = bytecode_start + GET_UI32(cur_op, 2);
                GC_SYNC_POINT(tc);
                goto NEXT;
            OP(if_s): {
                MVMString *str = GET_REG(cur_op, 0).s;
                if (!str || NUM_GRAPHS(str) == 0)
                    cur_op += 6;
                else
                    cur_op = bytecode_start + GET_UI32(cur_op, 2);
                GC_SYNC_POINT(tc);
                goto NEXT;
            }
            OP(unless_s): {
                MVMString *str = GET_REG(cur_op, 0).s;
                if (!str || NUM_GRAPHS(str) == 0)
                    cur_op = bytecode_start + GET_UI32(cur_op, 2);
                else
                    cur_op += 6;
                GC_SYNC_POINT(tc);
                goto NEXT;
            }
            OP(if_s0): {
                MVMString *str = GET_REG(cur_op, 0).s;
                if (!MVM_coerce_istrue_s(tc, str))
                    cur_op += 6;
                else
                    cur_op = bytecode_start + GET_UI32(cur_op, 2);
                GC_SYNC_POINT(tc);
                goto NEXT;
            }
            OP(unless_s0): {
                MVMString *str = GET_REG(cur_op, 0).s;
                if (!MVM_coerce_istrue_s(tc, str))
                    cur_op = bytecode_start + GET_UI32(cur_op, 2);
                else
                    cur_op += 6;
                GC_SYNC_POINT(tc);
                goto NEXT;
            }
            OP(if_o):
                GC_SYNC_POINT(tc);
                MVM_coerce_istrue(tc, GET_REG(cur_op, 0).o, NULL,
                    bytecode_start + GET_UI32(cur_op, 2),
                    cur_op + 6,
                    0);
                goto NEXT;
            OP(unless_o):
                GC_SYNC_POINT(tc);
                MVM_coerce_istrue(tc, GET_REG(cur_op, 0).o, NULL,
                    bytecode_start + GET_UI32(cur_op, 2),
                    cur_op + 6,
                    1);
                goto NEXT;
            OP(extend_u8):
            OP(extend_u16):
            OP(extend_u32):
            OP(extend_i8):
            OP(extend_i16):
            OP(extend_i32):
            OP(trunc_u8):
            OP(trunc_u16):
            OP(trunc_u32):
            OP(trunc_i8):
            OP(trunc_i16):
            OP(trunc_i32):
            OP(extend_n32):
            OP(trunc_n32):
                MVM_exception_throw_adhoc(tc, "extend/trunc NYI");
            OP(set):
                GET_REG(cur_op, 0) = GET_REG(cur_op, 2);
                cur_op += 4;
                goto NEXT;
            OP(getlex): {
                MVMFrame *f = tc->cur_frame;
                MVMuint16 outers = GET_UI16(cur_op, 4);
                while (outers) {
                    if (!f)
                        MVM_exception_throw_adhoc(tc, "getlex: outer index out of range");
                    f = f->outer;
                    outers--;
                }
                GET_REG(cur_op, 0) = GET_LEX(cur_op, 2, f);
                cur_op += 6;
                goto NEXT;
            }
            OP(bindlex): {
                MVMFrame *f = tc->cur_frame;
                MVMuint16 outers = GET_UI16(cur_op, 2);
                while (outers) {
                    if (!f)
                        MVM_exception_throw_adhoc(tc, "getlex: outer index out of range");
                    f = f->outer;
                    outers--;
                }
                GET_LEX(cur_op, 0, f) = GET_REG(cur_op, 4);
                cur_op += 6;
                goto NEXT;
            }
            OP(getlex_ni):
                GET_REG(cur_op, 0).i64 = MVM_frame_find_lexical_by_name(tc,
                    cu->body.strings[GET_UI32(cur_op, 2)], MVM_reg_int64)->i64;
                cur_op += 6;
                goto NEXT;
            OP(getlex_nn):
                GET_REG(cur_op, 0).n64 = MVM_frame_find_lexical_by_name(tc,
                    cu->body.strings[GET_UI32(cur_op, 2)], MVM_reg_num64)->n64;
                cur_op += 6;
                goto NEXT;
            OP(getlex_ns):
                GET_REG(cur_op, 0).s = MVM_frame_find_lexical_by_name(tc,
                    cu->body.strings[GET_UI32(cur_op, 2)], MVM_reg_str)->s;
                cur_op += 6;
                goto NEXT;
            OP(getlex_no): {
                MVMRegister *found = MVM_frame_find_lexical_by_name(tc,
                    cu->body.strings[GET_UI32(cur_op, 2)], MVM_reg_obj);
                GET_REG(cur_op, 0).o = found ? found->o : NULL;
                cur_op += 6;
                goto NEXT;
            }
            OP(bindlex_ni):
                MVM_frame_find_lexical_by_name(tc, cu->body.strings[GET_UI32(cur_op, 0)],
                    MVM_reg_int64)->i64 = GET_REG(cur_op, 4).i64;
                cur_op += 6;
                goto NEXT;
            OP(bindlex_nn):
                MVM_frame_find_lexical_by_name(tc, cu->body.strings[GET_UI32(cur_op, 0)],
                    MVM_reg_num64)->n64 = GET_REG(cur_op, 4).n64;
                cur_op += 6;
                goto NEXT;
            OP(bindlex_ns):
                MVM_frame_find_lexical_by_name(tc, cu->body.strings[GET_UI32(cur_op, 0)],
                    MVM_reg_str)->s = GET_REG(cur_op, 4).s;
                cur_op += 6;
                goto NEXT;
            OP(bindlex_no): {
                MVMString *str = cu->body.strings[GET_UI32(cur_op, 0)];
                MVMRegister *r = MVM_frame_find_lexical_by_name(tc, str, MVM_reg_obj);
                if (r)
                    r->o = GET_REG(cur_op, 4).o;
                else
                    MVM_exception_throw_adhoc(tc, "Cannot bind to non-existing object lexical '%s'",
                        MVM_string_utf8_encode_C_string(tc, str));
                cur_op += 6;
                goto NEXT;
            }
            OP(getlex_ng):
            OP(bindlex_ng):
                MVM_exception_throw_adhoc(tc, "get/bindlex_ng NYI");
            OP(return_i):
                MVM_args_set_result_int(tc, GET_REG(cur_op, 0).i64,
                    MVM_RETURN_CALLER_FRAME);
                if (MVM_frame_try_return(tc) == 0)
                    goto return_label;
                goto NEXT;
            OP(return_n):
                MVM_args_set_result_num(tc, GET_REG(cur_op, 0).n64,
                    MVM_RETURN_CALLER_FRAME);
                if (MVM_frame_try_return(tc) == 0)
                    goto return_label;
                goto NEXT;
            OP(return_s):
                MVM_args_set_result_str(tc, GET_REG(cur_op, 0).s,
                    MVM_RETURN_CALLER_FRAME);
                if (MVM_frame_try_return(tc) == 0)
                    goto return_label;
                goto NEXT;
            OP(return_o):
                MVM_args_set_result_obj(tc, GET_REG(cur_op, 0).o,
                    MVM_RETURN_CALLER_FRAME);
                if (MVM_frame_try_return(tc) == 0)
                    goto return_label;
                goto NEXT;
            OP(return):
                MVM_args_assert_void_return_ok(tc, MVM_RETURN_CALLER_FRAME);
                if (MVM_frame_try_return(tc) == 0)
                    goto return_label;
                goto NEXT;
            OP(const_i8):
            OP(const_i16):
            OP(const_i32):
                MVM_exception_throw_adhoc(tc, "const_iX NYI");
            OP(const_i64):
                GET_REG(cur_op, 0).i64 = GET_I64(cur_op, 2);
                cur_op += 10;
                goto NEXT;
            OP(const_n32):
                MVM_exception_throw_adhoc(tc, "const_n32 NYI");
            OP(const_n64):
                GET_REG(cur_op, 0).n64 = GET_N64(cur_op, 2);
                cur_op += 10;
                goto NEXT;
            OP(const_s):
                GET_REG(cur_op, 0).s = cu->body.strings[GET_UI32(cur_op, 2)];
                cur_op += 6;
                goto NEXT;
            OP(add_i):
                GET_REG(cur_op, 0).i64 = GET_REG(cur_op, 2).i64 + GET_REG(cur_op, 4).i64;
                cur_op += 6;
                goto NEXT;
            OP(sub_i):
                GET_REG(cur_op, 0).i64 = GET_REG(cur_op, 2).i64 - GET_REG(cur_op, 4).i64;
                cur_op += 6;
                goto NEXT;
            OP(mul_i):
                GET_REG(cur_op, 0).i64 = GET_REG(cur_op, 2).i64 * GET_REG(cur_op, 4).i64;
                cur_op += 6;
                goto NEXT;
            OP(div_i): {
                int num   = GET_REG(cur_op, 2).i64;
                int denom = GET_REG(cur_op, 4).i64;
                // if we have a negative result, make sure we floor rather
                // than rounding towards zero.
                if (denom == 0)
                    MVM_exception_throw_adhoc(tc, "Division by zero");
                if ((num < 0) ^ (denom < 0)) {
                    if ((num % denom) != 0) {
                        GET_REG(cur_op, 0).i64 = num / denom - 1;
                    } else {
                        GET_REG(cur_op, 0).i64 = num / denom;
                    }
                } else {
                    GET_REG(cur_op, 0).i64 = num / denom;
                }
                cur_op += 6;
                goto NEXT;
            }
            OP(div_u):
                GET_REG(cur_op, 0).ui64 = GET_REG(cur_op, 2).ui64 / GET_REG(cur_op, 4).ui64;
                cur_op += 6;
                goto NEXT;
            OP(mod_i):
                GET_REG(cur_op, 0).i64 = GET_REG(cur_op, 2).i64 % GET_REG(cur_op, 4).i64;
                cur_op += 6;
                goto NEXT;
            OP(mod_u):
                GET_REG(cur_op, 0).ui64 = GET_REG(cur_op, 2).ui64 % GET_REG(cur_op, 4).ui64;
                cur_op += 6;
                goto NEXT;
            OP(neg_i):
                GET_REG(cur_op, 0).i64 = -GET_REG(cur_op, 2).i64;
                cur_op += 4;
                goto NEXT;
            OP(abs_i): {
                MVMint64 v = GET_REG(cur_op, 2).i64, mask = v >> 63;
                GET_REG(cur_op, 0).i64 = (v + mask) ^ mask;
                cur_op += 4;
                goto NEXT;
            }
            OP(inc_i):
                GET_REG(cur_op, 0).i64++;
                cur_op += 2;
                goto NEXT;
            OP(inc_u):
                GET_REG(cur_op, 0).ui64++;
                cur_op += 2;
                goto NEXT;
            OP(dec_i):
                GET_REG(cur_op, 0).i64--;
                cur_op += 2;
                goto NEXT;
            OP(dec_u):
                GET_REG(cur_op, 0).ui64--;
                cur_op += 2;
                goto NEXT;
            OP(getcode):
                GET_REG(cur_op, 0).o = cu->body.coderefs[GET_UI16(cur_op, 2)];
                cur_op += 4;
                goto NEXT;
            OP(prepargs):
                /* Look up callsite. */
                cur_callsite = cu->body.callsites[GET_UI16(cur_op, 0)];

                /* Also need to store it in cur_frame to make sure that
                 * the GC knows how to walk the args buffer, and must
                 * clear it in case we trigger GC while setting it up. */
                tc->cur_frame->cur_args_callsite = cur_callsite;
                memset(tc->cur_frame->args, 0,
                    sizeof(MVMRegister) * cu->body.max_callsite_size);

                cur_op += 2;
                goto NEXT;
            OP(arg_i):
                tc->cur_frame->args[GET_UI16(cur_op, 0)].i64 = GET_REG(cur_op, 2).i64;
                cur_op += 4;
                goto NEXT;
            OP(arg_n):
                tc->cur_frame->args[GET_UI16(cur_op, 0)].n64 = GET_REG(cur_op, 2).n64;
                cur_op += 4;
                goto NEXT;
            OP(arg_s):
                tc->cur_frame->args[GET_UI16(cur_op, 0)].s = GET_REG(cur_op, 2).s;
                cur_op += 4;
                goto NEXT;
            OP(arg_o):
                tc->cur_frame->args[GET_UI16(cur_op, 0)].o = GET_REG(cur_op, 2).o;
                cur_op += 4;
                goto NEXT;
            OP(invoke_v):
                {
                    MVMObject *code = GET_REG(cur_op, 0).o;
                    code = MVM_frame_find_invokee(tc, code, &cur_callsite);
                    tc->cur_frame->return_value = NULL;
                    tc->cur_frame->return_type = MVM_RETURN_VOID;
                    cur_op += 2;
                    tc->cur_frame->return_address = cur_op;
                    STABLE(code)->invoke(tc, code, cur_callsite, tc->cur_frame->args);
                }
                goto NEXT;
            OP(invoke_i):
                {
                    MVMObject *code = GET_REG(cur_op, 2).o;
                    code = MVM_frame_find_invokee(tc, code, &cur_callsite);
                    tc->cur_frame->return_value = &GET_REG(cur_op, 0);
                    tc->cur_frame->return_type = MVM_RETURN_INT;
                    cur_op += 4;
                    tc->cur_frame->return_address = cur_op;
                    STABLE(code)->invoke(tc, code, cur_callsite, tc->cur_frame->args);
                }
                goto NEXT;
            OP(invoke_n):
                {
                    MVMObject *code = GET_REG(cur_op, 2).o;
                    code = MVM_frame_find_invokee(tc, code, &cur_callsite);
                    tc->cur_frame->return_value = &GET_REG(cur_op, 0);
                    tc->cur_frame->return_type = MVM_RETURN_NUM;
                    cur_op += 4;
                    tc->cur_frame->return_address = cur_op;
                    STABLE(code)->invoke(tc, code, cur_callsite, tc->cur_frame->args);
                }
                goto NEXT;
            OP(invoke_s):
                {
                    MVMObject *code = GET_REG(cur_op, 2).o;
                    code = MVM_frame_find_invokee(tc, code, &cur_callsite);
                    tc->cur_frame->return_value = &GET_REG(cur_op, 0);
                    tc->cur_frame->return_type = MVM_RETURN_STR;
                    cur_op += 4;
                    tc->cur_frame->return_address = cur_op;
                    STABLE(code)->invoke(tc, code, cur_callsite, tc->cur_frame->args);
                }
                goto NEXT;
            OP(invoke_o):
                {
                    MVMObject *code = GET_REG(cur_op, 2).o;
                    code = MVM_frame_find_invokee(tc, code, &cur_callsite);
                    tc->cur_frame->return_value = &GET_REG(cur_op, 0);
                    tc->cur_frame->return_type = MVM_RETURN_OBJ;
                    cur_op += 4;
                    tc->cur_frame->return_address = cur_op;
                    STABLE(code)->invoke(tc, code, cur_callsite, tc->cur_frame->args);
                }
                goto NEXT;
            OP(add_n):
                GET_REG(cur_op, 0).n64 = GET_REG(cur_op, 2).n64 + GET_REG(cur_op, 4).n64;
                cur_op += 6;
                goto NEXT;
            OP(sub_n):
                GET_REG(cur_op, 0).n64 = GET_REG(cur_op, 2).n64 - GET_REG(cur_op, 4).n64;
                cur_op += 6;
                goto NEXT;
            OP(mul_n):
                GET_REG(cur_op, 0).n64 = GET_REG(cur_op, 2).n64 * GET_REG(cur_op, 4).n64;
                cur_op += 6;
                goto NEXT;
            OP(div_n):
                GET_REG(cur_op, 0).n64 = GET_REG(cur_op, 2).n64 / GET_REG(cur_op, 4).n64;
                cur_op += 6;
                goto NEXT;
            OP(mod_n): {
                MVMnum64 a = GET_REG(cur_op, 2).n64;
                MVMnum64 b = GET_REG(cur_op, 4).n64;
                GET_REG(cur_op, 0).n64 = b == 0 ? a : a - b * floor(a / b);
                cur_op += 6;
                goto NEXT;
            }
            OP(neg_n):
                GET_REG(cur_op, 0).n64 = -GET_REG(cur_op, 2).n64;
                cur_op += 4;
                goto NEXT;
            OP(abs_n):
                {
                    MVMnum64 num = GET_REG(cur_op, 2).n64;
                    if (num < 0) num = num * -1;
                    GET_REG(cur_op, 0).n64 = num;
                    cur_op += 4;
                }
                goto NEXT;
            OP(eq_i):
                GET_REG(cur_op, 0).i64 = GET_REG(cur_op, 2).i64 == GET_REG(cur_op, 4).i64;
                cur_op += 6;
                goto NEXT;
            OP(ne_i):
                GET_REG(cur_op, 0).i64 = GET_REG(cur_op, 2).i64 != GET_REG(cur_op, 4).i64;
                cur_op += 6;
                goto NEXT;
            OP(lt_i):
                GET_REG(cur_op, 0).i64 = GET_REG(cur_op, 2).i64 <  GET_REG(cur_op, 4).i64;
                cur_op += 6;
                goto NEXT;
            OP(le_i):
                GET_REG(cur_op, 0).i64 = GET_REG(cur_op, 2).i64 <= GET_REG(cur_op, 4).i64;
                cur_op += 6;
                goto NEXT;
            OP(gt_i):
                GET_REG(cur_op, 0).i64 = GET_REG(cur_op, 2).i64 >  GET_REG(cur_op, 4).i64;
                cur_op += 6;
                goto NEXT;
            OP(ge_i):
                GET_REG(cur_op, 0).i64 = GET_REG(cur_op, 2).i64 >= GET_REG(cur_op, 4).i64;
                cur_op += 6;
                goto NEXT;
            OP(eq_n):
                GET_REG(cur_op, 0).i64 = GET_REG(cur_op, 2).n64 == GET_REG(cur_op, 4).n64;
                cur_op += 6;
                goto NEXT;
            OP(ne_n):
                GET_REG(cur_op, 0).i64 = GET_REG(cur_op, 2).n64 != GET_REG(cur_op, 4).n64;
                cur_op += 6;
                goto NEXT;
            OP(lt_n):
                GET_REG(cur_op, 0).i64 = GET_REG(cur_op, 2).n64 <  GET_REG(cur_op, 4).n64;
                cur_op += 6;
                goto NEXT;
            OP(le_n):
                GET_REG(cur_op, 0).i64 = GET_REG(cur_op, 2).n64 <= GET_REG(cur_op, 4).n64;
                cur_op += 6;
                goto NEXT;
            OP(gt_n):
                GET_REG(cur_op, 0).i64 = GET_REG(cur_op, 2).n64 >  GET_REG(cur_op, 4).n64;
                cur_op += 6;
                goto NEXT;
            OP(ge_n):
                GET_REG(cur_op, 0).i64 = GET_REG(cur_op, 2).n64 >= GET_REG(cur_op, 4).n64;
                cur_op += 6;
                goto NEXT;
            OP(argconst_i):
                tc->cur_frame->args[GET_UI16(cur_op, 0)].i64 = GET_I64(cur_op, 2);
                cur_op += 10;
                goto NEXT;
            OP(argconst_n):
                tc->cur_frame->args[GET_UI16(cur_op, 0)].n64 = GET_N64(cur_op, 2);
                cur_op += 10;
                goto NEXT;
            OP(argconst_s):
                tc->cur_frame->args[GET_UI16(cur_op, 0)].s = cu->body.strings[GET_UI32(cur_op, 2)];
                cur_op += 6;
                goto NEXT;
            OP(checkarity):
                MVM_args_checkarity(tc, &tc->cur_frame->params, GET_UI16(cur_op, 0), GET_UI16(cur_op, 2));
                cur_op += 4;
                goto NEXT;
            OP(param_rp_i):
                GET_REG(cur_op, 0).i64 = MVM_args_get_pos_int(tc, &tc->cur_frame->params,
                    GET_UI16(cur_op, 2), MVM_ARG_REQUIRED).arg.i64;
                cur_op += 4;
                goto NEXT;
            OP(param_rp_n):
                GET_REG(cur_op, 0).n64 = MVM_args_get_pos_num(tc, &tc->cur_frame->params,
                    GET_UI16(cur_op, 2), MVM_ARG_REQUIRED).arg.n64;
                cur_op += 4;
                goto NEXT;
            OP(param_rp_s):
                GET_REG(cur_op, 0).s = MVM_args_get_pos_str(tc, &tc->cur_frame->params,
                    GET_UI16(cur_op, 2), MVM_ARG_REQUIRED).arg.s;
                cur_op += 4;
                goto NEXT;
            OP(param_rp_o):
                GET_REG(cur_op, 0).o = MVM_args_get_pos_obj(tc, &tc->cur_frame->params,
                    GET_UI16(cur_op, 2), MVM_ARG_REQUIRED).arg.o;
                cur_op += 4;
                goto NEXT;
            OP(param_op_i):
            {
                MVMArgInfo param = MVM_args_get_pos_int(tc, &tc->cur_frame->params,
                    GET_UI16(cur_op, 2), MVM_ARG_OPTIONAL);
                if (param.exists) {
                    GET_REG(cur_op, 0).i64 = param.arg.i64;
                    cur_op = bytecode_start + GET_UI32(cur_op, 4);
                }
                else {
                    cur_op += 8;
                }
                goto NEXT;
            }
            OP(param_op_n):
            {
                MVMArgInfo param = MVM_args_get_pos_num(tc, &tc->cur_frame->params,
                    GET_UI16(cur_op, 2), MVM_ARG_OPTIONAL);
                if (param.exists) {
                    GET_REG(cur_op, 0).n64 = param.arg.n64;
                    cur_op = bytecode_start + GET_UI32(cur_op, 4);
                }
                else {
                    cur_op += 8;
                }
                goto NEXT;
            }
            OP(param_op_s):
            {
                MVMArgInfo param = MVM_args_get_pos_str(tc, &tc->cur_frame->params,
                    GET_UI16(cur_op, 2), MVM_ARG_OPTIONAL);
                if (param.exists) {
                    GET_REG(cur_op, 0).s = param.arg.s;
                    cur_op = bytecode_start + GET_UI32(cur_op, 4);
                }
                else {
                    cur_op += 8;
                }
                goto NEXT;
            }
            OP(param_op_o):
            {
                MVMArgInfo param = MVM_args_get_pos_obj(tc, &tc->cur_frame->params,
                    GET_UI16(cur_op, 2), MVM_ARG_OPTIONAL);
                if (param.exists) {
                    GET_REG(cur_op, 0).o = param.arg.o;
                    cur_op = bytecode_start + GET_UI32(cur_op, 4);
                }
                else {
                    cur_op += 8;
                }
                goto NEXT;
            }
            OP(param_rn_i):
                GET_REG(cur_op, 0).i64 = MVM_args_get_named_int(tc, &tc->cur_frame->params,
                    cu->body.strings[GET_UI32(cur_op, 2)], MVM_ARG_REQUIRED).arg.i64;
                cur_op += 6;
                goto NEXT;
            OP(param_rn_n):
                GET_REG(cur_op, 0).n64 = MVM_args_get_named_num(tc, &tc->cur_frame->params,
                    cu->body.strings[GET_UI32(cur_op, 2)], MVM_ARG_REQUIRED).arg.n64;
                cur_op += 6;
                goto NEXT;
            OP(param_rn_s):
                GET_REG(cur_op, 0).s = MVM_args_get_named_str(tc, &tc->cur_frame->params,
                    cu->body.strings[GET_UI32(cur_op, 2)], MVM_ARG_REQUIRED).arg.s;
                cur_op += 6;
                goto NEXT;
            OP(param_rn_o):
                GET_REG(cur_op, 0).o = MVM_args_get_named_obj(tc, &tc->cur_frame->params,
                    cu->body.strings[GET_UI32(cur_op, 2)], MVM_ARG_REQUIRED).arg.o;
                cur_op += 6;
                goto NEXT;
            OP(param_on_i):
            {
                MVMArgInfo param = MVM_args_get_named_int(tc, &tc->cur_frame->params,
                    cu->body.strings[GET_UI32(cur_op, 2)], MVM_ARG_OPTIONAL);
                if (param.exists) {
                    GET_REG(cur_op, 0).i64 = param.arg.i64;
                    cur_op = bytecode_start + GET_UI32(cur_op, 6);
                }
                else {
                    cur_op += 10;
                }
                goto NEXT;
            }
            OP(param_on_n):
            {
                MVMArgInfo param = MVM_args_get_named_num(tc, &tc->cur_frame->params,
                    cu->body.strings[GET_UI32(cur_op, 2)], MVM_ARG_OPTIONAL);
                if (param.exists) {
                    GET_REG(cur_op, 0).n64 = param.arg.n64;
                    cur_op = bytecode_start + GET_UI32(cur_op, 6);
                }
                else {
                    cur_op += 10;
                }
                goto NEXT;
            }
            OP(param_on_s):
            {
                MVMArgInfo param = MVM_args_get_named_str(tc, &tc->cur_frame->params,
                    cu->body.strings[GET_UI32(cur_op, 2)], MVM_ARG_OPTIONAL);
                if (param.exists) {
                    GET_REG(cur_op, 0).s = param.arg.s;
                    cur_op = bytecode_start + GET_UI32(cur_op, 6);
                }
                else {
                    cur_op += 10;
                }
                goto NEXT;
            }
            OP(param_on_o):
            {
                MVMArgInfo param = MVM_args_get_named_obj(tc, &tc->cur_frame->params,
                    cu->body.strings[GET_UI32(cur_op, 2)], MVM_ARG_OPTIONAL);
                if (param.exists) {
                    GET_REG(cur_op, 0).o = param.arg.o;
                    cur_op = bytecode_start + GET_UI32(cur_op, 6);
                }
                else {
                    cur_op += 10;
                }
                goto NEXT;
            }
            OP(coerce_in):
                GET_REG(cur_op, 0).n64 = (MVMnum64)GET_REG(cur_op, 2).i64;
                cur_op += 4;
                goto NEXT;
            OP(coerce_ni):
                GET_REG(cur_op, 0).i64 = (MVMint64)GET_REG(cur_op, 2).n64;
                cur_op += 4;
                goto NEXT;
            OP(band_i):
                GET_REG(cur_op, 0).i64 = GET_REG(cur_op, 2).i64 & GET_REG(cur_op, 4).i64;
                cur_op += 6;
                goto NEXT;
            OP(bor_i):
                GET_REG(cur_op, 0).i64 = GET_REG(cur_op, 2).i64 | GET_REG(cur_op, 4).i64;
                cur_op += 6;
                goto NEXT;
            OP(bxor_i):
                GET_REG(cur_op, 0).i64 = GET_REG(cur_op, 2).i64 ^ GET_REG(cur_op, 4).i64;
                cur_op += 6;
                goto NEXT;
            OP(bnot_i):
                GET_REG(cur_op, 0).i64 = ~GET_REG(cur_op, 2).i64;
                cur_op += 4;
                goto NEXT;
            OP(blshift_i):
                GET_REG(cur_op, 0).i64 = GET_REG(cur_op, 2).i64 << GET_REG(cur_op, 4).i64;
                cur_op += 6;
                goto NEXT;
            OP(brshift_i):
                GET_REG(cur_op, 0).i64 = GET_REG(cur_op, 2).i64 >> GET_REG(cur_op, 4).i64;
                cur_op += 6;
                goto NEXT;
            OP(pow_i): {
                    MVMint64 base = GET_REG(cur_op, 2).i64;
                    MVMint64 exp = GET_REG(cur_op, 4).i64;
                    MVMint64 result = 1;
                    /* "Exponentiation by squaring" */
                    if (exp < 0) {
                        result = 0; /* because 1/base**-exp is between 0 and 1 */
                    }
                    else {
                        while (exp) {
                            if (exp & 1)
                                result *= base;
                            exp >>= 1;
                            base *= base;
                        }
                    }
                    GET_REG(cur_op, 0).i64 = result;
                }
                cur_op += 6;
                goto NEXT;
            OP(pow_n):
                GET_REG(cur_op, 0).n64 = pow(GET_REG(cur_op, 2).n64, GET_REG(cur_op, 4).n64);
                cur_op += 6;
                goto NEXT;
            OP(capturelex):
                MVM_frame_capturelex(tc, GET_REG(cur_op, 0).o);
                cur_op += 2;
                goto NEXT;
            OP(takeclosure):
                GET_REG(cur_op, 0).o = MVM_frame_takeclosure(tc, GET_REG(cur_op, 2).o);
                cur_op += 4;
                goto NEXT;
            OP(jumplist): {
                MVMint64 num_labels = GET_I64(cur_op, 0);
                MVMint64 input = GET_REG(cur_op, 8).i64;
                cur_op += 10;
                /* the goto ops are guaranteed valid/existent by validation.c */
                if (input < 0 || input >= num_labels) { /* implicitly covers num_labels == 0 */
                    /* skip the entire goto list block */
                    cur_op += (6 /* size of each goto op */) * num_labels;
                }
                else { /* delve directly into the selected goto op */
                    cur_op = bytecode_start + GET_UI32(cur_op,
                        input * (6 /* size of each goto op */)
                        + (2 /* size of the goto instruction itself */));
                }
                GC_SYNC_POINT(tc);
                goto NEXT;
            }
            OP(caller): {
                MVMFrame *caller = tc->cur_frame;
                MVMint64 depth = GET_REG(cur_op, 2).i64;

                while (caller && depth-- > 0) /* keep the > 0. */
                    caller = caller->caller;

                GET_REG(cur_op, 0).o = caller ? caller->code_ref : NULL;

                cur_op += 4;
                goto NEXT;
            }
            OP(getdynlex): {
                GET_REG(cur_op, 0).o = MVM_frame_getdynlex(tc, GET_REG(cur_op, 2).s,
                        tc->cur_frame->caller);
                cur_op += 4;
                goto NEXT;
            }
            OP(binddynlex): {
                MVM_frame_binddynlex(tc, GET_REG(cur_op, 0).s, GET_REG(cur_op, 2).o,
                        tc->cur_frame->caller);
                cur_op += 4;
                goto NEXT;
            }
            OP(coerce_is): {
                GET_REG(cur_op, 0).s = MVM_coerce_i_s(tc, GET_REG(cur_op, 2).i64);
                cur_op += 4;
                goto NEXT;
            }
            OP(coerce_ns): {
                GET_REG(cur_op, 0).s = MVM_coerce_n_s(tc, GET_REG(cur_op, 2).n64);
                cur_op += 4;
                goto NEXT;
            }
            OP(coerce_si):
                GET_REG(cur_op, 0).i64 = MVM_coerce_s_i(tc, GET_REG(cur_op, 2).s);
                cur_op += 4;
                goto NEXT;
            OP(coerce_sn):
                GET_REG(cur_op, 0).n64 = MVM_coerce_s_n(tc, GET_REG(cur_op, 2).s);
                cur_op += 4;
                goto NEXT;
            OP(smrt_numify): {
                /* Increment PC before calling coercer, as it may make
                 * a method call to get the result. */
                MVMObject   *obj = GET_REG(cur_op, 2).o;
                MVMRegister *res = &GET_REG(cur_op, 0);
                cur_op += 4;
                MVM_coerce_smart_numify(tc, obj, res);
                goto NEXT;
            }
            OP(smrt_strify): {
                /* Increment PC before calling coercer, as it may make
                 * a method call to get the result. */
                MVMObject   *obj = GET_REG(cur_op, 2).o;
                MVMRegister *res = &GET_REG(cur_op, 0);
                cur_op += 4;
                MVM_coerce_smart_stringify(tc, obj, res);
                goto NEXT;
            }
            OP(param_sp):
                GET_REG(cur_op, 0).o = MVM_args_slurpy_positional(tc, &tc->cur_frame->params, GET_UI16(cur_op, 2));
                cur_op += 4;
                goto NEXT;
            OP(param_sn):
                GET_REG(cur_op, 0).o = MVM_args_slurpy_named(tc, &tc->cur_frame->params);
                cur_op += 2;
                goto NEXT;
            OP(ifnonnull):
                if (GET_REG(cur_op, 0).o != NULL)
                    cur_op = bytecode_start + GET_UI32(cur_op, 2);
                else
                    cur_op += 6;
                GC_SYNC_POINT(tc);
                goto NEXT;
            OP(cmp_i): {
                MVMint64 a = GET_REG(cur_op, 2).i64, b = GET_REG(cur_op, 4).i64;
                GET_REG(cur_op, 0).i64 = (a > b) - (a < b);
                cur_op += 6;
                goto NEXT;
            }
            OP(cmp_n): {
                MVMnum64 a = GET_REG(cur_op, 2).n64, b = GET_REG(cur_op, 4).n64;
                GET_REG(cur_op, 0).i64 = (a > b) - (a < b);
                cur_op += 6;
                goto NEXT;
            }
            OP(not_i): {
                GET_REG(cur_op, 0).i64 = GET_REG(cur_op, 2).i64 ? 0 : 1;
                cur_op += 4;
                goto NEXT;
            }
            OP(setlexvalue): {
                MVMObject *code = GET_REG(cur_op, 0).o;
                MVMString *name = cu->body.strings[GET_UI32(cur_op, 2)];
                MVMObject *val  = GET_REG(cur_op, 6).o;
                MVMint16   flag = GET_I16(cur_op, 8);
                if (flag < 0 || flag > 2)
                    MVM_exception_throw_adhoc(tc, "setlexvalue provided with invalid flag");
                if (IS_CONCRETE(code) && REPR(code)->ID == MVM_REPR_ID_MVMCode) {
                    MVMStaticFrame *sf = ((MVMCode *)code)->body.sf;
                    MVMuint8 found = 0;
                    MVM_string_flatten(tc, name);
                    if (sf->body.lexical_names) {
                        MVMLexicalRegistry *entry;
                        MVM_HASH_GET(tc, sf->body.lexical_names, name, entry);
                        if (entry && sf->body.lexical_types[entry->value] == MVM_reg_obj) {
                            MVM_ASSIGN_REF(tc, &(sf->common.header), sf->body.static_env[entry->value].o, val);
                            sf->body.static_env_flags[entry->value] = (MVMuint8)flag;
                            found = 1;
                        }
                    }
                    if (!found)
                        MVM_exception_throw_adhoc(tc, "setstaticlex given invalid lexical name");
                }
                else {
                    MVM_exception_throw_adhoc(tc, "setstaticlex needs a code ref");
                }
                cur_op += 10;
                goto NEXT;
            }
            OP(exception):
                GET_REG(cur_op, 0).o = tc->active_handlers
                    ? tc->active_handlers->ex_obj
                    : NULL;
                cur_op += 2;
                goto NEXT;
            OP(bindexmessage): {
                MVMObject *ex = GET_REG(cur_op, 0).o;
                if (IS_CONCRETE(ex) && REPR(ex)->ID == MVM_REPR_ID_MVMException) {
                    MVM_ASSIGN_REF(tc, &(ex->header), ((MVMException *)ex)->body.message,
                        GET_REG(cur_op, 2).s);
                }
                else {
                    MVM_exception_throw_adhoc(tc, "bindexmessage needs a VMException");
                }
                cur_op += 4;
                goto NEXT;
            }
            OP(bindexpayload): {
                MVMObject *ex = GET_REG(cur_op, 0).o;
                if (IS_CONCRETE(ex) && REPR(ex)->ID == MVM_REPR_ID_MVMException) {
                    MVM_ASSIGN_REF(tc, &(ex->header), ((MVMException *)ex)->body.payload,
                        GET_REG(cur_op, 2).o);
                }
                else {
                    MVM_exception_throw_adhoc(tc, "bindexpayload needs a VMException");
                }
                cur_op += 4;
                goto NEXT;
            }
            OP(bindexcategory): {
                MVMObject *ex = GET_REG(cur_op, 0).o;
                if (IS_CONCRETE(ex) && REPR(ex)->ID == MVM_REPR_ID_MVMException)
                    ((MVMException *)ex)->body.category = GET_REG(cur_op, 2).i64;
                else
                    MVM_exception_throw_adhoc(tc, "bindexcategory needs a VMException");
                cur_op += 4;
                goto NEXT;
            }
            OP(getexmessage): {
                MVMObject *ex = GET_REG(cur_op, 2).o;
                if (IS_CONCRETE(ex) && REPR(ex)->ID == MVM_REPR_ID_MVMException)
                    GET_REG(cur_op, 0).s = ((MVMException *)ex)->body.message;
                else
                    MVM_exception_throw_adhoc(tc, "getexmessage needs a VMException");
                cur_op += 4;
                goto NEXT;
            }
            OP(getexpayload): {
                MVMObject *ex = GET_REG(cur_op, 2).o;
                if (IS_CONCRETE(ex) && REPR(ex)->ID == MVM_REPR_ID_MVMException)
                    GET_REG(cur_op, 0).o = ((MVMException *)ex)->body.payload;
                else
                    MVM_exception_throw_adhoc(tc, "getexpayload needs a VMException");
                cur_op += 4;
                goto NEXT;
            }
            OP(getexcategory): {
                MVMObject *ex = GET_REG(cur_op, 2).o;
                if (IS_CONCRETE(ex) && REPR(ex)->ID == MVM_REPR_ID_MVMException)
                    GET_REG(cur_op, 0).i64 = ((MVMException *)ex)->body.category;
                else
                    MVM_exception_throw_adhoc(tc, "getexcategory needs a VMException");
                cur_op += 4;
                goto NEXT;
            }
            OP(throwdyn): {
                MVMRegister *rr     = &GET_REG(cur_op, 0);
                MVMObject   *ex_obj = GET_REG(cur_op, 2).o;
                cur_op += 4;
                MVM_exception_throwobj(tc, MVM_EX_THROW_DYN, ex_obj, rr);
                goto NEXT;
            }
            OP(throwlex): {
                MVMRegister *rr     = &GET_REG(cur_op, 0);
                MVMObject   *ex_obj = GET_REG(cur_op, 2).o;
                cur_op += 4;
                MVM_exception_throwobj(tc, MVM_EX_THROW_LEX, ex_obj, rr);
                goto NEXT;
            }
            OP(throwlexotic): {
                MVMRegister *rr     = &GET_REG(cur_op, 0);
                MVMObject   *ex_obj = GET_REG(cur_op, 2).o;
                cur_op += 4;
                MVM_exception_throwobj(tc, MVM_EX_THROW_LEXOTIC, ex_obj, rr);
                goto NEXT;
            }
            OP(throwcatdyn): {
                MVMRegister *rr  = &GET_REG(cur_op, 0);
                MVMuint32    cat = (MVMuint32)GET_I64(cur_op, 2);
                cur_op += 4;
                MVM_exception_throwcat(tc, MVM_EX_THROW_DYN, cat, rr);
                goto NEXT;
            }
            OP(throwcatlex): {
                MVMRegister *rr  = &GET_REG(cur_op, 0);
                MVMuint32    cat = (MVMuint32)GET_I64(cur_op, 2);
                cur_op += 4;
                MVM_exception_throwcat(tc, MVM_EX_THROW_LEX, cat, rr);
                goto NEXT;
            }
            OP(throwcatlexotic): {
                MVMRegister *rr  = &GET_REG(cur_op, 0);
                MVMuint32    cat = (MVMuint32)GET_I64(cur_op, 2);
                cur_op += 4;
                MVM_exception_throwcat(tc, MVM_EX_THROW_LEXOTIC, cat, rr);
                goto NEXT;
            }
            OP(die): {
                MVMException *ex = (MVMException *)MVM_repr_alloc_init(tc, tc->instance->boot_types.BOOTException);
                MVMRegister  *rr = &GET_REG(cur_op, 0);
                ex->body.category = MVM_EX_CAT_CATCH;
                MVM_ASSIGN_REF(tc, &(ex->common.header), ex->body.message, GET_REG(cur_op, 2).s);
                cur_op += 4;
                MVM_exception_throwobj(tc, MVM_EX_THROW_DYN, (MVMObject *)ex, rr);
                goto NEXT;
            }
            OP(takehandlerresult): {
                GET_REG(cur_op, 0).o = tc->last_handler_result;
                tc->last_handler_result = NULL;
                cur_op += 2;
                goto NEXT;
            }
            OP(newlexotic): {
                GET_REG(cur_op, 0).o = MVM_exception_newlexotic(tc,
                    GET_UI32(cur_op, 2));
                cur_op += 6;
                goto NEXT;
            }
            OP(lexoticresult): {
                MVMObject *lex = GET_REG(cur_op, 2).o;
                if (IS_CONCRETE(lex) && REPR(lex)->ID == MVM_REPR_ID_Lexotic)
                    GET_REG(cur_op, 0).o = ((MVMLexotic *)lex)->body.result;
                else
                    MVM_exception_throw_adhoc(tc, "lexoticresult needs a Lexotic");
                cur_op += 4;
                goto NEXT;
            }
            OP(usecapture):
                GET_REG(cur_op, 0).o = MVM_args_use_capture(tc, tc->cur_frame);
                cur_op += 2;
                goto NEXT;
            OP(savecapture): {
                /* Create a new call capture object. */
                MVMObject *cc_obj = MVM_repr_alloc_init(tc, tc->instance->CallCapture);
                MVMCallCapture *cc = (MVMCallCapture *)cc_obj;

                /* Copy the arguments. */
                MVMuint32 arg_size = tc->cur_frame->params.arg_count * sizeof(MVMRegister);
                MVMRegister *args = malloc(arg_size);
                memcpy(args, tc->cur_frame->params.args, arg_size);

                /* Create effective callsite. */
                cc->body.effective_callsite = MVM_args_proc_to_callsite(tc, &tc->cur_frame->params);

                /* Set up the call capture. */
                cc->body.mode = MVM_CALL_CAPTURE_MODE_SAVE;
                cc->body.apc  = malloc(sizeof(MVMArgProcContext));
                memset(cc->body.apc, 0, sizeof(MVMArgProcContext));
                MVM_args_proc_init(tc, cc->body.apc, cc->body.effective_callsite, args);

                GET_REG(cur_op, 0).o = cc_obj;
                cur_op += 2;
                goto NEXT;
            }
            OP(captureposelems): {
                MVMObject *obj = GET_REG(cur_op, 2).o;
                if (IS_CONCRETE(obj) && REPR(obj)->ID == MVM_REPR_ID_MVMCallCapture) {
                    MVMCallCapture *cc = (MVMCallCapture *)obj;
                    GET_REG(cur_op, 0).i64 = cc->body.apc->num_pos;
                }
                else {
                    MVM_exception_throw_adhoc(tc, "captureposelems needs a MVMCallCapture");
                }
                cur_op += 4;
                goto NEXT;
            }
            OP(captureposarg): {
                MVMObject *obj = GET_REG(cur_op, 2).o;
                if (IS_CONCRETE(obj) && REPR(obj)->ID == MVM_REPR_ID_MVMCallCapture) {
                    MVMCallCapture *cc = (MVMCallCapture *)obj;
                    GET_REG(cur_op, 0).o = MVM_args_get_pos_obj(tc, cc->body.apc,
                        (MVMuint32)GET_REG(cur_op, 4).i64, MVM_ARG_REQUIRED).arg.o;
                }
                else {
                    MVM_exception_throw_adhoc(tc, "captureposarg needs a MVMCallCapture");
                }
                cur_op += 6;
                goto NEXT;
            }
            OP(captureposarg_i): {
                MVMObject *obj = GET_REG(cur_op, 2).o;
                if (IS_CONCRETE(obj) && REPR(obj)->ID == MVM_REPR_ID_MVMCallCapture) {
                    MVMCallCapture *cc = (MVMCallCapture *)obj;
                    GET_REG(cur_op, 0).i64 = MVM_args_get_pos_int(tc, cc->body.apc,
                        (MVMuint32)GET_REG(cur_op, 4).i64, MVM_ARG_REQUIRED).arg.i64;
                }
                else {
                    MVM_exception_throw_adhoc(tc, "captureposarg_i needs a MVMCallCapture");
                }
                cur_op += 6;
                goto NEXT;
            }
            OP(captureposarg_n): {
                MVMObject *obj = GET_REG(cur_op, 2).o;
                if (IS_CONCRETE(obj) && REPR(obj)->ID == MVM_REPR_ID_MVMCallCapture) {
                    MVMCallCapture *cc = (MVMCallCapture *)obj;
                    GET_REG(cur_op, 0).n64 = MVM_args_get_pos_num(tc, cc->body.apc,
                        (MVMuint32)GET_REG(cur_op, 4).i64, MVM_ARG_REQUIRED).arg.n64;
                }
                else {
                    MVM_exception_throw_adhoc(tc, "captureposarg_n needs a MVMCallCapture");
                }
                cur_op += 6;
                goto NEXT;
            }
            OP(captureposarg_s): {
                MVMObject *obj = GET_REG(cur_op, 2).o;
                if (IS_CONCRETE(obj) && REPR(obj)->ID == MVM_REPR_ID_MVMCallCapture) {
                    MVMCallCapture *cc = (MVMCallCapture *)obj;
                    GET_REG(cur_op, 0).s = MVM_args_get_pos_str(tc, cc->body.apc,
                        (MVMuint32)GET_REG(cur_op, 4).i64, MVM_ARG_REQUIRED).arg.s;
                }
                else {
                    MVM_exception_throw_adhoc(tc, "captureposarg_s needs a MVMCallCapture");
                }
                cur_op += 6;
                goto NEXT;
            }
            OP(captureposprimspec): {
                MVMObject *obj = GET_REG(cur_op, 2).o;
                MVMint64   i   = GET_REG(cur_op, 4).i64;
                if (IS_CONCRETE(obj) && REPR(obj)->ID == MVM_REPR_ID_MVMCallCapture) {
                    MVMCallCapture *cc = (MVMCallCapture *)obj;
                    if (i >= 0 && i < cc->body.apc->num_pos) {
                        MVMCallsiteEntry *arg_flags = cc->body.apc->arg_flags
                            ? cc->body.apc->arg_flags
                            : cc->body.apc->callsite->arg_flags;
                        switch (arg_flags[i] & MVM_CALLSITE_ARG_MASK) {
                            case MVM_CALLSITE_ARG_INT:
                                GET_REG(cur_op, 0).i64 = MVM_STORAGE_SPEC_BP_INT;
                                break;
                            case MVM_CALLSITE_ARG_NUM:
                                GET_REG(cur_op, 0).i64 = MVM_STORAGE_SPEC_BP_NUM;
                                break;
                            case MVM_CALLSITE_ARG_STR:
                                GET_REG(cur_op, 0).i64 = MVM_STORAGE_SPEC_BP_STR;
                                break;
                            default:
                                GET_REG(cur_op, 0).i64 = MVM_STORAGE_SPEC_BP_NONE;
                                break;
                        }
                    }
                    else {
                        MVM_exception_throw_adhoc(tc,
                            "Bad argument index given to captureposprimspec");
                    }
                }
                else {
                    MVM_exception_throw_adhoc(tc, "captureposprimspec needs a MVMCallCapture");
                }
                cur_op += 6;
                goto NEXT;
            }
            OP(invokewithcapture): {
                MVMObject *cobj = GET_REG(cur_op, 4).o;
                if (IS_CONCRETE(cobj) && REPR(cobj)->ID == MVM_REPR_ID_MVMCallCapture) {
                    MVMObject *code = GET_REG(cur_op, 2).o;
                    MVMCallCapture *cc = (MVMCallCapture *)cobj;
                    code = MVM_frame_find_invokee(tc, code, NULL);
                    tc->cur_frame->return_value = &GET_REG(cur_op, 0);
                    tc->cur_frame->return_type = MVM_RETURN_OBJ;
                    cur_op += 6;
                    tc->cur_frame->return_address = cur_op;
                    STABLE(code)->invoke(tc, code, cc->body.effective_callsite,
                        cc->body.apc->args);
                    goto NEXT;
                }
                else {
                    MVM_exception_throw_adhoc(tc, "invokewithcapture needs a MVMCallCapture");
                }
            }
            OP(multicacheadd):
                GET_REG(cur_op, 0).o = MVM_multi_cache_add(tc, GET_REG(cur_op, 2).o,
                    GET_REG(cur_op, 4).o, GET_REG(cur_op, 6).o);
                cur_op += 8;
                goto NEXT;
            OP(multicachefind):
                GET_REG(cur_op, 0).o = MVM_multi_cache_find(tc, GET_REG(cur_op, 2).o,
                    GET_REG(cur_op, 4).o);
                cur_op += 6;
                goto NEXT;
            OP(lexprimspec): {
                MVMObject *ctx  = GET_REG(cur_op, 2).o;
                MVMString *name = GET_REG(cur_op, 4).s;
                if (REPR(ctx)->ID != MVM_REPR_ID_MVMContext || !IS_CONCRETE(ctx))
                    MVM_exception_throw_adhoc(tc, "lexprimspec needs a context");
                GET_REG(cur_op, 0).i64 = MVM_frame_lexical_primspec(tc,
                    ((MVMContext *)ctx)->body.context, name);
                cur_op += 6;
                goto NEXT;
            }
            OP(ceil_n):{
                MVMnum64 num = GET_REG(cur_op, 2).n64;
                MVMint64 abs = (MVMint64)num;
                if (num > abs) num = ++abs;
                GET_REG(cur_op, 0).i64 = num;
                cur_op += 4;
                goto NEXT;
            }
            OP(floor_n): {
                MVMnum64 num = GET_REG(cur_op, 2).n64;
                MVMint64 abs = (MVMint64)num;
                if (num < abs) num = --abs;
                GET_REG(cur_op, 0).i64 = num;
                cur_op += 4;
                goto NEXT;
            }
            OP(assign): {
                MVMObject *cont  = GET_REG(cur_op, 0).o;
                MVMObject *obj = GET_REG(cur_op, 2).o;
                const MVMContainerSpec *spec = STABLE(cont)->container_spec;
                cur_op += 4;
                if (spec) {
                    spec->store(tc, cont, obj);
                } else {
                    MVM_exception_throw_adhoc(tc, "Cannot assign to an immutable value");
                }
                goto NEXT;
            }
            OP(assignunchecked): {
                MVMObject *cont  = GET_REG(cur_op, 0).o;
                MVMObject *obj = GET_REG(cur_op, 2).o;
                const MVMContainerSpec *spec = STABLE(cont)->container_spec;
                cur_op += 4;
                if (spec) {
                    spec->store_unchecked(tc, cont, obj);
                } else {
                    MVM_exception_throw_adhoc(tc, "Cannot assign to an immutable value");
                }
                goto NEXT;
            }
            OP(objprimspec): {
                MVMObject *type = GET_REG(cur_op, 2).o;
                if (type) {
                    MVMStorageSpec ss = REPR(type)->get_storage_spec(tc, STABLE(type));
                    GET_REG(cur_op, 0).i64 = ss.boxed_primitive;
                }
                else {
                    GET_REG(cur_op, 0).i64 = 0;
                }
                cur_op += 4;
                goto NEXT;
            }
            OP(backtracestrings):
                GET_REG(cur_op, 0).o = MVM_exception_backtrace_strings(tc, GET_REG(cur_op, 2).o);
                cur_op += 4;
                goto NEXT;
            OP(masttofile):
                MVM_mast_to_file(tc, GET_REG(cur_op, 0).o,
                    GET_REG(cur_op, 2).o, GET_REG(cur_op, 4).s);
                cur_op += 6;
                goto NEXT;
            OP(masttocu): {
                /* This op will end up returning into the runloop to run
                 * deserialization and load code, so make sure we're done
                 * processing this op really. */
                MVMObject *node = GET_REG(cur_op, 2).o;
                MVMObject *types = GET_REG(cur_op, 4).o;
                MVMRegister *result_reg = &GET_REG(cur_op, 0);
                cur_op += 6;

                /* Set up return (really continuation after load) address
                 * and enter bytecode loading process. */
                tc->cur_frame->return_address = cur_op;
                MVM_mast_to_cu(tc, node, types, result_reg);
                goto NEXT;
            }
            OP(iscompunit): {
                MVMObject *maybe_cu = GET_REG(cur_op, 2).o;
                GET_REG(cur_op, 0).i64 = maybe_cu != NULL &&
                    REPR(maybe_cu)->ID == MVM_REPR_ID_MVMCompUnit;
                cur_op += 4;
                goto NEXT;
            }
            OP(compunitmainline): {
                MVMObject *maybe_cu = GET_REG(cur_op, 2).o;
                if (REPR(maybe_cu)->ID == MVM_REPR_ID_MVMCompUnit) {
                    MVMCompUnit *cu = (MVMCompUnit *)maybe_cu;
                    GET_REG(cur_op, 0).o = cu->body.coderefs[0];
                }
                else {
                    MVM_exception_throw_adhoc(tc, "compunitmainline requires an MVMCompUnit");
                }
                cur_op += 4;
                goto NEXT;
            }
            OP(compunitcodes): {
                MVMObject *     const result = MVM_repr_alloc_init(tc, MVM_hll_current(tc)->slurpy_array_type);
                MVMCompUnit * const maybe_cu = (MVMCompUnit *)GET_REG(cur_op, 2).o;
                if (REPR(maybe_cu)->ID == MVM_REPR_ID_MVMCompUnit) {
                    const MVMuint32 num_frames  = maybe_cu->body.num_frames;
                    MVMObject ** const coderefs = maybe_cu->body.coderefs;
                    MVMuint32 i;

                    for (i = 0; i < num_frames; i++) {
                        MVM_repr_push_o(tc, result, coderefs[i]);
                    }

                    GET_REG(cur_op, 0).o = result;
                }
                else {
                    MVM_exception_throw_adhoc(tc, "compunitcodes requires an MVMCompUnit");
                }
                cur_op += 4;
                goto NEXT;
            }
            OP(sleep): {
                MVM_gc_mark_thread_blocked(tc);
                MVM_platform_sleep((MVMuint64)ceil(GET_REG(cur_op, 0).n64 * 1e9));
                MVM_gc_mark_thread_unblocked(tc);
                cur_op += 2;
                goto NEXT;
            }
            OP(concat_s):
                GET_REG(cur_op, 0).s = MVM_string_concatenate(tc,
                    GET_REG(cur_op, 2).s, GET_REG(cur_op, 4).s);
                cur_op += 6;
                goto NEXT;
            OP(repeat_s):
                GET_REG(cur_op, 0).s = MVM_string_repeat(tc,
                    GET_REG(cur_op, 2).s, GET_REG(cur_op, 4).i64);
                cur_op += 6;
                goto NEXT;
            OP(substr_s):
                GET_REG(cur_op, 0).s = MVM_string_substring(tc,
                    GET_REG(cur_op, 2).s, GET_REG(cur_op, 4).i64,
                    GET_REG(cur_op, 6).i64);
                cur_op += 8;
                goto NEXT;
            OP(index_s):
                GET_REG(cur_op, 0).i64 = MVM_string_index(tc,
                    GET_REG(cur_op, 2).s, GET_REG(cur_op, 4).s, GET_REG(cur_op, 6).i64);
                cur_op += 8;
                goto NEXT;
            OP(graphs_s):
                GET_REG(cur_op, 0).i64 = GET_REG(cur_op, 2).s->body.graphs;
                cur_op += 4;
                goto NEXT;
            OP(codes_s):
                GET_REG(cur_op, 0).i64 = GET_REG(cur_op, 2).s->body.codes;
                cur_op += 4;
                goto NEXT;
            OP(eq_s):
                GET_REG(cur_op, 0).i64 = MVM_string_equal(tc,
                    GET_REG(cur_op, 2).s, GET_REG(cur_op, 4).s);
                cur_op += 6;
                goto NEXT;
            OP(ne_s):
                GET_REG(cur_op, 0).i64 = (MVMint64)(MVM_string_equal(tc,
                    GET_REG(cur_op, 2).s, GET_REG(cur_op, 4).s)? 0 : 1);
                cur_op += 6;
                goto NEXT;
            OP(eqat_s):
                GET_REG(cur_op, 0).i64 = MVM_string_equal_at(tc,
                    GET_REG(cur_op, 2).s, GET_REG(cur_op, 4).s,
                    GET_REG(cur_op, 6).i64);
                cur_op += 8;
                goto NEXT;
            OP(haveat_s):
                GET_REG(cur_op, 0).i64 = MVM_string_have_at(tc,
                    GET_REG(cur_op, 2).s, GET_REG(cur_op, 4).i64,
                    GET_REG(cur_op, 6).i64, GET_REG(cur_op, 8).s,
                    GET_REG(cur_op, 10).i64);
                cur_op += 12;
                goto NEXT;
            OP(getcp_s):
                GET_REG(cur_op, 0).i64 = MVM_string_get_codepoint_at(tc,
                    GET_REG(cur_op, 2).s, GET_REG(cur_op, 4).i64);
                cur_op += 6;
                goto NEXT;
            OP(indexcp_s):
                GET_REG(cur_op, 0).i64 = MVM_string_index_of_codepoint(tc,
                    GET_REG(cur_op, 2).s, GET_REG(cur_op, 4).i64);
                cur_op += 6;
                goto NEXT;
            OP(uc):
                GET_REG(cur_op, 0).s = MVM_string_uc(tc,
                    GET_REG(cur_op, 2).s);
                cur_op += 4;
                goto NEXT;
            OP(lc):
                GET_REG(cur_op, 0).s = MVM_string_lc(tc,
                    GET_REG(cur_op, 2).s);
                cur_op += 4;
                goto NEXT;
            OP(tc):
                GET_REG(cur_op, 0).s = MVM_string_tc(tc,
                    GET_REG(cur_op, 2).s);
                cur_op += 4;
                goto NEXT;
            OP(split):
                GET_REG(cur_op, 0).o = MVM_string_split(tc,
                    GET_REG(cur_op, 2).s, GET_REG(cur_op, 4).s);
                cur_op += 6;
                goto NEXT;
            OP(join):
                GET_REG(cur_op, 0).s = MVM_string_join(tc,
                    GET_REG(cur_op, 2).s, GET_REG(cur_op, 4).o);
                cur_op += 6;
                goto NEXT;
            OP(replace):
                GET_REG(cur_op, 0).s = MVM_string_replace(tc,
                    GET_REG(cur_op, 2).s, GET_REG(cur_op, 4).i64, GET_REG(cur_op, 6).i64, GET_REG(cur_op, 8).s);
                cur_op += 10;
                goto NEXT;
            OP(getcpbyname):
                GET_REG(cur_op, 0).i64 = MVM_unicode_lookup_by_name(tc,
                    GET_REG(cur_op, 2).s);
                cur_op += 4;
                goto NEXT;
            OP(indexat):
                /* branches on *failure* to match in the constant string, to save an instruction in regexes */
                if (MVM_string_char_at_in_string(tc, GET_REG(cur_op, 0).s,
                        GET_REG(cur_op, 2).i64, cu->body.strings[GET_UI32(cur_op, 4)]) >= 0)
                    cur_op += 12;
                else
                    cur_op = bytecode_start + GET_UI32(cur_op, 8);
                GC_SYNC_POINT(tc);
                goto NEXT;
            OP(indexnat):
                /* branches on *failure* to match in the constant string, to save an instruction in regexes */
                if (MVM_string_char_at_in_string(tc, GET_REG(cur_op, 0).s,
                        GET_REG(cur_op, 2).i64, cu->body.strings[GET_UI32(cur_op, 4)]) == -1)
                    cur_op += 12;
                else
                    cur_op = bytecode_start + GET_UI32(cur_op, 8);
                GC_SYNC_POINT(tc);
                goto NEXT;
            OP(unipropcode):
                GET_REG(cur_op, 0).i64 = (MVMint64)MVM_unicode_name_to_property_code(tc,
                    GET_REG(cur_op, 2).s);
                cur_op += 4;
                goto NEXT;
            OP(unipvalcode):
                GET_REG(cur_op, 0).i64 = (MVMint64)MVM_unicode_name_to_property_value_code(tc,
                    GET_REG(cur_op, 2).i64, GET_REG(cur_op, 4).s);
                cur_op += 6;
                goto NEXT;
            OP(hasuniprop):
                GET_REG(cur_op, 0).i64 = MVM_string_offset_has_unicode_property_value(tc,
                    GET_REG(cur_op, 2).s, GET_REG(cur_op, 4).i64, GET_REG(cur_op, 6).i64,
                    GET_REG(cur_op, 8).i64);
                cur_op += 10;
                goto NEXT;
            OP(hasunipropc):
                GET_REG(cur_op, 0).i64 = MVM_string_offset_has_unicode_property_value(tc,
                    GET_REG(cur_op, 2).s, GET_REG(cur_op, 4).i64, (MVMint64)GET_UI16(cur_op, 6),
                    (MVMint64)GET_UI16(cur_op, 8));
                cur_op += 10;
                goto NEXT;
            OP(getuniprop_bool):
                GET_REG(cur_op, 0).i64 = MVM_unicode_codepoint_get_property_bool(tc,
                    GET_REG(cur_op, 2).i64, GET_REG(cur_op, 4).i64);
                cur_op += 6;
                goto NEXT;
            OP(getuniprop_int):
                GET_REG(cur_op, 0).i64 = MVM_unicode_codepoint_get_property_int(tc,
                    GET_REG(cur_op, 2).i64, GET_REG(cur_op, 4).i64);
                cur_op += 6;
                goto NEXT;
            OP(getuniprop_str):
                GET_REG(cur_op, 0).s = MVM_unicode_codepoint_get_property_str(tc,
                    GET_REG(cur_op, 2).i64, GET_REG(cur_op, 4).i64);
                cur_op += 6;
                goto NEXT;
            OP(matchuniprop):
                GET_REG(cur_op, 0).i64 = MVM_unicode_codepoint_has_property_value(tc,
                    GET_REG(cur_op, 2).i64, GET_REG(cur_op, 4).i64,
                    GET_REG(cur_op, 6).i64);
                cur_op += 8;
                goto NEXT;
            OP(getuniname): {
                GET_REG(cur_op, 0).s = MVM_unicode_get_name(tc, GET_REG(cur_op, 2).i64);
                cur_op += 4;
                goto NEXT;
            }
            OP(chars):
                GET_REG(cur_op, 0).i64 = NUM_GRAPHS(GET_REG(cur_op, 2).s);
                cur_op += 4;
                goto NEXT;
            OP(chr): {
                MVMint64 ord = GET_REG(cur_op, 2).i64;
                MVMString *s;
                if (ord < 0)
                    MVM_exception_throw_adhoc(tc, "chr codepoint cannot be negative");
                s = (MVMString *)REPR(tc->instance->VMString)->allocate(tc, STABLE(tc->instance->VMString));
                s->body.flags = MVM_STRING_TYPE_INT32;
                s->body.int32s = malloc(sizeof(MVMCodepoint32));
                s->body.int32s[0] = (MVMCodepoint32)ord;
                s->body.graphs = 1;
                s->body.codes = 1;
                GET_REG(cur_op, 0).s = s;
                cur_op += 4;
                goto NEXT;
            }
            OP(ordfirst): {
                MVMString *s = GET_REG(cur_op, 2).s;
                if (!s || NUM_GRAPHS(s) == 0) {
                    MVM_exception_throw_adhoc(tc, "ord string is null or blank");
                }
                GET_REG(cur_op, 0).i64 = MVM_string_get_codepoint_at(tc, s, 0);
                cur_op += 4;
                goto NEXT;
            }
            OP(ordat): {
                MVMString *s = GET_REG(cur_op, 2).s;
                if (!s || NUM_GRAPHS(s) == 0) {
                    MVM_exception_throw_adhoc(tc, "ord string is null or blank");
                }
                GET_REG(cur_op, 0).i64 = MVM_string_get_codepoint_at(tc, s, GET_REG(cur_op, 4).i64);
                /* XXX what to do with synthetics?  return them? */
                cur_op += 6;
                goto NEXT;
            }
            OP(rindexfrom):
                GET_REG(cur_op, 0).i64 = MVM_string_index_from_end(tc,
                    GET_REG(cur_op, 2).s, GET_REG(cur_op, 4).s, GET_REG(cur_op, 6).i64);
                cur_op += 8;
                goto NEXT;
            OP(escape):
                GET_REG(cur_op, 0).s = MVM_string_escape(tc,
                    GET_REG(cur_op, 2).s);
                cur_op += 4;
                goto NEXT;
            OP(flip):
                GET_REG(cur_op, 0).s = MVM_string_flip(tc,
                    GET_REG(cur_op, 2).s);
                cur_op += 4;
                goto NEXT;
            OP(iscclass):
                GET_REG(cur_op, 0).i64 = MVM_string_is_cclass(tc,
                    GET_REG(cur_op, 2).i64, GET_REG(cur_op, 4).s,
                    GET_REG(cur_op, 6).i64);
                cur_op += 8;
                goto NEXT;
            OP(findcclass):
                GET_REG(cur_op, 0).i64 = MVM_string_find_cclass(tc,
                    GET_REG(cur_op, 2).i64, GET_REG(cur_op, 4).s,
                    GET_REG(cur_op, 6).i64, GET_REG(cur_op, 8).i64);
                cur_op += 10;
                goto NEXT;
            OP(findnotcclass):
                GET_REG(cur_op, 0).i64 = MVM_string_find_not_cclass(tc,
                    GET_REG(cur_op, 2).i64, GET_REG(cur_op, 4).s,
                    GET_REG(cur_op, 6).i64, GET_REG(cur_op, 8).i64);
                cur_op += 10;
                goto NEXT;
            OP(nfafromstatelist):
                GET_REG(cur_op, 0).o = MVM_nfa_from_statelist(tc,
                    GET_REG(cur_op, 2).o, GET_REG(cur_op, 4).o);
                cur_op += 6;
                goto NEXT;
            OP(nfarunproto):
                GET_REG(cur_op, 0).o = MVM_nfa_run_proto(tc,
                    GET_REG(cur_op, 2).o, GET_REG(cur_op, 4).s,
                    GET_REG(cur_op, 6).i64);
                cur_op += 8;
                goto NEXT;
            OP(nfarunalt):
                MVM_nfa_run_alt(tc, GET_REG(cur_op, 0).o,
                    GET_REG(cur_op, 2).s, GET_REG(cur_op, 4).i64,
                    GET_REG(cur_op, 6).o, GET_REG(cur_op, 8).o,
                    GET_REG(cur_op, 10).o);
                cur_op += 12;
                goto NEXT;
            OP(flattenropes):
                MVM_string_flatten(tc, GET_REG(cur_op, 0).s);
                cur_op += 2;
                goto NEXT;
            OP(gt_s):
                GET_REG(cur_op, 0).i64 = MVM_string_compare(tc,
                    GET_REG(cur_op, 2).s, GET_REG(cur_op, 4).s) == 1;
                cur_op += 6;
                goto NEXT;
            OP(ge_s):
                GET_REG(cur_op, 0).i64 = MVM_string_compare(tc,
                    GET_REG(cur_op, 2).s, GET_REG(cur_op, 4).s) >= 0;
                cur_op += 6;
                goto NEXT;
            OP(lt_s):
                GET_REG(cur_op, 0).i64 = MVM_string_compare(tc,
                    GET_REG(cur_op, 2).s, GET_REG(cur_op, 4).s) == -1;
                cur_op += 6;
                goto NEXT;
            OP(le_s):
                GET_REG(cur_op, 0).i64 = MVM_string_compare(tc,
                    GET_REG(cur_op, 2).s, GET_REG(cur_op, 4).s) <= 0;
                cur_op += 6;
                goto NEXT;
            OP(cmp_s):
                GET_REG(cur_op, 0).i64 = MVM_string_compare(tc,
                    GET_REG(cur_op, 2).s, GET_REG(cur_op, 4).s);
                cur_op += 6;
                goto NEXT;
            OP(radix):
                GET_REG(cur_op, 0).o = MVM_radix(tc,
                    GET_REG(cur_op, 2).i64, GET_REG(cur_op, 4).s,
                    GET_REG(cur_op, 6).i64, GET_REG(cur_op, 8).i64);
                cur_op += 10;
                goto NEXT;
            OP(eqatic_s):
                GET_REG(cur_op, 0).i64 = MVM_string_equal_at_ignore_case(tc,
                    GET_REG(cur_op, 2).s, GET_REG(cur_op, 4).s,
                    GET_REG(cur_op, 6).i64);
                cur_op += 8;
                goto NEXT;
            OP(sin_n):
                GET_REG(cur_op, 0).n64 = sin(GET_REG(cur_op, 2).n64);
                cur_op += 4;
                goto NEXT;
            OP(asin_n):
                GET_REG(cur_op, 0).n64 = asin(GET_REG(cur_op, 2).n64);
                cur_op += 4;
                goto NEXT;
            OP(cos_n):
                GET_REG(cur_op, 0).n64 = cos(GET_REG(cur_op, 2).n64);
                cur_op += 4;
                goto NEXT;
            OP(acos_n):
                GET_REG(cur_op, 0).n64 = acos(GET_REG(cur_op, 2).n64);
                cur_op += 4;
                goto NEXT;
            OP(tan_n):
                GET_REG(cur_op, 0).n64 = tan(GET_REG(cur_op, 2).n64);
                cur_op += 4;
                goto NEXT;
            OP(atan_n):
                GET_REG(cur_op, 0).n64 = atan(GET_REG(cur_op, 2).n64);
                cur_op += 4;
                goto NEXT;
            OP(atan2_n):
                GET_REG(cur_op, 0).n64 = atan2(GET_REG(cur_op, 2).n64,
                    GET_REG(cur_op, 4).n64);
                cur_op += 6;
                goto NEXT;
            OP(sec_n): /* XXX TODO) handle edge cases */
                GET_REG(cur_op, 0).n64 = 1.0 / cos(GET_REG(cur_op, 2).n64);
                cur_op += 4;
                goto NEXT;
            OP(asec_n): /* XXX TODO) handle edge cases */
                GET_REG(cur_op, 0).n64 = acos(1.0 / GET_REG(cur_op, 2).n64);
                cur_op += 4;
                goto NEXT;
            OP(sinh_n):
                GET_REG(cur_op, 0).n64 = sinh(GET_REG(cur_op, 2).n64);
                cur_op += 4;
                goto NEXT;
            OP(cosh_n):
                GET_REG(cur_op, 0).n64 = cosh(GET_REG(cur_op, 2).n64);
                cur_op += 4;
                goto NEXT;
            OP(tanh_n):
                GET_REG(cur_op, 0).n64 = tanh(GET_REG(cur_op, 2).n64);
                cur_op += 4;
                goto NEXT;
            OP(sech_n): /* XXX TODO) handle edge cases */
                GET_REG(cur_op, 0).n64 = 1.0 / cosh(GET_REG(cur_op, 2).n64);
                cur_op += 4;
                goto NEXT;
            OP(sqrt_n):
                GET_REG(cur_op, 0).n64 = sqrt(GET_REG(cur_op, 2).n64);
                cur_op += 4;
                goto NEXT;
            OP(gcd_i): {
                MVMint64 a = abs(GET_REG(cur_op, 2).i64), b = abs(GET_REG(cur_op, 4).i64), c;
                while ( b != 0 ) {
                    c = a % b; a = b; b = c;
                }
                GET_REG(cur_op, 0).i64 = a;
                cur_op += 6;
                goto NEXT;
            }
            OP(lcm_i): {
                MVMint64 a = GET_REG(cur_op, 2).i64, b = GET_REG(cur_op, 4).i64, c, a_ = a, b_ = b;
                while ( b != 0 ) {
                    c = a % b; a = b; b = c;
                }
                c = a;
                GET_REG(cur_op, 0).i64 = a_ / c * b_;
                cur_op += 6;
                goto NEXT;
            }
            OP(abs_I): {
                MVMObject *   const type = GET_REG(cur_op, 4).o;
                MVMObject * const result = MVM_repr_alloc_init(tc, type);
                MVM_bigint_abs(tc, result, GET_REG(cur_op, 2).o);
                GET_REG(cur_op, 0).o = result;
                cur_op += 6;
                goto NEXT;
            }
            OP(neg_I): {
                MVMObject *   const type = GET_REG(cur_op, 4).o;
                MVMObject * const result = MVM_repr_alloc_init(tc, type);
                MVM_bigint_neg(tc, result, GET_REG(cur_op, 2).o);
                GET_REG(cur_op, 0).o = result;
                cur_op += 6;
                goto NEXT;
            }
            OP(bool_I):
                GET_REG(cur_op, 0).i64 = MVM_bigint_bool(tc, GET_REG(cur_op, 2).o);
                cur_op += 4;
                goto NEXT;
            OP(add_I): {
                MVMObject *   const type = GET_REG(cur_op, 6).o;
                MVMObject * const result = MVM_repr_alloc_init(tc, type);
                MVM_bigint_add(tc, result, GET_REG(cur_op, 2).o, GET_REG(cur_op, 4).o);
                GET_REG(cur_op, 0).o = result;
                cur_op += 8;
                goto NEXT;
            }
            OP(sub_I): {
                MVMObject *   const type = GET_REG(cur_op, 6).o;
                MVMObject * const result = MVM_repr_alloc_init(tc, type);
                MVM_bigint_sub(tc, result, GET_REG(cur_op, 2).o, GET_REG(cur_op, 4).o);
                GET_REG(cur_op, 0).o = result;
                cur_op += 8;
                goto NEXT;
            }
            OP(mul_I): {
                MVMObject *   const type = GET_REG(cur_op, 6).o;
                MVMObject * const result = MVM_repr_alloc_init(tc, type);
                MVM_bigint_mul(tc, result, GET_REG(cur_op, 2).o, GET_REG(cur_op, 4).o);
                GET_REG(cur_op, 0).o = result;
                cur_op += 8;
                goto NEXT;
            }
            OP(div_I): {
                MVMObject *   const type = GET_REG(cur_op, 6).o;
                MVMObject * const result = MVM_repr_alloc_init(tc, type);
                MVM_bigint_div(tc, result, GET_REG(cur_op, 2).o, GET_REG(cur_op, 4).o);
                GET_REG(cur_op, 0).o = result;
                cur_op += 8;
                goto NEXT;
            }
            OP(mod_I): {
                MVMObject *   const type = GET_REG(cur_op, 6).o;
                MVMObject * const result = MVM_repr_alloc_init(tc, type);
                MVM_bigint_mod(tc, result, GET_REG(cur_op, 2).o, GET_REG(cur_op, 4).o);
                GET_REG(cur_op, 0).o = result;
                cur_op += 8;
                goto NEXT;
            }
            OP(expmod_I): {
                MVMObject *   const type = GET_REG(cur_op, 8).o;
                MVMObject * const result = MVM_repr_alloc_init(tc, type);
                MVM_bigint_expmod(tc, result, GET_REG(cur_op, 2).o, GET_REG(cur_op, 4).o, GET_REG(cur_op, 6).o);
                GET_REG(cur_op, 0).o = result;
                cur_op += 10;
                goto NEXT;
            }
            OP(gcd_I): {
                MVMObject *   const type = GET_REG(cur_op, 6).o;
                MVMObject * const result = MVM_repr_alloc_init(tc, type);
                MVM_bigint_gcd(tc, result, GET_REG(cur_op, 2).o, GET_REG(cur_op, 4).o);
                GET_REG(cur_op, 0).o = result;
                cur_op += 8;
                goto NEXT;
            }
            OP(lcm_I): {
                MVMObject *   const type = GET_REG(cur_op, 6).o;
                MVMObject * const result = MVM_repr_alloc_init(tc, type);
                MVM_bigint_lcm(tc, result, GET_REG(cur_op, 2).o, GET_REG(cur_op, 4).o);
                GET_REG(cur_op, 0).o = result;
                cur_op += 8;
                goto NEXT;
            }
            OP(bor_I): {
                MVMObject *   const type = GET_REG(cur_op, 6).o;
                MVMObject * const result = MVM_repr_alloc_init(tc, type);
                MVM_bigint_or(tc, result, GET_REG(cur_op, 2).o, GET_REG(cur_op, 4).o);
                GET_REG(cur_op, 0).o = result;
                cur_op += 8;
                goto NEXT;
            }
            OP(bxor_I): {
                MVMObject *   const type = GET_REG(cur_op, 6).o;
                MVMObject * const result = MVM_repr_alloc_init(tc, type);
                MVM_bigint_xor(tc, result, GET_REG(cur_op, 2).o, GET_REG(cur_op, 4).o);
                GET_REG(cur_op, 0).o = result;
                cur_op += 8;
                goto NEXT;
            }
            OP(band_I): {
                MVMObject *   const type = GET_REG(cur_op, 6).o;
                MVMObject * const result = MVM_repr_alloc_init(tc, type);
                MVM_bigint_and(tc, result, GET_REG(cur_op, 2).o, GET_REG(cur_op, 4).o);
                GET_REG(cur_op, 0).o = result;
                cur_op += 8;
                goto NEXT;
            }
            OP(bnot_I): {
                MVMObject *   const type = GET_REG(cur_op, 4).o;
                MVMObject * const result = MVM_repr_alloc_init(tc, type);
                MVM_bigint_not(tc, result, GET_REG(cur_op, 2).o);
                GET_REG(cur_op, 0).o = result;
                cur_op += 6;
                goto NEXT;
            }
            OP(blshift_I): {
                MVMObject *   const type = GET_REG(cur_op, 6).o;
                MVMObject * const result = MVM_repr_alloc_init(tc, type);
                MVM_bigint_shl(tc, result, GET_REG(cur_op, 2).o, GET_REG(cur_op, 4).i64);
                GET_REG(cur_op, 0).o = result;
                cur_op += 8;
                goto NEXT;
            }
            OP(brshift_I): {
                MVMObject *   const type = GET_REG(cur_op, 6).o;
                MVMObject * const result = MVM_repr_alloc_init(tc, type);
                MVM_bigint_shr(tc, result, GET_REG(cur_op, 2).o, GET_REG(cur_op, 4).i64);
                GET_REG(cur_op, 0).o = result;
                cur_op += 8;
                goto NEXT;
            }
            OP(pow_I):
                GET_REG(cur_op, 0).o = MVM_bigint_pow(tc, GET_REG(cur_op, 2).o,
                    GET_REG(cur_op, 4).o, GET_REG(cur_op, 6).o, GET_REG(cur_op, 8).o);
                cur_op += 10;
                goto NEXT;
            OP(cmp_I): {
                MVMObject *a = GET_REG(cur_op, 2).o, *b = GET_REG(cur_op, 4).o;
                GET_REG(cur_op, 0).i64 = MVM_bigint_cmp(tc, a, b);
                cur_op += 6;
                goto NEXT;
            }
            OP(eq_I): {
                MVMObject *a = GET_REG(cur_op, 2).o, *b = GET_REG(cur_op, 4).o;
                GET_REG(cur_op, 0).i64 = MP_EQ == MVM_bigint_cmp(tc, a, b);
                cur_op += 6;
                goto NEXT;
            }
            OP(ne_I): {
                MVMObject *a = GET_REG(cur_op, 2).o, *b = GET_REG(cur_op, 4).o;
                GET_REG(cur_op, 0).i64 = MP_EQ != MVM_bigint_cmp(tc, a, b);
                cur_op += 6;
                goto NEXT;
            }
            OP(lt_I): {
                MVMObject *a = GET_REG(cur_op, 2).o, *b = GET_REG(cur_op, 4).o;
                GET_REG(cur_op, 0).i64 = MP_LT == MVM_bigint_cmp(tc, a, b);
                cur_op += 6;
                goto NEXT;
            }
            OP(le_I): {
                MVMObject *a = GET_REG(cur_op, 2).o, *b = GET_REG(cur_op, 4).o;
                GET_REG(cur_op, 0).i64 = MP_GT != MVM_bigint_cmp(tc, a, b);
                cur_op += 6;
                goto NEXT;
            }
            OP(gt_I): {
                MVMObject *a = GET_REG(cur_op, 2).o, *b = GET_REG(cur_op, 4).o;
                GET_REG(cur_op, 0).i64 = MP_GT == MVM_bigint_cmp(tc, a, b);
                cur_op += 6;
                goto NEXT;
            }
            OP(ge_I): {
                MVMObject *a = GET_REG(cur_op, 2).o, *b = GET_REG(cur_op, 4).o;
                GET_REG(cur_op, 0).i64 = MP_LT != MVM_bigint_cmp(tc, a, b);
                cur_op += 6;
                goto NEXT;
            }
            OP(isprime_I): {
                MVMObject *a = GET_REG(cur_op, 2).o;
                MVMint64 b = GET_REG(cur_op, 4).i64;
                GET_REG(cur_op, 0).i64 = MVM_bigint_is_prime(tc, a, b);
                cur_op += 6;
                goto NEXT;
            }
            OP(rand_I): {
                MVMObject * const type = GET_REG(cur_op, 4).o;
                MVMObject *  const rnd = MVM_repr_alloc_init(tc, type);
                MVM_bigint_rand(tc, rnd, GET_REG(cur_op, 2).o);
                GET_REG(cur_op, 0).o = rnd;
                cur_op += 6;
                goto NEXT;
            }
            OP(coerce_nI): {
                MVMObject *   const type = GET_REG(cur_op, 4).o;
                MVMObject * const result = MVM_repr_alloc_init(tc, type);
                MVM_bigint_from_num(tc, result, GET_REG(cur_op, 2).n64);
                GET_REG(cur_op, 0).o = result;
                cur_op += 6;
                goto NEXT;
            }
            OP(coerce_sI): {
                MVMString *s = GET_REG(cur_op, 2).s;
                MVMObject *type = GET_REG(cur_op, 4).o;
                MVMuint8  *buf = MVM_string_ascii_encode(tc, s, NULL);
                MVMObject *a = MVM_repr_alloc_init(tc, type);
                MVM_bigint_from_str(tc, a, buf);
                free(buf);
                GET_REG(cur_op, 0).o = a;
                cur_op += 6;
                goto NEXT;
            }
            OP(coerce_In): {
                MVMObject *a = GET_REG(cur_op, 2).o;
                GET_REG(cur_op, 0).n64 = MVM_bigint_to_num(tc, a);
                cur_op += 4;
                goto NEXT;
            }
            OP(coerce_Is): {
                GET_REG(cur_op, 0).s = MVM_bigint_to_str(tc, GET_REG(cur_op, 2).o, 10);
                cur_op += 4;
                goto NEXT;
            }
            OP(isbig_I): {
                GET_REG(cur_op, 0).i64 = MVM_bigint_is_big(tc, GET_REG(cur_op, 2).o);
                cur_op += 4;
                goto NEXT;
            }
            OP(base_I): {
                GET_REG(cur_op, 0).s = MVM_bigint_to_str(tc, GET_REG(cur_op, 2).o, GET_REG(cur_op, 4).i64);
                cur_op += 6;
                goto NEXT;
            }
            OP(radix_I):
                GET_REG(cur_op, 0).o = MVM_bigint_radix(tc,
                    GET_REG(cur_op, 2).i64, GET_REG(cur_op, 4).s,
                    GET_REG(cur_op, 6).i64, GET_REG(cur_op, 8).i64, GET_REG(cur_op, 10).o);
                cur_op += 12;
                goto NEXT;
            OP(div_In): {
                MVMObject *a = GET_REG(cur_op, 2).o, *b = GET_REG(cur_op, 4).o;
                GET_REG(cur_op, 0).n64 = MVM_bigint_div_num(tc, a, b);
                cur_op += 6;
                goto NEXT;
            }
            OP(log_n):
                GET_REG(cur_op, 0).n64 = log(GET_REG(cur_op, 2).n64);
                cur_op += 4;
                goto NEXT;
            OP(exp_n):
                GET_REG(cur_op, 0).n64 = exp(GET_REG(cur_op, 2).n64);
                cur_op += 4;
                goto NEXT;
            OP(knowhow):
                GET_REG(cur_op, 0).o = tc->instance->KnowHOW;
                cur_op += 2;
                goto NEXT;
            OP(findmeth): {
                /* Increment PC first, as we may make a method call. */
                MVMRegister *res  = &GET_REG(cur_op, 0);
                MVMObject   *obj  = GET_REG(cur_op, 2).o;
                MVMString   *name = cu->body.strings[GET_UI32(cur_op, 4)];
                cur_op += 8;
                MVM_6model_find_method(tc, obj, name, res);
                goto NEXT;
            }
            OP(findmeth_s):  {
                /* Increment PC first, as we may make a method call. */
                MVMRegister *res  = &GET_REG(cur_op, 0);
                MVMObject   *obj  = GET_REG(cur_op, 2).o;
                MVMString   *name = GET_REG(cur_op, 4).s;
                cur_op += 6;
                MVM_6model_find_method(tc, obj, name, res);
                goto NEXT;
            }
            OP(can): {
                /* Increment PC first, as we may make a method call. */
                MVMRegister *res  = &GET_REG(cur_op, 0);
                MVMObject   *obj  = GET_REG(cur_op, 2).o;
                MVMString   *name = cu->body.strings[GET_UI32(cur_op, 4)];
                cur_op += 8;
                MVM_6model_can_method(tc, obj, name, res);
                goto NEXT;
            }
            OP(can_s): {
                /* Increment PC first, as we may make a method call. */
                MVMRegister *res  = &GET_REG(cur_op, 0);
                MVMObject   *obj  = GET_REG(cur_op, 2).o;
                MVMString   *name = GET_REG(cur_op, 4).s;
                cur_op += 6;
                MVM_6model_can_method(tc, obj, name, res);
                goto NEXT;
            }
            OP(create): {
                /* Ordering here matters. We write the object into the
                 * register before calling initialize. This is because
                 * if initialize allocates, obj may have moved after
                 * we called it. Note that type is never used after
                 * the initial allocate call also. This saves us having
                 * to put things on the temporary stack. The GC will
                 * know to update it in the register if it moved. */
                MVMObject *type = GET_REG(cur_op, 2).o;
                MVMObject *obj  = REPR(type)->allocate(tc, STABLE(type));
                GET_REG(cur_op, 0).o = obj;
                if (REPR(obj)->initialize)
                    REPR(obj)->initialize(tc, STABLE(obj), obj, OBJECT_BODY(obj));
                cur_op += 4;
                goto NEXT;
            }
            OP(gethow):
                GET_REG(cur_op, 0).o = STABLE(GET_REG(cur_op, 2).o)->HOW;
                cur_op += 4;
                goto NEXT;
            OP(getwhat):
                GET_REG(cur_op, 0).o = STABLE(GET_REG(cur_op, 2).o)->WHAT;
                cur_op += 4;
                goto NEXT;
            OP(atkey_i): {
                MVMObject *obj = GET_REG(cur_op, 2).o;
                REPR(obj)->ass_funcs.at_key(tc, STABLE(obj), obj, OBJECT_BODY(obj),
                    (MVMObject *)GET_REG(cur_op, 4).s, &GET_REG(cur_op, 0), MVM_reg_int64);
                cur_op += 6;
                goto NEXT;
            }
            OP(atkey_n): {
                MVMObject *obj = GET_REG(cur_op, 2).o;
                REPR(obj)->ass_funcs.at_key(tc, STABLE(obj), obj, OBJECT_BODY(obj),
                    (MVMObject *)GET_REG(cur_op, 4).s, &GET_REG(cur_op, 0), MVM_reg_num64);
                cur_op += 6;
                goto NEXT;
            }
            OP(atkey_s): {
                MVMObject *obj = GET_REG(cur_op, 2).o;
                REPR(obj)->ass_funcs.at_key(tc, STABLE(obj), obj, OBJECT_BODY(obj),
                    (MVMObject *)GET_REG(cur_op, 4).s, &GET_REG(cur_op, 0), MVM_reg_str);
                cur_op += 6;
                goto NEXT;
            }
            OP(atkey_o): {
                MVMObject *obj = GET_REG(cur_op, 2).o;
                if (IS_CONCRETE(obj))
                    REPR(obj)->ass_funcs.at_key(tc, STABLE(obj), obj, OBJECT_BODY(obj),
                        (MVMObject *)GET_REG(cur_op, 4).s, &GET_REG(cur_op, 0), MVM_reg_obj);
                else
                    GET_REG(cur_op, 0).o = NULL;
                cur_op += 6;
                goto NEXT;
            }
            OP(bindkey_i): {
                MVMObject *obj = GET_REG(cur_op, 0).o;
                REPR(obj)->ass_funcs.bind_key(tc, STABLE(obj), obj,
                    OBJECT_BODY(obj), (MVMObject *)GET_REG(cur_op, 2).s,
                    GET_REG(cur_op, 4), MVM_reg_int64);
                MVM_SC_WB_OBJ(tc, obj);
                cur_op += 6;
                goto NEXT;
            }
            OP(bindkey_n): {
                MVMObject *obj = GET_REG(cur_op, 0).o;
                REPR(obj)->ass_funcs.bind_key(tc, STABLE(obj), obj,
                    OBJECT_BODY(obj), (MVMObject *)GET_REG(cur_op, 2).s,
                    GET_REG(cur_op, 4), MVM_reg_num64);
                MVM_SC_WB_OBJ(tc, obj);
                cur_op += 6;
                goto NEXT;
            }
            OP(bindkey_s): {
                MVMObject *obj = GET_REG(cur_op, 0).o;
                REPR(obj)->ass_funcs.bind_key(tc, STABLE(obj), obj,
                    OBJECT_BODY(obj), (MVMObject *)GET_REG(cur_op, 2).s,
                    GET_REG(cur_op, 4), MVM_reg_str);
                MVM_SC_WB_OBJ(tc, obj);
                cur_op += 6;
                goto NEXT;
            }
            OP(bindkey_o): {
                MVMObject *obj = GET_REG(cur_op, 0).o;
                REPR(obj)->ass_funcs.bind_key(tc, STABLE(obj), obj,
                    OBJECT_BODY(obj), (MVMObject *)GET_REG(cur_op, 2).s,
                    GET_REG(cur_op, 4), MVM_reg_obj);
                MVM_SC_WB_OBJ(tc, obj);
                cur_op += 6;
                goto NEXT;
            }
            OP(existskey): {
                MVMObject *obj = GET_REG(cur_op, 2).o;
                GET_REG(cur_op, 0).i64 = REPR(obj)->ass_funcs.exists_key(tc,
                    STABLE(obj), obj, OBJECT_BODY(obj),
                    (MVMObject *)GET_REG(cur_op, 4).s);
                cur_op += 6;
                goto NEXT;
            }
            OP(deletekey): {
                MVMObject *obj = GET_REG(cur_op, 0).o;
                REPR(obj)->ass_funcs.delete_key(tc, STABLE(obj), obj,
                    OBJECT_BODY(obj), (MVMObject *)GET_REG(cur_op, 2).s);
                MVM_SC_WB_OBJ(tc, obj);
                cur_op += 4;
                goto NEXT;
            }
            OP(getwhere):
                GET_REG(cur_op, 0).i64 = (MVMint64)GET_REG(cur_op, 2).o;
                cur_op += 4;
                goto NEXT;
            OP(eqaddr):
                GET_REG(cur_op, 0).i64 = GET_REG(cur_op, 2).o == GET_REG(cur_op, 4).o ? 1 : 0;
                cur_op += 6;
                goto NEXT;
            OP(reprname): {
                const MVMREPROps *repr = REPR(GET_REG(cur_op, 2).o);
                GET_REG(cur_op, 0).s = tc->instance->repr_list[repr->ID]->name;
                cur_op += 4;
                goto NEXT;
            }
            OP(isconcrete): {
                MVMObject *obj = GET_REG(cur_op, 2).o;
                GET_REG(cur_op, 0).i64 = obj && IS_CONCRETE(obj) ? 1 : 0;
                cur_op += 4;
                goto NEXT;
            }
            OP(atpos_i): {
                MVMObject *obj = GET_REG(cur_op, 2).o;
                REPR(obj)->pos_funcs.at_pos(tc, STABLE(obj), obj,
                    OBJECT_BODY(obj), GET_REG(cur_op, 4).i64,
                    &GET_REG(cur_op, 0), MVM_reg_int64);
                cur_op += 6;
                goto NEXT;
            }
            OP(atpos_n): {
                MVMObject *obj = GET_REG(cur_op, 2).o;
                REPR(obj)->pos_funcs.at_pos(tc, STABLE(obj), obj,
                    OBJECT_BODY(obj), GET_REG(cur_op, 4).i64,
                    &GET_REG(cur_op, 0), MVM_reg_num64);
                cur_op += 6;
                goto NEXT;
            }
            OP(atpos_s): {
                MVMObject *obj = GET_REG(cur_op, 2).o;
                REPR(obj)->pos_funcs.at_pos(tc, STABLE(obj), obj,
                    OBJECT_BODY(obj), GET_REG(cur_op, 4).i64,
                    &GET_REG(cur_op, 0), MVM_reg_str);
                cur_op += 6;
                goto NEXT;
            }
            OP(atpos_o): {
                MVMObject *obj = GET_REG(cur_op, 2).o;
                if (IS_CONCRETE(obj))
                    REPR(obj)->pos_funcs.at_pos(tc, STABLE(obj), obj,
                        OBJECT_BODY(obj), GET_REG(cur_op, 4).i64,
                        &GET_REG(cur_op, 0), MVM_reg_obj);
                else
                    GET_REG(cur_op, 0).o = NULL;
                cur_op += 6;
                goto NEXT;
            }
            OP(bindpos_i): {
                MVMObject *obj = GET_REG(cur_op, 0).o;
                REPR(obj)->pos_funcs.bind_pos(tc, STABLE(obj), obj,
                    OBJECT_BODY(obj), GET_REG(cur_op, 2).i64,
                    GET_REG(cur_op, 4), MVM_reg_int64);
                MVM_SC_WB_OBJ(tc, obj);
                cur_op += 6;
                goto NEXT;
            }
            OP(bindpos_n): {
                MVMObject *obj = GET_REG(cur_op, 0).o;
                REPR(obj)->pos_funcs.bind_pos(tc, STABLE(obj), obj,
                    OBJECT_BODY(obj), GET_REG(cur_op, 2).i64,
                    GET_REG(cur_op, 4), MVM_reg_num64);
                MVM_SC_WB_OBJ(tc, obj);
                cur_op += 6;
                goto NEXT;
            }
            OP(bindpos_s): {
                MVMObject *obj = GET_REG(cur_op, 0).o;
                REPR(obj)->pos_funcs.bind_pos(tc, STABLE(obj), obj,
                    OBJECT_BODY(obj), GET_REG(cur_op, 2).i64,
                    GET_REG(cur_op, 4), MVM_reg_str);
                MVM_SC_WB_OBJ(tc, obj);
                cur_op += 6;
                goto NEXT;
            }
            OP(bindpos_o): {
                MVMObject *obj = GET_REG(cur_op, 0).o;
                REPR(obj)->pos_funcs.bind_pos(tc, STABLE(obj), obj,
                    OBJECT_BODY(obj), GET_REG(cur_op, 2).i64,
                    GET_REG(cur_op, 4), MVM_reg_obj);
                MVM_SC_WB_OBJ(tc, obj);
                cur_op += 6;
                goto NEXT;
            }
            OP(push_i): {
                MVMObject *obj = GET_REG(cur_op, 0).o;
                REPR(obj)->pos_funcs.push(tc, STABLE(obj), obj,
                    OBJECT_BODY(obj), GET_REG(cur_op, 2), MVM_reg_int64);
                cur_op += 4;
                goto NEXT;
            }
            OP(push_n): {
                MVMObject *obj = GET_REG(cur_op, 0).o;
                REPR(obj)->pos_funcs.push(tc, STABLE(obj), obj,
                    OBJECT_BODY(obj), GET_REG(cur_op, 2), MVM_reg_num64);
                cur_op += 4;
                goto NEXT;
            }
            OP(push_s): {
                MVMObject *obj = GET_REG(cur_op, 0).o;
                REPR(obj)->pos_funcs.push(tc, STABLE(obj), obj,
                    OBJECT_BODY(obj), GET_REG(cur_op, 2), MVM_reg_str);
                cur_op += 4;
                goto NEXT;
            }
            OP(push_o): {
                MVMObject *obj = GET_REG(cur_op, 0).o;
                REPR(obj)->pos_funcs.push(tc, STABLE(obj), obj,
                    OBJECT_BODY(obj), GET_REG(cur_op, 2), MVM_reg_obj);
                cur_op += 4;
                goto NEXT;
            }
            OP(pop_i): {
                MVMObject *obj = GET_REG(cur_op, 2).o;
                REPR(obj)->pos_funcs.pop(tc, STABLE(obj), obj,
                    OBJECT_BODY(obj), &GET_REG(cur_op, 0), MVM_reg_int64);
                cur_op += 4;
                goto NEXT;
            }
            OP(pop_n): {
                MVMObject *obj = GET_REG(cur_op, 2).o;
                REPR(obj)->pos_funcs.pop(tc, STABLE(obj), obj,
                    OBJECT_BODY(obj), &GET_REG(cur_op, 0), MVM_reg_num64);
                cur_op += 4;
                goto NEXT;
            }
            OP(pop_s): {
                MVMObject *obj = GET_REG(cur_op, 2).o;
                REPR(obj)->pos_funcs.pop(tc, STABLE(obj), obj,
                    OBJECT_BODY(obj), &GET_REG(cur_op, 0), MVM_reg_str);
                cur_op += 4;
                goto NEXT;
            }
            OP(pop_o): {
                MVMObject *obj = GET_REG(cur_op, 2).o;
                REPR(obj)->pos_funcs.pop(tc, STABLE(obj), obj,
                    OBJECT_BODY(obj), &GET_REG(cur_op, 0), MVM_reg_obj);
                cur_op += 4;
                goto NEXT;
            }
            OP(unshift_i): {
                MVMObject *obj = GET_REG(cur_op, 0).o;
                REPR(obj)->pos_funcs.unshift(tc, STABLE(obj), obj,
                    OBJECT_BODY(obj), GET_REG(cur_op, 2), MVM_reg_int64);
                cur_op += 4;
                goto NEXT;
            }
            OP(unshift_n): {
                MVMObject *obj = GET_REG(cur_op, 0).o;
                REPR(obj)->pos_funcs.unshift(tc, STABLE(obj), obj,
                    OBJECT_BODY(obj), GET_REG(cur_op, 2), MVM_reg_num64);
                cur_op += 4;
                goto NEXT;
            }
            OP(unshift_s): {
                MVMObject *obj = GET_REG(cur_op, 0).o;
                REPR(obj)->pos_funcs.unshift(tc, STABLE(obj), obj,
                    OBJECT_BODY(obj), GET_REG(cur_op, 2), MVM_reg_str);
                cur_op += 4;
                goto NEXT;
            }
            OP(unshift_o): {
                MVMObject *obj = GET_REG(cur_op, 0).o;
                REPR(obj)->pos_funcs.unshift(tc, STABLE(obj), obj,
                    OBJECT_BODY(obj), GET_REG(cur_op, 2), MVM_reg_obj);
                cur_op += 4;
                goto NEXT;
            }
            OP(shift_i): {
                MVMObject *obj = GET_REG(cur_op, 2).o;
                REPR(obj)->pos_funcs.shift(tc, STABLE(obj), obj,
                    OBJECT_BODY(obj), &GET_REG(cur_op, 0), MVM_reg_int64);
                cur_op += 4;
                goto NEXT;
            }
            OP(shift_n): {
                MVMObject *obj = GET_REG(cur_op, 2).o;
                REPR(obj)->pos_funcs.shift(tc, STABLE(obj), obj,
                    OBJECT_BODY(obj), &GET_REG(cur_op, 0), MVM_reg_num64);
                cur_op += 4;
                goto NEXT;
            }
            OP(shift_s): {
                MVMObject *obj = GET_REG(cur_op, 2).o;
                REPR(obj)->pos_funcs.shift(tc, STABLE(obj), obj,
                    OBJECT_BODY(obj), &GET_REG(cur_op, 0), MVM_reg_str);
                cur_op += 4;
                goto NEXT;
            }
            OP(shift_o): {
                MVMObject *obj = GET_REG(cur_op, 2).o;
                REPR(obj)->pos_funcs.shift(tc, STABLE(obj), obj,
                    OBJECT_BODY(obj), &GET_REG(cur_op, 0), MVM_reg_obj);
                cur_op += 4;
                goto NEXT;
            }
            OP(splice): {
                MVMObject *obj = GET_REG(cur_op, 0).o;
                REPR(obj)->pos_funcs.splice(tc, STABLE(obj), obj,
                    OBJECT_BODY(obj), GET_REG(cur_op, 2).o,
                    GET_REG(cur_op, 4).i64, GET_REG(cur_op, 6).i64);
                cur_op += 8;
                goto NEXT;
            }
            OP(setelemspos): {
                MVMObject *obj = GET_REG(cur_op, 0).o;
                REPR(obj)->pos_funcs.set_elems(tc, STABLE(obj), obj,
                    OBJECT_BODY(obj), GET_REG(cur_op, 2).i64);
                cur_op += 4;
                goto NEXT;
            }
            OP(box_i): {
                MVMObject *type = GET_REG(cur_op, 4).o;
                MVMObject *box;
                box = MVM_intcache_get(tc, type, GET_REG(cur_op, 2).i64);
                if (box == 0) {
                    box = REPR(type)->allocate(tc, STABLE(type));
                    MVMROOT(tc, box, {
                        if (REPR(box)->initialize)
                            REPR(box)->initialize(tc, STABLE(box), box, OBJECT_BODY(box));
                        REPR(box)->box_funcs.set_int(tc, STABLE(box), box,
                            OBJECT_BODY(box), GET_REG(cur_op, 2).i64);
                        GET_REG(cur_op, 0).o = box;
                    });
                } else {
                    GET_REG(cur_op, 0).o = box;
                }
                cur_op += 6;
                goto NEXT;
            }
            OP(box_n): {
                MVMObject *type = GET_REG(cur_op, 4).o;
                MVMObject *box  = REPR(type)->allocate(tc, STABLE(type));
                MVMROOT(tc, box, {
                    if (REPR(box)->initialize)
                        REPR(box)->initialize(tc, STABLE(box), box, OBJECT_BODY(box));
                    REPR(box)->box_funcs.set_num(tc, STABLE(box), box,
                        OBJECT_BODY(box), GET_REG(cur_op, 2).n64);
                    GET_REG(cur_op, 0).o = box;
                });
                cur_op += 6;
                goto NEXT;
            }
            OP(box_s): {
                MVMObject *type = GET_REG(cur_op, 4).o;
                MVMObject *box  = REPR(type)->allocate(tc, STABLE(type));
                MVMROOT(tc, box, {
                    if (REPR(box)->initialize)
                        REPR(box)->initialize(tc, STABLE(box), box, OBJECT_BODY(box));
                    REPR(box)->box_funcs.set_str(tc, STABLE(box), box,
                        OBJECT_BODY(box), GET_REG(cur_op, 2).s);
                    GET_REG(cur_op, 0).o = box;
                });
                cur_op += 6;
                goto NEXT;
            }
            OP(unbox_i): {
                MVMObject *obj = GET_REG(cur_op, 2).o;
                if (!IS_CONCRETE(obj))
                    MVM_exception_throw_adhoc(tc, "Cannot unbox a type object");
                GET_REG(cur_op, 0).i64 = REPR(obj)->box_funcs.get_int(tc,
                    STABLE(obj), obj, OBJECT_BODY(obj));
                cur_op += 4;
                goto NEXT;
            }
            OP(unbox_n): {
                MVMObject *obj = GET_REG(cur_op, 2).o;
                if (!IS_CONCRETE(obj))
                    MVM_exception_throw_adhoc(tc, "Cannot unbox a type object");
                GET_REG(cur_op, 0).n64 = REPR(obj)->box_funcs.get_num(tc,
                    STABLE(obj), obj, OBJECT_BODY(obj));
                cur_op += 4;
                goto NEXT;
            }
            OP(unbox_s): {
                MVMObject *obj = GET_REG(cur_op, 2).o;
                if (!IS_CONCRETE(obj))
                    MVM_exception_throw_adhoc(tc, "Cannot unbox a type object");
                GET_REG(cur_op, 0).s = REPR(obj)->box_funcs.get_str(tc,
                    STABLE(obj), obj, OBJECT_BODY(obj));
                cur_op += 4;
                goto NEXT;
            }
            OP(bindattr_i): {
                MVMObject *obj = GET_REG(cur_op, 0).o;
                if (!IS_CONCRETE(obj))
                    MVM_exception_throw_adhoc(tc, "Cannot bind attributes in a type object");
                REPR(obj)->attr_funcs.bind_attribute(tc,
                    STABLE(obj), obj, OBJECT_BODY(obj),
                    GET_REG(cur_op, 2).o, cu->body.strings[GET_UI32(cur_op, 4)],
                    GET_I16(cur_op, 10), GET_REG(cur_op, 8), MVM_reg_int64);
                MVM_SC_WB_OBJ(tc, obj);
                cur_op += 12;
                goto NEXT;
            }
            OP(bindattr_n): {
                MVMObject *obj = GET_REG(cur_op, 0).o;
                if (!IS_CONCRETE(obj))
                    MVM_exception_throw_adhoc(tc, "Cannot bind attributes in a type object");
                REPR(obj)->attr_funcs.bind_attribute(tc,
                    STABLE(obj), obj, OBJECT_BODY(obj),
                    GET_REG(cur_op, 2).o, cu->body.strings[GET_UI32(cur_op, 4)],
                    GET_I16(cur_op, 10), GET_REG(cur_op, 8), MVM_reg_num64);
                MVM_SC_WB_OBJ(tc, obj);
                cur_op += 12;
                goto NEXT;
            }
            OP(bindattr_s): {
                MVMObject *obj = GET_REG(cur_op, 0).o;
                if (!IS_CONCRETE(obj))
                    MVM_exception_throw_adhoc(tc, "Cannot bind attributes in a type object");
                REPR(obj)->attr_funcs.bind_attribute(tc,
                    STABLE(obj), obj, OBJECT_BODY(obj),
                    GET_REG(cur_op, 2).o, cu->body.strings[GET_UI32(cur_op, 4)],
                    GET_I16(cur_op, 10), GET_REG(cur_op, 8), MVM_reg_str);
                MVM_SC_WB_OBJ(tc, obj);
                cur_op += 12;
                goto NEXT;
            }
            OP(bindattr_o): {
                MVMObject *obj = GET_REG(cur_op, 0).o;
                if (!IS_CONCRETE(obj))
                    MVM_exception_throw_adhoc(tc, "Cannot bind attributes in a type object");
                REPR(obj)->attr_funcs.bind_attribute(tc,
                    STABLE(obj), obj, OBJECT_BODY(obj),
                    GET_REG(cur_op, 2).o, cu->body.strings[GET_UI32(cur_op, 4)],
                    GET_I16(cur_op, 10), GET_REG(cur_op, 8), MVM_reg_obj);
                MVM_SC_WB_OBJ(tc, obj);
                cur_op += 12;
                goto NEXT;
            }
            OP(bindattrs_i): {
                MVMObject *obj = GET_REG(cur_op, 0).o;
                if (!IS_CONCRETE(obj))
                    MVM_exception_throw_adhoc(tc, "Cannot bind attributes in a type object");
                REPR(obj)->attr_funcs.bind_attribute(tc,
                    STABLE(obj), obj, OBJECT_BODY(obj),
                    GET_REG(cur_op, 2).o, GET_REG(cur_op, 4).s,
                    -1, GET_REG(cur_op, 6), MVM_reg_int64);
                MVM_SC_WB_OBJ(tc, obj);
                cur_op += 8;
                goto NEXT;
            }
            OP(bindattrs_n): {
                MVMObject *obj = GET_REG(cur_op, 0).o;
                if (!IS_CONCRETE(obj))
                    MVM_exception_throw_adhoc(tc, "Cannot bind attributes in a type object");
                REPR(obj)->attr_funcs.bind_attribute(tc,
                    STABLE(obj), obj, OBJECT_BODY(obj),
                    GET_REG(cur_op, 2).o, GET_REG(cur_op, 4).s,
                    -1, GET_REG(cur_op, 6), MVM_reg_num64);
                MVM_SC_WB_OBJ(tc, obj);
                cur_op += 8;
                goto NEXT;
            }
            OP(bindattrs_s): {
                MVMObject *obj = GET_REG(cur_op, 0).o;
                if (!IS_CONCRETE(obj))
                    MVM_exception_throw_adhoc(tc, "Cannot bind attributes in a type object");
                REPR(obj)->attr_funcs.bind_attribute(tc,
                    STABLE(obj), obj, OBJECT_BODY(obj),
                    GET_REG(cur_op, 2).o, GET_REG(cur_op, 4).s,
                    -1, GET_REG(cur_op, 6), MVM_reg_str);
                MVM_SC_WB_OBJ(tc, obj);
                cur_op += 8;
                goto NEXT;
            }
            OP(bindattrs_o): {
                MVMObject *obj = GET_REG(cur_op, 0).o;
                if (!IS_CONCRETE(obj))
                    MVM_exception_throw_adhoc(tc, "Cannot bind attributes in a type object");
                REPR(obj)->attr_funcs.bind_attribute(tc,
                    STABLE(obj), obj, OBJECT_BODY(obj),
                    GET_REG(cur_op, 2).o, GET_REG(cur_op, 4).s,
                    -1, GET_REG(cur_op, 6), MVM_reg_obj);
                MVM_SC_WB_OBJ(tc, obj);
                cur_op += 8;
                goto NEXT;
            }
            OP(getattr_i): {
                MVMObject *obj = GET_REG(cur_op, 2).o;
                if (!IS_CONCRETE(obj))
                    MVM_exception_throw_adhoc(tc, "Cannot look up attributes in a type object");
                REPR(obj)->attr_funcs.get_attribute(tc,
                    STABLE(obj), obj, OBJECT_BODY(obj),
                    GET_REG(cur_op, 4).o, cu->body.strings[GET_UI32(cur_op, 6)],
                    GET_I16(cur_op, 10), &GET_REG(cur_op, 0), MVM_reg_int64);
                cur_op += 12;
                goto NEXT;
            }
            OP(getattr_n): {
                MVMObject *obj = GET_REG(cur_op, 2).o;
                if (!IS_CONCRETE(obj))
                    MVM_exception_throw_adhoc(tc, "Cannot look up attributes in a type object");
                REPR(obj)->attr_funcs.get_attribute(tc,
                    STABLE(obj), obj, OBJECT_BODY(obj),
                    GET_REG(cur_op, 4).o, cu->body.strings[GET_UI32(cur_op, 6)],
                    GET_I16(cur_op, 10), &GET_REG(cur_op, 0), MVM_reg_num64);
                cur_op += 12;
                goto NEXT;
            }
            OP(getattr_s): {
                MVMObject *obj = GET_REG(cur_op, 2).o;
                if (!IS_CONCRETE(obj))
                    MVM_exception_throw_adhoc(tc, "Cannot look up attributes in a type object");
                REPR(obj)->attr_funcs.get_attribute(tc,
                    STABLE(obj), obj, OBJECT_BODY(obj),
                    GET_REG(cur_op, 4).o, cu->body.strings[GET_UI32(cur_op, 6)],
                    GET_I16(cur_op, 10), &GET_REG(cur_op, 0), MVM_reg_str);
                cur_op += 12;
                goto NEXT;
            }
            OP(getattr_o): {
                MVMObject *obj = GET_REG(cur_op, 2).o;
                if (!IS_CONCRETE(obj))
                    MVM_exception_throw_adhoc(tc, "Cannot look up attributes in a type object");
                REPR(obj)->attr_funcs.get_attribute(tc,
                    STABLE(obj), obj, OBJECT_BODY(obj),
                    GET_REG(cur_op, 4).o, cu->body.strings[GET_UI32(cur_op, 6)],
                    GET_I16(cur_op, 10), &GET_REG(cur_op, 0), MVM_reg_obj);
                cur_op += 12;
                goto NEXT;
            }
            OP(getattrs_i): {
                MVMObject *obj = GET_REG(cur_op, 2).o;
                if (!IS_CONCRETE(obj))
                    MVM_exception_throw_adhoc(tc, "Cannot look up attributes in a type object");
                REPR(obj)->attr_funcs.get_attribute(tc,
                    STABLE(obj), obj, OBJECT_BODY(obj),
                    GET_REG(cur_op, 4).o, GET_REG(cur_op, 6).s,
                    -1, &GET_REG(cur_op, 0), MVM_reg_int64);
                cur_op += 8;
                goto NEXT;
            }
            OP(getattrs_n): {
                MVMObject *obj = GET_REG(cur_op, 2).o;
                if (!IS_CONCRETE(obj))
                    MVM_exception_throw_adhoc(tc, "Cannot look up attributes in a type object");
                REPR(obj)->attr_funcs.get_attribute(tc,
                    STABLE(obj), obj, OBJECT_BODY(obj),
                    GET_REG(cur_op, 4).o, GET_REG(cur_op, 6).s,
                    -1, &GET_REG(cur_op, 0), MVM_reg_num64);
                cur_op += 8;
                goto NEXT;
            }
            OP(getattrs_s): {
                MVMObject *obj = GET_REG(cur_op, 2).o;
                if (!IS_CONCRETE(obj))
                    MVM_exception_throw_adhoc(tc, "Cannot look up attributes in a type object");
                REPR(obj)->attr_funcs.get_attribute(tc,
                    STABLE(obj), obj, OBJECT_BODY(obj),
                    GET_REG(cur_op, 4).o, GET_REG(cur_op, 6).s,
                    -1, &GET_REG(cur_op, 0), MVM_reg_str);
                cur_op += 8;
                goto NEXT;
            }
            OP(getattrs_o): {
                MVMObject *obj = GET_REG(cur_op, 2).o;
                if (!IS_CONCRETE(obj))
                    MVM_exception_throw_adhoc(tc, "Cannot look up attributes in a type object");
                REPR(obj)->attr_funcs.get_attribute(tc,
                    STABLE(obj), obj, OBJECT_BODY(obj),
                    GET_REG(cur_op, 4).o, GET_REG(cur_op, 6).s,
                    -1, &GET_REG(cur_op, 0), MVM_reg_obj);
                cur_op += 8;
                goto NEXT;
            }
            OP(hintfor): {
                MVMObject *obj = GET_REG(cur_op, 2).o;
                GET_REG(cur_op, 0).i64 = REPR(obj)->attr_funcs.hint_for(tc,
                    STABLE(obj), obj,
                    GET_REG(cur_op, 4).s);
                cur_op += 6;
                goto NEXT;
            }
            OP(isnull):
                GET_REG(cur_op, 0).i64 = GET_REG(cur_op, 2).o ? 0 : 1;
                cur_op += 4;
                goto NEXT;
            OP(knowhowattr):
                GET_REG(cur_op, 0).o = tc->instance->KnowHOWAttribute;
                cur_op += 2;
                goto NEXT;
            OP(iscoderef):
                GET_REG(cur_op, 0).i64 = !GET_REG(cur_op, 2).o ||
                    STABLE(GET_REG(cur_op, 2).o)->invoke == MVM_6model_invoke_default ? 0 : 1;
                cur_op += 4;
                goto NEXT;
            OP(null):
                GET_REG(cur_op, 0).o = NULL;
                cur_op += 2;
                goto NEXT;
            OP(clone): {
                MVMObject *value = GET_REG(cur_op, 2).o;
                MVMROOT(tc, value, {
                    MVMObject *cloned = REPR(value)->allocate(tc, STABLE(value));
                    /* Ordering here matters. We write the object into the
                     * register before calling copy_to. This is because
                     * if copy_to allocates, obj may have moved after
                     * we called it. This saves us having to put things on
                     * the temporary stack. The GC will know to update it
                     * in the register if it moved. */
                    GET_REG(cur_op, 0).o = cloned;
                    REPR(value)->copy_to(tc, STABLE(value), OBJECT_BODY(value), cloned, OBJECT_BODY(cloned));
                });
                cur_op += 4;
                goto NEXT;
            }
            OP(isnull_s):
                GET_REG(cur_op, 0).i64 = GET_REG(cur_op, 2).s ? 0 : 1;
                cur_op += 4;
                goto NEXT;
            OP(bootint):
                GET_REG(cur_op, 0).o = tc->instance->boot_types.BOOTInt;
                cur_op += 2;
                goto NEXT;
            OP(bootnum):
                GET_REG(cur_op, 0).o = tc->instance->boot_types.BOOTNum;
                cur_op += 2;
                goto NEXT;
            OP(bootstr):
                GET_REG(cur_op, 0).o = tc->instance->boot_types.BOOTStr;
                cur_op += 2;
                goto NEXT;
            OP(bootarray):
                GET_REG(cur_op, 0).o = tc->instance->boot_types.BOOTArray;
                cur_op += 2;
                goto NEXT;
            OP(boothash):
                GET_REG(cur_op, 0).o = tc->instance->boot_types.BOOTHash;
                cur_op += 2;
                goto NEXT;
            OP(sethllconfig):
                MVM_hll_set_config(tc, GET_REG(cur_op, 0).s, GET_REG(cur_op, 2).o);
                cur_op += 4;
                goto NEXT;
            OP(hllboxtype_i):
                GET_REG(cur_op, 0).o = cu->body.hll_config->int_box_type;
                cur_op += 2;
                goto NEXT;
            OP(hllboxtype_n):
                GET_REG(cur_op, 0).o = cu->body.hll_config->num_box_type;
                cur_op += 2;
                goto NEXT;
            OP(hllboxtype_s):
                GET_REG(cur_op, 0).o = cu->body.hll_config->str_box_type;
                cur_op += 2;
                goto NEXT;
            OP(elems): {
                MVMObject *obj = GET_REG(cur_op, 2).o;
                GET_REG(cur_op, 0).i64 = (MVMint64)REPR(obj)->elems(tc, STABLE(obj), obj, OBJECT_BODY(obj));
                cur_op += 4;
                goto NEXT;
            }
            OP(null_s):
                GET_REG(cur_op, 0).s = NULL;
                cur_op += 2;
                goto NEXT;
            OP(newtype): {
                MVMObject *type_obj, *how = GET_REG(cur_op, 2).o;
                MVMString *repr_name = GET_REG(cur_op, 4).s;
                const MVMREPROps *repr = MVM_repr_get_by_name(tc, repr_name);
                GET_REG(cur_op, 0).o = repr->type_object_for(tc, how);
                cur_op += 6;
                goto NEXT;
            }
            OP(isint): {
                MVMObject *obj = GET_REG(cur_op, 2).o;
                GET_REG(cur_op, 0).i64 = obj && REPR(obj)->ID == MVM_REPR_ID_P6int ? 1 : 0;
                cur_op += 4;
                goto NEXT;
            }
            OP(isnum): {
                MVMObject *obj = GET_REG(cur_op, 2).o;
                GET_REG(cur_op, 0).i64 = obj && REPR(obj)->ID == MVM_REPR_ID_P6num ? 1 : 0;
                cur_op += 4;
                goto NEXT;
            }
            OP(isstr): {
                MVMObject *obj = GET_REG(cur_op, 2).o;
                GET_REG(cur_op, 0).i64 = obj && REPR(obj)->ID == MVM_REPR_ID_P6str ? 1 : 0;
                cur_op += 4;
                goto NEXT;
            }
            OP(islist): {
                MVMObject *obj = GET_REG(cur_op, 2).o;
                GET_REG(cur_op, 0).i64 = obj && REPR(obj)->ID == MVM_REPR_ID_MVMArray ? 1 : 0;
                cur_op += 4;
                goto NEXT;
            }
            OP(ishash): {
                MVMObject *obj = GET_REG(cur_op, 2).o;
                GET_REG(cur_op, 0).i64 = obj && REPR(obj)->ID == MVM_REPR_ID_MVMHash ? 1 : 0;
                cur_op += 4;
                goto NEXT;
            }
            OP(iter): {
                GET_REG(cur_op, 0).o = MVM_iter(tc, GET_REG(cur_op, 2).o);
                cur_op += 4;
                goto NEXT;
            }
            OP(iterkey_s): {
                GET_REG(cur_op, 0).s = MVM_iterkey_s(tc, (MVMIter *)GET_REG(cur_op, 2).o);
                cur_op += 4;
                goto NEXT;
            }
            OP(iterval): {
                GET_REG(cur_op, 0).o = MVM_iterval(tc, (MVMIter *)GET_REG(cur_op, 2).o);
                cur_op += 4;
                goto NEXT;
            }
            OP(getcodename): {
                MVMCode *c = (MVMCode *)GET_REG(cur_op, 2).o;
                GET_REG(cur_op, 0).s = c->body.name;
                cur_op += 4;
                goto NEXT;
            }
            OP(composetype): {
                MVMObject *obj = GET_REG(cur_op, 2).o;
                REPR(obj)->compose(tc, STABLE(obj), GET_REG(cur_op, 4).o);
                GET_REG(cur_op, 0).o = GET_REG(cur_op, 2).o;
                cur_op += 6;
                goto NEXT;
            }
            OP(setmethcache): {
                MVMObject *iter = MVM_iter(tc, GET_REG(cur_op, 2).o);
                MVMObject *cache;
                MVMSTable *stable;
                MVMROOT(tc, iter, {
                    cache = MVM_repr_alloc_init(tc, tc->instance->boot_types.BOOTHash);
                });

                while (MVM_iter_istrue(tc, (MVMIter *)iter)) {
                    MVMRegister result;
                    REPR(iter)->pos_funcs.shift(tc, STABLE(iter), iter,
                        OBJECT_BODY(iter), &result, MVM_reg_obj);
                    MVM_repr_bind_key_o(tc, cache, MVM_iterkey_s(tc, (MVMIter *)iter),
                        MVM_iterval(tc, (MVMIter *)iter));
                }

                stable = STABLE(GET_REG(cur_op, 0).o);
                MVM_ASSIGN_REF(tc, &(stable->header), stable->method_cache, cache);
                MVM_SC_WB_ST(tc, stable);

                cur_op += 4;
                goto NEXT;
            }
            OP(setmethcacheauth): {
                MVMObject *obj = GET_REG(cur_op, 0).o;
                MVMint64 new_flags = STABLE(obj)->mode_flags & (~MVM_METHOD_CACHE_AUTHORITATIVE);
                MVMint64 flag = GET_REG(cur_op, 2).i64;
                if (flag != 0)
                    new_flags |= MVM_METHOD_CACHE_AUTHORITATIVE;
                STABLE(obj)->mode_flags = new_flags;
                MVM_SC_WB_ST(tc, STABLE(obj));
                cur_op += 4;
                goto NEXT;
            }
            OP(settypecache): {
                MVMObject *obj = GET_REG(cur_op, 0).o;
                MVMObject *types = GET_REG(cur_op, 2).o;
                MVMint64 i, elems = REPR(types)->elems(tc, STABLE(types), types, OBJECT_BODY(types));
                MVMObject **cache = malloc(sizeof(MVMObject *) * elems);
                for (i = 0; i < elems; i++) {
                    MVM_ASSIGN_REF(tc, &(STABLE(obj)->header), cache[i], MVM_repr_at_pos_o(tc, types, i));
                }
                /* technically this free isn't thread safe */
                if (STABLE(obj)->type_check_cache)
                    free(STABLE(obj)->type_check_cache);
                STABLE(obj)->type_check_cache = cache;
                STABLE(obj)->type_check_cache_length = (MVMuint16)elems;
                MVM_SC_WB_ST(tc, STABLE(obj));
                cur_op += 4;
                goto NEXT;
            }
            OP(setinvokespec): {
                MVMObject *obj = GET_REG(cur_op, 0).o, *ch = GET_REG(cur_op, 2).o,
                    *invocation_handler = GET_REG(cur_op, 6).o;
                MVMString *name = GET_REG(cur_op, 4).s;
                MVMInvocationSpec *is = malloc(sizeof(MVMInvocationSpec));
                MVMSTable *st = STABLE(obj);
                MVM_ASSIGN_REF(tc, &(st->header), is->class_handle, ch);
                MVM_ASSIGN_REF(tc, &(st->header), is->attr_name, name);
                is->hint = MVM_NO_HINT;
                MVM_ASSIGN_REF(tc, &(st->header), is->invocation_handler, invocation_handler);
                /* XXX not thread safe, but this should occur on non-shared objects anyway... */
                if (st->invocation_spec)
                    free(st->invocation_spec);
                st->invocation_spec = is;
                cur_op += 8;
                goto NEXT;
            }
            OP(isinvokable): {
                MVMSTable *st = STABLE(GET_REG(cur_op, 2).o);
                GET_REG(cur_op, 0).i64 = st->invoke == MVM_6model_invoke_default
                    ? (st->invocation_spec ? 1 : 0)
                    : 1;
                cur_op += 4;
                goto NEXT;
            }
            OP(iscont): {
                MVMObject *obj = GET_REG(cur_op, 2).o;
                GET_REG(cur_op, 0).i64 = obj == NULL || STABLE(obj)->container_spec == NULL ? 0 : 1;
                cur_op += 4;
                goto NEXT;
            }
            OP(decont): {
                MVMObject *obj = GET_REG(cur_op, 2).o;
                MVMRegister *r = &GET_REG(cur_op, 0);
                cur_op += 4;
                if (obj && IS_CONCRETE(obj) && STABLE(obj)->container_spec)
                    STABLE(obj)->container_spec->fetch(tc, obj, r);
                else
                    r->o = obj;
                goto NEXT;
            }
            OP(setboolspec): {
                MVMSTable            *st = GET_REG(cur_op, 0).o->st;
                MVMBoolificationSpec *bs = malloc(sizeof(MVMBoolificationSpec));
                bs->mode = (MVMuint32)GET_REG(cur_op, 2).i64;
                MVM_ASSIGN_REF(tc, &(st->header), bs->method, GET_REG(cur_op, 4).o);
                st->boolification_spec = bs;
                cur_op += 6;
                goto NEXT;
            }
            OP(istrue): {
                /* Increment PC first then call coerce, since it may want to
                 * do an invocation. */
                MVMObject   *obj = GET_REG(cur_op, 2).o;
                MVMRegister *res = &GET_REG(cur_op, 0);
                cur_op += 4;
                MVM_coerce_istrue(tc, obj, res, NULL, NULL, 0);
                goto NEXT;
            }
            OP(isfalse): {
                /* Increment PC first then call coerce, since it may want to
                 * do an invocation. */
                MVMObject   *obj = GET_REG(cur_op, 2).o;
                MVMRegister *res = &GET_REG(cur_op, 0);
                cur_op += 4;
                MVM_coerce_istrue(tc, obj, res, NULL, NULL, 1);
                goto NEXT;
            }
            OP(istrue_s):
                GET_REG(cur_op, 0).i64 = MVM_coerce_istrue_s(tc, GET_REG(cur_op, 2).s);
                cur_op += 4;
                goto NEXT;
            OP(isfalse_s):
                GET_REG(cur_op, 0).i64 = MVM_coerce_istrue_s(tc, GET_REG(cur_op, 2).s) ? 0 : 1;
                cur_op += 4;
                goto NEXT;
            OP(getcodeobj): {
                MVMObject *obj = GET_REG(cur_op, 2).o;
                if (REPR(obj)->ID == MVM_REPR_ID_MVMCode)
                    GET_REG(cur_op, 0).o = ((MVMCode *)obj)->body.code_object;
                else
                    MVM_exception_throw_adhoc(tc, "getcodeobj needs a code ref");
                cur_op += 4;
                goto NEXT;
            }
            OP(setcodeobj): {
                MVMObject *obj = GET_REG(cur_op, 0).o;
                if (REPR(obj)->ID == MVM_REPR_ID_MVMCode) {
                    MVM_ASSIGN_REF(tc, &(obj->header), ((MVMCode *)obj)->body.code_object,
                        GET_REG(cur_op, 2).o);
                }
                else {
                    MVM_exception_throw_adhoc(tc, "setcodeobj needs a code ref");
                }
                cur_op += 4;
                goto NEXT;
            }
            OP(setcodename): {
                MVMObject *obj = GET_REG(cur_op, 0).o;
                if (REPR(obj)->ID == MVM_REPR_ID_MVMCode) {
                    MVM_ASSIGN_REF(tc, &(obj->header), ((MVMCode *)obj)->body.name,
                        GET_REG(cur_op, 2).s);
                }
                else {
                    MVM_exception_throw_adhoc(tc, "setcodename needs a code ref");
                }
                cur_op += 4;
                goto NEXT;
            }
            OP(forceouterctx): {
                MVMObject *obj = GET_REG(cur_op, 0).o, *ctx = GET_REG(cur_op, 2).o;
                MVMFrame *orig;
                if (REPR(obj)->ID != MVM_REPR_ID_MVMCode || !IS_CONCRETE(obj)) {
                    MVM_exception_throw_adhoc(tc, "forceouterctx needs a code ref");
                }
                if (REPR(ctx)->ID != MVM_REPR_ID_MVMContext || !IS_CONCRETE(ctx)) {
                    MVM_exception_throw_adhoc(tc, "forceouterctx needs a context");
                }
                orig = ((MVMCode *)obj)->body.outer;
                ((MVMCode *)obj)->body.outer = ((MVMContext *)ctx)->body.context;
                ((MVMCode *)obj)->body.sf->body.outer = ((MVMContext *)ctx)->body.context->static_info;
                if (orig != ((MVMContext *)ctx)->body.context) {
                    MVM_frame_inc_ref(tc, ((MVMContext *)ctx)->body.context);
                    if (orig) {
                        orig = MVM_frame_dec_ref(tc, orig);
                    }
                }
                cur_op += 4;
                goto NEXT;
            }
            OP(getcomp): {
                MVMObject *obj = tc->instance->compiler_registry;
                uv_mutex_lock(&tc->instance->mutex_compiler_registry);
                GET_REG(cur_op, 0).o = MVM_repr_at_key_o(tc, obj, GET_REG(cur_op, 2).s);
                uv_mutex_unlock(&tc->instance->mutex_compiler_registry);
                cur_op += 4;
                goto NEXT;
            }
            OP(bindcomp): {
                MVMObject *obj = tc->instance->compiler_registry;
                uv_mutex_lock(&tc->instance->mutex_compiler_registry);
                REPR(obj)->ass_funcs.bind_key(tc, STABLE(obj), obj, OBJECT_BODY(obj),
                    (MVMObject *)GET_REG(cur_op, 2).s, GET_REG(cur_op, 4), MVM_reg_obj);
                uv_mutex_unlock(&tc->instance->mutex_compiler_registry);
                GET_REG(cur_op, 0).o = GET_REG(cur_op, 4).o;
                cur_op += 6;
                goto NEXT;
            }
            OP(getcurhllsym): {
                MVMString *hll_name = tc->cur_frame->static_info->body.cu->body.hll_name;
                GET_REG(cur_op, 0).o = MVM_hll_sym_get(tc, hll_name, GET_REG(cur_op, 2).s);
                cur_op += 4;
                goto NEXT;
            }
            OP(bindcurhllsym): {
                MVMObject *syms = tc->instance->hll_syms, *hash;
                MVMString *hll_name = tc->cur_frame->static_info->body.cu->body.hll_name;
                uv_mutex_lock(&tc->instance->mutex_hll_syms);
                hash = MVM_repr_at_key_o(tc, syms, hll_name);
                if (!hash) {
                    hash = MVM_repr_alloc_init(tc, tc->instance->boot_types.BOOTHash);
                    /* must re-get syms in case it moved */
                    syms = tc->instance->hll_syms;
                    hll_name = tc->cur_frame->static_info->body.cu->body.hll_name;
                    MVM_repr_bind_key_o(tc, syms, hll_name, hash);
                }
                MVM_repr_bind_key_o(tc, hash, GET_REG(cur_op, 2).s, GET_REG(cur_op, 4).o);
                GET_REG(cur_op, 0).o = GET_REG(cur_op, 4).o;
                uv_mutex_unlock(&tc->instance->mutex_hll_syms);
                cur_op += 6;
                goto NEXT;
            }
            OP(getwho):
                GET_REG(cur_op, 0).o = STABLE(GET_REG(cur_op, 2).o)->WHO;
                cur_op += 4;
                goto NEXT;
            OP(setwho): {
                MVMSTable *st = STABLE(GET_REG(cur_op, 2).o);
                MVM_ASSIGN_REF(tc, &(st->header), st->WHO, GET_REG(cur_op, 4).o);
                GET_REG(cur_op, 0).o = GET_REG(cur_op, 2).o;
                cur_op += 6;
                goto NEXT;
            }
            OP(rebless):
                if (!REPR(GET_REG(cur_op, 2).o)->change_type) {
                    MVM_exception_throw_adhoc(tc, "This REPR cannot change type");
                }
                REPR(GET_REG(cur_op, 2).o)->change_type(tc, GET_REG(cur_op, 2).o, GET_REG(cur_op, 4).o);
                GET_REG(cur_op, 0).o = GET_REG(cur_op, 2).o;
                MVM_SC_WB_OBJ(tc, GET_REG(cur_op, 0).o);
                cur_op += 6;
                goto NEXT;
            OP(istype): {
                /* Increment PC first, as we may make a method call. */
                MVMRegister *res  = &GET_REG(cur_op, 0);
                MVMObject   *obj  = GET_REG(cur_op, 2).o;
                MVMObject   *type = GET_REG(cur_op, 4).o;
                cur_op += 6;
                MVM_6model_istype(tc, obj, type, res);
                goto NEXT;
            }
            OP(ctx): {
                MVMObject *ctx = MVM_repr_alloc_init(tc, tc->instance->boot_types.BOOTContext);
                ((MVMContext *)ctx)->body.context = MVM_frame_inc_ref(tc, tc->cur_frame);
                GET_REG(cur_op, 0).o = ctx;
                cur_op += 2;
                goto NEXT;
            }
            OP(ctxouter): {
                MVMObject *this_ctx = GET_REG(cur_op, 2).o, *ctx;
                MVMFrame *frame;
                if (!IS_CONCRETE(this_ctx) || REPR(this_ctx)->ID != MVM_REPR_ID_MVMContext) {
                    MVM_exception_throw_adhoc(tc, "ctxouter needs an MVMContext");
                }
                if ((frame = ((MVMContext *)this_ctx)->body.context->outer)) {
                    ctx = MVM_repr_alloc_init(tc, tc->instance->boot_types.BOOTContext);
                    ((MVMContext *)ctx)->body.context = MVM_frame_inc_ref(tc, frame);
                    GET_REG(cur_op, 0).o = ctx;
                }
                else {
                    GET_REG(cur_op, 0).o = NULL;
                }
                cur_op += 4;
                goto NEXT;
            }
            OP(ctxcaller): {
                MVMObject *this_ctx = GET_REG(cur_op, 2).o, *ctx = NULL;
                MVMFrame *frame;
                if (!IS_CONCRETE(this_ctx) || REPR(this_ctx)->ID != MVM_REPR_ID_MVMContext) {
                    MVM_exception_throw_adhoc(tc, "ctxcaller needs an MVMContext");
                }
                if ((frame = ((MVMContext *)this_ctx)->body.context->caller)) {
                    ctx = MVM_repr_alloc_init(tc, tc->instance->boot_types.BOOTContext);
                    ((MVMContext *)ctx)->body.context = MVM_frame_inc_ref(tc, frame);
                }
                GET_REG(cur_op, 0).o = ctx;
                cur_op += 4;
                goto NEXT;
            }
            OP(ctxlexpad): {
                MVMObject *this_ctx = GET_REG(cur_op, 2).o;
                if (!IS_CONCRETE(this_ctx) || REPR(this_ctx)->ID != MVM_REPR_ID_MVMContext) {
                    MVM_exception_throw_adhoc(tc, "ctxlexpad needs an MVMContext");
                }
                GET_REG(cur_op, 0).o = this_ctx;
                cur_op += 4;
                goto NEXT;
            }
            OP(curcode):
                GET_REG(cur_op, 0).o = tc->cur_frame->code_ref;
                cur_op += 2;
                goto NEXT;
            OP(callercode): {
                GET_REG(cur_op, 0).o = tc->cur_frame->caller
                    ? tc->cur_frame->caller->code_ref
                    : NULL;
                cur_op += 2;
                goto NEXT;
            }
            OP(bootintarray):
                GET_REG(cur_op, 0).o = tc->instance->boot_types.BOOTIntArray;
                cur_op += 2;
                goto NEXT;
            OP(bootnumarray):
                GET_REG(cur_op, 0).o = tc->instance->boot_types.BOOTNumArray;
                cur_op += 2;
                goto NEXT;
            OP(bootstrarray):
                GET_REG(cur_op, 0).o = tc->instance->boot_types.BOOTStrArray;
                cur_op += 2;
                goto NEXT;
            OP(hlllist):
                GET_REG(cur_op, 0).o = cu->body.hll_config->slurpy_array_type;
                cur_op += 2;
                goto NEXT;
            OP(hllhash):
                GET_REG(cur_op, 0).o = cu->body.hll_config->slurpy_hash_type;
                cur_op += 2;
                goto NEXT;
            OP(attrinited): {
                MVMObject *obj = GET_REG(cur_op, 2).o;
                if (!IS_CONCRETE(obj))
                    MVM_exception_throw_adhoc(tc, "Cannot look up attributes in a type object");
                GET_REG(cur_op, 0).i64 = REPR(obj)->attr_funcs.is_attribute_initialized(tc,
                    STABLE(obj), OBJECT_BODY(obj),
                    GET_REG(cur_op, 4).o, GET_REG(cur_op, 6).s, MVM_NO_HINT);
                cur_op += 8;
                goto NEXT;
            }
            OP(setcontspec): {
                MVMSTable *st   = STABLE(GET_REG(cur_op, 0).o);
                MVMString *name = GET_REG(cur_op, 2).s;
                const MVMContainerConfigurer *cc = MVM_6model_get_container_config(tc, name);
                if (cc == NULL)
                    MVM_exception_throw_adhoc(tc, "Cannot use unknown container spec %s",
                        MVM_string_utf8_encode_C_string(tc, name));
                if (st->container_spec)
                    MVM_exception_throw_adhoc(tc,
                        "Cannot change a type's container specification");

                cc->set_container_spec(tc, st);
                cc->configure_container_spec(tc, st, GET_REG(cur_op, 4).o);
                cur_op += 6;
                goto NEXT;
            }
            OP(existspos): {
                MVMObject * const obj = GET_REG(cur_op, 2).o;
                GET_REG(cur_op, 0).i64 = REPR(obj)->pos_funcs.exists_pos(tc,
                    STABLE(obj), obj, OBJECT_BODY(obj), GET_REG(cur_op, 4).i64);
                cur_op += 6;
                goto NEXT;
            }
            OP(gethllsym):
                GET_REG(cur_op, 0).o = MVM_hll_sym_get(tc,
                    GET_REG(cur_op, 2).s, GET_REG(cur_op, 4).s);
                cur_op += 6;
                goto NEXT;
            OP(freshcoderef): {
                MVMObject * const cr = GET_REG(cur_op, 2).o;
                MVMCode *ncr;
                if (REPR(cr)->ID != MVM_REPR_ID_MVMCode)
                    MVM_exception_throw_adhoc(tc, "freshcoderef requires a coderef");
                ncr = (MVMCode *)(GET_REG(cur_op, 0).o = MVM_repr_clone(tc, cr));
                MVMROOT(tc, ncr, {
                    MVMStaticFrame *nsf = (MVMStaticFrame *)MVM_repr_clone(tc,
                        (MVMObject *)ncr->body.sf);
                    MVM_ASSIGN_REF(tc, &(ncr->common.header), ncr->body.sf, nsf);
                    MVM_ASSIGN_REF(tc, &(ncr->common.header), ncr->body.sf->body.static_code, ncr);
                });
                cur_op += 4;
                goto NEXT;
            }
            OP(markcodestatic): {
                MVMObject * const cr = GET_REG(cur_op, 0).o;
                if (REPR(cr)->ID != MVM_REPR_ID_MVMCode)
                    MVM_exception_throw_adhoc(tc, "markcodestatic requires a coderef");
                ((MVMCode *)cr)->body.is_static = 1;
                cur_op += 2;
                goto NEXT;
            }
            OP(markcodestub): {
                MVMObject * const cr = GET_REG(cur_op, 0).o;
                if (REPR(cr)->ID != MVM_REPR_ID_MVMCode)
                    MVM_exception_throw_adhoc(tc, "markcodestub requires a coderef");
                ((MVMCode *)cr)->body.is_compiler_stub = 1;
                cur_op += 2;
                goto NEXT;
            }
            OP(getstaticcode): {
                MVMObject * const cr = GET_REG(cur_op, 2).o;
                if (REPR(cr)->ID != MVM_REPR_ID_MVMCode)
                    MVM_exception_throw_adhoc(tc, "getstaticcode requires a static coderef");
                GET_REG(cur_op, 0).o = (MVMObject *)((MVMCode *)cr)->body.sf->body.static_code;
                cur_op += 4;
                goto NEXT;
            }
            OP(getcodecuid): {
                MVMObject * const cr = GET_REG(cur_op, 2).o;
                if (REPR(cr)->ID != MVM_REPR_ID_MVMCode)
                    MVM_exception_throw_adhoc(tc, "getcodecuid requires a static coderef");
                GET_REG(cur_op, 0).s = ((MVMCode *)cr)->body.sf->body.cuuid;
                cur_op += 4;
                goto NEXT;
            }
            OP(copy_f):
                MVM_file_copy(tc, GET_REG(cur_op, 0).s, GET_REG(cur_op, 2).s);
                cur_op += 4;
                goto NEXT;
            OP(append_f):
                MVM_exception_throw_adhoc(tc, "append is not supported");
                goto NEXT;
            OP(rename_f):
                MVM_file_rename(tc, GET_REG(cur_op, 0).s, GET_REG(cur_op, 2).s);
                cur_op += 4;
                goto NEXT;
            OP(delete_f):
                MVM_file_delete(tc, GET_REG(cur_op, 0).s);
                cur_op += 2;
                goto NEXT;
            OP(chmod_f):
                MVM_file_chmod(tc, GET_REG(cur_op, 0).s, GET_REG(cur_op, 2).i64);
                cur_op += 4;
                goto NEXT;
            OP(exists_f):
                GET_REG(cur_op, 0).i64 = MVM_file_exists(tc, GET_REG(cur_op, 2).s);
                cur_op += 4;
                goto NEXT;
            OP(mkdir):
                MVM_dir_mkdir(tc, GET_REG(cur_op, 0).s, GET_REG(cur_op, 2).i64);
                cur_op += 4;
                goto NEXT;
            OP(rmdir):
                MVM_dir_rmdir(tc, GET_REG(cur_op, 0).s);
                cur_op += 2;
                goto NEXT;
            OP(open_dir):
                GET_REG(cur_op, 0).o = MVM_dir_open(tc, GET_REG(cur_op, 2).s);
                cur_op += 4;
                goto NEXT;
            OP(read_dir):
                GET_REG(cur_op, 0).s = MVM_dir_read(tc, GET_REG(cur_op, 2).o);
                cur_op += 4;
                goto NEXT;
            OP(close_dir):
                MVM_dir_close(tc, GET_REG(cur_op, 0).o);
                cur_op += 2;
                goto NEXT;
            OP(open_fh):
                GET_REG(cur_op, 0).o = MVM_file_open_fh(tc, GET_REG(cur_op, 2).s, GET_REG(cur_op, 4).s);
                cur_op += 6;
                goto NEXT;
            OP(close_fh):
                MVM_io_close(tc, GET_REG(cur_op, 0).o);
                cur_op += 2;
                goto NEXT;
            OP(read_fhs):
                GET_REG(cur_op, 0).s = MVM_io_read_string(tc, GET_REG(cur_op, 2).o,
                    GET_REG(cur_op, 4).i64);
                cur_op += 6;
                goto NEXT;
            OP(slurp):
                GET_REG(cur_op, 0).s = MVM_file_slurp(tc,
                    GET_REG(cur_op, 2).s, GET_REG(cur_op, 4).s);
                cur_op += 6;
                goto NEXT;
            OP(spew):
                MVM_file_spew(tc, GET_REG(cur_op, 0).s, GET_REG(cur_op, 2).s, GET_REG(cur_op, 4).s);
                cur_op += 6;
                goto NEXT;
            OP(write_fhs):
                GET_REG(cur_op, 0).i64 = MVM_io_write_string(tc, GET_REG(cur_op, 2).o, GET_REG(cur_op, 4).s, 0);
                cur_op += 6;
                goto NEXT;
            OP(seek_fh):
                MVM_io_seek(tc, GET_REG(cur_op, 0).o, GET_REG(cur_op, 2).i64,
                    GET_REG(cur_op, 4).i64);
                cur_op += 6;
                goto NEXT;
            OP(lock_fh):
                GET_REG(cur_op, 0).i64 = MVM_io_lock(tc, GET_REG(cur_op, 2).o,
                    GET_REG(cur_op, 4).i64);
                cur_op += 6;
                goto NEXT;
            OP(unlock_fh):
                MVM_io_unlock(tc, GET_REG(cur_op, 0).o);
                cur_op += 2;
                goto NEXT;
            OP(sync_fh):
                MVM_io_flush(tc, GET_REG(cur_op, 0).o);
                cur_op += 2;
                goto NEXT;
            OP(trunc_fh):
                MVM_io_truncate(tc, GET_REG(cur_op, 0).o, GET_REG(cur_op, 2).i64);
                cur_op += 4;
                goto NEXT;
            OP(eof_fh):
                GET_REG(cur_op, 0).i64 = MVM_io_eof(tc, GET_REG(cur_op, 2).o);
                cur_op += 4;
                goto NEXT;
            OP(getstdin):
                if (!tc->instance->stdin_handle)
                    MVM_exception_throw_adhoc(tc, "STDIN filehandle was never initialized");
                GET_REG(cur_op, 0).o = tc->instance->stdin_handle;
                cur_op += 2;
                goto NEXT;
            OP(getstdout):
                if (!tc->instance->stdout_handle)
                    MVM_exception_throw_adhoc(tc, "STDOUT filehandle was never initialized");
                GET_REG(cur_op, 0).o = tc->instance->stdout_handle;
                cur_op += 2;
                goto NEXT;
            OP(getstderr):
                if (!tc->instance->stderr_handle)
                    MVM_exception_throw_adhoc(tc, "STDERR filehandle was never initialized");
                GET_REG(cur_op, 0).o = tc->instance->stderr_handle;
                cur_op += 2;
                goto NEXT;
            OP(connect_sk):
                MVM_io_connect(tc, GET_REG(cur_op, 0).o,
                    GET_REG(cur_op, 2).s, GET_REG(cur_op, 4).i64);
                cur_op += 6;
                goto NEXT;
            OP(socket):
                GET_REG(cur_op, 0).o = MVM_io_socket_create(tc, GET_REG(cur_op, 2).i64);
                cur_op += 4;
                goto NEXT;
            OP(bind_sk):
                MVM_io_bind(tc, GET_REG(cur_op, 0).o,
                    GET_REG(cur_op, 2).s, GET_REG(cur_op, 4).i64);
                cur_op += 6;
                goto NEXT;
            OP(setinputlinesep_fh):
                MVM_io_set_separator(tc, GET_REG(cur_op, 0).o, GET_REG(cur_op, 2).s);
                cur_op += 4;
                goto NEXT;
            OP(accept_sk):
                GET_REG(cur_op, 0).o = MVM_io_accept(tc, GET_REG(cur_op, 2).o);
                cur_op += 4;
                goto NEXT;
            OP(DEPRECATED_1):
                MVM_exception_throw_adhoc(tc, "Deprecated opcode executed");
                goto NEXT;
            OP(DEPRECATED_2):
                MVM_exception_throw_adhoc(tc, "Deprecated opcode executed");
                goto NEXT;
            OP(setencoding):
                MVM_io_set_encoding(tc, GET_REG(cur_op, 0).o, GET_REG(cur_op, 2).s);
                cur_op += 4;
                goto NEXT;
            OP(print):
                MVM_string_print(tc, GET_REG(cur_op, 0).s);
                cur_op += 2;
                goto NEXT;
            OP(say):
                MVM_string_say(tc, GET_REG(cur_op, 0).s);
                cur_op += 2;
                goto NEXT;
            OP(readall_fh):
                GET_REG(cur_op, 0).s = MVM_io_slurp(tc, GET_REG(cur_op, 2).o);
                cur_op += 4;
                goto NEXT;
            OP(tell_fh):
                GET_REG(cur_op, 0).i64 = MVM_io_tell(tc, GET_REG(cur_op, 2).o);
                cur_op += 4;
                goto NEXT;
            OP(stat):
                GET_REG(cur_op, 0).i64 = MVM_file_stat(tc, GET_REG(cur_op, 2).s, GET_REG(cur_op, 4).i64);
                cur_op += 6;
                goto NEXT;
            OP(readline_fh):
                GET_REG(cur_op, 0).s = MVM_io_readline(tc, GET_REG(cur_op, 2).o);
                cur_op += 4;
                goto NEXT;
            OP(readlineint_fh):
                GET_REG(cur_op, 0).s = MVM_file_readline_interactive_fh(tc, GET_REG(cur_op, 2).o, GET_REG(cur_op, 4).s);
                cur_op += 6;
                goto NEXT;
            OP(chdir):
                MVM_dir_chdir(tc, GET_REG(cur_op, 0).s);
                cur_op += 2;
                goto NEXT;
            OP(rand_i):
                GET_REG(cur_op, 0).i64 = MVM_proc_rand_i(tc);
                cur_op += 2;
                goto NEXT;
            OP(rand_n):
                GET_REG(cur_op, 0).n64 = MVM_proc_rand_n(tc);
                cur_op += 2;
                goto NEXT;
            OP(srand):
                MVM_proc_seed(tc, GET_REG(cur_op, 0).i64);
                cur_op += 2;
                goto NEXT;
            OP(time_i):
                GET_REG(cur_op, 0).i64 = MVM_proc_time_i(tc);
                cur_op += 2;
                goto NEXT;
            OP(clargs):
                GET_REG(cur_op, 0).o = MVM_proc_clargs(tc);
                cur_op += 2;
                goto NEXT;
            OP(newthread):
                GET_REG(cur_op, 0).o = MVM_thread_new(tc, GET_REG(cur_op, 2).o,
                    GET_REG(cur_op, 4).i64);
                cur_op += 6;
                goto NEXT;
            OP(threadjoin):
                MVM_thread_join(tc, GET_REG(cur_op, 0).o);
                cur_op += 2;
                goto NEXT;
            OP(time_n):
                GET_REG(cur_op, 0).n64 = MVM_proc_time_n(tc);
                cur_op += 2;
                goto NEXT;
            OP(exit): {
                MVMint64 exit_code = GET_REG(cur_op, 0).i64;
                MVM_vm_destroy_instance(tc->instance);
                exit(exit_code);
            }
            OP(loadbytecode): {
                /* This op will end up returning into the runloop to run
                 * deserialization and load code, so make sure we're done
                 * processing this op really. */
                MVMString *filename = GET_REG(cur_op, 2).s;
                GET_REG(cur_op, 0).s = filename;
                cur_op += 4;

                /* Set up return (really continuation after load) address
                 * and enter bytecode loading process. */
                tc->cur_frame->return_address = cur_op;
                MVM_load_bytecode(tc, filename);
                goto NEXT;
            }
            OP(getenvhash):
                GET_REG(cur_op, 0).o = MVM_proc_getenvhash(tc);
                cur_op += 2;
                goto NEXT;
            OP(shell):
                GET_REG(cur_op, 0).i64 = MVM_proc_shell(tc, GET_REG(cur_op, 2).s,
                    GET_REG(cur_op, 4).s, GET_REG(cur_op, 6).o);
                cur_op += 8;
                goto NEXT;
            OP(cwd):
                GET_REG(cur_op, 0).s = MVM_dir_cwd(tc);
                cur_op += 2;
                goto NEXT;
            OP(sha1):
                GET_REG(cur_op, 0).s = MVM_sha1(tc,
                    GET_REG(cur_op, 2).s);
                cur_op += 4;
                goto NEXT;
            OP(createsc):
                GET_REG(cur_op, 0).o = MVM_sc_create(tc,
                    GET_REG(cur_op, 2).s);
                cur_op += 4;
                goto NEXT;
            OP(scsetobj): {
                MVMObject *sc  = GET_REG(cur_op, 0).o;
                MVMObject *obj = GET_REG(cur_op, 4).o;
                if (REPR(sc)->ID != MVM_REPR_ID_SCRef)
                    MVM_exception_throw_adhoc(tc,
                        "Must provide an SCRef operand to scsetobj");
                MVM_sc_set_object(tc, (MVMSerializationContext *)sc,
                    GET_REG(cur_op, 2).i64, obj);
                if (MVM_sc_get_stable_sc(tc, STABLE(obj)) == NULL) {
                    /* Need to claim the SC also; typical case for new type objects. */
                    MVMSTable *st = STABLE(obj);
                    MVM_sc_push_stable(tc, (MVMSerializationContext *)sc, st);
                    MVM_sc_set_stable_sc(tc, st, (MVMSerializationContext *)sc);
                }
                cur_op += 6;
                goto NEXT;
            }
            OP(scsetcode): {
                MVMObject *sc   = GET_REG(cur_op, 0).o;
                MVMObject *code = GET_REG(cur_op, 4).o;
                if (REPR(sc)->ID != MVM_REPR_ID_SCRef)
                    MVM_exception_throw_adhoc(tc,
                        "Must provide an SCRef operand to scsetcode");
                MVM_sc_set_code(tc, (MVMSerializationContext *)sc,
                    GET_REG(cur_op, 2).i64, code);
                MVM_sc_set_obj_sc(tc, code, (MVMSerializationContext *)sc);
                cur_op += 6;
                goto NEXT;
            }
            OP(scgetobj): {
                MVMObject *sc = GET_REG(cur_op, 2).o;
                if (REPR(sc)->ID != MVM_REPR_ID_SCRef)
                    MVM_exception_throw_adhoc(tc,
                        "Must provide an SCRef operand to scgetobj");
                GET_REG(cur_op, 0).o = MVM_sc_get_object(tc,
                    (MVMSerializationContext *)sc, GET_REG(cur_op, 4).i64);
                cur_op += 6;
                goto NEXT;
            }
            OP(scgethandle): {
                MVMObject *sc = GET_REG(cur_op, 2).o;
                if (REPR(sc)->ID != MVM_REPR_ID_SCRef)
                    MVM_exception_throw_adhoc(tc,
                        "Must provide an SCRef operand to scgethandle");
                GET_REG(cur_op, 0).s = MVM_sc_get_handle(tc,
                    (MVMSerializationContext *)sc);
                cur_op += 4;
                goto NEXT;
            }
            OP(scgetobjidx): {
                MVMObject *sc = GET_REG(cur_op, 2).o;
                if (REPR(sc)->ID != MVM_REPR_ID_SCRef)
                    MVM_exception_throw_adhoc(tc,
                        "Must provide an SCRef operand to scgetobjidx");
                GET_REG(cur_op, 0).i64 = MVM_sc_find_object_idx(tc,
                    (MVMSerializationContext *)sc, GET_REG(cur_op, 4).o);
                cur_op += 6;
                goto NEXT;
            }
            OP(scsetdesc): {
                MVMObject *sc   = GET_REG(cur_op, 0).o;
                MVMString *desc = GET_REG(cur_op, 2).s;
                if (REPR(sc)->ID != MVM_REPR_ID_SCRef)
                    MVM_exception_throw_adhoc(tc,
                        "Must provide an SCRef operand to scsetdesc");
                MVM_sc_set_description(tc, (MVMSerializationContext *)sc, desc);
                cur_op += 4;
                goto NEXT;
            }
            OP(scobjcount): {
                MVMObject *sc = GET_REG(cur_op, 2).o;
                if (REPR(sc)->ID != MVM_REPR_ID_SCRef)
                    MVM_exception_throw_adhoc(tc,
                        "Must provide an SCRef operand to scobjcount");
                GET_REG(cur_op, 0).i64 = MVM_sc_get_object_count(tc,
                    (MVMSerializationContext *)sc);
                cur_op += 4;
                goto NEXT;
            }
            OP(setobjsc): {
                MVMObject *obj = GET_REG(cur_op, 0).o;
                MVMObject *sc  = GET_REG(cur_op, 2).o;
                if (REPR(sc)->ID != MVM_REPR_ID_SCRef)
                    MVM_exception_throw_adhoc(tc,
                        "Must provide an SCRef operand to setobjsc");
                MVM_sc_set_obj_sc(tc, obj, (MVMSerializationContext *)sc);
                cur_op += 4;
                goto NEXT;
            }
            OP(getobjsc):
                GET_REG(cur_op, 0).o = (MVMObject *)MVM_sc_get_obj_sc(tc, GET_REG(cur_op, 2).o);
                cur_op += 4;
                goto NEXT;
            OP(serialize): {
                MVMObject *sc = GET_REG(cur_op, 2).o;
                MVMObject *obj = GET_REG(cur_op, 4).o;
                if (REPR(sc)->ID != MVM_REPR_ID_SCRef)
                    MVM_exception_throw_adhoc(tc,
                        "Must provide an SCRef operand to serialize");
                GET_REG(cur_op, 0).s = MVM_serialization_serialize(tc, (MVMSerializationContext *)sc, obj);
                cur_op += 6;
                goto NEXT;
            }
            OP(deserialize): {
                MVMString *blob = GET_REG(cur_op, 0).s;
                MVMObject *sc   = GET_REG(cur_op, 2).o;
                MVMObject *sh   = GET_REG(cur_op, 4).o;
                MVMObject *cr   = GET_REG(cur_op, 6).o;
                MVMObject *conf = GET_REG(cur_op, 8).o;
                if (REPR(sc)->ID != MVM_REPR_ID_SCRef)
                    MVM_exception_throw_adhoc(tc,
                        "Must provide an SCRef operand to deserialize");
                MVM_serialization_deserialize(tc, (MVMSerializationContext *)sc,
                    sh, cr, conf, blob);
                cur_op += 10;
                goto NEXT;
            }
            OP(wval): {
                MVMint16 dep = GET_I16(cur_op, 2);
                MVMint16 idx = GET_I16(cur_op, 4);
                if (dep >= 0 && dep < cu->body.num_scs) {
                    MVMSerializationContext *sc = MVM_sc_get_sc(tc, cu, dep);
                    if (sc == NULL)
                        MVM_exception_throw_adhoc(tc,
                            "SC not yet resolved; lookup failed");
                    GET_REG(cur_op, 0).o = MVM_sc_get_object(tc, sc, idx);
                    cur_op += 6;
                }
                else {
                    MVM_exception_throw_adhoc(tc,
                        "Invalid SC index in bytecode stream");
                }
                goto NEXT;
            }
            OP(wval_wide): {
                MVMint16 dep = GET_I16(cur_op, 2);
                MVMint64 idx = GET_I64(cur_op, 4);
                if (dep >= 0 && dep < cu->body.num_scs) {
                    MVMSerializationContext *sc = MVM_sc_get_sc(tc, cu, dep);
                    if (sc == NULL)
                        MVM_exception_throw_adhoc(tc,
                            "SC not yet resolved; lookup failed");
                    GET_REG(cur_op, 0).o = MVM_sc_get_object(tc, sc, idx);
                    cur_op += 12;
                }
                else {
                    MVM_exception_throw_adhoc(tc,
                        "Invalid SC index in bytecode stream");
                }
                goto NEXT;
            }
            OP(scwbdisable):
                GET_REG(cur_op, 0).i64 = ++tc->sc_wb_disable_depth;
                cur_op += 2;
                goto NEXT;
            OP(scwbenable):
                GET_REG(cur_op, 0).i64 = --tc->sc_wb_disable_depth;
                cur_op += 2;
                goto NEXT;
            OP(pushcompsc): {
                MVMObject * const sc  = GET_REG(cur_op, 0).o;
                if (REPR(sc)->ID != MVM_REPR_ID_SCRef)
                    MVM_exception_throw_adhoc(tc, "Can only push an SCRef with pushcompsc");
                if (!tc->compiling_scs) {
                    MVMROOT(tc, sc, {
                        tc->compiling_scs = MVM_repr_alloc_init(tc, tc->instance->boot_types.BOOTArray);
                    });
                }
                MVM_repr_unshift_o(tc, tc->compiling_scs, sc);
                cur_op += 2;
                goto NEXT;
            }
            OP(popcompsc): {
                MVMObject * const scs = tc->compiling_scs;
                if (!scs || MVM_repr_elems(tc, scs) == 0)
                    MVM_exception_throw_adhoc(tc, "No current compiling SC");
                MVM_repr_shift_o(tc, tc->compiling_scs);
                cur_op += 2;
                goto NEXT;
            }
            OP(scgetdesc): {
                MVMObject *sc = GET_REG(cur_op, 2).o;
                if (REPR(sc)->ID != MVM_REPR_ID_SCRef)
                    MVM_exception_throw_adhoc(tc,
                        "Must provide an SCRef operand to scgethandle");
                GET_REG(cur_op, 0).s = MVM_sc_get_description(tc,
                    (MVMSerializationContext *)sc);
                cur_op += 4;
                goto NEXT;
            }
            OP(rethrow): {
                MVM_exception_throwobj(tc, MVM_EX_THROW_DYN, GET_REG(cur_op, 0).o, NULL);
                goto NEXT;
            }
            OP(resume):
                /* Expect that resume will set the PC, so don't update cur_op
                 * here. */
                MVM_exception_resume(tc, GET_REG(cur_op, 0).o);
                goto NEXT;
            OP(settypehll):
                STABLE(GET_REG(cur_op, 0).o)->hll_owner = MVM_hll_get_config_for(tc,
                    GET_REG(cur_op, 2).s);
                cur_op += 4;
                goto NEXT;
            OP(settypehllrole):
                STABLE(GET_REG(cur_op, 0).o)->hll_role = GET_REG(cur_op, 2).i64;
                cur_op += 4;
                goto NEXT;
            OP(usecompileehllconfig):
                MVM_hll_enter_compilee_mode(tc);
                goto NEXT;
            OP(usecompilerhllconfig):
                MVM_hll_leave_compilee_mode(tc);
                goto NEXT;
            OP(encode):
                MVM_string_encode_to_buf(tc, GET_REG(cur_op, 2).s,
                    GET_REG(cur_op, 4).s, GET_REG(cur_op, 6).o);
                GET_REG(cur_op, 0).o = GET_REG(cur_op, 6).o;
                cur_op += 8;
                goto NEXT;
            OP(decode):
                GET_REG(cur_op, 0).s = MVM_string_decode_from_buf(tc,
                    GET_REG(cur_op, 2).o, GET_REG(cur_op, 4).s);
                cur_op += 6;
                goto NEXT;
            OP(bindhllsym): {
                MVMObject *syms     = tc->instance->hll_syms;
                MVMString *hll_name = GET_REG(cur_op, 0).s;
                MVMObject *hash;
                uv_mutex_lock(&tc->instance->mutex_hll_syms);
                hash = MVM_repr_at_key_o(tc, syms, hll_name);
                if (!hash) {
                    hash = MVM_repr_alloc_init(tc, tc->instance->boot_types.BOOTHash);
                    /* must re-get syms and HLL name in case it moved */
                    syms = tc->instance->hll_syms;
                    hll_name = GET_REG(cur_op, 0).s;
                    MVM_repr_bind_key_o(tc, syms, hll_name, hash);
                }
                MVM_repr_bind_key_o(tc, hash, GET_REG(cur_op, 2).s, GET_REG(cur_op, 4).o);
                uv_mutex_unlock(&tc->instance->mutex_hll_syms);
                cur_op += 6;
                goto NEXT;
            }
            OP(hllize): {
                /* Increment PC before mapping, as it may invoke. */
                MVMRegister *res_reg = &GET_REG(cur_op, 0);
                MVMObject   *mapee   = GET_REG(cur_op, 2).o;
                cur_op += 4;
                MVM_hll_map(tc, mapee, MVM_hll_current(tc), res_reg);
                goto NEXT;
            }
            OP(hllizefor): {
                /* Increment PC before mapping, as it may invoke. */
                MVMRegister *res_reg = &GET_REG(cur_op, 0);
                MVMObject   *mapee   = GET_REG(cur_op, 2).o;
                MVMString   *hll     = GET_REG(cur_op, 4).s;
                cur_op += 6;
                MVM_hll_map(tc, mapee, MVM_hll_get_config_for(tc, hll), res_reg);
                goto NEXT;
            }
            OP(loadlib): {
                MVMString *name = GET_REG(cur_op, 0).s;
                MVMString *path = GET_REG(cur_op, 2).s;
                MVM_dll_load(tc, name, path);
                cur_op += 4;
                goto NEXT;
            }
            OP(freelib): {
                MVMString *name = GET_REG(cur_op, 0).s;
                MVM_dll_free(tc, name);
                cur_op += 2;
                goto NEXT;
            }
            OP(findsym): {
                MVMString *lib = GET_REG(cur_op, 2).s;
                MVMString *sym = GET_REG(cur_op, 4).s;
                MVMObject *obj = MVM_dll_find_symbol(tc, lib, sym);
                if (!obj)
                    MVM_exception_throw_adhoc(tc, "symbol not found in DLL");

                GET_REG(cur_op, 0).o = obj;
                cur_op += 6;
                goto NEXT;
            }
            OP(dropsym): {
                MVM_dll_drop_symbol(tc, GET_REG(cur_op, 0).o);
                cur_op += 2;
                goto NEXT;
            }
            OP(loadext): {
                MVMString *lib = GET_REG(cur_op, 0).s;
                MVMString *ext = GET_REG(cur_op, 2).s;
                MVM_ext_load(tc, lib, ext);
                cur_op += 4;
                goto NEXT;
            }
            OP(settypecheckmode): {
                MVMSTable *st = STABLE(GET_REG(cur_op, 0).o);
                st->mode_flags = GET_REG(cur_op, 2).i64 |
                    (st->mode_flags & (~MVM_TYPE_CHECK_CACHE_FLAG_MASK));
                MVM_SC_WB_ST(tc, st);
                cur_op += 4;
                goto NEXT;
            }
            OP(setdispatcher):
                tc->cur_dispatcher = GET_REG(cur_op, 0).o;
                cur_op += 2;
                goto NEXT;
            OP(takedispatcher):
                GET_REG(cur_op, 0).o = tc->cur_dispatcher;
                tc->cur_dispatcher = NULL;
                cur_op += 2;
                goto NEXT;
            OP(captureexistsnamed): {
                MVMObject *obj = GET_REG(cur_op, 2).o;
                if (IS_CONCRETE(obj) && REPR(obj)->ID == MVM_REPR_ID_MVMCallCapture) {
                    MVMCallCapture *cc = (MVMCallCapture *)obj;
                    GET_REG(cur_op, 0).i64 = MVM_args_has_named(tc, cc->body.apc,
                        GET_REG(cur_op, 4).s);
                }
                else {
                    MVM_exception_throw_adhoc(tc, "captureexistsnamed needs a MVMCallCapture");
                }
                cur_op += 6;
                goto NEXT;
            }
            OP(capturehasnameds): {
                MVMObject *obj = GET_REG(cur_op, 2).o;
                if (IS_CONCRETE(obj) && REPR(obj)->ID == MVM_REPR_ID_MVMCallCapture) {
                    /* If positionals count doesn't match arg count, we must
                     * have some named args. */
                    MVMCallCapture *cc = (MVMCallCapture *)obj;
                    GET_REG(cur_op, 0).i64 = cc->body.apc->arg_count != cc->body.apc->num_pos;
                }
                else {
                    MVM_exception_throw_adhoc(tc, "capturehasnameds needs a MVMCallCapture");
                }
                cur_op += 4;
                goto NEXT;
            }
            OP(backendconfig):
                GET_REG(cur_op, 0).o = MVM_backend_config(tc);
                cur_op += 2;
                goto NEXT;
            OP(getlexouter): {
                MVMRegister *r = MVM_frame_find_lexical_by_name_rel(tc,
                    GET_REG(cur_op, 2).s, tc->cur_frame->outer);
                if (r)
                    GET_REG(cur_op, 0).o = r->o;
                else
                    MVM_exception_throw_adhoc(tc, "No lexical found with name '%s'",
                        MVM_string_utf8_encode_C_string(tc, GET_REG(cur_op, 2).s));
                cur_op += 4;
                goto NEXT;
            }
            OP(getlexrel): {
                MVMObject *ctx  = GET_REG(cur_op, 2).o;
                MVMRegister *r;
                if (REPR(ctx)->ID != MVM_REPR_ID_MVMContext || !IS_CONCRETE(ctx))
                    MVM_exception_throw_adhoc(tc, "getlexrel needs a context");
                r = MVM_frame_find_lexical_by_name_rel(tc,
                    GET_REG(cur_op, 4).s, ((MVMContext *)ctx)->body.context);
                GET_REG(cur_op, 0).o = r ? r->o : NULL;
                cur_op += 6;
                goto NEXT;
            }
            OP(getlexreldyn): {
                MVMObject *ctx  = GET_REG(cur_op, 2).o;
                if (REPR(ctx)->ID != MVM_REPR_ID_MVMContext || !IS_CONCRETE(ctx))
                    MVM_exception_throw_adhoc(tc, "getlexreldyn needs a context");
                GET_REG(cur_op, 0).o = MVM_frame_getdynlex(tc, GET_REG(cur_op, 4).s,
                        ((MVMContext *)ctx)->body.context);
                cur_op += 6;
                goto NEXT;
            }
            OP(getlexrelcaller): {
                MVMObject   *ctx  = GET_REG(cur_op, 2).o;
                MVMRegister *res;
                if (REPR(ctx)->ID != MVM_REPR_ID_MVMContext || !IS_CONCRETE(ctx))
                    MVM_exception_throw_adhoc(tc, "getlexrelcaller needs a context");
                res = MVM_frame_find_lexical_by_name_rel_caller(tc, GET_REG(cur_op, 4).s,
                    ((MVMContext *)ctx)->body.context);
                GET_REG(cur_op, 0).o = res ? res->o : NULL;
                cur_op += 6;
                goto NEXT;
            }
            OP(getlexcaller): {
                MVMRegister *res = MVM_frame_find_lexical_by_name_rel_caller(tc,
                    GET_REG(cur_op, 2).s, tc->cur_frame->caller);
                GET_REG(cur_op, 0).o = res ? res->o : NULL;
                cur_op += 4;
                goto NEXT;
            }
            OP(bitand_s):
                GET_REG(cur_op, 0).s = MVM_string_bitand(tc,
                    GET_REG(cur_op, 2).s, GET_REG(cur_op, 4).s);
                cur_op += 6;
                goto NEXT;
            OP(bitor_s):
                GET_REG(cur_op, 0).s = MVM_string_bitor(tc,
                    GET_REG(cur_op, 2).s, GET_REG(cur_op, 4).s);
                cur_op += 6;
                goto NEXT;
            OP(bitxor_s):
                GET_REG(cur_op, 0).s = MVM_string_bitxor(tc,
                    GET_REG(cur_op, 2).s, GET_REG(cur_op, 4).s);
                cur_op += 6;
                goto NEXT;
            OP(isnanorinf):
                GET_REG(cur_op, 0).i64 = MVM_num_isnanorinf(tc, GET_REG(cur_op, 2).n64);
                cur_op += 4;
                goto NEXT;
            OP(inf):
                GET_REG(cur_op, 0).n64 = MVM_num_posinf(tc);
                cur_op += 2;
                goto NEXT;
            OP(neginf):
                GET_REG(cur_op, 0).n64 = MVM_num_neginf(tc);
                cur_op += 2;
                goto NEXT;
            OP(nan):
                GET_REG(cur_op, 0).n64 = MVM_num_nan(tc);
                cur_op += 2;
                goto NEXT;
            OP(getpid):
                GET_REG(cur_op, 0).i64 = MVM_proc_getpid(tc);
                cur_op += 2;
                goto NEXT;
            OP(spawn):
                GET_REG(cur_op, 0).i64 = MVM_proc_spawn(tc, GET_REG(cur_op, 2).o,
                    GET_REG(cur_op, 4).s, GET_REG(cur_op, 6).o);
                cur_op += 8;
                goto NEXT;
            OP(filereadable):
                GET_REG(cur_op, 0).i64 = MVM_file_isreadable(tc, GET_REG(cur_op, 2).s);
                cur_op += 4;
                goto NEXT;
            OP(filewritable):
                GET_REG(cur_op, 0).i64 = MVM_file_iswritable(tc, GET_REG(cur_op, 2).s);
                cur_op += 4;
                goto NEXT;
            OP(fileexecutable):
                GET_REG(cur_op, 0).i64 = MVM_file_isexecutable(tc, GET_REG(cur_op, 2).s);
                cur_op += 4;
                goto NEXT;
            OP(say_fhs):
                GET_REG(cur_op, 0).i64 = MVM_io_write_string(tc, GET_REG(cur_op, 2).o, GET_REG(cur_op, 4).s, 1);
                cur_op += 6;
                goto NEXT;
            OP(capturenamedshash): {
                MVMObject *obj = GET_REG(cur_op, 2).o;
                if (IS_CONCRETE(obj) && REPR(obj)->ID == MVM_REPR_ID_MVMCallCapture) {
                    MVMCallCapture *cc = (MVMCallCapture *)obj;
                    GET_REG(cur_op, 0).o = MVM_args_slurpy_named(tc, cc->body.apc);
                }
                else {
                    MVM_exception_throw_adhoc(tc, "capturehasnameds needs a MVMCallCapture");
                }
                cur_op += 4;
                goto NEXT;
            }
            OP(read_fhb):
                MVM_io_read_bytes(tc, GET_REG(cur_op, 0).o, GET_REG(cur_op, 2).o,
                    GET_REG(cur_op, 4).i64);
                cur_op += 6;
                goto NEXT;
            OP(write_fhb):
                MVM_io_write_bytes(tc, GET_REG(cur_op, 0).o, GET_REG(cur_op, 2).o);
                cur_op += 4;
                goto NEXT;
            OP(newexception):
                GET_REG(cur_op, 0).o = (MVMObject *)MVM_repr_alloc_init(tc,
                    tc->instance->boot_types.BOOTException);
                cur_op += 2;
                goto NEXT;
            OP(openpipe):
                GET_REG(cur_op, 0).o = MVM_file_openpipe(tc, GET_REG(cur_op, 2).s, GET_REG(cur_op, 4).s, GET_REG(cur_op, 6).o, GET_REG(cur_op, 8).s);
                cur_op += 10;
                goto NEXT;
            OP(backtrace):
                GET_REG(cur_op, 0).o = MVM_exception_backtrace(tc, GET_REG(cur_op, 2).o);
                cur_op += 4;
                goto NEXT;
            OP(symlink):
                MVM_file_symlink(tc, GET_REG(cur_op, 0).s, GET_REG(cur_op, 2).s);
                cur_op += 4;
                goto NEXT;
            OP(link):
                MVM_file_link(tc, GET_REG(cur_op, 0).s, GET_REG(cur_op, 2).s);
                cur_op += 4;
                goto NEXT;
            OP(gethostname):
                GET_REG(cur_op, 0).s = MVM_io_get_hostname(tc);
                cur_op += 2;
                goto NEXT;
            OP(exreturnafterunwind): {
                MVMObject *ex = GET_REG(cur_op, 0).o;
                if (IS_CONCRETE(ex) && REPR(ex)->ID == MVM_REPR_ID_MVMException)
                    ((MVMException *)ex)->body.return_after_unwind = 1;
                else
                    MVM_exception_throw_adhoc(tc, "exreturnafterunwind needs a VMException");
                cur_op += 2;
                goto NEXT;
            }
            OP(continuationclone): {
                MVMObject *cont = GET_REG(cur_op, 2).o;
                if (REPR(cont)->ID == MVM_REPR_ID_MVMContinuation)
                    GET_REG(cur_op, 0).o = (MVMObject *)MVM_continuation_clone(tc,
                        (MVMContinuation *)cont);
                else
                    MVM_exception_throw_adhoc(tc, "continuationclone expects an MVMContinuation");
                cur_op += 4;
                goto NEXT;
            }
            OP(continuationreset): {
                MVMRegister *res  = &GET_REG(cur_op, 0);
                MVMObject   *tag  = GET_REG(cur_op, 2).o;
                MVMObject   *code = GET_REG(cur_op, 4).o;
                cur_op += 6;
                MVM_continuation_reset(tc, tag, code, res);
                goto NEXT;
            }
            OP(continuationcontrol): {
                MVMRegister *res     = &GET_REG(cur_op, 0);
                MVMint64     protect = GET_REG(cur_op, 2).i64;
                MVMObject   *tag     = GET_REG(cur_op, 4).o;
                MVMObject   *code    = GET_REG(cur_op, 6).o;
                cur_op += 8;
                MVM_continuation_control(tc, protect, tag, code, res);
                goto NEXT;
            }
            OP(continuationinvoke): {
                MVMRegister *res  = &GET_REG(cur_op, 0);
                MVMObject   *cont = GET_REG(cur_op, 2).o;
                MVMObject   *code = GET_REG(cur_op, 4).o;
                cur_op += 6;
                if (REPR(cont)->ID == MVM_REPR_ID_MVMContinuation)
                    MVM_continuation_invoke(tc, (MVMContinuation *)cont, code, res);
                else
                    MVM_exception_throw_adhoc(tc, "continuationinvoke expects an MVMContinuation");
                goto NEXT;
            }
            OP(randscale_n):
                GET_REG(cur_op, 0).n64 = MVM_proc_rand_n(tc) * GET_REG(cur_op, 2).n64;
                cur_op += 4;
                goto NEXT;
            OP(uniisblock):
                GET_REG(cur_op, 0).i64 = (MVMint64)MVM_unicode_is_in_block(tc,
                    GET_REG(cur_op, 2).s, GET_REG(cur_op, 4).i64, GET_REG(cur_op, 6).s);
                cur_op += 8;
                goto NEXT;
            OP(assertparamcheck): {
                MVMint64 ok = GET_REG(cur_op, 0).i64;
                cur_op += 2;
                if (!ok)
                    MVM_args_bind_failed(tc);
                goto NEXT;
            }
            OP(paramnamesused): {
                MVMArgProcContext *ctx = &tc->cur_frame->params;
                if (ctx->callsite->num_pos != ctx->callsite->arg_count)
                    MVM_args_assert_nameds_used(tc, ctx);
                goto NEXT;
            }
<<<<<<< HEAD
            OP(threadrun):
                MVM_thread_run(tc, GET_REG(cur_op, 0).o);
                cur_op += 2;
                goto NEXT;
            OP(threadid):
                GET_REG(cur_op, 0).i64 = MVM_thread_id(tc, GET_REG(cur_op, 2).o);
                cur_op += 4;
                goto NEXT;
            OP(threadyield):
                MVM_thread_yield(tc);
                goto NEXT;
            OP(currentthread):
                GET_REG(cur_op, 0).o = MVM_thread_current(tc);
                cur_op += 2;
                goto NEXT;
            OP(lock): {
                MVMObject *lock = GET_REG(cur_op, 0).o;
                if (REPR(lock)->ID == MVM_REPR_ID_ReentrantMutex)
                    MVM_reentrantmutex_lock(tc, (MVMReentrantMutex *)lock);
                else
                    MVM_exception_throw_adhoc(tc,
                        "lock requires an object with REPR ReentrantMutex");
                cur_op += 2;
                goto NEXT;
            }
            OP(unlock): {
                MVMObject *lock = GET_REG(cur_op, 0).o;
                if (REPR(lock)->ID == MVM_REPR_ID_ReentrantMutex)
                    MVM_reentrantmutex_unlock(tc, (MVMReentrantMutex *)lock);
                else
                    MVM_exception_throw_adhoc(tc,
                        "lock requires an object with REPR ReentrantMutex");
                cur_op += 2;
                goto NEXT;
            }
            OP(semacquire): {
                MVMObject *sem = GET_REG(cur_op, 0).o;
                if (REPR(sem)->ID == MVM_REPR_ID_Semaphore)
                    MVM_semaphore_acquire(tc, (MVMSemaphore *)sem);
                else
                    MVM_exception_throw_adhoc(tc,
                        "semacquire requires an object with REPR Semaphore");
                cur_op += 2;
                goto NEXT;
            }
            OP(semtryacquire): {
                MVMObject *sem = GET_REG(cur_op, 2).o;
                if (REPR(sem)->ID == MVM_REPR_ID_Semaphore)
                    GET_REG(cur_op, 0).i64 = MVM_semaphore_tryacquire(tc,
                        (MVMSemaphore *)sem);
                else
                    MVM_exception_throw_adhoc(tc,
                        "semtryacquire requires an object with REPR Semaphore");
                cur_op += 4;
                goto NEXT;
            }
            OP(semrelease): {
                MVMObject *sem = GET_REG(cur_op, 0).o;
                if (REPR(sem)->ID == MVM_REPR_ID_Semaphore)
                    MVM_semaphore_release(tc, (MVMSemaphore *)sem);
                else
                    MVM_exception_throw_adhoc(tc,
                        "semrelease requires an object with REPR Semaphore");
                cur_op += 2;
                goto NEXT;
            }
            OP(getlockcondvar): {
                MVMObject *lock = GET_REG(cur_op, 2).o;
                if (REPR(lock)->ID == MVM_REPR_ID_ReentrantMutex)
                    GET_REG(cur_op, 0).o = MVM_conditionvariable_from_lock(tc,
                        (MVMReentrantMutex *)lock, GET_REG(cur_op, 4).o);
                else
                    MVM_exception_throw_adhoc(tc,
                        "getlockcondvar requires an object with REPR ReentrantMutex");
                cur_op += 6;
                goto NEXT;
            }
            OP(condwait): {
                MVMObject *cv = GET_REG(cur_op, 0).o;
                if (REPR(cv)->ID == MVM_REPR_ID_ConditionVariable)
                    MVM_conditionvariable_wait(tc, (MVMConditionVariable *)cv);
                else
                    MVM_exception_throw_adhoc(tc,
                        "condwait requires an object with REPR ConditionVariable");
                cur_op += 2;
                goto NEXT;
            }
            OP(condsignalone): {
                MVMObject *cv = GET_REG(cur_op, 0).o;
                if (REPR(cv)->ID == MVM_REPR_ID_ConditionVariable)
                    MVM_conditionvariable_signal_one(tc, (MVMConditionVariable *)cv);
                else
                    MVM_exception_throw_adhoc(tc,
                        "condsignalone requires an object with REPR ConditionVariable");
                cur_op += 2;
                goto NEXT;
            }
            OP(condsignalall): {
                MVMObject *cv = GET_REG(cur_op, 0).o;
                if (REPR(cv)->ID == MVM_REPR_ID_ConditionVariable)
                    MVM_conditionvariable_signal_all(tc, (MVMConditionVariable *)cv);
                else
                    MVM_exception_throw_adhoc(tc,
                        "condsignalall requires an object with REPR ConditionVariable");
                cur_op += 2;
                goto NEXT;
            }
            OP(queuepoll): {
                MVMObject *queue = GET_REG(cur_op, 2).o;
                if (REPR(queue)->ID == MVM_REPR_ID_ConcBlockingQueue)
                    GET_REG(cur_op, 0).o = MVM_concblockingqueue_poll(tc,
                        (MVMConcBlockingQueue *)queue);
                else
                    MVM_exception_throw_adhoc(tc,
                        "queuepoll requires an object with REPR ConcBlockingQueue");
                cur_op += 4;
                goto NEXT;
            }
=======
            OP(nativecallbuild):
                MVM_nativecall_build(tc, GET_REG(cur_op, 0).o, GET_REG(cur_op, 2).s,
                    GET_REG(cur_op, 4).s, GET_REG(cur_op, 6).s,
                    GET_REG(cur_op, 8).o, GET_REG(cur_op, 10).o);
                cur_op += 12;
                goto NEXT;
            OP(nativecallinvoke):
                GET_REG(cur_op, 0).o = MVM_nativecall_invoke(tc, GET_REG(cur_op, 2).o,
                    GET_REG(cur_op, 4).o, GET_REG(cur_op, 6).o);
                cur_op += 8;
                goto NEXT;
            OP(nativecallrefresh):
                MVM_nativecall_refresh(tc, GET_REG(cur_op, 0).o);
                cur_op += 2;
                goto NEXT;
>>>>>>> ff01095d
#if MVM_CGOTO
            OP_CALL_EXTOP: {
                /* Bounds checking? Never heard of that. */
                MVMExtOpRecord *record = &cu->body.extops[op - MVM_OP_EXT_BASE];

                record->func(tc);
                cur_op += record->operand_bytes;
                goto NEXT;
            }
#else
            default: {
                if (op >= MVM_OP_EXT_BASE
                        && (op - MVM_OP_EXT_BASE) < cu->body.num_extops) {
                    MVMExtOpRecord *record =
                            &cu->body.extops[op - MVM_OP_EXT_BASE];

                    record->func(tc);
                    cur_op += record->operand_bytes;
                    goto NEXT;
                }

                MVM_panic(MVM_exitcode_invalidopcode, "Invalid opcode executed (corrupt bytecode stream?) opcode %u", op);
            }
#endif
        }
    }

    return_label:
    /* Need to clear these pointer pointers since they may be rooted
     * by some GC procedure. */
    tc->interp_cur_op         = NULL;
    tc->interp_bytecode_start = NULL;
    tc->interp_reg_base       = NULL;
    tc->interp_cu             = NULL;
    MVM_barrier();
}

void MVM_interp_enable_tracing() {
    tracing_enabled = 1;
}<|MERGE_RESOLUTION|>--- conflicted
+++ resolved
@@ -3966,7 +3966,21 @@
                     MVM_args_assert_nameds_used(tc, ctx);
                 goto NEXT;
             }
-<<<<<<< HEAD
+            OP(nativecallbuild):
+                MVM_nativecall_build(tc, GET_REG(cur_op, 0).o, GET_REG(cur_op, 2).s,
+                    GET_REG(cur_op, 4).s, GET_REG(cur_op, 6).s,
+                    GET_REG(cur_op, 8).o, GET_REG(cur_op, 10).o);
+                cur_op += 12;
+                goto NEXT;
+            OP(nativecallinvoke):
+                GET_REG(cur_op, 0).o = MVM_nativecall_invoke(tc, GET_REG(cur_op, 2).o,
+                    GET_REG(cur_op, 4).o, GET_REG(cur_op, 6).o);
+                cur_op += 8;
+                goto NEXT;
+            OP(nativecallrefresh):
+                MVM_nativecall_refresh(tc, GET_REG(cur_op, 0).o);
+                cur_op += 2;
+                goto NEXT;
             OP(threadrun):
                 MVM_thread_run(tc, GET_REG(cur_op, 0).o);
                 cur_op += 2;
@@ -4085,23 +4099,6 @@
                 cur_op += 4;
                 goto NEXT;
             }
-=======
-            OP(nativecallbuild):
-                MVM_nativecall_build(tc, GET_REG(cur_op, 0).o, GET_REG(cur_op, 2).s,
-                    GET_REG(cur_op, 4).s, GET_REG(cur_op, 6).s,
-                    GET_REG(cur_op, 8).o, GET_REG(cur_op, 10).o);
-                cur_op += 12;
-                goto NEXT;
-            OP(nativecallinvoke):
-                GET_REG(cur_op, 0).o = MVM_nativecall_invoke(tc, GET_REG(cur_op, 2).o,
-                    GET_REG(cur_op, 4).o, GET_REG(cur_op, 6).o);
-                cur_op += 8;
-                goto NEXT;
-            OP(nativecallrefresh):
-                MVM_nativecall_refresh(tc, GET_REG(cur_op, 0).o);
-                cur_op += 2;
-                goto NEXT;
->>>>>>> ff01095d
 #if MVM_CGOTO
             OP_CALL_EXTOP: {
                 /* Bounds checking? Never heard of that. */
