--- conflicted
+++ resolved
@@ -35,13 +35,8 @@
         tc->cur_frame->special_return      = run_load;
         tc->cur_frame->special_return_data = cu;
 
-<<<<<<< HEAD
-        /* Inovke the deserialization frame and return to the runloop. */
+        /* Invoke the deserialization frame and return to the runloop. */
         MVM_frame_invoke(tc, cu->body.deserialize_frame, &no_arg_callsite,
-=======
-        /* Invoke the deserialization frame and return to the runloop. */
-        MVM_frame_invoke(tc, cu->deserialize_frame, &no_arg_callsite,
->>>>>>> 51fc5540
             NULL, NULL, NULL);
     }
     else {
