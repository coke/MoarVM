--- conflicted
+++ resolved
@@ -69,11 +69,8 @@
         res->arg_count = ctx->arg_count;
         res->num_pos   = ctx->num_pos;
         res->has_flattening = 0;
-<<<<<<< HEAD
         res->arg_name  = NULL;
-=======
         res->is_interned = 0;
->>>>>>> fd4cb89c
         return res;
     }
     else {
