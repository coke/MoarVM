--- conflicted
+++ resolved
@@ -286,60 +286,15 @@
     /* sequence number for JIT compiled frames */
     AO_t  jit_seq_nr;
 
-<<<<<<< HEAD
     MVM_VECTOR_DECL(struct {
         MVMint32 frame_nr;
         MVMint32 block_nr;
     }, jit_breakpoints);
 
-    /* Number of representations registered so far. */
-    MVMuint32 num_reprs;
-
-    /* An array mapping representation IDs to registry entries. */
-    MVMReprRegistry **repr_list;
-
-    /* A hash mapping representation names to registry entries. */
-    MVMReprRegistry *repr_hash;
-
-    /* Mutex for REPR registration. */
-    uv_mutex_t mutex_repr_registry;
-
-    /* Number of permanent GC roots we've got, allocated space for, and
-     * a list of the addresses to them. The mutex controls writing to the
-     * list, just in case multiple threads somehow end up doing so. Note
-     * that during a GC the world is stopped so reading is safe. We also
-     * keep a list of names for these, for the purpose of heap debugging
-     * and heap profiling. */
-    MVMuint32             num_permroots;
-    MVMuint32             alloc_permroots;
-    MVMCollectable     ***permroots;
-    char                **permroot_descriptions;
-    uv_mutex_t            mutex_permroots;
-
-    /* The current GC run sequence number. May wrap around over time; that
-     * is fine since only equality ever matters. */
-    AO_t gc_seq_number;
-    /* The number of threads that vote for starting GC. */
-    AO_t gc_start;
-    /* The number of threads that still need to vote for considering GC done. */
-    AO_t gc_finish;
-    /* Whether the coordinator considers all in-trays clear. */
-    AO_t gc_intrays_clearing;
-    /* The number of threads that have yet to acknowledge the finish. */
-    AO_t gc_ack;
-    /* Linked list (via forwarder) of STables to free. */
-    MVMSTable *stables_to_free;
-    /* Whether the current GC run is a full collection. */
-    MVMuint32 gc_full_collect;
-
-    /* How many bytes of data have we promoted from the nursery to gen2
-     * since we last did a full collection? */
-    AO_t gc_promoted_bytes_since_last_full;
-=======
+
     /************************************************************************
      * I/O and process state
      ************************************************************************/
->>>>>>> d6d7d5eb
 
     /* The event loop thread, a mutex to avoid start-races, a concurrent
      * queue of tasks that need to be processed by the event loop thread
