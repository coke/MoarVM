/* The various "bootstrap" types, based straight off of some core
 * representations. They are used during the 6model bootstrap. */
struct MVMBootTypes {
    MVMObject *BOOTInt;
    MVMObject *BOOTNum;
    MVMObject *BOOTStr;
    MVMObject *BOOTArray;
    MVMObject *BOOTHash;
    MVMObject *BOOTCCode;
    MVMObject *BOOTCode;
    MVMObject *BOOTThread;
    MVMObject *BOOTIter;
    MVMObject *BOOTContext;
    MVMObject *BOOTIntArray;
    MVMObject *BOOTNumArray;
    MVMObject *BOOTStrArray;
    MVMObject *BOOTIO;
    MVMObject *BOOTException;
    MVMObject *BOOTStaticFrame;
    MVMObject *BOOTCompUnit;
};

/* Various common string constants. */
struct MVMStringConsts {
    MVMString *empty;
    MVMString *Str;
    MVMString *Num;
};

struct MVMREPRHashEntry {
    /* index of the REPR */
    MVMuint32 value;

    /* the uthash hash handle inline struct. */
    UT_hash_handle hash_handle;
};

/* Represents a MoarVM instance. */
struct MVMInstance {
    /* libuv loop */
    uv_loop_t *default_loop;

    /* The main thread. */
    MVMThreadContext *main_thread;

    /* The ID to allocate the next-created thread. */
    AO_t next_user_thread_id;

    /* The number of active user threads. */
    MVMuint16 num_user_threads;

    /* The KnowHOW meta-object; all other meta-objects (which are
     * built in user-space) are built out of this. */
    MVMObject *KnowHOW;

    /* The KnowHOWAttribute meta-object; used for declaring attributes
     * on a KnowHOW. */
    MVMObject *KnowHOWAttribute;

    /* The VM's native string type, using MVMString. Note that this is a
     * native string, not an object boxing one. */
    MVMObject *VMString;

    /* Serialization context type (known as SCRef, but it's actually the
     * serialization context itself). */
    MVMObject *SCRef;

    /* Lexotic type, used in implementing return handling. */
    MVMObject *Lexotic;

    /* CallCapture type, used by custom dispatchers. */
    MVMObject *CallCapture;

    /* Set of bootstrapping types. */
    MVMBootTypes *boot_types;

    /* Set of string constants. */
    MVMStringConsts *str_consts;

    /* An array mapping representation IDs to function tables. */
    MVMREPROps **repr_registry;

    /* Number of representations registered so far. */
    MVMuint32 num_reprs;

    /* Hash mapping representation names to IDs. */
    MVMREPRHashEntry *repr_name_to_id_hash;

    /* Number of permanent GC roots we've got, allocated space for, and
     * a list of the addresses to them. The mutex controls writing to the
     * list, just in case multiple threads somehow end up doing so. Note
     * that during a GC the world is stopped so reading is safe. */
    MVMuint32             num_permroots;
    MVMuint32             alloc_permroots;
    MVMCollectable     ***permroots;
    uv_mutex_t            mutex_permroots;

    /* The current GC run sequence number. May wrap around over time; that
     * is fine since only equality ever matters. */
    MVMuint32 gc_seq_number;
    /* The number of threads that vote for starting GC. */
    AO_t gc_start;
    /* The number of threads that still need to vote for considering GC done. */
    AO_t gc_finish;
    /* The number of threads that have yet to acknowledge the finish. */
    AO_t gc_ack;

    /* MVMThreads completed starting, running, and/or exited. */
    MVMThread *threads;

    /* APR memory pool for the instance. */
    apr_pool_t *apr_pool;

    /* Number of passed command-line args */
    MVMint64        num_clargs;
    /* raw command line args from APR */
    char          **raw_clargs;
    /* cached parsed command line args */
    MVMObject      *clargs;

    /* Hash of HLLConfig objects. */
    MVMHLLConfig *hll_configs;
    uv_mutex_t    mutex_hllconfigs;

    /* Atomically-incremented counter of newly invoked frames,
     * so each can obtain an index into each threadcontext's pool table */
    AO_t num_frame_pools;

    /* Hash of compiler objects keyed by name */
    MVMObject          *compiler_registry;
    uv_mutex_t    mutex_compiler_registry;

    /* Hash of hashes of symbol tables per hll. */
    MVMObject          *hll_syms;
    uv_mutex_t    mutex_hll_syms;

    /* mutex for container registry */
    uv_mutex_t    mutex_container_registry;

    /* Hash of all known serialization contexts. Marked for GC iff
     * the item is unresolved. */
    MVMSerializationContextBody *sc_weakhash;
<<<<<<< HEAD
    uv_mutex_t                   mutex_sc_weakhash;
=======
    apr_thread_mutex_t          *mutex_sc_weakhash;
    
    /* Hash of filenames of compunits loaded from disk. */
    MVMLoadedCompUnitName *loaded_compunits;
    apr_thread_mutex_t    *mutex_loaded_compunits;
>>>>>>> b01dba83
};<|MERGE_RESOLUTION|>--- conflicted
+++ resolved
@@ -140,13 +140,9 @@
     /* Hash of all known serialization contexts. Marked for GC iff
      * the item is unresolved. */
     MVMSerializationContextBody *sc_weakhash;
-<<<<<<< HEAD
     uv_mutex_t                   mutex_sc_weakhash;
-=======
-    apr_thread_mutex_t          *mutex_sc_weakhash;
-    
+
     /* Hash of filenames of compunits loaded from disk. */
     MVMLoadedCompUnitName *loaded_compunits;
-    apr_thread_mutex_t    *mutex_loaded_compunits;
->>>>>>> b01dba83
+    uv_mutex_t       mutex_loaded_compunits;
 };