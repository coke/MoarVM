/* The various "bootstrap" types, based straight off of some core
 * representations. They are used during the 6model bootstrap. */
struct MVMBootTypes {
    MVMObject *BOOTInt;
    MVMObject *BOOTNum;
    MVMObject *BOOTStr;
    MVMObject *BOOTArray;
    MVMObject *BOOTHash;
    MVMObject *BOOTCCode;
    MVMObject *BOOTCode;
    MVMObject *BOOTThread;
    MVMObject *BOOTIter;
    MVMObject *BOOTContext;
    MVMObject *BOOTIntArray;
    MVMObject *BOOTNumArray;
    MVMObject *BOOTStrArray;
    MVMObject *BOOTIO;
    MVMObject *BOOTException;
    MVMObject *BOOTStaticFrame;
    MVMObject *BOOTCompUnit;
};

/* Various raw types that don't need a HOW */
typedef struct {
<<<<<<< HEAD
    MVMObject *RawBlob;
    MVMObject *RawPtr;
=======
    MVMObject *RawDLLSym;
>>>>>>> 26215b81
} MVMRawTypes;

/* Various common string constants. */
struct MVMStringConsts {
    MVMString *empty;
    MVMString *Str;
    MVMString *Num;
};

struct MVMReprRegistry {
    /* name of the REPR */
    MVMString *name;

    /* the REPR vtable */
    const MVMREPROps *repr;

    /* the uthash hash handle inline struct. */
    UT_hash_handle hash_handle;
};

/* Represents a MoarVM instance. */
struct MVMInstance {
    /* libuv loop */
    uv_loop_t *default_loop;

    /* The main thread. */
    MVMThreadContext *main_thread;

    /* The ID to allocate the next-created thread. */
    AO_t next_user_thread_id;

    /* The number of active user threads. */
    MVMuint16 num_user_threads;

    /* The KnowHOW meta-object; all other meta-objects (which are
     * built in user-space) are built out of this. */
    MVMObject *KnowHOW;

    /* The KnowHOWAttribute meta-object; used for declaring attributes
     * on a KnowHOW. */
    MVMObject *KnowHOWAttribute;

    /* The VM's native string type, using MVMString. Note that this is a
     * native string, not an object boxing one. */
    MVMObject *VMString;

    /* Serialization context type (known as SCRef, but it's actually the
     * serialization context itself). */
    MVMObject *SCRef;

    /* Lexotic type, used in implementing return handling. */
    MVMObject *Lexotic;

    /* CallCapture type, used by custom dispatchers. */
    MVMObject *CallCapture;

    /* Set of bootstrapping types. */
    MVMBootTypes boot_types;

    /* Set of raw types. */
    MVMRawTypes raw_types;

    /* Set of string constants. */
    MVMStringConsts str_consts;

    /* Number of representations registered so far. */
    MVMuint32 num_reprs;

    /* An array mapping representation IDs to registry entries. */
    MVMReprRegistry **repr_list;

    /* A hash mapping representation names to registry entries. */
    MVMReprRegistry *repr_hash;

    /* Mutex for REPR registration. */
    uv_mutex_t mutex_repr_registry;

    /* Number of permanent GC roots we've got, allocated space for, and
     * a list of the addresses to them. The mutex controls writing to the
     * list, just in case multiple threads somehow end up doing so. Note
     * that during a GC the world is stopped so reading is safe. */
    MVMuint32             num_permroots;
    MVMuint32             alloc_permroots;
    MVMCollectable     ***permroots;
    uv_mutex_t            mutex_permroots;

    /* The current GC run sequence number. May wrap around over time; that
     * is fine since only equality ever matters. */
    AO_t gc_seq_number;
    /* The number of threads that vote for starting GC. */
    AO_t gc_start;
    /* The number of threads that still need to vote for considering GC done. */
    AO_t gc_finish;
    /* The number of threads that have yet to acknowledge the finish. */
    AO_t gc_ack;
    /* Linked list (via forwarder) of STables to free. */
    MVMSTable *stables_to_free;

    /* MVMThreads completed starting, running, and/or exited. */
    /* note: used atomically */
    MVMThread *threads;

    /* Number of passed command-line args */
    MVMint64        num_clargs;
    /* raw command line args from APR */
    char          **raw_clargs;
    /* program name; becomes first clargs entry */
    const char     *prog_name;
    /* cached parsed command line args */
    MVMObject      *clargs;

    /* Hash of HLLConfig objects. */
    MVMHLLConfig *hll_configs;
    uv_mutex_t    mutex_hllconfigs;

    /* Atomically-incremented counter of newly invoked frames,
     * so each can obtain an index into each threadcontext's pool table */
    AO_t num_frame_pools;

    /* Hash of compiler objects keyed by name */
    MVMObject          *compiler_registry;
    uv_mutex_t    mutex_compiler_registry;

    /* Hash of hashes of symbol tables per hll. */
    MVMObject          *hll_syms;
    uv_mutex_t    mutex_hll_syms;

    MVMContainerRegistry *container_registry;     /* Container registry */
    uv_mutex_t      mutex_container_registry;     /* mutex for container registry */

    /* Hash of all loaded DLLs. */
    MVMDLLRegistry  *dll_registry;
    uv_mutex_t mutex_dll_registry;

    /* Hash of all known serialization contexts. Marked for GC iff
     * the item is unresolved. */
    MVMSerializationContextBody *sc_weakhash;
    uv_mutex_t                   mutex_sc_weakhash;

    /* Hash of filenames of compunits loaded from disk. */
    MVMLoadedCompUnitName *loaded_compunits;
    uv_mutex_t       mutex_loaded_compunits;
};<|MERGE_RESOLUTION|>--- conflicted
+++ resolved
@@ -22,12 +22,9 @@
 
 /* Various raw types that don't need a HOW */
 typedef struct {
-<<<<<<< HEAD
+    MVMObject *RawDLLSym;
     MVMObject *RawBlob;
     MVMObject *RawPtr;
-=======
-    MVMObject *RawDLLSym;
->>>>>>> 26215b81
 } MVMRawTypes;
 
 /* Various common string constants. */
