#ifdef PARROT_OPS_BUILD
#define PARROT_IN_EXTENSION
#include "parrot/parrot.h"
#include "parrot/extend.h"
#include "sixmodelobject.h"
#include "nodes_parrot.h"
#include "../../src/core/ops.h"
#else
#include "moarvm.h"
#endif
/* This file is generated from src/core/oplist by tools/update_ops_h.p6. */
static MVMOpInfo MVM_op_info_primitives[] = {
    {
        MVM_OP_no_op,
        "no_op",
        0,
    },
    {
        MVM_OP_goto,
        "goto",
        1,
        { MVM_operand_ins }
    },
    {
        MVM_OP_if_i,
        "if_i",
        2,
        { MVM_operand_read_reg | MVM_operand_int64, MVM_operand_ins }
    },
    {
        MVM_OP_unless_i,
        "unless_i",
        2,
        { MVM_operand_read_reg | MVM_operand_int64, MVM_operand_ins }
    },
    {
        MVM_OP_if_n,
        "if_n",
        2,
        { MVM_operand_read_reg | MVM_operand_num64, MVM_operand_ins }
    },
    {
        MVM_OP_unless_n,
        "unless_n",
        2,
        { MVM_operand_read_reg | MVM_operand_num64, MVM_operand_ins }
    },
    {
        MVM_OP_if_s,
        "if_s",
        2,
        { MVM_operand_read_reg | MVM_operand_str, MVM_operand_ins }
    },
    {
        MVM_OP_unless_s,
        "unless_s",
        2,
        { MVM_operand_read_reg | MVM_operand_str, MVM_operand_ins }
    },
    {
        MVM_OP_if_s0,
        "if_s0",
        2,
        { MVM_operand_read_reg | MVM_operand_str, MVM_operand_ins }
    },
    {
        MVM_OP_unless_s0,
        "unless_s0",
        2,
        { MVM_operand_read_reg | MVM_operand_str, MVM_operand_ins }
    },
    {
        MVM_OP_if_o,
        "if_o",
        2,
        { MVM_operand_read_reg | MVM_operand_obj, MVM_operand_ins }
    },
    {
        MVM_OP_unless_o,
        "unless_o",
        2,
        { MVM_operand_read_reg | MVM_operand_obj, MVM_operand_ins }
    },
    {
        MVM_OP_set,
        "set",
        2,
        { MVM_operand_write_reg | MVM_operand_type_var, MVM_operand_read_reg | MVM_operand_type_var }
    },
    {
        MVM_OP_extend_u8,
        "extend_u8",
        2,
        { MVM_operand_write_reg | MVM_operand_int64, MVM_operand_read_reg | MVM_operand_int8 }
    },
    {
        MVM_OP_extend_u16,
        "extend_u16",
        2,
        { MVM_operand_write_reg | MVM_operand_int64, MVM_operand_read_reg | MVM_operand_int16 }
    },
    {
        MVM_OP_extend_u32,
        "extend_u32",
        2,
        { MVM_operand_write_reg | MVM_operand_int64, MVM_operand_read_reg | MVM_operand_int32 }
    },
    {
        MVM_OP_extend_i8,
        "extend_i8",
        2,
        { MVM_operand_write_reg | MVM_operand_int64, MVM_operand_read_reg | MVM_operand_int8 }
    },
    {
        MVM_OP_extend_i16,
        "extend_i16",
        2,
        { MVM_operand_write_reg | MVM_operand_int64, MVM_operand_read_reg | MVM_operand_int16 }
    },
    {
        MVM_OP_extend_i32,
        "extend_i32",
        2,
        { MVM_operand_write_reg | MVM_operand_int64, MVM_operand_read_reg | MVM_operand_int32 }
    },
    {
        MVM_OP_trunc_u8,
        "trunc_u8",
        2,
        { MVM_operand_write_reg | MVM_operand_int8, MVM_operand_read_reg | MVM_operand_int64 }
    },
    {
        MVM_OP_trunc_u16,
        "trunc_u16",
        2,
        { MVM_operand_write_reg | MVM_operand_int16, MVM_operand_read_reg | MVM_operand_int64 }
    },
    {
        MVM_OP_trunc_u32,
        "trunc_u32",
        2,
        { MVM_operand_write_reg | MVM_operand_int32, MVM_operand_read_reg | MVM_operand_int64 }
    },
    {
        MVM_OP_trunc_i8,
        "trunc_i8",
        2,
        { MVM_operand_write_reg | MVM_operand_int8, MVM_operand_read_reg | MVM_operand_int64 }
    },
    {
        MVM_OP_trunc_i16,
        "trunc_i16",
        2,
        { MVM_operand_write_reg | MVM_operand_int16, MVM_operand_read_reg | MVM_operand_int64 }
    },
    {
        MVM_OP_trunc_i32,
        "trunc_i32",
        2,
        { MVM_operand_write_reg | MVM_operand_int32, MVM_operand_read_reg | MVM_operand_int64 }
    },
    {
        MVM_OP_extend_n32,
        "extend_n32",
        2,
        { MVM_operand_write_reg | MVM_operand_num64, MVM_operand_read_reg | MVM_operand_num32 }
    },
    {
        MVM_OP_trunc_n32,
        "trunc_n32",
        2,
        { MVM_operand_write_reg | MVM_operand_num32, MVM_operand_read_reg | MVM_operand_num64 }
    },
    {
        MVM_OP_get_lex,
        "get_lex",
        2,
        { MVM_operand_write_reg | MVM_operand_type_var, MVM_operand_read_lex | MVM_operand_type_var }
    },
    {
        MVM_OP_bind_lex,
        "bind_lex",
        2,
        { MVM_operand_write_lex | MVM_operand_type_var, MVM_operand_read_reg | MVM_operand_type_var }
    },
    {
        MVM_OP_get_lex_lo,
        "get_lex_lo",
        3,
        { MVM_operand_write_reg | MVM_operand_type_var, MVM_operand_lex_outer, MVM_operand_read_lex | MVM_operand_type_var }
    },
    {
        MVM_OP_bind_lex_lo,
        "bind_lex_lo",
        3,
        { MVM_operand_write_lex | MVM_operand_type_var, MVM_operand_lex_outer, MVM_operand_read_reg | MVM_operand_type_var }
    },
    {
        MVM_OP_get_lex_ni,
        "get_lex_ni",
        2,
        { MVM_operand_write_reg | MVM_operand_int64, MVM_operand_str }
    },
    {
        MVM_OP_get_lex_nn,
        "get_lex_nn",
        2,
        { MVM_operand_write_reg | MVM_operand_num64, MVM_operand_str }
    },
    {
        MVM_OP_get_lex_ns,
        "get_lex_ns",
        2,
        { MVM_operand_write_reg | MVM_operand_str, MVM_operand_str }
    },
    {
        MVM_OP_get_lex_no,
        "get_lex_no",
        2,
        { MVM_operand_write_reg | MVM_operand_obj, MVM_operand_str }
    },
    {
        MVM_OP_bind_lex_ni,
        "bind_lex_ni",
        2,
        { MVM_operand_str, MVM_operand_read_reg | MVM_operand_int64 }
    },
    {
        MVM_OP_bind_lex_nn,
        "bind_lex_nn",
        2,
        { MVM_operand_str, MVM_operand_read_reg | MVM_operand_num64 }
    },
    {
        MVM_OP_bind_lex_ns,
        "bind_lex_ns",
        2,
        { MVM_operand_str, MVM_operand_read_reg | MVM_operand_str }
    },
    {
        MVM_OP_bind_lex_no,
        "bind_lex_no",
        2,
        { MVM_operand_str, MVM_operand_read_reg | MVM_operand_obj }
    },
    {
        MVM_OP_return_i,
        "return_i",
        1,
        { MVM_operand_read_reg | MVM_operand_int64 }
    },
    {
        MVM_OP_return_n,
        "return_n",
        1,
        { MVM_operand_read_reg | MVM_operand_num64 }
    },
    {
        MVM_OP_return_s,
        "return_s",
        1,
        { MVM_operand_read_reg | MVM_operand_str }
    },
    {
        MVM_OP_return_o,
        "return_o",
        1,
        { MVM_operand_read_reg | MVM_operand_obj }
    },
    {
        MVM_OP_return,
        "return",
        0,
    },
    {
        MVM_OP_const_i8,
        "const_i8",
        2,
        { MVM_operand_write_reg | MVM_operand_int8, MVM_operand_int8 }
    },
    {
        MVM_OP_const_i16,
        "const_i16",
        2,
        { MVM_operand_write_reg | MVM_operand_int16, MVM_operand_int16 }
    },
    {
        MVM_OP_const_i32,
        "const_i32",
        2,
        { MVM_operand_write_reg | MVM_operand_int32, MVM_operand_int32 }
    },
    {
        MVM_OP_const_i64,
        "const_i64",
        2,
        { MVM_operand_write_reg | MVM_operand_int64, MVM_operand_int64 }
    },
    {
        MVM_OP_const_n32,
        "const_n32",
        2,
        { MVM_operand_write_reg | MVM_operand_num32, MVM_operand_num32 }
    },
    {
        MVM_OP_const_n64,
        "const_n64",
        2,
        { MVM_operand_write_reg | MVM_operand_num64, MVM_operand_num64 }
    },
    {
        MVM_OP_const_s,
        "const_s",
        2,
        { MVM_operand_write_reg | MVM_operand_str, MVM_operand_str }
    },
    {
        MVM_OP_add_i,
        "add_i",
        3,
        { MVM_operand_write_reg | MVM_operand_int64, MVM_operand_read_reg | MVM_operand_int64, MVM_operand_read_reg | MVM_operand_int64 }
    },
    {
        MVM_OP_sub_i,
        "sub_i",
        3,
        { MVM_operand_write_reg | MVM_operand_int64, MVM_operand_read_reg | MVM_operand_int64, MVM_operand_read_reg | MVM_operand_int64 }
    },
    {
        MVM_OP_mul_i,
        "mul_i",
        3,
        { MVM_operand_write_reg | MVM_operand_int64, MVM_operand_read_reg | MVM_operand_int64, MVM_operand_read_reg | MVM_operand_int64 }
    },
    {
        MVM_OP_div_i,
        "div_i",
        3,
        { MVM_operand_write_reg | MVM_operand_int64, MVM_operand_read_reg | MVM_operand_int64, MVM_operand_read_reg | MVM_operand_int64 }
    },
    {
        MVM_OP_div_u,
        "div_u",
        3,
        { MVM_operand_write_reg | MVM_operand_int64, MVM_operand_read_reg | MVM_operand_int64, MVM_operand_read_reg | MVM_operand_int64 }
    },
    {
        MVM_OP_mod_i,
        "mod_i",
        3,
        { MVM_operand_write_reg | MVM_operand_int64, MVM_operand_read_reg | MVM_operand_int64, MVM_operand_read_reg | MVM_operand_int64 }
    },
    {
        MVM_OP_mod_u,
        "mod_u",
        3,
        { MVM_operand_write_reg | MVM_operand_int64, MVM_operand_read_reg | MVM_operand_int64, MVM_operand_read_reg | MVM_operand_int64 }
    },
    {
        MVM_OP_neg_i,
        "neg_i",
        2,
        { MVM_operand_write_reg | MVM_operand_int64, MVM_operand_read_reg | MVM_operand_int64 }
    },
    {
        MVM_OP_abs_i,
        "abs_i",
        2,
        { MVM_operand_write_reg | MVM_operand_int64, MVM_operand_read_reg | MVM_operand_int64 }
    },
    {
        MVM_OP_inc_i,
        "inc_i",
        1,
        { MVM_operand_write_reg | MVM_operand_int64 }
    },
    {
        MVM_OP_inc_u,
        "inc_u",
        1,
        { MVM_operand_write_reg | MVM_operand_int64 }
    },
    {
        MVM_OP_dec_i,
        "dec_i",
        1,
        { MVM_operand_write_reg | MVM_operand_int64 }
    },
    {
        MVM_OP_dec_u,
        "dec_u",
        1,
        { MVM_operand_write_reg | MVM_operand_int64 }
    },
    {
        MVM_OP_getcode,
        "getcode",
        2,
        { MVM_operand_write_reg | MVM_operand_obj, MVM_operand_coderef }
    },
    {
        MVM_OP_prepargs,
        "prepargs",
        1,
        { MVM_operand_callsite }
    },
    {
        MVM_OP_arg_i,
        "arg_i",
        2,
        { MVM_operand_int16, MVM_operand_read_reg | MVM_operand_int64 }
    },
    {
        MVM_OP_arg_n,
        "arg_n",
        2,
        { MVM_operand_int16, MVM_operand_read_reg | MVM_operand_num64 }
    },
    {
        MVM_OP_arg_s,
        "arg_s",
        2,
        { MVM_operand_int16, MVM_operand_read_reg | MVM_operand_str }
    },
    {
        MVM_OP_arg_o,
        "arg_o",
        2,
        { MVM_operand_int16, MVM_operand_read_reg | MVM_operand_obj }
    },
    {
        MVM_OP_invoke_v,
        "invoke_v",
        1,
        { MVM_operand_read_reg | MVM_operand_obj }
    },
    {
        MVM_OP_invoke_i,
        "invoke_i",
        2,
        { MVM_operand_write_reg | MVM_operand_int64, MVM_operand_read_reg | MVM_operand_obj }
    },
    {
        MVM_OP_invoke_n,
        "invoke_n",
        2,
        { MVM_operand_write_reg | MVM_operand_num64, MVM_operand_read_reg | MVM_operand_obj }
    },
    {
        MVM_OP_invoke_s,
        "invoke_s",
        2,
        { MVM_operand_write_reg | MVM_operand_str, MVM_operand_read_reg | MVM_operand_obj }
    },
    {
        MVM_OP_invoke_o,
        "invoke_o",
        2,
        { MVM_operand_write_reg | MVM_operand_obj, MVM_operand_read_reg | MVM_operand_obj }
    },
    {
        MVM_OP_add_n,
        "add_n",
        3,
        { MVM_operand_write_reg | MVM_operand_num64, MVM_operand_read_reg | MVM_operand_num64, MVM_operand_read_reg | MVM_operand_num64 }
    },
    {
        MVM_OP_sub_n,
        "sub_n",
        3,
        { MVM_operand_write_reg | MVM_operand_num64, MVM_operand_read_reg | MVM_operand_num64, MVM_operand_read_reg | MVM_operand_num64 }
    },
    {
        MVM_OP_mul_n,
        "mul_n",
        3,
        { MVM_operand_write_reg | MVM_operand_num64, MVM_operand_read_reg | MVM_operand_num64, MVM_operand_read_reg | MVM_operand_num64 }
    },
    {
        MVM_OP_div_n,
        "div_n",
        3,
        { MVM_operand_write_reg | MVM_operand_num64, MVM_operand_read_reg | MVM_operand_num64, MVM_operand_read_reg | MVM_operand_num64 }
    },
    {
        MVM_OP_neg_n,
        "neg_n",
        2,
        { MVM_operand_write_reg | MVM_operand_num64, MVM_operand_read_reg | MVM_operand_num64 }
    },
    {
        MVM_OP_abs_n,
        "abs_n",
        2,
        { MVM_operand_write_reg | MVM_operand_num64, MVM_operand_read_reg | MVM_operand_num64 }
    },
    {
        MVM_OP_eq_i,
        "eq_i",
        3,
        { MVM_operand_write_reg | MVM_operand_int64, MVM_operand_read_reg | MVM_operand_int64, MVM_operand_read_reg | MVM_operand_int64 }
    },
    {
        MVM_OP_ne_i,
        "ne_i",
        3,
        { MVM_operand_write_reg | MVM_operand_int64, MVM_operand_read_reg | MVM_operand_int64, MVM_operand_read_reg | MVM_operand_int64 }
    },
    {
        MVM_OP_lt_i,
        "lt_i",
        3,
        { MVM_operand_write_reg | MVM_operand_int64, MVM_operand_read_reg | MVM_operand_int64, MVM_operand_read_reg | MVM_operand_int64 }
    },
    {
        MVM_OP_le_i,
        "le_i",
        3,
        { MVM_operand_write_reg | MVM_operand_int64, MVM_operand_read_reg | MVM_operand_int64, MVM_operand_read_reg | MVM_operand_int64 }
    },
    {
        MVM_OP_gt_i,
        "gt_i",
        3,
        { MVM_operand_write_reg | MVM_operand_int64, MVM_operand_read_reg | MVM_operand_int64, MVM_operand_read_reg | MVM_operand_int64 }
    },
    {
        MVM_OP_ge_i,
        "ge_i",
        3,
        { MVM_operand_write_reg | MVM_operand_int64, MVM_operand_read_reg | MVM_operand_int64, MVM_operand_read_reg | MVM_operand_int64 }
    },
    {
        MVM_OP_eq_n,
        "eq_n",
        3,
        { MVM_operand_write_reg | MVM_operand_int64, MVM_operand_read_reg | MVM_operand_num64, MVM_operand_read_reg | MVM_operand_num64 }
    },
    {
        MVM_OP_ne_n,
        "ne_n",
        3,
        { MVM_operand_write_reg | MVM_operand_int64, MVM_operand_read_reg | MVM_operand_num64, MVM_operand_read_reg | MVM_operand_num64 }
    },
    {
        MVM_OP_lt_n,
        "lt_n",
        3,
        { MVM_operand_write_reg | MVM_operand_int64, MVM_operand_read_reg | MVM_operand_num64, MVM_operand_read_reg | MVM_operand_num64 }
    },
    {
        MVM_OP_le_n,
        "le_n",
        3,
        { MVM_operand_write_reg | MVM_operand_int64, MVM_operand_read_reg | MVM_operand_num64, MVM_operand_read_reg | MVM_operand_num64 }
    },
    {
        MVM_OP_gt_n,
        "gt_n",
        3,
        { MVM_operand_write_reg | MVM_operand_int64, MVM_operand_read_reg | MVM_operand_num64, MVM_operand_read_reg | MVM_operand_num64 }
    },
    {
        MVM_OP_ge_n,
        "ge_n",
        3,
        { MVM_operand_write_reg | MVM_operand_int64, MVM_operand_read_reg | MVM_operand_num64, MVM_operand_read_reg | MVM_operand_num64 }
    },
    {
        MVM_OP_argconst_i,
        "argconst_i",
        2,
        { MVM_operand_int16, MVM_operand_int64 }
    },
    {
        MVM_OP_argconst_n,
        "argconst_n",
        2,
        { MVM_operand_int16, MVM_operand_num64 }
    },
    {
        MVM_OP_argconst_s,
        "argconst_s",
        2,
        { MVM_operand_int16, MVM_operand_str }
    },
    {
        MVM_OP_checkarity,
        "checkarity",
        2,
        { MVM_operand_int16, MVM_operand_int16 }
    },
    {
        MVM_OP_param_rp_i,
        "param_rp_i",
        2,
        { MVM_operand_write_reg | MVM_operand_int64, MVM_operand_int16 }
    },
    {
        MVM_OP_param_rp_n,
        "param_rp_n",
        2,
        { MVM_operand_write_reg | MVM_operand_num64, MVM_operand_int16 }
    },
    {
        MVM_OP_param_rp_s,
        "param_rp_s",
        2,
        { MVM_operand_write_reg | MVM_operand_str, MVM_operand_int16 }
    },
    {
        MVM_OP_param_rp_o,
        "param_rp_o",
        2,
        { MVM_operand_write_reg | MVM_operand_obj, MVM_operand_int16 }
    },
    {
        MVM_OP_param_op_i,
        "param_op_i",
        3,
        { MVM_operand_write_reg | MVM_operand_int64, MVM_operand_int16, MVM_operand_ins }
    },
    {
        MVM_OP_param_op_n,
        "param_op_n",
        3,
        { MVM_operand_write_reg | MVM_operand_num64, MVM_operand_int16, MVM_operand_ins }
    },
    {
        MVM_OP_param_op_s,
        "param_op_s",
        3,
        { MVM_operand_write_reg | MVM_operand_str, MVM_operand_int16, MVM_operand_ins }
    },
    {
        MVM_OP_param_op_o,
        "param_op_o",
        3,
        { MVM_operand_write_reg | MVM_operand_obj, MVM_operand_int16, MVM_operand_ins }
    },
    {
        MVM_OP_param_rn_i,
        "param_rn_i",
        2,
        { MVM_operand_write_reg | MVM_operand_int64, MVM_operand_str }
    },
    {
        MVM_OP_param_rn_n,
        "param_rn_n",
        2,
        { MVM_operand_write_reg | MVM_operand_num64, MVM_operand_str }
    },
    {
        MVM_OP_param_rn_s,
        "param_rn_s",
        2,
        { MVM_operand_write_reg | MVM_operand_str, MVM_operand_str }
    },
    {
        MVM_OP_param_rn_o,
        "param_rn_o",
        2,
        { MVM_operand_write_reg | MVM_operand_obj, MVM_operand_str }
    },
    {
        MVM_OP_param_on_i,
        "param_on_i",
        3,
        { MVM_operand_write_reg | MVM_operand_int64, MVM_operand_str, MVM_operand_ins }
    },
    {
        MVM_OP_param_on_n,
        "param_on_n",
        3,
        { MVM_operand_write_reg | MVM_operand_num64, MVM_operand_str, MVM_operand_ins }
    },
    {
        MVM_OP_param_on_s,
        "param_on_s",
        3,
        { MVM_operand_write_reg | MVM_operand_str, MVM_operand_str, MVM_operand_ins }
    },
    {
        MVM_OP_param_on_o,
        "param_on_o",
        3,
        { MVM_operand_write_reg | MVM_operand_obj, MVM_operand_str, MVM_operand_ins }
    },
    {
        MVM_OP_coerce_in,
        "coerce_in",
        2,
        { MVM_operand_write_reg | MVM_operand_num64, MVM_operand_read_reg | MVM_operand_int64 }
    },
    {
        MVM_OP_coerce_ni,
        "coerce_ni",
        2,
        { MVM_operand_write_reg | MVM_operand_int64, MVM_operand_read_reg | MVM_operand_num64 }
    },
    {
        MVM_OP_band_i,
        "band_i",
        3,
        { MVM_operand_write_reg | MVM_operand_int64, MVM_operand_read_reg | MVM_operand_int64, MVM_operand_read_reg | MVM_operand_int64 }
    },
    {
        MVM_OP_bor_i,
        "bor_i",
        3,
        { MVM_operand_write_reg | MVM_operand_int64, MVM_operand_read_reg | MVM_operand_int64, MVM_operand_read_reg | MVM_operand_int64 }
    },
    {
        MVM_OP_bxor_i,
        "bxor_i",
        3,
        { MVM_operand_write_reg | MVM_operand_int64, MVM_operand_read_reg | MVM_operand_int64, MVM_operand_read_reg | MVM_operand_int64 }
    },
    {
        MVM_OP_bnot_i,
        "bnot_i",
        2,
        { MVM_operand_write_reg | MVM_operand_int64, MVM_operand_read_reg | MVM_operand_int64 }
    },
    {
        MVM_OP_blshift_i,
        "blshift_i",
        3,
        { MVM_operand_write_reg | MVM_operand_int64, MVM_operand_read_reg | MVM_operand_int64, MVM_operand_read_reg | MVM_operand_int64 }
    },
    {
        MVM_OP_brshift_i,
        "brshift_i",
        3,
        { MVM_operand_write_reg | MVM_operand_int64, MVM_operand_read_reg | MVM_operand_int64, MVM_operand_read_reg | MVM_operand_int64 }
    },
};
static MVMOpInfo MVM_op_info_dev[] = {
    {
        MVM_OP_say_i,
        "say_i",
        1,
        { MVM_operand_read_reg | MVM_operand_int64 }
    },
    {
        MVM_OP_say_s,
        "say_s",
        1,
        { MVM_operand_read_reg | MVM_operand_str }
    },
    {
        MVM_OP_say_n,
        "say_n",
        1,
        { MVM_operand_read_reg | MVM_operand_num64 }
    },
    {
        MVM_OP_sleep,
        "sleep",
        1,
        { MVM_operand_read_reg | MVM_operand_int64 }
    },
    {
        MVM_OP_anonoshtype,
        "anonoshtype",
        1,
        { MVM_operand_write_reg | MVM_operand_obj }
    },
};
static MVMOpInfo MVM_op_info_string[] = {
    {
        MVM_OP_concat_s,
        "concat_s",
        3,
        { MVM_operand_write_reg | MVM_operand_str, MVM_operand_read_reg | MVM_operand_str, MVM_operand_read_reg | MVM_operand_str }
    },
    {
        MVM_OP_repeat_s,
        "repeat_s",
        3,
        { MVM_operand_write_reg | MVM_operand_str, MVM_operand_read_reg | MVM_operand_str, MVM_operand_read_reg | MVM_operand_int64 }
    },
    {
        MVM_OP_substr_s,
        "substr_s",
        4,
        { MVM_operand_write_reg | MVM_operand_str, MVM_operand_read_reg | MVM_operand_str, MVM_operand_read_reg | MVM_operand_int64, MVM_operand_read_reg | MVM_operand_int64 }
    },
    {
        MVM_OP_index_s,
        "index_s",
        3,
        { MVM_operand_write_reg | MVM_operand_int64, MVM_operand_read_reg | MVM_operand_str, MVM_operand_read_reg | MVM_operand_str }
    },
    {
        MVM_OP_graphs_s,
        "graphs_s",
        2,
        { MVM_operand_write_reg | MVM_operand_int64, MVM_operand_read_reg | MVM_operand_str }
    },
    {
        MVM_OP_codes_s,
        "codes_s",
        2,
        { MVM_operand_write_reg | MVM_operand_int64, MVM_operand_read_reg | MVM_operand_str }
    },
    {
        MVM_OP_eq_s,
        "eq_s",
        3,
        { MVM_operand_write_reg | MVM_operand_int64, MVM_operand_read_reg | MVM_operand_str, MVM_operand_read_reg | MVM_operand_str }
    },
    {
        MVM_OP_ne_s,
        "ne_s",
        3,
        { MVM_operand_write_reg | MVM_operand_int64, MVM_operand_read_reg | MVM_operand_str, MVM_operand_read_reg | MVM_operand_str }
    },
    {
        MVM_OP_eqat_s,
        "eqat_s",
        4,
        { MVM_operand_write_reg | MVM_operand_int64, MVM_operand_read_reg | MVM_operand_str, MVM_operand_read_reg | MVM_operand_str, MVM_operand_read_reg | MVM_operand_int64 }
    },
    {
        MVM_OP_haveat_s,
        "haveat_s",
        6,
        { MVM_operand_write_reg | MVM_operand_int64, MVM_operand_read_reg | MVM_operand_str, MVM_operand_read_reg | MVM_operand_int64, MVM_operand_read_reg | MVM_operand_int64, MVM_operand_read_reg | MVM_operand_str, MVM_operand_read_reg | MVM_operand_int64 }
    },
    {
        MVM_OP_getcp_s,
        "getcp_s",
        3,
        { MVM_operand_write_reg | MVM_operand_int64, MVM_operand_read_reg | MVM_operand_str, MVM_operand_read_reg | MVM_operand_int64 }
    },
    {
        MVM_OP_setcp_s,
        "setcp_s",
        3,
        { MVM_operand_read_reg | MVM_operand_str, MVM_operand_read_reg | MVM_operand_int64, MVM_operand_read_reg | MVM_operand_int64 }
    },
    {
        MVM_OP_indexcp_s,
        "indexcp_s",
        3,
        { MVM_operand_write_reg | MVM_operand_int64, MVM_operand_read_reg | MVM_operand_str, MVM_operand_read_reg | MVM_operand_int64 }
    },
};
static MVMOpInfo MVM_op_info_math[] = {
    {
        MVM_OP_sin_n,
        "sin_n",
        2,
        { MVM_operand_write_reg | MVM_operand_num64, MVM_operand_read_reg | MVM_operand_num64 }
    },
    {
        MVM_OP_asin_n,
        "asin_n",
        2,
        { MVM_operand_write_reg | MVM_operand_num64, MVM_operand_read_reg | MVM_operand_num64 }
    },
    {
        MVM_OP_cos_n,
        "cos_n",
        2,
        { MVM_operand_write_reg | MVM_operand_num64, MVM_operand_read_reg | MVM_operand_num64 }
    },
    {
        MVM_OP_acos_n,
        "acos_n",
        2,
        { MVM_operand_write_reg | MVM_operand_num64, MVM_operand_read_reg | MVM_operand_num64 }
    },
    {
        MVM_OP_tan_n,
        "tan_n",
        2,
        { MVM_operand_write_reg | MVM_operand_num64, MVM_operand_read_reg | MVM_operand_num64 }
    },
    {
        MVM_OP_atan_n,
        "atan_n",
        2,
        { MVM_operand_write_reg | MVM_operand_num64, MVM_operand_read_reg | MVM_operand_num64 }
    },
    {
        MVM_OP_atan2_n,
        "atan2_n",
        3,
        { MVM_operand_write_reg | MVM_operand_num64, MVM_operand_read_reg | MVM_operand_num64, MVM_operand_write_reg | MVM_operand_num64 }
    },
    {
        MVM_OP_sec_n,
        "sec_n",
        2,
        { MVM_operand_write_reg | MVM_operand_num64, MVM_operand_read_reg | MVM_operand_num64 }
    },
    {
        MVM_OP_asec_n,
        "asec_n",
        2,
        { MVM_operand_write_reg | MVM_operand_num64, MVM_operand_read_reg | MVM_operand_num64 }
    },
    {
        MVM_OP_sinh_n,
        "sinh_n",
        2,
        { MVM_operand_write_reg | MVM_operand_num64, MVM_operand_read_reg | MVM_operand_num64 }
    },
    {
        MVM_OP_cosh_n,
        "cosh_n",
        2,
        { MVM_operand_write_reg | MVM_operand_num64, MVM_operand_read_reg | MVM_operand_num64 }
    },
    {
        MVM_OP_tanh_n,
        "tanh_n",
        2,
        { MVM_operand_write_reg | MVM_operand_num64, MVM_operand_read_reg | MVM_operand_num64 }
    },
    {
        MVM_OP_sech_n,
        "sech_n",
        2,
        { MVM_operand_write_reg | MVM_operand_num64, MVM_operand_read_reg | MVM_operand_num64 }
    },
};
static MVMOpInfo MVM_op_info_object[] = {
    {
        MVM_OP_knowhow,
        "knowhow",
        1,
        { MVM_operand_write_reg | MVM_operand_obj }
    },
    {
        MVM_OP_findmeth,
        "findmeth",
        3,
        { MVM_operand_write_reg | MVM_operand_obj, MVM_operand_read_reg | MVM_operand_obj, MVM_operand_str }
    },
    {
        MVM_OP_findmeth_s,
        "findmeth_s",
        3,
        { MVM_operand_write_reg | MVM_operand_obj, MVM_operand_read_reg | MVM_operand_obj, MVM_operand_read_reg | MVM_operand_str }
    },
    {
        MVM_OP_can,
        "can",
        3,
        { MVM_operand_write_reg | MVM_operand_int64, MVM_operand_read_reg | MVM_operand_obj, MVM_operand_str }
    },
    {
        MVM_OP_can_s,
        "can_s",
        3,
        { MVM_operand_write_reg | MVM_operand_int64, MVM_operand_read_reg | MVM_operand_obj, MVM_operand_read_reg | MVM_operand_str }
    },
    {
        MVM_OP_create,
        "create",
        2,
        { MVM_operand_write_reg | MVM_operand_obj, MVM_operand_read_reg | MVM_operand_obj }
    },
    {
        MVM_OP_gethow,
        "gethow",
        2,
        { MVM_operand_write_reg | MVM_operand_obj, MVM_operand_read_reg | MVM_operand_obj }
    },
    {
        MVM_OP_getwhat,
        "getwhat",
        2,
        { MVM_operand_write_reg | MVM_operand_obj, MVM_operand_read_reg | MVM_operand_obj }
    },
    {
        MVM_OP_reprid,
        "reprid",
        2,
        { MVM_operand_write_reg | MVM_operand_int64, MVM_operand_read_reg | MVM_operand_obj }
    },
    {
        MVM_OP_concrete,
        "concrete",
        2,
        { MVM_operand_write_reg | MVM_operand_int64, MVM_operand_read_reg | MVM_operand_obj }
    },
};
static MVMOpInfo MVM_op_info_io[] = {
    {
        MVM_OP_copy_f,
        "copy_f",
        2,
        { MVM_operand_read_reg | MVM_operand_str, MVM_operand_read_reg | MVM_operand_str }
    },
    {
        MVM_OP_append_f,
        "append_f",
        2,
        { MVM_operand_read_reg | MVM_operand_str, MVM_operand_read_reg | MVM_operand_str }
    },
    {
        MVM_OP_rename_f,
        "rename_f",
        2,
        { MVM_operand_read_reg | MVM_operand_str, MVM_operand_read_reg | MVM_operand_str }
    },
    {
        MVM_OP_delete_f,
        "delete_f",
        1,
        { MVM_operand_read_reg | MVM_operand_str }
    },
    {
        MVM_OP_chmod_f,
        "chmod_f",
        2,
        { MVM_operand_read_reg | MVM_operand_str, MVM_operand_read_reg | MVM_operand_int64 }
    },
    {
        MVM_OP_exists_f,
        "exists_f",
        2,
        { MVM_operand_write_reg | MVM_operand_int64, MVM_operand_read_reg | MVM_operand_str }
    },
    {
        MVM_OP_mkdir,
        "mkdir",
        1,
        { MVM_operand_read_reg | MVM_operand_str }
    },
    {
        MVM_OP_rmdir,
        "rmdir",
        1,
        { MVM_operand_read_reg | MVM_operand_str }
    },
    {
        MVM_OP_open_dir,
        "open_dir",
        3,
        { MVM_operand_write_reg | MVM_operand_obj, MVM_operand_read_reg | MVM_operand_obj, MVM_operand_read_reg | MVM_operand_str }
    },
    {
        MVM_OP_read_dir,
        "read_dir",
        2,
        { MVM_operand_write_reg | MVM_operand_str, MVM_operand_read_reg | MVM_operand_obj }
    },
    {
        MVM_OP_close_dir,
        "close_dir",
        1,
        { MVM_operand_read_reg | MVM_operand_obj }
    },
    {
        MVM_OP_open_fh,
        "open_fh",
        4,
        { MVM_operand_write_reg | MVM_operand_obj, MVM_operand_read_reg | MVM_operand_obj, MVM_operand_read_reg | MVM_operand_str, MVM_operand_read_reg | MVM_operand_int64 }
    },
    {
        MVM_OP_close_fh,
        "close_fh",
        1,
        { MVM_operand_read_reg | MVM_operand_obj }
    },
    {
        MVM_OP_read_fhs,
        "read_fhs",
        3,
        { MVM_operand_write_reg | MVM_operand_str, MVM_operand_read_reg | MVM_operand_obj, MVM_operand_read_reg | MVM_operand_int64 }
    },
    {
        MVM_OP_read_fhbuf,
        "read_fhbuf",
        3,
        { MVM_operand_write_reg | MVM_operand_obj, MVM_operand_read_reg | MVM_operand_obj, MVM_operand_read_reg | MVM_operand_int64 }
    },
    {
        MVM_OP_slurp,
        "slurp",
        2,
        { MVM_operand_write_reg | MVM_operand_str, MVM_operand_read_reg | MVM_operand_str }
    },
    {
        MVM_OP_spew,
        "spew",
        2,
        { MVM_operand_read_reg | MVM_operand_str, MVM_operand_read_reg | MVM_operand_str }
    },
    {
        MVM_OP_write_fhs,
        "write_fhs",
        4,
        { MVM_operand_read_reg | MVM_operand_obj, MVM_operand_read_reg | MVM_operand_str, MVM_operand_read_reg | MVM_operand_int64, MVM_operand_read_reg | MVM_operand_int64 }
    },
    {
        MVM_OP_write_fhbuf,
        "write_fhbuf",
        4,
        { MVM_operand_read_reg | MVM_operand_obj, MVM_operand_read_reg | MVM_operand_obj, MVM_operand_read_reg | MVM_operand_int64, MVM_operand_read_reg | MVM_operand_int64 }
    },
    {
        MVM_OP_seek_fh,
        "seek_fh",
        3,
        { MVM_operand_read_reg | MVM_operand_obj, MVM_operand_read_reg | MVM_operand_int64, MVM_operand_read_reg | MVM_operand_int64 }
    },
    {
        MVM_OP_lock_fh,
        "lock_fh",
        3,
        { MVM_operand_write_reg | MVM_operand_int64, MVM_operand_read_reg | MVM_operand_obj, MVM_operand_read_reg | MVM_operand_int64 }
    },
    {
        MVM_OP_unlock_fh,
        "unlock_fh",
        1,
        { MVM_operand_read_reg | MVM_operand_obj }
    },
    {
        MVM_OP_flush_fh,
        "flush_fh",
        1,
        { MVM_operand_read_reg | MVM_operand_obj }
    },
    {
        MVM_OP_sync_fh,
        "sync_fh",
        1,
        { MVM_operand_read_reg | MVM_operand_obj }
    },
    {
        MVM_OP_pipe_fh,
        "pipe_fh",
        2,
        { MVM_operand_read_reg | MVM_operand_obj, MVM_operand_read_reg | MVM_operand_obj }
    },
    {
        MVM_OP_trunc_fh,
        "trunc_fh",
        2,
        { MVM_operand_read_reg | MVM_operand_obj, MVM_operand_read_reg | MVM_operand_int64 }
    },
    {
        MVM_OP_eof_fh,
        "eof_fh",
        2,
        { MVM_operand_write_reg | MVM_operand_int64, MVM_operand_read_reg | MVM_operand_obj }
    },
    {
        MVM_OP_getstdin,
        "getstdin",
        2,
        { MVM_operand_write_reg | MVM_operand_obj, MVM_operand_read_reg | MVM_operand_obj }
    },
    {
        MVM_OP_getstdout,
        "getstdout",
        2,
        { MVM_operand_write_reg | MVM_operand_obj, MVM_operand_read_reg | MVM_operand_obj }
    },
    {
        MVM_OP_getstderr,
        "getstderr",
        2,
        { MVM_operand_write_reg | MVM_operand_obj, MVM_operand_read_reg | MVM_operand_obj }
    },
    {
        MVM_OP_connect_sk,
        "connect_sk",
        5,
        { MVM_operand_write_reg | MVM_operand_obj, MVM_operand_read_reg | MVM_operand_obj, MVM_operand_read_reg | MVM_operand_str, MVM_operand_read_reg | MVM_operand_int64, MVM_operand_read_reg | MVM_operand_int64 }
    },
    {
        MVM_OP_close_sk,
        "close_sk",
        1,
        { MVM_operand_read_reg | MVM_operand_obj }
    },
    {
        MVM_OP_bind_sk,
        "bind_sk",
        5,
        { MVM_operand_write_reg | MVM_operand_obj, MVM_operand_read_reg | MVM_operand_obj, MVM_operand_read_reg | MVM_operand_str, MVM_operand_read_reg | MVM_operand_int64, MVM_operand_read_reg | MVM_operand_int64 }
    },
    {
        MVM_OP_listen_sk,
        "listen_sk",
        2,
        { MVM_operand_read_reg | MVM_operand_obj, MVM_operand_read_reg | MVM_operand_int64 }
    },
    {
        MVM_OP_accept_sk,
        "accept_sk",
        2,
        { MVM_operand_write_reg | MVM_operand_obj, MVM_operand_read_reg | MVM_operand_obj }
    },
    {
        MVM_OP_send_sks,
        "send_sks",
        2,
        { MVM_operand_read_reg | MVM_operand_obj, MVM_operand_read_reg | MVM_operand_str }
    },
    {
        MVM_OP_send_skbuf,
        "send_skbuf",
        2,
        { MVM_operand_read_reg | MVM_operand_obj, MVM_operand_read_reg | MVM_operand_obj }
    },
    {
        MVM_OP_recv_sks,
        "recv_sks",
        3,
        { MVM_operand_write_reg | MVM_operand_str, MVM_operand_read_reg | MVM_operand_obj, MVM_operand_read_reg | MVM_operand_int64 }
    },
    {
        MVM_OP_recv_skbuf,
        "recv_skbuf",
        3,
        { MVM_operand_write_reg | MVM_operand_obj, MVM_operand_read_reg | MVM_operand_obj, MVM_operand_read_reg | MVM_operand_int64 }
    },
    {
        MVM_OP_getaddr_sk,
        "getaddr_sk",
        2,
        { MVM_operand_write_reg | MVM_operand_obj, MVM_operand_read_reg | MVM_operand_obj }
    },
    {
        MVM_OP_hostname,
        "hostname",
        1,
        { MVM_operand_write_reg | MVM_operand_str }
    },
    {
        MVM_OP_nametoaddr,
        "nametoaddr",
        2,
        { MVM_operand_write_reg | MVM_operand_obj, MVM_operand_read_reg | MVM_operand_str }
    },
    {
        MVM_OP_addrtoname,
        "addrtoname",
        2,
        { MVM_operand_write_reg | MVM_operand_str, MVM_operand_read_reg | MVM_operand_str }
    },
    {
        MVM_OP_porttosvc,
        "porttosvc",
        2,
        { MVM_operand_write_reg | MVM_operand_str, MVM_operand_read_reg | MVM_operand_int64 }
    },
};
static MVMOpInfo MVM_op_info_processthread[] = {
    {
        MVM_OP_getenv,
        "getenv",
        2,
        { MVM_operand_write_reg | MVM_operand_str, MVM_operand_read_reg | MVM_operand_str }
    },
    {
        MVM_OP_setenv,
        "setenv",
        2,
        { MVM_operand_read_reg | MVM_operand_str, MVM_operand_read_reg | MVM_operand_str }
    },
    {
        MVM_OP_delenv,
        "delenv",
        1,
        { MVM_operand_read_reg | MVM_operand_str }
    },
    {
        MVM_OP_nametogid,
        "nametogid",
        2,
        { MVM_operand_write_reg | MVM_operand_int64, MVM_operand_read_reg | MVM_operand_str }
    },
    {
        MVM_OP_gidtoname,
        "gidtoname",
        2,
        { MVM_operand_write_reg | MVM_operand_str, MVM_operand_read_reg | MVM_operand_int64 }
    },
    {
        MVM_OP_nametouid,
        "nametouid",
        2,
        { MVM_operand_write_reg | MVM_operand_int64, MVM_operand_read_reg | MVM_operand_str }
    },
    {
        MVM_OP_uidtoname,
        "uidtoname",
        2,
        { MVM_operand_write_reg | MVM_operand_str, MVM_operand_read_reg | MVM_operand_int64 }
    },
    {
        MVM_OP_getusername,
        "getusername",
        1,
        { MVM_operand_write_reg | MVM_operand_str }
    },
    {
        MVM_OP_getuid,
        "getuid",
        1,
        { MVM_operand_write_reg | MVM_operand_int64 }
    },
    {
        MVM_OP_getgid,
        "getgid",
        1,
        { MVM_operand_write_reg | MVM_operand_int64 }
    },
    {
        MVM_OP_gethomedir,
        "gethomedir",
        1,
        { MVM_operand_write_reg | MVM_operand_str }
    },
    {
        MVM_OP_getencoding,
        "getencoding",
        1,
        { MVM_operand_write_reg | MVM_operand_str }
    },
    {
        MVM_OP_procshell,
        "procshell",
        2,
        { MVM_operand_write_reg | MVM_operand_obj, MVM_operand_read_reg | MVM_operand_str }
    },
    {
        MVM_OP_procshellbg,
        "procshellbg",
        2,
        { MVM_operand_write_reg | MVM_operand_obj, MVM_operand_read_reg | MVM_operand_str }
    },
    {
        MVM_OP_procrun,
        "procrun",
        2,
        { MVM_operand_write_reg | MVM_operand_obj, MVM_operand_read_reg | MVM_operand_str }
    },
    {
        MVM_OP_procrunbg,
        "procrunbg",
        2,
        { MVM_operand_write_reg | MVM_operand_obj, MVM_operand_read_reg | MVM_operand_str }
    },
    {
        MVM_OP_prockill,
        "prockill",
        2,
        { MVM_operand_read_reg | MVM_operand_int64, MVM_operand_read_reg | MVM_operand_int64 }
    },
    {
        MVM_OP_procwait,
        "procwait",
        2,
        { MVM_operand_write_reg | MVM_operand_int64, MVM_operand_read_reg | MVM_operand_int64 }
    },
    {
        MVM_OP_procalive,
        "procalive",
        2,
        { MVM_operand_write_reg | MVM_operand_int64, MVM_operand_read_reg | MVM_operand_int64 }
    },
    {
        MVM_OP_detach,
        "detach",
        0,
    },
    {
        MVM_OP_daemonize,
        "daemonize",
        0,
    },
    {
        MVM_OP_chdir,
        "chdir",
        1,
        { MVM_operand_read_reg | MVM_operand_str }
    },
    {
        MVM_OP_rand_i,
        "rand_i",
        1,
        { MVM_operand_write_reg | MVM_operand_int64 }
    },
    {
        MVM_OP_rand_n,
        "rand_n",
        1,
        { MVM_operand_write_reg | MVM_operand_num64 }
    },
    {
        MVM_OP_time_i,
        "time_i",
        1,
        { MVM_operand_write_reg | MVM_operand_int64 }
    },
};

static MVMOpInfo *MVM_op_info[] = {
    MVM_op_info_primitives,
    MVM_op_info_dev,
    MVM_op_info_string,
    MVM_op_info_math,
    MVM_op_info_object,
    MVM_op_info_io,
    MVM_op_info_processthread,
};

static unsigned char MVM_op_banks = 7;

static unsigned char MVM_opcounts_by_bank[] = {
<<<<<<< HEAD
    113,
    5,
=======
    121,
    4,
>>>>>>> 65fba6d4
    13,
    13,
    10,
    44,
    25,
};

MVMOpInfo * MVM_op_get_op(unsigned char bank, unsigned char op) {
    if (bank >= MVM_op_banks || op >= MVM_opcounts_by_bank[bank])
        return NULL;
    return &MVM_op_info[bank][op];
}<|MERGE_RESOLUTION|>--- conflicted
+++ resolved
@@ -1419,13 +1419,8 @@
 static unsigned char MVM_op_banks = 7;
 
 static unsigned char MVM_opcounts_by_bank[] = {
-<<<<<<< HEAD
-    113,
+    121,
     5,
-=======
-    121,
-    4,
->>>>>>> 65fba6d4
     13,
     13,
     10,
