#ifdef PARROT_OPS_BUILD
#define PARROT_IN_EXTENSION
#include "parrot/parrot.h"
#include "parrot/extend.h"
#include "sixmodelobject.h"
#include "nodes_parrot.h"
#include "../../src/core/ops.h"
#else
#include "moarvm.h"
#endif
/* This file is generated from src/core/oplist by tools/update_ops.p6. */
static MVMOpInfo MVM_op_info_primitives[] = {
    {
        MVM_OP_no_op,
        "no_op",
        0,
    },
    {
        MVM_OP_goto,
        "goto",
        1,
        { MVM_operand_ins }
    },
    {
        MVM_OP_if_i,
        "if_i",
        2,
        { MVM_operand_read_reg | MVM_operand_int64, MVM_operand_ins }
    },
    {
        MVM_OP_unless_i,
        "unless_i",
        2,
        { MVM_operand_read_reg | MVM_operand_int64, MVM_operand_ins }
    },
    {
        MVM_OP_if_n,
        "if_n",
        2,
        { MVM_operand_read_reg | MVM_operand_num64, MVM_operand_ins }
    },
    {
        MVM_OP_unless_n,
        "unless_n",
        2,
        { MVM_operand_read_reg | MVM_operand_num64, MVM_operand_ins }
    },
    {
        MVM_OP_if_s,
        "if_s",
        2,
        { MVM_operand_read_reg | MVM_operand_str, MVM_operand_ins }
    },
    {
        MVM_OP_unless_s,
        "unless_s",
        2,
        { MVM_operand_read_reg | MVM_operand_str, MVM_operand_ins }
    },
    {
        MVM_OP_if_s0,
        "if_s0",
        2,
        { MVM_operand_read_reg | MVM_operand_str, MVM_operand_ins }
    },
    {
        MVM_OP_unless_s0,
        "unless_s0",
        2,
        { MVM_operand_read_reg | MVM_operand_str, MVM_operand_ins }
    },
    {
        MVM_OP_if_o,
        "if_o",
        2,
        { MVM_operand_read_reg | MVM_operand_obj, MVM_operand_ins }
    },
    {
        MVM_OP_unless_o,
        "unless_o",
        2,
        { MVM_operand_read_reg | MVM_operand_obj, MVM_operand_ins }
    },
    {
        MVM_OP_set,
        "set",
        2,
        { MVM_operand_write_reg | MVM_operand_type_var, MVM_operand_read_reg | MVM_operand_type_var }
    },
    {
        MVM_OP_extend_u8,
        "extend_u8",
        2,
        { MVM_operand_write_reg | MVM_operand_int64, MVM_operand_read_reg | MVM_operand_int8 }
    },
    {
        MVM_OP_extend_u16,
        "extend_u16",
        2,
        { MVM_operand_write_reg | MVM_operand_int64, MVM_operand_read_reg | MVM_operand_int16 }
    },
    {
        MVM_OP_extend_u32,
        "extend_u32",
        2,
        { MVM_operand_write_reg | MVM_operand_int64, MVM_operand_read_reg | MVM_operand_int32 }
    },
    {
        MVM_OP_extend_i8,
        "extend_i8",
        2,
        { MVM_operand_write_reg | MVM_operand_int64, MVM_operand_read_reg | MVM_operand_int8 }
    },
    {
        MVM_OP_extend_i16,
        "extend_i16",
        2,
        { MVM_operand_write_reg | MVM_operand_int64, MVM_operand_read_reg | MVM_operand_int16 }
    },
    {
        MVM_OP_extend_i32,
        "extend_i32",
        2,
        { MVM_operand_write_reg | MVM_operand_int64, MVM_operand_read_reg | MVM_operand_int32 }
    },
    {
        MVM_OP_trunc_u8,
        "trunc_u8",
        2,
        { MVM_operand_write_reg | MVM_operand_int8, MVM_operand_read_reg | MVM_operand_int64 }
    },
    {
        MVM_OP_trunc_u16,
        "trunc_u16",
        2,
        { MVM_operand_write_reg | MVM_operand_int16, MVM_operand_read_reg | MVM_operand_int64 }
    },
    {
        MVM_OP_trunc_u32,
        "trunc_u32",
        2,
        { MVM_operand_write_reg | MVM_operand_int32, MVM_operand_read_reg | MVM_operand_int64 }
    },
    {
        MVM_OP_trunc_i8,
        "trunc_i8",
        2,
        { MVM_operand_write_reg | MVM_operand_int8, MVM_operand_read_reg | MVM_operand_int64 }
    },
    {
        MVM_OP_trunc_i16,
        "trunc_i16",
        2,
        { MVM_operand_write_reg | MVM_operand_int16, MVM_operand_read_reg | MVM_operand_int64 }
    },
    {
        MVM_OP_trunc_i32,
        "trunc_i32",
        2,
        { MVM_operand_write_reg | MVM_operand_int32, MVM_operand_read_reg | MVM_operand_int64 }
    },
    {
        MVM_OP_extend_n32,
        "extend_n32",
        2,
        { MVM_operand_write_reg | MVM_operand_num64, MVM_operand_read_reg | MVM_operand_num32 }
    },
    {
        MVM_OP_trunc_n32,
        "trunc_n32",
        2,
        { MVM_operand_write_reg | MVM_operand_num32, MVM_operand_read_reg | MVM_operand_num64 }
    },
    {
        MVM_OP_getlex,
        "getlex",
        2,
        { MVM_operand_write_reg | MVM_operand_type_var, MVM_operand_read_lex | MVM_operand_type_var }
    },
    {
        MVM_OP_bindlex,
        "bindlex",
        2,
        { MVM_operand_write_lex | MVM_operand_type_var, MVM_operand_read_reg | MVM_operand_type_var }
    },
    {
        MVM_OP_getlex_ni,
        "getlex_ni",
        2,
        { MVM_operand_write_reg | MVM_operand_int64, MVM_operand_str }
    },
    {
        MVM_OP_getlex_nn,
        "getlex_nn",
        2,
        { MVM_operand_write_reg | MVM_operand_num64, MVM_operand_str }
    },
    {
        MVM_OP_getlex_ns,
        "getlex_ns",
        2,
        { MVM_operand_write_reg | MVM_operand_str, MVM_operand_str }
    },
    {
        MVM_OP_getlex_no,
        "getlex_no",
        2,
        { MVM_operand_write_reg | MVM_operand_obj, MVM_operand_str }
    },
    {
        MVM_OP_bindlex_ni,
        "bindlex_ni",
        2,
        { MVM_operand_str, MVM_operand_read_reg | MVM_operand_int64 }
    },
    {
        MVM_OP_bindlex_nn,
        "bindlex_nn",
        2,
        { MVM_operand_str, MVM_operand_read_reg | MVM_operand_num64 }
    },
    {
        MVM_OP_bindlex_ns,
        "bindlex_ns",
        2,
        { MVM_operand_str, MVM_operand_read_reg | MVM_operand_str }
    },
    {
        MVM_OP_bindlex_no,
        "bindlex_no",
        2,
        { MVM_operand_str, MVM_operand_read_reg | MVM_operand_obj }
    },
    {
        MVM_OP_getlex_ng,
        "getlex_ng",
        2,
        { MVM_operand_write_reg | MVM_operand_obj, MVM_operand_read_reg | MVM_operand_str }
    },
    {
        MVM_OP_bindlex_ng,
        "bindlex_ng",
        2,
        { MVM_operand_read_reg | MVM_operand_str, MVM_operand_read_reg | MVM_operand_obj }
    },
    {
        MVM_OP_return_i,
        "return_i",
        1,
        { MVM_operand_read_reg | MVM_operand_int64 }
    },
    {
        MVM_OP_return_n,
        "return_n",
        1,
        { MVM_operand_read_reg | MVM_operand_num64 }
    },
    {
        MVM_OP_return_s,
        "return_s",
        1,
        { MVM_operand_read_reg | MVM_operand_str }
    },
    {
        MVM_OP_return_o,
        "return_o",
        1,
        { MVM_operand_read_reg | MVM_operand_obj }
    },
    {
        MVM_OP_return,
        "return",
        0,
    },
    {
        MVM_OP_const_i8,
        "const_i8",
        2,
        { MVM_operand_write_reg | MVM_operand_int8, MVM_operand_int8 }
    },
    {
        MVM_OP_const_i16,
        "const_i16",
        2,
        { MVM_operand_write_reg | MVM_operand_int16, MVM_operand_int16 }
    },
    {
        MVM_OP_const_i32,
        "const_i32",
        2,
        { MVM_operand_write_reg | MVM_operand_int32, MVM_operand_int32 }
    },
    {
        MVM_OP_const_i64,
        "const_i64",
        2,
        { MVM_operand_write_reg | MVM_operand_int64, MVM_operand_int64 }
    },
    {
        MVM_OP_const_n32,
        "const_n32",
        2,
        { MVM_operand_write_reg | MVM_operand_num32, MVM_operand_num32 }
    },
    {
        MVM_OP_const_n64,
        "const_n64",
        2,
        { MVM_operand_write_reg | MVM_operand_num64, MVM_operand_num64 }
    },
    {
        MVM_OP_const_s,
        "const_s",
        2,
        { MVM_operand_write_reg | MVM_operand_str, MVM_operand_str }
    },
    {
        MVM_OP_add_i,
        "add_i",
        3,
        { MVM_operand_write_reg | MVM_operand_int64, MVM_operand_read_reg | MVM_operand_int64, MVM_operand_read_reg | MVM_operand_int64 }
    },
    {
        MVM_OP_sub_i,
        "sub_i",
        3,
        { MVM_operand_write_reg | MVM_operand_int64, MVM_operand_read_reg | MVM_operand_int64, MVM_operand_read_reg | MVM_operand_int64 }
    },
    {
        MVM_OP_mul_i,
        "mul_i",
        3,
        { MVM_operand_write_reg | MVM_operand_int64, MVM_operand_read_reg | MVM_operand_int64, MVM_operand_read_reg | MVM_operand_int64 }
    },
    {
        MVM_OP_div_i,
        "div_i",
        3,
        { MVM_operand_write_reg | MVM_operand_int64, MVM_operand_read_reg | MVM_operand_int64, MVM_operand_read_reg | MVM_operand_int64 }
    },
    {
        MVM_OP_div_u,
        "div_u",
        3,
        { MVM_operand_write_reg | MVM_operand_int64, MVM_operand_read_reg | MVM_operand_int64, MVM_operand_read_reg | MVM_operand_int64 }
    },
    {
        MVM_OP_mod_i,
        "mod_i",
        3,
        { MVM_operand_write_reg | MVM_operand_int64, MVM_operand_read_reg | MVM_operand_int64, MVM_operand_read_reg | MVM_operand_int64 }
    },
    {
        MVM_OP_mod_u,
        "mod_u",
        3,
        { MVM_operand_write_reg | MVM_operand_int64, MVM_operand_read_reg | MVM_operand_int64, MVM_operand_read_reg | MVM_operand_int64 }
    },
    {
        MVM_OP_neg_i,
        "neg_i",
        2,
        { MVM_operand_write_reg | MVM_operand_int64, MVM_operand_read_reg | MVM_operand_int64 }
    },
    {
        MVM_OP_abs_i,
        "abs_i",
        2,
        { MVM_operand_write_reg | MVM_operand_int64, MVM_operand_read_reg | MVM_operand_int64 }
    },
    {
        MVM_OP_inc_i,
        "inc_i",
        1,
        { MVM_operand_write_reg | MVM_operand_int64 }
    },
    {
        MVM_OP_inc_u,
        "inc_u",
        1,
        { MVM_operand_write_reg | MVM_operand_int64 }
    },
    {
        MVM_OP_dec_i,
        "dec_i",
        1,
        { MVM_operand_write_reg | MVM_operand_int64 }
    },
    {
        MVM_OP_dec_u,
        "dec_u",
        1,
        { MVM_operand_write_reg | MVM_operand_int64 }
    },
    {
        MVM_OP_getcode,
        "getcode",
        2,
        { MVM_operand_write_reg | MVM_operand_obj, MVM_operand_coderef }
    },
    {
        MVM_OP_prepargs,
        "prepargs",
        1,
        { MVM_operand_callsite }
    },
    {
        MVM_OP_arg_i,
        "arg_i",
        2,
        { MVM_operand_int16, MVM_operand_read_reg | MVM_operand_int64 }
    },
    {
        MVM_OP_arg_n,
        "arg_n",
        2,
        { MVM_operand_int16, MVM_operand_read_reg | MVM_operand_num64 }
    },
    {
        MVM_OP_arg_s,
        "arg_s",
        2,
        { MVM_operand_int16, MVM_operand_read_reg | MVM_operand_str }
    },
    {
        MVM_OP_arg_o,
        "arg_o",
        2,
        { MVM_operand_int16, MVM_operand_read_reg | MVM_operand_obj }
    },
    {
        MVM_OP_invoke_v,
        "invoke_v",
        1,
        { MVM_operand_read_reg | MVM_operand_obj }
    },
    {
        MVM_OP_invoke_i,
        "invoke_i",
        2,
        { MVM_operand_write_reg | MVM_operand_int64, MVM_operand_read_reg | MVM_operand_obj }
    },
    {
        MVM_OP_invoke_n,
        "invoke_n",
        2,
        { MVM_operand_write_reg | MVM_operand_num64, MVM_operand_read_reg | MVM_operand_obj }
    },
    {
        MVM_OP_invoke_s,
        "invoke_s",
        2,
        { MVM_operand_write_reg | MVM_operand_str, MVM_operand_read_reg | MVM_operand_obj }
    },
    {
        MVM_OP_invoke_o,
        "invoke_o",
        2,
        { MVM_operand_write_reg | MVM_operand_obj, MVM_operand_read_reg | MVM_operand_obj }
    },
    {
        MVM_OP_add_n,
        "add_n",
        3,
        { MVM_operand_write_reg | MVM_operand_num64, MVM_operand_read_reg | MVM_operand_num64, MVM_operand_read_reg | MVM_operand_num64 }
    },
    {
        MVM_OP_sub_n,
        "sub_n",
        3,
        { MVM_operand_write_reg | MVM_operand_num64, MVM_operand_read_reg | MVM_operand_num64, MVM_operand_read_reg | MVM_operand_num64 }
    },
    {
        MVM_OP_mul_n,
        "mul_n",
        3,
        { MVM_operand_write_reg | MVM_operand_num64, MVM_operand_read_reg | MVM_operand_num64, MVM_operand_read_reg | MVM_operand_num64 }
    },
    {
        MVM_OP_div_n,
        "div_n",
        3,
        { MVM_operand_write_reg | MVM_operand_num64, MVM_operand_read_reg | MVM_operand_num64, MVM_operand_read_reg | MVM_operand_num64 }
    },
    {
        MVM_OP_neg_n,
        "neg_n",
        2,
        { MVM_operand_write_reg | MVM_operand_num64, MVM_operand_read_reg | MVM_operand_num64 }
    },
    {
        MVM_OP_abs_n,
        "abs_n",
        2,
        { MVM_operand_write_reg | MVM_operand_num64, MVM_operand_read_reg | MVM_operand_num64 }
    },
    {
        MVM_OP_eq_i,
        "eq_i",
        3,
        { MVM_operand_write_reg | MVM_operand_int64, MVM_operand_read_reg | MVM_operand_int64, MVM_operand_read_reg | MVM_operand_int64 }
    },
    {
        MVM_OP_ne_i,
        "ne_i",
        3,
        { MVM_operand_write_reg | MVM_operand_int64, MVM_operand_read_reg | MVM_operand_int64, MVM_operand_read_reg | MVM_operand_int64 }
    },
    {
        MVM_OP_lt_i,
        "lt_i",
        3,
        { MVM_operand_write_reg | MVM_operand_int64, MVM_operand_read_reg | MVM_operand_int64, MVM_operand_read_reg | MVM_operand_int64 }
    },
    {
        MVM_OP_le_i,
        "le_i",
        3,
        { MVM_operand_write_reg | MVM_operand_int64, MVM_operand_read_reg | MVM_operand_int64, MVM_operand_read_reg | MVM_operand_int64 }
    },
    {
        MVM_OP_gt_i,
        "gt_i",
        3,
        { MVM_operand_write_reg | MVM_operand_int64, MVM_operand_read_reg | MVM_operand_int64, MVM_operand_read_reg | MVM_operand_int64 }
    },
    {
        MVM_OP_ge_i,
        "ge_i",
        3,
        { MVM_operand_write_reg | MVM_operand_int64, MVM_operand_read_reg | MVM_operand_int64, MVM_operand_read_reg | MVM_operand_int64 }
    },
    {
        MVM_OP_eq_n,
        "eq_n",
        3,
        { MVM_operand_write_reg | MVM_operand_int64, MVM_operand_read_reg | MVM_operand_num64, MVM_operand_read_reg | MVM_operand_num64 }
    },
    {
        MVM_OP_ne_n,
        "ne_n",
        3,
        { MVM_operand_write_reg | MVM_operand_int64, MVM_operand_read_reg | MVM_operand_num64, MVM_operand_read_reg | MVM_operand_num64 }
    },
    {
        MVM_OP_lt_n,
        "lt_n",
        3,
        { MVM_operand_write_reg | MVM_operand_int64, MVM_operand_read_reg | MVM_operand_num64, MVM_operand_read_reg | MVM_operand_num64 }
    },
    {
        MVM_OP_le_n,
        "le_n",
        3,
        { MVM_operand_write_reg | MVM_operand_int64, MVM_operand_read_reg | MVM_operand_num64, MVM_operand_read_reg | MVM_operand_num64 }
    },
    {
        MVM_OP_gt_n,
        "gt_n",
        3,
        { MVM_operand_write_reg | MVM_operand_int64, MVM_operand_read_reg | MVM_operand_num64, MVM_operand_read_reg | MVM_operand_num64 }
    },
    {
        MVM_OP_ge_n,
        "ge_n",
        3,
        { MVM_operand_write_reg | MVM_operand_int64, MVM_operand_read_reg | MVM_operand_num64, MVM_operand_read_reg | MVM_operand_num64 }
    },
    {
        MVM_OP_argconst_i,
        "argconst_i",
        2,
        { MVM_operand_int16, MVM_operand_int64 }
    },
    {
        MVM_OP_argconst_n,
        "argconst_n",
        2,
        { MVM_operand_int16, MVM_operand_num64 }
    },
    {
        MVM_OP_argconst_s,
        "argconst_s",
        2,
        { MVM_operand_int16, MVM_operand_str }
    },
    {
        MVM_OP_checkarity,
        "checkarity",
        2,
        { MVM_operand_int16, MVM_operand_int16 }
    },
    {
        MVM_OP_param_rp_i,
        "param_rp_i",
        2,
        { MVM_operand_write_reg | MVM_operand_int64, MVM_operand_int16 }
    },
    {
        MVM_OP_param_rp_n,
        "param_rp_n",
        2,
        { MVM_operand_write_reg | MVM_operand_num64, MVM_operand_int16 }
    },
    {
        MVM_OP_param_rp_s,
        "param_rp_s",
        2,
        { MVM_operand_write_reg | MVM_operand_str, MVM_operand_int16 }
    },
    {
        MVM_OP_param_rp_o,
        "param_rp_o",
        2,
        { MVM_operand_write_reg | MVM_operand_obj, MVM_operand_int16 }
    },
    {
        MVM_OP_param_op_i,
        "param_op_i",
        3,
        { MVM_operand_write_reg | MVM_operand_int64, MVM_operand_int16, MVM_operand_ins }
    },
    {
        MVM_OP_param_op_n,
        "param_op_n",
        3,
        { MVM_operand_write_reg | MVM_operand_num64, MVM_operand_int16, MVM_operand_ins }
    },
    {
        MVM_OP_param_op_s,
        "param_op_s",
        3,
        { MVM_operand_write_reg | MVM_operand_str, MVM_operand_int16, MVM_operand_ins }
    },
    {
        MVM_OP_param_op_o,
        "param_op_o",
        3,
        { MVM_operand_write_reg | MVM_operand_obj, MVM_operand_int16, MVM_operand_ins }
    },
    {
        MVM_OP_param_rn_i,
        "param_rn_i",
        2,
        { MVM_operand_write_reg | MVM_operand_int64, MVM_operand_str }
    },
    {
        MVM_OP_param_rn_n,
        "param_rn_n",
        2,
        { MVM_operand_write_reg | MVM_operand_num64, MVM_operand_str }
    },
    {
        MVM_OP_param_rn_s,
        "param_rn_s",
        2,
        { MVM_operand_write_reg | MVM_operand_str, MVM_operand_str }
    },
    {
        MVM_OP_param_rn_o,
        "param_rn_o",
        2,
        { MVM_operand_write_reg | MVM_operand_obj, MVM_operand_str }
    },
    {
        MVM_OP_param_on_i,
        "param_on_i",
        3,
        { MVM_operand_write_reg | MVM_operand_int64, MVM_operand_str, MVM_operand_ins }
    },
    {
        MVM_OP_param_on_n,
        "param_on_n",
        3,
        { MVM_operand_write_reg | MVM_operand_num64, MVM_operand_str, MVM_operand_ins }
    },
    {
        MVM_OP_param_on_s,
        "param_on_s",
        3,
        { MVM_operand_write_reg | MVM_operand_str, MVM_operand_str, MVM_operand_ins }
    },
    {
        MVM_OP_param_on_o,
        "param_on_o",
        3,
        { MVM_operand_write_reg | MVM_operand_obj, MVM_operand_str, MVM_operand_ins }
    },
    {
        MVM_OP_coerce_in,
        "coerce_in",
        2,
        { MVM_operand_write_reg | MVM_operand_num64, MVM_operand_read_reg | MVM_operand_int64 }
    },
    {
        MVM_OP_coerce_ni,
        "coerce_ni",
        2,
        { MVM_operand_write_reg | MVM_operand_int64, MVM_operand_read_reg | MVM_operand_num64 }
    },
    {
        MVM_OP_band_i,
        "band_i",
        3,
        { MVM_operand_write_reg | MVM_operand_int64, MVM_operand_read_reg | MVM_operand_int64, MVM_operand_read_reg | MVM_operand_int64 }
    },
    {
        MVM_OP_bor_i,
        "bor_i",
        3,
        { MVM_operand_write_reg | MVM_operand_int64, MVM_operand_read_reg | MVM_operand_int64, MVM_operand_read_reg | MVM_operand_int64 }
    },
    {
        MVM_OP_bxor_i,
        "bxor_i",
        3,
        { MVM_operand_write_reg | MVM_operand_int64, MVM_operand_read_reg | MVM_operand_int64, MVM_operand_read_reg | MVM_operand_int64 }
    },
    {
        MVM_OP_bnot_i,
        "bnot_i",
        2,
        { MVM_operand_write_reg | MVM_operand_int64, MVM_operand_read_reg | MVM_operand_int64 }
    },
    {
        MVM_OP_blshift_i,
        "blshift_i",
        3,
        { MVM_operand_write_reg | MVM_operand_int64, MVM_operand_read_reg | MVM_operand_int64, MVM_operand_read_reg | MVM_operand_int64 }
    },
    {
        MVM_OP_brshift_i,
        "brshift_i",
        3,
        { MVM_operand_write_reg | MVM_operand_int64, MVM_operand_read_reg | MVM_operand_int64, MVM_operand_read_reg | MVM_operand_int64 }
    },
    {
        MVM_OP_pow_i,
        "pow_i",
        3,
        { MVM_operand_write_reg | MVM_operand_int64, MVM_operand_read_reg | MVM_operand_int64, MVM_operand_read_reg | MVM_operand_int64 }
    },
    {
        MVM_OP_pow_n,
        "pow_n",
        3,
        { MVM_operand_write_reg | MVM_operand_num64, MVM_operand_read_reg | MVM_operand_num64, MVM_operand_read_reg | MVM_operand_num64 }
    },
    {
        MVM_OP_takeclosure,
        "takeclosure",
        2,
        { MVM_operand_write_reg | MVM_operand_obj, MVM_operand_read_reg | MVM_operand_obj }
    },
    {
        MVM_OP_jumplist,
        "jumplist",
        2,
        { MVM_operand_int64, MVM_operand_read_reg | MVM_operand_int64 }
    },
    {
        MVM_OP_caller,
        "caller",
        2,
        { MVM_operand_write_reg | MVM_operand_obj, MVM_operand_read_reg | MVM_operand_int64 }
    },
    {
        MVM_OP_getdynlex,
        "getdynlex",
        2,
        { MVM_operand_write_reg | MVM_operand_obj, MVM_operand_read_reg | MVM_operand_str }
    },
    {
        MVM_OP_binddynlex,
        "binddynlex",
        2,
        { MVM_operand_read_reg | MVM_operand_str, MVM_operand_read_reg | MVM_operand_obj }
    },
    {
        MVM_OP_coerce_is,
        "coerce_is",
        2,
        { MVM_operand_write_reg | MVM_operand_str, MVM_operand_read_reg | MVM_operand_int64 }
    },
    {
        MVM_OP_coerce_ns,
        "coerce_ns",
        2,
        { MVM_operand_write_reg | MVM_operand_str, MVM_operand_read_reg | MVM_operand_num64 }
    },
    {
        MVM_OP_coerce_si,
        "coerce_si",
        2,
        { MVM_operand_write_reg | MVM_operand_int64, MVM_operand_read_reg | MVM_operand_str }
    },
    {
        MVM_OP_coerce_sn,
        "coerce_sn",
        2,
        { MVM_operand_write_reg | MVM_operand_num64, MVM_operand_read_reg | MVM_operand_str }
    },
    {
        MVM_OP_smrt_numify,
        "smrt_numify",
        2,
        { MVM_operand_write_reg | MVM_operand_num64, MVM_operand_read_reg | MVM_operand_obj }
    },
    {
        MVM_OP_smrt_strify,
        "smrt_strify",
        2,
        { MVM_operand_write_reg | MVM_operand_str, MVM_operand_read_reg | MVM_operand_obj }
    },
    {
        MVM_OP_param_sp,
        "param_sp",
        2,
        { MVM_operand_write_reg | MVM_operand_obj, MVM_operand_int16 }
    },
    {
        MVM_OP_param_sn,
        "param_sn",
        1,
        { MVM_operand_write_reg | MVM_operand_obj }
    },
    {
        MVM_OP_ifnonnull,
        "ifnonnull",
        2,
        { MVM_operand_read_reg | MVM_operand_obj, MVM_operand_ins }
    },
    {
        MVM_OP_cmp_i,
        "cmp_i",
        3,
        { MVM_operand_write_reg | MVM_operand_int64, MVM_operand_read_reg | MVM_operand_int64, MVM_operand_read_reg | MVM_operand_int64 }
    },
    {
        MVM_OP_cmp_n,
        "cmp_n",
        3,
        { MVM_operand_write_reg | MVM_operand_int64, MVM_operand_read_reg | MVM_operand_num64, MVM_operand_read_reg | MVM_operand_num64 }
    },
    {
        MVM_OP_not_i,
        "not_i",
        2,
        { MVM_operand_write_reg | MVM_operand_int64, MVM_operand_read_reg | MVM_operand_int64 }
    },
    {
        MVM_OP_setlexvalue,
        "setlexvalue",
        4,
        { MVM_operand_read_reg | MVM_operand_obj, MVM_operand_str, MVM_operand_read_reg | MVM_operand_obj, MVM_operand_int16 }
    },
    {
        MVM_OP_exception,
        "exception",
        1,
        { MVM_operand_write_reg | MVM_operand_obj }
    },
    {
        MVM_OP_handled,
        "handled",
        1,
        { MVM_operand_read_reg | MVM_operand_obj }
    },
    {
        MVM_OP_newexception,
        "newexception",
        1,
        { MVM_operand_write_reg | MVM_operand_obj }
    },
    {
        MVM_OP_bindexmessage,
        "bindexmessage",
        2,
        { MVM_operand_read_reg | MVM_operand_obj, MVM_operand_read_reg | MVM_operand_str }
    },
    {
        MVM_OP_bindexpayload,
        "bindexpayload",
        2,
        { MVM_operand_read_reg | MVM_operand_obj, MVM_operand_read_reg | MVM_operand_obj }
    },
    {
        MVM_OP_bindexcategory,
        "bindexcategory",
        2,
        { MVM_operand_read_reg | MVM_operand_obj, MVM_operand_read_reg | MVM_operand_int64 }
    },
    {
        MVM_OP_getexmessage,
        "getexmessage",
        2,
        { MVM_operand_write_reg | MVM_operand_str, MVM_operand_read_reg | MVM_operand_obj }
    },
    {
        MVM_OP_getexpayload,
        "getexpayload",
        2,
        { MVM_operand_write_reg | MVM_operand_obj, MVM_operand_read_reg | MVM_operand_obj }
    },
    {
        MVM_OP_getexcategory,
        "getexcategory",
        2,
        { MVM_operand_write_reg | MVM_operand_int64, MVM_operand_read_reg | MVM_operand_obj }
    },
    {
        MVM_OP_throwdyn,
        "throwdyn",
        2,
        { MVM_operand_write_reg | MVM_operand_obj, MVM_operand_read_reg | MVM_operand_obj }
    },
    {
        MVM_OP_throwlex,
        "throwlex",
        2,
        { MVM_operand_write_reg | MVM_operand_obj, MVM_operand_read_reg | MVM_operand_obj }
    },
    {
        MVM_OP_throwlexotic,
        "throwlexotic",
        2,
        { MVM_operand_write_reg | MVM_operand_obj, MVM_operand_read_reg | MVM_operand_obj }
    },
    {
        MVM_OP_throwcatdyn,
        "throwcatdyn",
        2,
        { MVM_operand_write_reg | MVM_operand_obj, MVM_operand_int64 }
    },
    {
        MVM_OP_throwcatlex,
        "throwcatlex",
        2,
        { MVM_operand_write_reg | MVM_operand_obj, MVM_operand_int64 }
    },
    {
        MVM_OP_throwcatlexotic,
        "throwcatlexotic",
        2,
        { MVM_operand_write_reg | MVM_operand_obj, MVM_operand_int64 }
    },
    {
        MVM_OP_die,
        "die",
        2,
        { MVM_operand_write_reg | MVM_operand_obj, MVM_operand_read_reg | MVM_operand_str }
    },
    {
        MVM_OP_newlexotic,
        "newlexotic",
        2,
        { MVM_operand_write_reg | MVM_operand_obj, MVM_operand_ins }
    },
    {
        MVM_OP_lexoticresult,
        "lexoticresult",
        2,
        { MVM_operand_write_reg | MVM_operand_obj, MVM_operand_read_reg | MVM_operand_obj }
    },
    {
        MVM_OP_mod_n,
        "mod_n",
        3,
        { MVM_operand_write_reg | MVM_operand_num64, MVM_operand_read_reg | MVM_operand_num64, MVM_operand_read_reg | MVM_operand_num64 }
    },
    {
        MVM_OP_usecapture,
        "usecapture",
        1,
        { MVM_operand_write_reg | MVM_operand_obj }
    },
    {
        MVM_OP_savecapture,
        "savecapture",
        1,
        { MVM_operand_write_reg | MVM_operand_obj }
    },
    {
        MVM_OP_captureposelems,
        "captureposelems",
        2,
        { MVM_operand_write_reg | MVM_operand_int64, MVM_operand_read_reg | MVM_operand_obj }
    },
    {
        MVM_OP_captureposarg,
        "captureposarg",
        3,
        { MVM_operand_write_reg | MVM_operand_obj, MVM_operand_read_reg | MVM_operand_obj, MVM_operand_read_reg | MVM_operand_int64 }
    },
    {
        MVM_OP_captureposarg_i,
        "captureposarg_i",
        3,
        { MVM_operand_write_reg | MVM_operand_int64, MVM_operand_read_reg | MVM_operand_obj, MVM_operand_read_reg | MVM_operand_int64 }
    },
    {
        MVM_OP_captureposarg_n,
        "captureposarg_n",
        3,
        { MVM_operand_write_reg | MVM_operand_num64, MVM_operand_read_reg | MVM_operand_obj, MVM_operand_read_reg | MVM_operand_int64 }
    },
    {
        MVM_OP_captureposarg_s,
        "captureposarg_s",
        3,
        { MVM_operand_write_reg | MVM_operand_str, MVM_operand_read_reg | MVM_operand_obj, MVM_operand_read_reg | MVM_operand_int64 }
    },
    {
        MVM_OP_captureposprimspec,
        "captureposprimspec",
        3,
        { MVM_operand_write_reg | MVM_operand_int64, MVM_operand_read_reg | MVM_operand_obj, MVM_operand_read_reg | MVM_operand_int64 }
    },
    {
        MVM_OP_invokewithcapture,
        "invokewithcapture",
        3,
        { MVM_operand_write_reg | MVM_operand_obj, MVM_operand_read_reg | MVM_operand_obj, MVM_operand_read_reg | MVM_operand_obj }
    },
    {
        MVM_OP_multicacheadd,
        "multicacheadd",
        4,
        { MVM_operand_write_reg | MVM_operand_obj, MVM_operand_read_reg | MVM_operand_obj, MVM_operand_read_reg | MVM_operand_obj, MVM_operand_read_reg | MVM_operand_obj }
    },
    {
        MVM_OP_multicachefind,
        "multicachefind",
        3,
        { MVM_operand_write_reg | MVM_operand_obj, MVM_operand_read_reg | MVM_operand_obj, MVM_operand_read_reg | MVM_operand_obj }
    },
    {
        MVM_OP_lexprimspec,
        "lexprimspec",
        3,
        { MVM_operand_write_reg | MVM_operand_int64, MVM_operand_read_reg | MVM_operand_obj, MVM_operand_read_reg | MVM_operand_str }
    },
    {
        MVM_OP_ceil_n,
        "ceil_n",
        2,
        { MVM_operand_write_reg | MVM_operand_int64, MVM_operand_read_reg | MVM_operand_num64 }
    },
    {
        MVM_OP_floor_n,
        "floor_n",
        2,
        { MVM_operand_write_reg | MVM_operand_int64, MVM_operand_read_reg | MVM_operand_num64 }
    },
    {
        MVM_OP_assign,
        "assign",
        2,
        { MVM_operand_read_reg | MVM_operand_obj, MVM_operand_read_reg | MVM_operand_obj }
    },
    {
        MVM_OP_assignunchecked,
        "assignunchecked",
        2,
        { MVM_operand_read_reg | MVM_operand_obj, MVM_operand_read_reg | MVM_operand_obj }
    },
    {
        MVM_OP_objprimspec,
        "objprimspec",
        2,
        { MVM_operand_write_reg | MVM_operand_int64, MVM_operand_read_reg | MVM_operand_obj }
    },
    {
        MVM_OP_backtracestrings,
        "backtracestrings",
        2,
        { MVM_operand_write_reg | MVM_operand_obj, MVM_operand_read_reg | MVM_operand_obj }
    },
};
static MVMOpInfo MVM_op_info_dev[] = {
    {
        MVM_OP_sleep,
        "sleep",
        1,
        { MVM_operand_read_reg | MVM_operand_int64 }
    },
    {
        MVM_OP_say_I,
        "say_I",
        1,
        { MVM_operand_read_reg | MVM_operand_obj }
    },
};
static MVMOpInfo MVM_op_info_string[] = {
    {
        MVM_OP_concat_s,
        "concat_s",
        3,
        { MVM_operand_write_reg | MVM_operand_str, MVM_operand_read_reg | MVM_operand_str, MVM_operand_read_reg | MVM_operand_str }
    },
    {
        MVM_OP_repeat_s,
        "repeat_s",
        3,
        { MVM_operand_write_reg | MVM_operand_str, MVM_operand_read_reg | MVM_operand_str, MVM_operand_read_reg | MVM_operand_int64 }
    },
    {
        MVM_OP_substr_s,
        "substr_s",
        4,
        { MVM_operand_write_reg | MVM_operand_str, MVM_operand_read_reg | MVM_operand_str, MVM_operand_read_reg | MVM_operand_int64, MVM_operand_read_reg | MVM_operand_int64 }
    },
    {
        MVM_OP_index_s,
        "index_s",
        4,
        { MVM_operand_write_reg | MVM_operand_int64, MVM_operand_read_reg | MVM_operand_str, MVM_operand_read_reg | MVM_operand_str, MVM_operand_read_reg | MVM_operand_int64 }
    },
    {
        MVM_OP_graphs_s,
        "graphs_s",
        2,
        { MVM_operand_write_reg | MVM_operand_int64, MVM_operand_read_reg | MVM_operand_str }
    },
    {
        MVM_OP_codes_s,
        "codes_s",
        2,
        { MVM_operand_write_reg | MVM_operand_int64, MVM_operand_read_reg | MVM_operand_str }
    },
    {
        MVM_OP_eq_s,
        "eq_s",
        3,
        { MVM_operand_write_reg | MVM_operand_int64, MVM_operand_read_reg | MVM_operand_str, MVM_operand_read_reg | MVM_operand_str }
    },
    {
        MVM_OP_ne_s,
        "ne_s",
        3,
        { MVM_operand_write_reg | MVM_operand_int64, MVM_operand_read_reg | MVM_operand_str, MVM_operand_read_reg | MVM_operand_str }
    },
    {
        MVM_OP_eqat_s,
        "eqat_s",
        4,
        { MVM_operand_write_reg | MVM_operand_int64, MVM_operand_read_reg | MVM_operand_str, MVM_operand_read_reg | MVM_operand_str, MVM_operand_read_reg | MVM_operand_int64 }
    },
    {
        MVM_OP_haveat_s,
        "haveat_s",
        6,
        { MVM_operand_write_reg | MVM_operand_int64, MVM_operand_read_reg | MVM_operand_str, MVM_operand_read_reg | MVM_operand_int64, MVM_operand_read_reg | MVM_operand_int64, MVM_operand_read_reg | MVM_operand_str, MVM_operand_read_reg | MVM_operand_int64 }
    },
    {
        MVM_OP_getcp_s,
        "getcp_s",
        3,
        { MVM_operand_write_reg | MVM_operand_int64, MVM_operand_read_reg | MVM_operand_str, MVM_operand_read_reg | MVM_operand_int64 }
    },
    {
        MVM_OP_indexcp_s,
        "indexcp_s",
        3,
        { MVM_operand_write_reg | MVM_operand_int64, MVM_operand_read_reg | MVM_operand_str, MVM_operand_read_reg | MVM_operand_int64 }
    },
    {
        MVM_OP_uc,
        "uc",
        2,
        { MVM_operand_write_reg | MVM_operand_str, MVM_operand_read_reg | MVM_operand_str }
    },
    {
        MVM_OP_lc,
        "lc",
        2,
        { MVM_operand_write_reg | MVM_operand_str, MVM_operand_read_reg | MVM_operand_str }
    },
    {
        MVM_OP_tc,
        "tc",
        2,
        { MVM_operand_write_reg | MVM_operand_str, MVM_operand_read_reg | MVM_operand_str }
    },
    {
        MVM_OP_buftostr,
        "buftostr",
        3,
        { MVM_operand_write_reg | MVM_operand_str, MVM_operand_read_reg | MVM_operand_obj, MVM_operand_read_reg | MVM_operand_int64 }
    },
    {
        MVM_OP_strtobuf,
        "strtobuf",
        3,
        { MVM_operand_write_reg | MVM_operand_obj, MVM_operand_read_reg | MVM_operand_str, MVM_operand_read_reg | MVM_operand_int64 }
    },
    {
        MVM_OP_decode_s,
        "decode_s",
        3,
        { MVM_operand_write_reg | MVM_operand_str, MVM_operand_read_reg | MVM_operand_str, MVM_operand_read_reg | MVM_operand_int64 }
    },
    {
        MVM_OP_decode_b,
        "decode_b",
        3,
        { MVM_operand_write_reg | MVM_operand_obj, MVM_operand_read_reg | MVM_operand_obj, MVM_operand_read_reg | MVM_operand_int64 }
    },
    {
        MVM_OP_decode,
        "decode",
        3,
        { MVM_operand_write_reg | MVM_operand_str, MVM_operand_read_reg | MVM_operand_obj, MVM_operand_read_reg | MVM_operand_int64 }
    },
    {
        MVM_OP_encode,
        "encode",
        3,
        { MVM_operand_write_reg | MVM_operand_obj, MVM_operand_read_reg | MVM_operand_str, MVM_operand_read_reg | MVM_operand_int64 }
    },
    {
        MVM_OP_split,
        "split",
        3,
        { MVM_operand_write_reg | MVM_operand_obj, MVM_operand_read_reg | MVM_operand_str, MVM_operand_read_reg | MVM_operand_str }
    },
    {
        MVM_OP_join,
        "join",
        3,
        { MVM_operand_write_reg | MVM_operand_str, MVM_operand_read_reg | MVM_operand_str, MVM_operand_read_reg | MVM_operand_obj }
    },
    {
        MVM_OP_replace,
        "replace",
        4,
        { MVM_operand_write_reg | MVM_operand_str, MVM_operand_read_reg | MVM_operand_str, MVM_operand_read_reg | MVM_operand_str, MVM_operand_read_reg | MVM_operand_str }
    },
    {
        MVM_OP_getcpbyname,
        "getcpbyname",
        2,
        { MVM_operand_write_reg | MVM_operand_int64, MVM_operand_read_reg | MVM_operand_str }
    },
    {
        MVM_OP_indexat_scb,
        "indexat_scb",
        4,
        { MVM_operand_read_reg | MVM_operand_str, MVM_operand_read_reg | MVM_operand_int64, MVM_operand_str, MVM_operand_ins }
    },
    {
        MVM_OP_unipropcode,
        "unipropcode",
        2,
        { MVM_operand_write_reg | MVM_operand_int64, MVM_operand_read_reg | MVM_operand_str }
    },
    {
        MVM_OP_unipvalcode,
        "unipvalcode",
        3,
        { MVM_operand_write_reg | MVM_operand_int64, MVM_operand_read_reg | MVM_operand_int64, MVM_operand_read_reg | MVM_operand_str }
    },
    {
        MVM_OP_hasuniprop,
        "hasuniprop",
        5,
        { MVM_operand_write_reg | MVM_operand_int64, MVM_operand_read_reg | MVM_operand_str, MVM_operand_read_reg | MVM_operand_int64, MVM_operand_read_reg | MVM_operand_int64, MVM_operand_read_reg | MVM_operand_int64 }
    },
    {
        MVM_OP_hasunipropc,
        "hasunipropc",
        5,
        { MVM_operand_write_reg | MVM_operand_int64, MVM_operand_read_reg | MVM_operand_str, MVM_operand_read_reg | MVM_operand_int64, MVM_operand_int16, MVM_operand_int16 }
    },
    {
        MVM_OP_concatr_s,
        "concatr_s",
        7,
        { MVM_operand_write_reg | MVM_operand_str, MVM_operand_read_reg | MVM_operand_str, MVM_operand_read_reg | MVM_operand_int64, MVM_operand_read_reg | MVM_operand_int64, MVM_operand_read_reg | MVM_operand_str, MVM_operand_read_reg | MVM_operand_int64, MVM_operand_read_reg | MVM_operand_int64 }
    },
    {
        MVM_OP_splice_s,
        "splice_s",
        7,
        { MVM_operand_write_reg | MVM_operand_str, MVM_operand_read_reg | MVM_operand_str, MVM_operand_read_reg | MVM_operand_int64, MVM_operand_read_reg | MVM_operand_int64, MVM_operand_read_reg | MVM_operand_str, MVM_operand_read_reg | MVM_operand_int64, MVM_operand_read_reg | MVM_operand_int64 }
    },
    {
        MVM_OP_chars,
        "chars",
        2,
        { MVM_operand_write_reg | MVM_operand_int64, MVM_operand_read_reg | MVM_operand_str }
    },
    {
        MVM_OP_chr,
        "chr",
        2,
        { MVM_operand_write_reg | MVM_operand_str, MVM_operand_read_reg | MVM_operand_int64 }
    },
    {
        MVM_OP_ordfirst,
        "ordfirst",
        2,
        { MVM_operand_write_reg | MVM_operand_int64, MVM_operand_read_reg | MVM_operand_str }
    },
    {
        MVM_OP_ordat,
        "ordat",
        3,
        { MVM_operand_write_reg | MVM_operand_int64, MVM_operand_read_reg | MVM_operand_str, MVM_operand_read_reg | MVM_operand_int64 }
    },
    {
        MVM_OP_rindexfrom,
        "rindexfrom",
        4,
        { MVM_operand_write_reg | MVM_operand_int64, MVM_operand_read_reg | MVM_operand_str, MVM_operand_read_reg | MVM_operand_str, MVM_operand_read_reg | MVM_operand_int64 }
    },
    {
        MVM_OP_escape,
        "escape",
        2,
        { MVM_operand_write_reg | MVM_operand_str, MVM_operand_read_reg | MVM_operand_str }
    },
    {
        MVM_OP_flip,
        "flip",
        2,
        { MVM_operand_write_reg | MVM_operand_str, MVM_operand_read_reg | MVM_operand_str }
    },
    {
        MVM_OP_iscclass,
        "iscclass",
        4,
        { MVM_operand_write_reg | MVM_operand_int64, MVM_operand_read_reg | MVM_operand_int64, MVM_operand_read_reg | MVM_operand_str, MVM_operand_read_reg | MVM_operand_int64 }
    },
    {
        MVM_OP_findcclass,
        "findcclass",
        5,
        { MVM_operand_write_reg | MVM_operand_int64, MVM_operand_read_reg | MVM_operand_int64, MVM_operand_read_reg | MVM_operand_str, MVM_operand_read_reg | MVM_operand_int64, MVM_operand_read_reg | MVM_operand_int64 }
    },
    {
        MVM_OP_findnotcclass,
        "findnotcclass",
        5,
        { MVM_operand_write_reg | MVM_operand_int64, MVM_operand_read_reg | MVM_operand_int64, MVM_operand_read_reg | MVM_operand_str, MVM_operand_read_reg | MVM_operand_int64, MVM_operand_read_reg | MVM_operand_int64 }
    },
    {
        MVM_OP_nfafromstatelist,
        "nfafromstatelist",
        3,
        { MVM_operand_write_reg | MVM_operand_obj, MVM_operand_read_reg | MVM_operand_obj, MVM_operand_read_reg | MVM_operand_obj }
    },
    {
        MVM_OP_nfarunproto,
        "nfarunproto",
        4,
        { MVM_operand_write_reg | MVM_operand_obj, MVM_operand_read_reg | MVM_operand_obj, MVM_operand_read_reg | MVM_operand_str, MVM_operand_read_reg | MVM_operand_int64 }
    },
    {
        MVM_OP_nfarunalt,
        "nfarunalt",
        6,
        { MVM_operand_read_reg | MVM_operand_obj, MVM_operand_read_reg | MVM_operand_str, MVM_operand_read_reg | MVM_operand_int64, MVM_operand_read_reg | MVM_operand_obj, MVM_operand_read_reg | MVM_operand_obj, MVM_operand_read_reg | MVM_operand_obj }
    },
    {
        MVM_OP_flattenropes,
        "flattenropes",
        1,
        { MVM_operand_read_reg | MVM_operand_str }
    },
    {
        MVM_OP_gt_s,
        "gt_s",
        3,
        { MVM_operand_write_reg | MVM_operand_int64, MVM_operand_read_reg | MVM_operand_str, MVM_operand_read_reg | MVM_operand_str }
    },
    {
        MVM_OP_ge_s,
        "ge_s",
        3,
        { MVM_operand_write_reg | MVM_operand_int64, MVM_operand_read_reg | MVM_operand_str, MVM_operand_read_reg | MVM_operand_str }
    },
    {
        MVM_OP_lt_s,
        "lt_s",
        3,
        { MVM_operand_write_reg | MVM_operand_int64, MVM_operand_read_reg | MVM_operand_str, MVM_operand_read_reg | MVM_operand_str }
    },
    {
        MVM_OP_le_s,
        "le_s",
        3,
        { MVM_operand_write_reg | MVM_operand_int64, MVM_operand_read_reg | MVM_operand_str, MVM_operand_read_reg | MVM_operand_str }
    },
    {
        MVM_OP_cmp_s,
        "cmp_s",
        3,
        { MVM_operand_write_reg | MVM_operand_int64, MVM_operand_read_reg | MVM_operand_str, MVM_operand_read_reg | MVM_operand_str }
    },
    {
        MVM_OP_radix,
        "radix",
        5,
        { MVM_operand_write_reg | MVM_operand_obj, MVM_operand_read_reg | MVM_operand_int64, MVM_operand_read_reg | MVM_operand_str, MVM_operand_read_reg | MVM_operand_int64, MVM_operand_read_reg | MVM_operand_int64 }
    },
    {
        MVM_OP_eqatic_s,
        "eqatic_s",
        4,
        { MVM_operand_write_reg | MVM_operand_int64, MVM_operand_read_reg | MVM_operand_str, MVM_operand_read_reg | MVM_operand_str, MVM_operand_read_reg | MVM_operand_int64 }
    },
};
static MVMOpInfo MVM_op_info_math[] = {
    {
        MVM_OP_sin_n,
        "sin_n",
        2,
        { MVM_operand_write_reg | MVM_operand_num64, MVM_operand_read_reg | MVM_operand_num64 }
    },
    {
        MVM_OP_asin_n,
        "asin_n",
        2,
        { MVM_operand_write_reg | MVM_operand_num64, MVM_operand_read_reg | MVM_operand_num64 }
    },
    {
        MVM_OP_cos_n,
        "cos_n",
        2,
        { MVM_operand_write_reg | MVM_operand_num64, MVM_operand_read_reg | MVM_operand_num64 }
    },
    {
        MVM_OP_acos_n,
        "acos_n",
        2,
        { MVM_operand_write_reg | MVM_operand_num64, MVM_operand_read_reg | MVM_operand_num64 }
    },
    {
        MVM_OP_tan_n,
        "tan_n",
        2,
        { MVM_operand_write_reg | MVM_operand_num64, MVM_operand_read_reg | MVM_operand_num64 }
    },
    {
        MVM_OP_atan_n,
        "atan_n",
        2,
        { MVM_operand_write_reg | MVM_operand_num64, MVM_operand_read_reg | MVM_operand_num64 }
    },
    {
        MVM_OP_atan2_n,
        "atan2_n",
        3,
        { MVM_operand_write_reg | MVM_operand_num64, MVM_operand_read_reg | MVM_operand_num64, MVM_operand_write_reg | MVM_operand_num64 }
    },
    {
        MVM_OP_sec_n,
        "sec_n",
        2,
        { MVM_operand_write_reg | MVM_operand_num64, MVM_operand_read_reg | MVM_operand_num64 }
    },
    {
        MVM_OP_asec_n,
        "asec_n",
        2,
        { MVM_operand_write_reg | MVM_operand_num64, MVM_operand_read_reg | MVM_operand_num64 }
    },
    {
        MVM_OP_sinh_n,
        "sinh_n",
        2,
        { MVM_operand_write_reg | MVM_operand_num64, MVM_operand_read_reg | MVM_operand_num64 }
    },
    {
        MVM_OP_cosh_n,
        "cosh_n",
        2,
        { MVM_operand_write_reg | MVM_operand_num64, MVM_operand_read_reg | MVM_operand_num64 }
    },
    {
        MVM_OP_tanh_n,
        "tanh_n",
        2,
        { MVM_operand_write_reg | MVM_operand_num64, MVM_operand_read_reg | MVM_operand_num64 }
    },
    {
        MVM_OP_sech_n,
        "sech_n",
        2,
        { MVM_operand_write_reg | MVM_operand_num64, MVM_operand_read_reg | MVM_operand_num64 }
    },
    {
        MVM_OP_sqrt_n,
        "sqrt_n",
        2,
        { MVM_operand_write_reg | MVM_operand_num64, MVM_operand_read_reg | MVM_operand_num64 }
    },
    {
        MVM_OP_gcd_i,
        "gcd_i",
        3,
        { MVM_operand_write_reg | MVM_operand_int64, MVM_operand_read_reg | MVM_operand_int64, MVM_operand_read_reg | MVM_operand_int64 }
    },
    {
        MVM_OP_lcm_i,
        "lcm_i",
        3,
        { MVM_operand_write_reg | MVM_operand_int64, MVM_operand_read_reg | MVM_operand_int64, MVM_operand_read_reg | MVM_operand_int64 }
    },
    {
        MVM_OP_add_I,
        "add_I",
        4,
        { MVM_operand_write_reg | MVM_operand_obj, MVM_operand_read_reg | MVM_operand_obj, MVM_operand_read_reg | MVM_operand_obj, MVM_operand_read_reg | MVM_operand_obj }
    },
    {
        MVM_OP_sub_I,
        "sub_I",
        4,
        { MVM_operand_write_reg | MVM_operand_obj, MVM_operand_read_reg | MVM_operand_obj, MVM_operand_read_reg | MVM_operand_obj, MVM_operand_read_reg | MVM_operand_obj }
    },
    {
        MVM_OP_mul_I,
        "mul_I",
        4,
        { MVM_operand_write_reg | MVM_operand_obj, MVM_operand_read_reg | MVM_operand_obj, MVM_operand_read_reg | MVM_operand_obj, MVM_operand_read_reg | MVM_operand_obj }
    },
    {
        MVM_OP_div_I,
        "div_I",
        4,
        { MVM_operand_write_reg | MVM_operand_obj, MVM_operand_read_reg | MVM_operand_obj, MVM_operand_read_reg | MVM_operand_obj, MVM_operand_read_reg | MVM_operand_obj }
    },
    {
        MVM_OP_mod_I,
        "mod_I",
        4,
        { MVM_operand_write_reg | MVM_operand_obj, MVM_operand_read_reg | MVM_operand_obj, MVM_operand_read_reg | MVM_operand_obj, MVM_operand_read_reg | MVM_operand_obj }
    },
    {
        MVM_OP_neg_I,
        "neg_I",
        3,
        { MVM_operand_write_reg | MVM_operand_obj, MVM_operand_read_reg | MVM_operand_obj, MVM_operand_read_reg | MVM_operand_obj }
    },
    {
        MVM_OP_abs_I,
        "abs_I",
        3,
        { MVM_operand_write_reg | MVM_operand_obj, MVM_operand_read_reg | MVM_operand_obj, MVM_operand_read_reg | MVM_operand_obj }
    },
    {
        MVM_OP_inc_I,
        "inc_I",
        1,
        { MVM_operand_write_reg | MVM_operand_obj }
    },
    {
        MVM_OP_dec_I,
        "dec_I",
        1,
        { MVM_operand_write_reg | MVM_operand_obj }
    },
    {
        MVM_OP_cmp_I,
        "cmp_I",
        3,
        { MVM_operand_write_reg | MVM_operand_int64, MVM_operand_read_reg | MVM_operand_obj, MVM_operand_read_reg | MVM_operand_obj }
    },
    {
        MVM_OP_eq_I,
        "eq_I",
        3,
        { MVM_operand_write_reg | MVM_operand_int64, MVM_operand_read_reg | MVM_operand_obj, MVM_operand_read_reg | MVM_operand_obj }
    },
    {
        MVM_OP_ne_I,
        "ne_I",
        3,
        { MVM_operand_write_reg | MVM_operand_int64, MVM_operand_read_reg | MVM_operand_obj, MVM_operand_read_reg | MVM_operand_obj }
    },
    {
        MVM_OP_lt_I,
        "lt_I",
        3,
        { MVM_operand_write_reg | MVM_operand_int64, MVM_operand_read_reg | MVM_operand_obj, MVM_operand_read_reg | MVM_operand_obj }
    },
    {
        MVM_OP_le_I,
        "le_I",
        3,
        { MVM_operand_write_reg | MVM_operand_int64, MVM_operand_read_reg | MVM_operand_obj, MVM_operand_read_reg | MVM_operand_obj }
    },
    {
        MVM_OP_gt_I,
        "gt_I",
        3,
        { MVM_operand_write_reg | MVM_operand_int64, MVM_operand_read_reg | MVM_operand_obj, MVM_operand_read_reg | MVM_operand_obj }
    },
    {
        MVM_OP_ge_I,
        "ge_I",
        3,
        { MVM_operand_write_reg | MVM_operand_int64, MVM_operand_read_reg | MVM_operand_obj, MVM_operand_read_reg | MVM_operand_obj }
    },
    {
        MVM_OP_not_I,
        "not_I",
        2,
        { MVM_operand_write_reg | MVM_operand_int64, MVM_operand_read_reg | MVM_operand_obj }
    },
    {
        MVM_OP_bor_I,
        "bor_I",
        4,
        { MVM_operand_write_reg | MVM_operand_obj, MVM_operand_read_reg | MVM_operand_obj, MVM_operand_read_reg | MVM_operand_obj, MVM_operand_read_reg | MVM_operand_obj }
    },
    {
        MVM_OP_bxor_I,
        "bxor_I",
        4,
        { MVM_operand_write_reg | MVM_operand_obj, MVM_operand_read_reg | MVM_operand_obj, MVM_operand_read_reg | MVM_operand_obj, MVM_operand_read_reg | MVM_operand_obj }
    },
    {
        MVM_OP_band_I,
        "band_I",
        4,
        { MVM_operand_write_reg | MVM_operand_obj, MVM_operand_read_reg | MVM_operand_obj, MVM_operand_read_reg | MVM_operand_obj, MVM_operand_read_reg | MVM_operand_obj }
    },
    {
        MVM_OP_bnot_I,
        "bnot_I",
        3,
        { MVM_operand_write_reg | MVM_operand_obj, MVM_operand_read_reg | MVM_operand_obj, MVM_operand_read_reg | MVM_operand_obj }
    },
    {
        MVM_OP_blshift_I,
        "blshift_I",
        4,
        { MVM_operand_write_reg | MVM_operand_obj, MVM_operand_read_reg | MVM_operand_obj, MVM_operand_read_reg | MVM_operand_int64, MVM_operand_read_reg | MVM_operand_obj }
    },
    {
        MVM_OP_brshift_I,
        "brshift_I",
        4,
        { MVM_operand_write_reg | MVM_operand_obj, MVM_operand_read_reg | MVM_operand_obj, MVM_operand_read_reg | MVM_operand_int64, MVM_operand_read_reg | MVM_operand_obj }
    },
    {
        MVM_OP_pow_I,
        "pow_I",
        5,
        { MVM_operand_write_reg | MVM_operand_obj, MVM_operand_read_reg | MVM_operand_obj, MVM_operand_read_reg | MVM_operand_obj, MVM_operand_read_reg | MVM_operand_obj, MVM_operand_read_reg | MVM_operand_obj }
    },
    {
        MVM_OP_gcd_I,
        "gcd_I",
        4,
        { MVM_operand_write_reg | MVM_operand_obj, MVM_operand_read_reg | MVM_operand_obj, MVM_operand_read_reg | MVM_operand_obj, MVM_operand_read_reg | MVM_operand_obj }
    },
    {
        MVM_OP_lcm_I,
        "lcm_I",
        4,
        { MVM_operand_write_reg | MVM_operand_obj, MVM_operand_read_reg | MVM_operand_obj, MVM_operand_read_reg | MVM_operand_obj, MVM_operand_read_reg | MVM_operand_obj }
    },
    {
        MVM_OP_expmod_I,
        "expmod_I",
        5,
        { MVM_operand_write_reg | MVM_operand_obj, MVM_operand_read_reg | MVM_operand_obj, MVM_operand_read_reg | MVM_operand_obj, MVM_operand_read_reg | MVM_operand_obj, MVM_operand_read_reg | MVM_operand_obj }
    },
    {
        MVM_OP_isprime_I,
        "isprime_I",
        3,
        { MVM_operand_write_reg | MVM_operand_int64, MVM_operand_read_reg | MVM_operand_obj, MVM_operand_read_reg | MVM_operand_int64 }
    },
    {
        MVM_OP_rand_I,
        "rand_I",
        3,
        { MVM_operand_write_reg | MVM_operand_obj, MVM_operand_read_reg | MVM_operand_obj, MVM_operand_read_reg | MVM_operand_obj }
    },
    {
        MVM_OP_coerce_Ii,
        "coerce_Ii",
        2,
        { MVM_operand_write_reg | MVM_operand_int64, MVM_operand_read_reg | MVM_operand_obj }
    },
    {
        MVM_OP_coerce_In,
        "coerce_In",
        2,
        { MVM_operand_write_reg | MVM_operand_num64, MVM_operand_read_reg | MVM_operand_obj }
    },
    {
        MVM_OP_coerce_Is,
        "coerce_Is",
        2,
        { MVM_operand_write_reg | MVM_operand_str, MVM_operand_read_reg | MVM_operand_obj }
    },
    {
        MVM_OP_coerce_iI,
        "coerce_iI",
        3,
        { MVM_operand_write_reg | MVM_operand_obj, MVM_operand_read_reg | MVM_operand_int64, MVM_operand_read_reg | MVM_operand_obj }
    },
    {
        MVM_OP_coerce_nI,
        "coerce_nI",
        3,
        { MVM_operand_write_reg | MVM_operand_obj, MVM_operand_read_reg | MVM_operand_num64, MVM_operand_read_reg | MVM_operand_obj }
    },
    {
        MVM_OP_coerce_sI,
        "coerce_sI",
        3,
        { MVM_operand_write_reg | MVM_operand_obj, MVM_operand_read_reg | MVM_operand_str, MVM_operand_read_reg | MVM_operand_obj }
    },
    {
        MVM_OP_isbig_I,
        "isbig_I",
        2,
        { MVM_operand_write_reg | MVM_operand_int64, MVM_operand_read_reg | MVM_operand_obj }
    },
    {
        MVM_OP_base_I,
        "base_I",
        3,
        { MVM_operand_write_reg | MVM_operand_str, MVM_operand_read_reg | MVM_operand_obj, MVM_operand_read_reg | MVM_operand_int64 }
    },
    {
        MVM_OP_radix_I,
        "radix_I",
        6,
        { MVM_operand_write_reg | MVM_operand_obj, MVM_operand_read_reg | MVM_operand_int64, MVM_operand_read_reg | MVM_operand_str, MVM_operand_read_reg | MVM_operand_int64, MVM_operand_read_reg | MVM_operand_int64, MVM_operand_read_reg | MVM_operand_obj }
    },
    {
        MVM_OP_div_In,
        "div_In",
        3,
        { MVM_operand_write_reg | MVM_operand_num64, MVM_operand_read_reg | MVM_operand_obj, MVM_operand_read_reg | MVM_operand_obj }
    },
    {
        MVM_OP_log_n,
        "log_n",
        2,
        { MVM_operand_write_reg | MVM_operand_num64, MVM_operand_read_reg | MVM_operand_num64 }
    },
    {
        MVM_OP_exp_n,
        "exp_n",
        2,
        { MVM_operand_write_reg | MVM_operand_num64, MVM_operand_read_reg | MVM_operand_num64 }
    },
};
static MVMOpInfo MVM_op_info_object[] = {
    {
        MVM_OP_knowhow,
        "knowhow",
        1,
        { MVM_operand_write_reg | MVM_operand_obj }
    },
    {
        MVM_OP_findmeth,
        "findmeth",
        3,
        { MVM_operand_write_reg | MVM_operand_obj, MVM_operand_read_reg | MVM_operand_obj, MVM_operand_str }
    },
    {
        MVM_OP_findmeth_s,
        "findmeth_s",
        3,
        { MVM_operand_write_reg | MVM_operand_obj, MVM_operand_read_reg | MVM_operand_obj, MVM_operand_read_reg | MVM_operand_str }
    },
    {
        MVM_OP_can,
        "can",
        3,
        { MVM_operand_write_reg | MVM_operand_int64, MVM_operand_read_reg | MVM_operand_obj, MVM_operand_str }
    },
    {
        MVM_OP_can_s,
        "can_s",
        3,
        { MVM_operand_write_reg | MVM_operand_int64, MVM_operand_read_reg | MVM_operand_obj, MVM_operand_read_reg | MVM_operand_str }
    },
    {
        MVM_OP_create,
        "create",
        2,
        { MVM_operand_write_reg | MVM_operand_obj, MVM_operand_read_reg | MVM_operand_obj }
    },
    {
        MVM_OP_gethow,
        "gethow",
        2,
        { MVM_operand_write_reg | MVM_operand_obj, MVM_operand_read_reg | MVM_operand_obj }
    },
    {
        MVM_OP_getwhat,
        "getwhat",
        2,
        { MVM_operand_write_reg | MVM_operand_obj, MVM_operand_read_reg | MVM_operand_obj }
    },
    {
        MVM_OP_atkey_i,
        "atkey_i",
        3,
        { MVM_operand_write_reg | MVM_operand_int64, MVM_operand_read_reg | MVM_operand_obj, MVM_operand_read_reg | MVM_operand_str }
    },
    {
        MVM_OP_atkey_n,
        "atkey_n",
        3,
        { MVM_operand_write_reg | MVM_operand_num64, MVM_operand_read_reg | MVM_operand_obj, MVM_operand_read_reg | MVM_operand_str }
    },
    {
        MVM_OP_atkey_s,
        "atkey_s",
        3,
        { MVM_operand_write_reg | MVM_operand_str, MVM_operand_read_reg | MVM_operand_obj, MVM_operand_read_reg | MVM_operand_str }
    },
    {
        MVM_OP_atkey_o,
        "atkey_o",
        3,
        { MVM_operand_write_reg | MVM_operand_obj, MVM_operand_read_reg | MVM_operand_obj, MVM_operand_read_reg | MVM_operand_str }
    },
    {
        MVM_OP_bindkey_i,
        "bindkey_i",
        3,
        { MVM_operand_read_reg | MVM_operand_obj, MVM_operand_read_reg | MVM_operand_str, MVM_operand_read_reg | MVM_operand_int64 }
    },
    {
        MVM_OP_bindkey_n,
        "bindkey_n",
        3,
        { MVM_operand_read_reg | MVM_operand_obj, MVM_operand_read_reg | MVM_operand_str, MVM_operand_read_reg | MVM_operand_num64 }
    },
    {
        MVM_OP_bindkey_s,
        "bindkey_s",
        3,
        { MVM_operand_read_reg | MVM_operand_obj, MVM_operand_read_reg | MVM_operand_str, MVM_operand_read_reg | MVM_operand_str }
    },
    {
        MVM_OP_bindkey_o,
        "bindkey_o",
        3,
        { MVM_operand_read_reg | MVM_operand_obj, MVM_operand_read_reg | MVM_operand_str, MVM_operand_read_reg | MVM_operand_obj }
    },
    {
        MVM_OP_existskey,
        "existskey",
        3,
        { MVM_operand_write_reg | MVM_operand_int64, MVM_operand_read_reg | MVM_operand_obj, MVM_operand_read_reg | MVM_operand_str }
    },
    {
        MVM_OP_deletekey,
        "deletekey",
        2,
        { MVM_operand_read_reg | MVM_operand_obj, MVM_operand_read_reg | MVM_operand_str }
    },
    {
        MVM_OP_getwhere,
        "getwhere",
        2,
        { MVM_operand_write_reg | MVM_operand_int64, MVM_operand_read_reg | MVM_operand_obj }
    },
    {
        MVM_OP_eqaddr,
        "eqaddr",
        3,
        { MVM_operand_write_reg | MVM_operand_int64, MVM_operand_read_reg | MVM_operand_obj, MVM_operand_read_reg | MVM_operand_obj }
    },
    {
        MVM_OP_reprname,
        "reprname",
        2,
        { MVM_operand_write_reg | MVM_operand_str, MVM_operand_read_reg | MVM_operand_obj }
    },
    {
        MVM_OP_isconcrete,
        "isconcrete",
        2,
        { MVM_operand_write_reg | MVM_operand_int64, MVM_operand_read_reg | MVM_operand_obj }
    },
    {
        MVM_OP_atpos_i,
        "atpos_i",
        3,
        { MVM_operand_write_reg | MVM_operand_int64, MVM_operand_read_reg | MVM_operand_obj, MVM_operand_read_reg | MVM_operand_int64 }
    },
    {
        MVM_OP_atpos_n,
        "atpos_n",
        3,
        { MVM_operand_write_reg | MVM_operand_num64, MVM_operand_read_reg | MVM_operand_obj, MVM_operand_read_reg | MVM_operand_int64 }
    },
    {
        MVM_OP_atpos_s,
        "atpos_s",
        3,
        { MVM_operand_write_reg | MVM_operand_str, MVM_operand_read_reg | MVM_operand_obj, MVM_operand_read_reg | MVM_operand_int64 }
    },
    {
        MVM_OP_atpos_o,
        "atpos_o",
        3,
        { MVM_operand_write_reg | MVM_operand_obj, MVM_operand_read_reg | MVM_operand_obj, MVM_operand_read_reg | MVM_operand_int64 }
    },
    {
        MVM_OP_bindpos_i,
        "bindpos_i",
        3,
        { MVM_operand_read_reg | MVM_operand_obj, MVM_operand_read_reg | MVM_operand_int64, MVM_operand_read_reg | MVM_operand_int64 }
    },
    {
        MVM_OP_bindpos_n,
        "bindpos_n",
        3,
        { MVM_operand_read_reg | MVM_operand_obj, MVM_operand_read_reg | MVM_operand_int64, MVM_operand_read_reg | MVM_operand_num64 }
    },
    {
        MVM_OP_bindpos_s,
        "bindpos_s",
        3,
        { MVM_operand_read_reg | MVM_operand_obj, MVM_operand_read_reg | MVM_operand_int64, MVM_operand_read_reg | MVM_operand_str }
    },
    {
        MVM_OP_bindpos_o,
        "bindpos_o",
        3,
        { MVM_operand_read_reg | MVM_operand_obj, MVM_operand_read_reg | MVM_operand_int64, MVM_operand_read_reg | MVM_operand_obj }
    },
    {
        MVM_OP_push_i,
        "push_i",
        2,
        { MVM_operand_read_reg | MVM_operand_obj, MVM_operand_read_reg | MVM_operand_int64 }
    },
    {
        MVM_OP_push_n,
        "push_n",
        2,
        { MVM_operand_read_reg | MVM_operand_obj, MVM_operand_read_reg | MVM_operand_num64 }
    },
    {
        MVM_OP_push_s,
        "push_s",
        2,
        { MVM_operand_read_reg | MVM_operand_obj, MVM_operand_read_reg | MVM_operand_str }
    },
    {
        MVM_OP_push_o,
        "push_o",
        2,
        { MVM_operand_read_reg | MVM_operand_obj, MVM_operand_read_reg | MVM_operand_obj }
    },
    {
        MVM_OP_pop_i,
        "pop_i",
        2,
        { MVM_operand_write_reg | MVM_operand_int64, MVM_operand_read_reg | MVM_operand_obj }
    },
    {
        MVM_OP_pop_n,
        "pop_n",
        2,
        { MVM_operand_write_reg | MVM_operand_num64, MVM_operand_read_reg | MVM_operand_obj }
    },
    {
        MVM_OP_pop_s,
        "pop_s",
        2,
        { MVM_operand_write_reg | MVM_operand_str, MVM_operand_read_reg | MVM_operand_obj }
    },
    {
        MVM_OP_pop_o,
        "pop_o",
        2,
        { MVM_operand_write_reg | MVM_operand_obj, MVM_operand_read_reg | MVM_operand_obj }
    },
    {
        MVM_OP_shift_i,
        "shift_i",
        2,
        { MVM_operand_write_reg | MVM_operand_int64, MVM_operand_read_reg | MVM_operand_obj }
    },
    {
        MVM_OP_shift_n,
        "shift_n",
        2,
        { MVM_operand_write_reg | MVM_operand_num64, MVM_operand_read_reg | MVM_operand_obj }
    },
    {
        MVM_OP_shift_s,
        "shift_s",
        2,
        { MVM_operand_write_reg | MVM_operand_str, MVM_operand_read_reg | MVM_operand_obj }
    },
    {
        MVM_OP_shift_o,
        "shift_o",
        2,
        { MVM_operand_write_reg | MVM_operand_obj, MVM_operand_read_reg | MVM_operand_obj }
    },
    {
        MVM_OP_unshift_i,
        "unshift_i",
        2,
        { MVM_operand_read_reg | MVM_operand_obj, MVM_operand_read_reg | MVM_operand_int64 }
    },
    {
        MVM_OP_unshift_n,
        "unshift_n",
        2,
        { MVM_operand_read_reg | MVM_operand_obj, MVM_operand_read_reg | MVM_operand_num64 }
    },
    {
        MVM_OP_unshift_s,
        "unshift_s",
        2,
        { MVM_operand_read_reg | MVM_operand_obj, MVM_operand_read_reg | MVM_operand_str }
    },
    {
        MVM_OP_unshift_o,
        "unshift_o",
        2,
        { MVM_operand_read_reg | MVM_operand_obj, MVM_operand_read_reg | MVM_operand_obj }
    },
    {
        MVM_OP_splice,
        "splice",
        4,
        { MVM_operand_read_reg | MVM_operand_obj, MVM_operand_read_reg | MVM_operand_obj, MVM_operand_read_reg | MVM_operand_int64, MVM_operand_read_reg | MVM_operand_int64 }
    },
    {
        MVM_OP___INVALID_1__,
        "__INVALID_1__",
        0,
    },
    {
        MVM_OP_setelemspos,
        "setelemspos",
        2,
        { MVM_operand_read_reg | MVM_operand_obj, MVM_operand_read_reg | MVM_operand_int64 }
    },
    {
        MVM_OP_box_i,
        "box_i",
        3,
        { MVM_operand_write_reg | MVM_operand_obj, MVM_operand_read_reg | MVM_operand_int64, MVM_operand_read_reg | MVM_operand_obj }
    },
    {
        MVM_OP_box_n,
        "box_n",
        3,
        { MVM_operand_write_reg | MVM_operand_obj, MVM_operand_read_reg | MVM_operand_num64, MVM_operand_read_reg | MVM_operand_obj }
    },
    {
        MVM_OP_box_s,
        "box_s",
        3,
        { MVM_operand_write_reg | MVM_operand_obj, MVM_operand_read_reg | MVM_operand_str, MVM_operand_read_reg | MVM_operand_obj }
    },
    {
        MVM_OP_unbox_i,
        "unbox_i",
        2,
        { MVM_operand_write_reg | MVM_operand_int64, MVM_operand_read_reg | MVM_operand_obj }
    },
    {
        MVM_OP_unbox_n,
        "unbox_n",
        2,
        { MVM_operand_write_reg | MVM_operand_num64, MVM_operand_read_reg | MVM_operand_obj }
    },
    {
        MVM_OP_unbox_s,
        "unbox_s",
        2,
        { MVM_operand_write_reg | MVM_operand_str, MVM_operand_read_reg | MVM_operand_obj }
    },
    {
        MVM_OP_bindattr_i,
        "bindattr_i",
        5,
        { MVM_operand_read_reg | MVM_operand_obj, MVM_operand_read_reg | MVM_operand_obj, MVM_operand_str, MVM_operand_read_reg | MVM_operand_int64, MVM_operand_int16 }
    },
    {
        MVM_OP_bindattr_n,
        "bindattr_n",
        5,
        { MVM_operand_read_reg | MVM_operand_obj, MVM_operand_read_reg | MVM_operand_obj, MVM_operand_str, MVM_operand_read_reg | MVM_operand_num64, MVM_operand_int16 }
    },
    {
        MVM_OP_bindattr_s,
        "bindattr_s",
        5,
        { MVM_operand_read_reg | MVM_operand_obj, MVM_operand_read_reg | MVM_operand_obj, MVM_operand_str, MVM_operand_read_reg | MVM_operand_str, MVM_operand_int16 }
    },
    {
        MVM_OP_bindattr_o,
        "bindattr_o",
        5,
        { MVM_operand_read_reg | MVM_operand_obj, MVM_operand_read_reg | MVM_operand_obj, MVM_operand_str, MVM_operand_read_reg | MVM_operand_obj, MVM_operand_int16 }
    },
    {
        MVM_OP_bindattrs_i,
        "bindattrs_i",
        4,
        { MVM_operand_read_reg | MVM_operand_obj, MVM_operand_read_reg | MVM_operand_obj, MVM_operand_read_reg | MVM_operand_str, MVM_operand_read_reg | MVM_operand_int64 }
    },
    {
        MVM_OP_bindattrs_n,
        "bindattrs_n",
        4,
        { MVM_operand_read_reg | MVM_operand_obj, MVM_operand_read_reg | MVM_operand_obj, MVM_operand_read_reg | MVM_operand_str, MVM_operand_read_reg | MVM_operand_num64 }
    },
    {
        MVM_OP_bindattrs_s,
        "bindattrs_s",
        4,
        { MVM_operand_read_reg | MVM_operand_obj, MVM_operand_read_reg | MVM_operand_obj, MVM_operand_read_reg | MVM_operand_str, MVM_operand_read_reg | MVM_operand_str }
    },
    {
        MVM_OP_bindattrs_o,
        "bindattrs_o",
        4,
        { MVM_operand_read_reg | MVM_operand_obj, MVM_operand_read_reg | MVM_operand_obj, MVM_operand_read_reg | MVM_operand_str, MVM_operand_read_reg | MVM_operand_obj }
    },
    {
        MVM_OP_getattr_i,
        "getattr_i",
        5,
        { MVM_operand_write_reg | MVM_operand_int64, MVM_operand_read_reg | MVM_operand_obj, MVM_operand_read_reg | MVM_operand_obj, MVM_operand_str, MVM_operand_int16 }
    },
    {
        MVM_OP_getattr_n,
        "getattr_n",
        5,
        { MVM_operand_write_reg | MVM_operand_num64, MVM_operand_read_reg | MVM_operand_obj, MVM_operand_read_reg | MVM_operand_obj, MVM_operand_str, MVM_operand_int16 }
    },
    {
        MVM_OP_getattr_s,
        "getattr_s",
        5,
        { MVM_operand_write_reg | MVM_operand_str, MVM_operand_read_reg | MVM_operand_obj, MVM_operand_read_reg | MVM_operand_obj, MVM_operand_str, MVM_operand_int16 }
    },
    {
        MVM_OP_getattr_o,
        "getattr_o",
        5,
        { MVM_operand_write_reg | MVM_operand_obj, MVM_operand_read_reg | MVM_operand_obj, MVM_operand_read_reg | MVM_operand_obj, MVM_operand_str, MVM_operand_int16 }
    },
    {
        MVM_OP_getattrs_i,
        "getattrs_i",
        4,
        { MVM_operand_write_reg | MVM_operand_int64, MVM_operand_read_reg | MVM_operand_obj, MVM_operand_read_reg | MVM_operand_obj, MVM_operand_read_reg | MVM_operand_str }
    },
    {
        MVM_OP_getattrs_n,
        "getattrs_n",
        4,
        { MVM_operand_write_reg | MVM_operand_num64, MVM_operand_read_reg | MVM_operand_obj, MVM_operand_read_reg | MVM_operand_obj, MVM_operand_read_reg | MVM_operand_str }
    },
    {
        MVM_OP_getattrs_s,
        "getattrs_s",
        4,
        { MVM_operand_write_reg | MVM_operand_str, MVM_operand_read_reg | MVM_operand_obj, MVM_operand_read_reg | MVM_operand_obj, MVM_operand_read_reg | MVM_operand_str }
    },
    {
        MVM_OP_getattrs_o,
        "getattrs_o",
        4,
        { MVM_operand_write_reg | MVM_operand_obj, MVM_operand_read_reg | MVM_operand_obj, MVM_operand_read_reg | MVM_operand_obj, MVM_operand_read_reg | MVM_operand_str }
    },
    {
        MVM_OP_isnull,
        "isnull",
        2,
        { MVM_operand_write_reg | MVM_operand_int64, MVM_operand_read_reg | MVM_operand_obj }
    },
    {
        MVM_OP_knowhowattr,
        "knowhowattr",
        1,
        { MVM_operand_write_reg | MVM_operand_obj }
    },
    {
        MVM_OP_iscoderef,
        "iscoderef",
        2,
        { MVM_operand_write_reg | MVM_operand_int64, MVM_operand_read_reg | MVM_operand_obj }
    },
    {
        MVM_OP_null,
        "null",
        1,
        { MVM_operand_write_reg | MVM_operand_obj }
    },
    {
        MVM_OP_clone,
        "clone",
        2,
        { MVM_operand_write_reg | MVM_operand_obj, MVM_operand_read_reg | MVM_operand_obj }
    },
    {
        MVM_OP_isnull_s,
        "isnull_s",
        2,
        { MVM_operand_write_reg | MVM_operand_int64, MVM_operand_read_reg | MVM_operand_str }
    },
    {
        MVM_OP_bootint,
        "bootint",
        1,
        { MVM_operand_write_reg | MVM_operand_obj }
    },
    {
        MVM_OP_bootnum,
        "bootnum",
        1,
        { MVM_operand_write_reg | MVM_operand_obj }
    },
    {
        MVM_OP_bootstr,
        "bootstr",
        1,
        { MVM_operand_write_reg | MVM_operand_obj }
    },
    {
        MVM_OP_bootarray,
        "bootarray",
        1,
        { MVM_operand_write_reg | MVM_operand_obj }
    },
    {
        MVM_OP_boothash,
        "boothash",
        1,
        { MVM_operand_write_reg | MVM_operand_obj }
    },
    {
        MVM_OP_sethllconfig,
        "sethllconfig",
        2,
        { MVM_operand_read_reg | MVM_operand_str, MVM_operand_read_reg | MVM_operand_obj }
    },
    {
        MVM_OP_hllboxtype_i,
        "hllboxtype_i",
        1,
        { MVM_operand_write_reg | MVM_operand_obj }
    },
    {
        MVM_OP_hllboxtype_n,
        "hllboxtype_n",
        1,
        { MVM_operand_write_reg | MVM_operand_obj }
    },
    {
        MVM_OP_hllboxtype_s,
        "hllboxtype_s",
        1,
        { MVM_operand_write_reg | MVM_operand_obj }
    },
    {
        MVM_OP_elems,
        "elems",
        2,
        { MVM_operand_write_reg | MVM_operand_int64, MVM_operand_read_reg | MVM_operand_obj }
    },
    {
        MVM_OP_null_s,
        "null_s",
        1,
        { MVM_operand_write_reg | MVM_operand_str }
    },
    {
        MVM_OP_newtype,
        "newtype",
        3,
        { MVM_operand_write_reg | MVM_operand_obj, MVM_operand_read_reg | MVM_operand_obj, MVM_operand_read_reg | MVM_operand_str }
    },
    {
        MVM_OP_islist,
        "islist",
        2,
        { MVM_operand_write_reg | MVM_operand_int64, MVM_operand_read_reg | MVM_operand_obj }
    },
    {
        MVM_OP_ishash,
        "ishash",
        2,
        { MVM_operand_write_reg | MVM_operand_int64, MVM_operand_read_reg | MVM_operand_obj }
    },
    {
        MVM_OP_iter,
        "iter",
        2,
        { MVM_operand_write_reg | MVM_operand_obj, MVM_operand_read_reg | MVM_operand_obj }
    },
    {
        MVM_OP_iterkey_s,
        "iterkey_s",
        2,
        { MVM_operand_write_reg | MVM_operand_str, MVM_operand_read_reg | MVM_operand_obj }
    },
    {
        MVM_OP_iterval,
        "iterval",
        2,
        { MVM_operand_write_reg | MVM_operand_obj, MVM_operand_read_reg | MVM_operand_obj }
    },
    {
        MVM_OP_getcodename,
        "getcodename",
        2,
        { MVM_operand_write_reg | MVM_operand_str, MVM_operand_read_reg | MVM_operand_obj }
    },
    {
        MVM_OP_composetype,
        "composetype",
        3,
        { MVM_operand_write_reg | MVM_operand_obj, MVM_operand_read_reg | MVM_operand_obj, MVM_operand_read_reg | MVM_operand_obj }
    },
    {
        MVM_OP_setmethcache,
        "setmethcache",
        2,
        { MVM_operand_read_reg | MVM_operand_obj, MVM_operand_read_reg | MVM_operand_obj }
    },
    {
        MVM_OP_setmethcacheauth,
        "setmethcacheauth",
        2,
        { MVM_operand_read_reg | MVM_operand_obj, MVM_operand_read_reg | MVM_operand_int64 }
    },
    {
        MVM_OP_settypecache,
        "settypecache",
        2,
        { MVM_operand_read_reg | MVM_operand_obj, MVM_operand_read_reg | MVM_operand_obj }
    },
    {
        MVM_OP_setinvokespec,
        "setinvokespec",
        4,
        { MVM_operand_read_reg | MVM_operand_obj, MVM_operand_read_reg | MVM_operand_obj, MVM_operand_read_reg | MVM_operand_str, MVM_operand_read_reg | MVM_operand_obj }
    },
    {
        MVM_OP_isinvokable,
        "isinvokable",
        2,
        { MVM_operand_write_reg | MVM_operand_int64, MVM_operand_read_reg | MVM_operand_obj }
    },
    {
        MVM_OP_iscont,
        "iscont",
        2,
        { MVM_operand_write_reg | MVM_operand_int64, MVM_operand_read_reg | MVM_operand_obj }
    },
    {
        MVM_OP_decont,
        "decont",
        2,
        { MVM_operand_write_reg | MVM_operand_obj, MVM_operand_read_reg | MVM_operand_obj }
    },
    {
        MVM_OP_setboolspec,
        "setboolspec",
        3,
        { MVM_operand_read_reg | MVM_operand_obj, MVM_operand_read_reg | MVM_operand_int64, MVM_operand_read_reg | MVM_operand_obj }
    },
    {
        MVM_OP_istrue,
        "istrue",
        2,
        { MVM_operand_write_reg | MVM_operand_int64, MVM_operand_read_reg | MVM_operand_obj }
    },
    {
        MVM_OP_isfalse,
        "isfalse",
        2,
        { MVM_operand_write_reg | MVM_operand_int64, MVM_operand_read_reg | MVM_operand_obj }
    },
    {
        MVM_OP_istrue_s,
        "istrue_s",
        2,
        { MVM_operand_write_reg | MVM_operand_int64, MVM_operand_read_reg | MVM_operand_str }
    },
    {
        MVM_OP_isfalse_s,
        "isfalse_s",
        2,
        { MVM_operand_write_reg | MVM_operand_int64, MVM_operand_read_reg | MVM_operand_str }
    },
    {
        MVM_OP_getcodeobj,
        "getcodeobj",
        2,
        { MVM_operand_write_reg | MVM_operand_obj, MVM_operand_read_reg | MVM_operand_obj }
    },
    {
        MVM_OP_setcodeobj,
        "setcodeobj",
        2,
        { MVM_operand_read_reg | MVM_operand_obj, MVM_operand_read_reg | MVM_operand_obj }
    },
    {
        MVM_OP_setcodename,
        "setcodename",
        2,
        { MVM_operand_read_reg | MVM_operand_obj, MVM_operand_read_reg | MVM_operand_str }
    },
    {
        MVM_OP_forceouterctx,
        "forceouterctx",
        2,
        { MVM_operand_read_reg | MVM_operand_obj, MVM_operand_read_reg | MVM_operand_obj }
    },
    {
        MVM_OP_getcomp,
        "getcomp",
        2,
        { MVM_operand_write_reg | MVM_operand_obj, MVM_operand_read_reg | MVM_operand_str }
    },
    {
        MVM_OP_bindcomp,
        "bindcomp",
        3,
        { MVM_operand_write_reg | MVM_operand_obj, MVM_operand_read_reg | MVM_operand_str, MVM_operand_read_reg | MVM_operand_obj }
    },
    {
        MVM_OP_getcurhllsym,
        "getcurhllsym",
        2,
        { MVM_operand_write_reg | MVM_operand_obj, MVM_operand_read_reg | MVM_operand_str }
    },
    {
        MVM_OP_bindcurhllsym,
        "bindcurhllsym",
        3,
        { MVM_operand_write_reg | MVM_operand_obj, MVM_operand_read_reg | MVM_operand_str, MVM_operand_read_reg | MVM_operand_obj }
    },
    {
        MVM_OP_getwho,
        "getwho",
        2,
        { MVM_operand_write_reg | MVM_operand_obj, MVM_operand_read_reg | MVM_operand_obj }
    },
    {
        MVM_OP_setwho,
        "setwho",
        3,
        { MVM_operand_write_reg | MVM_operand_obj, MVM_operand_read_reg | MVM_operand_obj, MVM_operand_read_reg | MVM_operand_obj }
    },
    {
        MVM_OP_rebless,
        "rebless",
        3,
        { MVM_operand_write_reg | MVM_operand_obj, MVM_operand_read_reg | MVM_operand_obj, MVM_operand_read_reg | MVM_operand_obj }
    },
    {
        MVM_OP_istype,
        "istype",
        3,
        { MVM_operand_write_reg | MVM_operand_int64, MVM_operand_read_reg | MVM_operand_obj, MVM_operand_read_reg | MVM_operand_obj }
    },
    {
        MVM_OP_ctx,
        "ctx",
        1,
        { MVM_operand_write_reg | MVM_operand_obj }
    },
    {
        MVM_OP_ctxouter,
        "ctxouter",
        2,
        { MVM_operand_write_reg | MVM_operand_obj, MVM_operand_read_reg | MVM_operand_obj }
    },
    {
        MVM_OP_ctxcaller,
        "ctxcaller",
        2,
        { MVM_operand_write_reg | MVM_operand_obj, MVM_operand_read_reg | MVM_operand_obj }
    },
    {
        MVM_OP_ctxlexpad,
        "ctxlexpad",
        2,
        { MVM_operand_write_reg | MVM_operand_obj, MVM_operand_read_reg | MVM_operand_obj }
    },
    {
        MVM_OP_curcode,
        "curcode",
        1,
        { MVM_operand_write_reg | MVM_operand_obj }
    },
    {
        MVM_OP_callercode,
        "callercode",
        1,
        { MVM_operand_write_reg | MVM_operand_obj }
    },
    {
        MVM_OP_bootintarray,
        "bootintarray",
        1,
        { MVM_operand_write_reg | MVM_operand_obj }
    },
    {
        MVM_OP_bootnumarray,
        "bootnumarray",
        1,
        { MVM_operand_write_reg | MVM_operand_obj }
    },
    {
        MVM_OP_bootstrarray,
        "bootstrarray",
        1,
        { MVM_operand_write_reg | MVM_operand_obj }
    },
    {
        MVM_OP_hlllist,
        "hlllist",
        1,
        { MVM_operand_write_reg | MVM_operand_obj }
    },
    {
        MVM_OP_hllhash,
        "hllhash",
        1,
        { MVM_operand_write_reg | MVM_operand_obj }
    },
    {
        MVM_OP_attrinited,
        "attrinited",
        4,
        { MVM_operand_write_reg | MVM_operand_int64, MVM_operand_read_reg | MVM_operand_obj, MVM_operand_read_reg | MVM_operand_obj, MVM_operand_read_reg | MVM_operand_str }
    },
    {
        MVM_OP_setcontspec,
        "setcontspec",
        3,
        { MVM_operand_read_reg | MVM_operand_obj, MVM_operand_read_reg | MVM_operand_str, MVM_operand_read_reg | MVM_operand_obj }
    },
    {
        MVM_OP_existspos,
        "existspos",
        3,
        { MVM_operand_write_reg | MVM_operand_int64, MVM_operand_read_reg | MVM_operand_obj, MVM_operand_read_reg | MVM_operand_int64 }
    },
    {
        MVM_OP_gethllsym,
        "gethllsym",
        3,
        { MVM_operand_write_reg | MVM_operand_obj, MVM_operand_read_reg | MVM_operand_str, MVM_operand_read_reg | MVM_operand_str }
    },
    {
        MVM_OP_freshcoderef,
        "freshcoderef",
        2,
        { MVM_operand_write_reg | MVM_operand_obj, MVM_operand_read_reg | MVM_operand_obj }
    },
    {
        MVM_OP_markcodestatic,
        "markcodestatic",
        1,
        { MVM_operand_read_reg | MVM_operand_obj }
    },
    {
        MVM_OP_markcodestub,
        "markcodestub",
        1,
        { MVM_operand_read_reg | MVM_operand_obj }
    },
    {
        MVM_OP_getstaticcode,
        "getstaticcode",
        2,
        { MVM_operand_write_reg | MVM_operand_obj, MVM_operand_read_reg | MVM_operand_obj }
    },
};
static MVMOpInfo MVM_op_info_io[] = {
    {
        MVM_OP_copy_f,
        "copy_f",
        2,
        { MVM_operand_read_reg | MVM_operand_str, MVM_operand_read_reg | MVM_operand_str }
    },
    {
        MVM_OP_append_f,
        "append_f",
        2,
        { MVM_operand_read_reg | MVM_operand_str, MVM_operand_read_reg | MVM_operand_str }
    },
    {
        MVM_OP_rename_f,
        "rename_f",
        2,
        { MVM_operand_read_reg | MVM_operand_str, MVM_operand_read_reg | MVM_operand_str }
    },
    {
        MVM_OP_delete_f,
        "delete_f",
        1,
        { MVM_operand_read_reg | MVM_operand_str }
    },
    {
        MVM_OP_chmod_f,
        "chmod_f",
        2,
        { MVM_operand_read_reg | MVM_operand_str, MVM_operand_read_reg | MVM_operand_int64 }
    },
    {
        MVM_OP_exists_f,
        "exists_f",
        2,
        { MVM_operand_write_reg | MVM_operand_int64, MVM_operand_read_reg | MVM_operand_str }
    },
    {
        MVM_OP_mkdir,
        "mkdir",
        2,
        { MVM_operand_read_reg | MVM_operand_str, MVM_operand_read_reg | MVM_operand_int64 }
    },
    {
        MVM_OP_rmdir,
        "rmdir",
        1,
        { MVM_operand_read_reg | MVM_operand_str }
    },
    {
        MVM_OP_open_dir,
        "open_dir",
        2,
        { MVM_operand_write_reg | MVM_operand_obj, MVM_operand_read_reg | MVM_operand_str }
    },
    {
        MVM_OP_read_dir,
        "read_dir",
        2,
        { MVM_operand_write_reg | MVM_operand_str, MVM_operand_read_reg | MVM_operand_obj }
    },
    {
        MVM_OP_close_dir,
        "close_dir",
        1,
        { MVM_operand_read_reg | MVM_operand_obj }
    },
    {
        MVM_OP_open_fh,
        "open_fh",
        3,
        { MVM_operand_write_reg | MVM_operand_obj, MVM_operand_read_reg | MVM_operand_str, MVM_operand_read_reg | MVM_operand_str }
    },
    {
        MVM_OP_close_fh,
        "close_fh",
        1,
        { MVM_operand_read_reg | MVM_operand_obj }
    },
    {
        MVM_OP_read_fhs,
        "read_fhs",
        3,
        { MVM_operand_write_reg | MVM_operand_str, MVM_operand_read_reg | MVM_operand_obj, MVM_operand_read_reg | MVM_operand_int64 }
    },
    {
        MVM_OP_read_fhbuf,
        "read_fhbuf",
        3,
        { MVM_operand_write_reg | MVM_operand_obj, MVM_operand_read_reg | MVM_operand_obj, MVM_operand_read_reg | MVM_operand_int64 }
    },
    {
        MVM_OP_slurp,
        "slurp",
        3,
        { MVM_operand_write_reg | MVM_operand_str, MVM_operand_read_reg | MVM_operand_str, MVM_operand_read_reg | MVM_operand_str }
    },
    {
        MVM_OP_spew,
        "spew",
        3,
        { MVM_operand_read_reg | MVM_operand_str, MVM_operand_read_reg | MVM_operand_str, MVM_operand_read_reg | MVM_operand_str }
    },
    {
        MVM_OP_write_fhs,
        "write_fhs",
        3,
        { MVM_operand_write_reg | MVM_operand_int64, MVM_operand_read_reg | MVM_operand_obj, MVM_operand_read_reg | MVM_operand_str }
    },
    {
        MVM_OP_write_fhbuf,
        "write_fhbuf",
        5,
        { MVM_operand_write_reg | MVM_operand_int64, MVM_operand_read_reg | MVM_operand_obj, MVM_operand_read_reg | MVM_operand_obj, MVM_operand_read_reg | MVM_operand_int64, MVM_operand_read_reg | MVM_operand_int64 }
    },
    {
        MVM_OP_seek_fh,
        "seek_fh",
        3,
        { MVM_operand_read_reg | MVM_operand_obj, MVM_operand_read_reg | MVM_operand_int64, MVM_operand_read_reg | MVM_operand_int64 }
    },
    {
        MVM_OP_lock_fh,
        "lock_fh",
        3,
        { MVM_operand_write_reg | MVM_operand_int64, MVM_operand_read_reg | MVM_operand_obj, MVM_operand_read_reg | MVM_operand_int64 }
    },
    {
        MVM_OP_unlock_fh,
        "unlock_fh",
        1,
        { MVM_operand_read_reg | MVM_operand_obj }
    },
    {
        MVM_OP_sync_fh,
        "sync_fh",
        1,
        { MVM_operand_read_reg | MVM_operand_obj }
    },
    {
        MVM_OP_trunc_fh,
        "trunc_fh",
        2,
        { MVM_operand_read_reg | MVM_operand_obj, MVM_operand_read_reg | MVM_operand_int64 }
    },
    {
        MVM_OP_eof_fh,
        "eof_fh",
        2,
        { MVM_operand_write_reg | MVM_operand_int64, MVM_operand_read_reg | MVM_operand_obj }
    },
    {
        MVM_OP_getstdin,
        "getstdin",
        1,
        { MVM_operand_write_reg | MVM_operand_obj }
    },
    {
        MVM_OP_getstdout,
        "getstdout",
        1,
        { MVM_operand_write_reg | MVM_operand_obj }
    },
    {
        MVM_OP_getstderr,
        "getstderr",
        1,
        { MVM_operand_write_reg | MVM_operand_obj }
    },
    {
        MVM_OP_connect_sk,
        "connect_sk",
        5,
        { MVM_operand_write_reg | MVM_operand_obj, MVM_operand_read_reg | MVM_operand_str, MVM_operand_read_reg | MVM_operand_int64, MVM_operand_read_reg | MVM_operand_int64, MVM_operand_read_reg | MVM_operand_int64 }
    },
    {
        MVM_OP_close_sk,
        "close_sk",
        1,
        { MVM_operand_read_reg | MVM_operand_obj }
    },
    {
        MVM_OP_bind_sk,
        "bind_sk",
        5,
        { MVM_operand_write_reg | MVM_operand_obj, MVM_operand_read_reg | MVM_operand_str, MVM_operand_read_reg | MVM_operand_int64, MVM_operand_read_reg | MVM_operand_int64, MVM_operand_read_reg | MVM_operand_int64 }
    },
    {
        MVM_OP_listen_sk,
        "listen_sk",
        2,
        { MVM_operand_read_reg | MVM_operand_obj, MVM_operand_read_reg | MVM_operand_int64 }
    },
    {
        MVM_OP_accept_sk,
        "accept_sk",
        2,
        { MVM_operand_write_reg | MVM_operand_obj, MVM_operand_read_reg | MVM_operand_obj }
    },
    {
        MVM_OP_send_sks,
        "send_sks",
        5,
        { MVM_operand_write_reg | MVM_operand_int64, MVM_operand_read_reg | MVM_operand_obj, MVM_operand_read_reg | MVM_operand_str, MVM_operand_read_reg | MVM_operand_int64, MVM_operand_read_reg | MVM_operand_int64 }
    },
    {
        MVM_OP_send_skbuf,
        "send_skbuf",
        5,
        { MVM_operand_write_reg | MVM_operand_int64, MVM_operand_read_reg | MVM_operand_obj, MVM_operand_read_reg | MVM_operand_obj, MVM_operand_read_reg | MVM_operand_int64, MVM_operand_read_reg | MVM_operand_int64 }
    },
    {
        MVM_OP_recv_sks,
        "recv_sks",
        3,
        { MVM_operand_write_reg | MVM_operand_str, MVM_operand_read_reg | MVM_operand_obj, MVM_operand_read_reg | MVM_operand_int64 }
    },
    {
        MVM_OP_recv_skbuf,
        "recv_skbuf",
        3,
        { MVM_operand_write_reg | MVM_operand_obj, MVM_operand_read_reg | MVM_operand_obj, MVM_operand_read_reg | MVM_operand_int64 }
    },
    {
        MVM_OP_getaddr_sk,
        "getaddr_sk",
        2,
        { MVM_operand_write_reg | MVM_operand_obj, MVM_operand_read_reg | MVM_operand_obj }
    },
    {
        MVM_OP_nametoaddr,
        "nametoaddr",
        2,
        { MVM_operand_write_reg | MVM_operand_obj, MVM_operand_read_reg | MVM_operand_str }
    },
    {
        MVM_OP_addrtoname,
        "addrtoname",
        2,
        { MVM_operand_write_reg | MVM_operand_str, MVM_operand_read_reg | MVM_operand_str }
    },
    {
        MVM_OP_porttosvc,
        "porttosvc",
        2,
        { MVM_operand_write_reg | MVM_operand_str, MVM_operand_read_reg | MVM_operand_int64 }
    },
    {
        MVM_OP_setencoding,
        "setencoding",
        2,
        { MVM_operand_read_reg | MVM_operand_obj, MVM_operand_read_reg | MVM_operand_str }
    },
    {
        MVM_OP_print,
        "print",
        1,
        { MVM_operand_read_reg | MVM_operand_str }
    },
    {
        MVM_OP_say,
        "say",
        1,
        { MVM_operand_read_reg | MVM_operand_str }
    },
    {
        MVM_OP_readall_fh,
        "readall_fh",
        2,
        { MVM_operand_write_reg | MVM_operand_str, MVM_operand_read_reg | MVM_operand_obj }
    },
    {
        MVM_OP_tell_fh,
        "tell_fh",
        2,
        { MVM_operand_write_reg | MVM_operand_int64, MVM_operand_read_reg | MVM_operand_obj }
    },
    {
        MVM_OP_stat,
        "stat",
        3,
        { MVM_operand_write_reg | MVM_operand_int64, MVM_operand_read_reg | MVM_operand_str, MVM_operand_read_reg | MVM_operand_int64 }
    },
    {
        MVM_OP_readline_fh,
        "readline_fh",
        2,
        { MVM_operand_write_reg | MVM_operand_str, MVM_operand_read_reg | MVM_operand_obj }
    },
    {
        MVM_OP_readlineint_fh,
        "readlineint_fh",
        3,
        { MVM_operand_write_reg | MVM_operand_str, MVM_operand_read_reg | MVM_operand_obj, MVM_operand_read_reg | MVM_operand_str }
    },
};
static MVMOpInfo MVM_op_info_processthread[] = {
    {
        MVM_OP_procshell,
        "procshell",
        2,
        { MVM_operand_write_reg | MVM_operand_obj, MVM_operand_read_reg | MVM_operand_str }
    },
    {
        MVM_OP_procshellbg,
        "procshellbg",
        2,
        { MVM_operand_write_reg | MVM_operand_obj, MVM_operand_read_reg | MVM_operand_str }
    },
    {
        MVM_OP_procrun,
        "procrun",
        2,
        { MVM_operand_write_reg | MVM_operand_obj, MVM_operand_read_reg | MVM_operand_str }
    },
    {
        MVM_OP_procrunbg,
        "procrunbg",
        2,
        { MVM_operand_write_reg | MVM_operand_obj, MVM_operand_read_reg | MVM_operand_str }
    },
    {
        MVM_OP_prockill,
        "prockill",
        2,
        { MVM_operand_read_reg | MVM_operand_int64, MVM_operand_read_reg | MVM_operand_int64 }
    },
    {
        MVM_OP_procwait,
        "procwait",
        2,
        { MVM_operand_write_reg | MVM_operand_int64, MVM_operand_read_reg | MVM_operand_int64 }
    },
    {
        MVM_OP_procalive,
        "procalive",
        2,
        { MVM_operand_write_reg | MVM_operand_int64, MVM_operand_read_reg | MVM_operand_int64 }
    },
    {
        MVM_OP_detach,
        "detach",
        0,
    },
    {
        MVM_OP_daemonize,
        "daemonize",
        0,
    },
    {
        MVM_OP_chdir,
        "chdir",
        1,
        { MVM_operand_read_reg | MVM_operand_str }
    },
    {
        MVM_OP_rand_i,
        "rand_i",
        1,
        { MVM_operand_write_reg | MVM_operand_int64 }
    },
    {
        MVM_OP_rand_n,
        "rand_n",
        1,
        { MVM_operand_write_reg | MVM_operand_num64 }
    },
    {
        MVM_OP_time_i,
        "time_i",
        1,
        { MVM_operand_write_reg | MVM_operand_int64 }
    },
    {
        MVM_OP_clargs,
        "clargs",
        1,
        { MVM_operand_write_reg | MVM_operand_obj }
    },
    {
        MVM_OP_newthread,
        "newthread",
        3,
        { MVM_operand_write_reg | MVM_operand_obj, MVM_operand_read_reg | MVM_operand_obj, MVM_operand_read_reg | MVM_operand_obj }
    },
    {
        MVM_OP_jointhread,
        "jointhread",
        1,
        { MVM_operand_read_reg | MVM_operand_obj }
    },
    {
        MVM_OP_time_n,
        "time_n",
        1,
        { MVM_operand_write_reg | MVM_operand_num64 }
    },
    {
        MVM_OP_exit,
        "exit",
        1,
        { MVM_operand_read_reg | MVM_operand_int64 }
    },
    {
        MVM_OP_loadbytecode,
        "loadbytecode",
        2,
        { MVM_operand_write_reg | MVM_operand_str, MVM_operand_read_reg | MVM_operand_str }
    },
    {
        MVM_OP_getenvhash,
        "getenvhash",
        1,
        { MVM_operand_write_reg | MVM_operand_obj }
    },
    {
        MVM_OP_compilemasttofile,
        "compilemasttofile",
        2,
        { MVM_operand_read_reg | MVM_operand_obj, MVM_operand_read_reg | MVM_operand_str }
    },
};
static MVMOpInfo MVM_op_info_serialization[] = {
    {
        MVM_OP_sha1,
        "sha1",
        2,
        { MVM_operand_write_reg | MVM_operand_str, MVM_operand_read_reg | MVM_operand_str }
    },
    {
        MVM_OP_createsc,
        "createsc",
        2,
        { MVM_operand_write_reg | MVM_operand_obj, MVM_operand_read_reg | MVM_operand_str }
    },
    {
        MVM_OP_scsetobj,
        "scsetobj",
        3,
        { MVM_operand_read_reg | MVM_operand_obj, MVM_operand_read_reg | MVM_operand_int64, MVM_operand_read_reg | MVM_operand_obj }
    },
    {
        MVM_OP_scsetcode,
        "scsetcode",
        3,
        { MVM_operand_read_reg | MVM_operand_obj, MVM_operand_read_reg | MVM_operand_int64, MVM_operand_read_reg | MVM_operand_obj }
    },
    {
        MVM_OP_scgetobj,
        "scgetobj",
        3,
        { MVM_operand_write_reg | MVM_operand_obj, MVM_operand_read_reg | MVM_operand_obj, MVM_operand_read_reg | MVM_operand_int64 }
    },
    {
        MVM_OP_scgethandle,
        "scgethandle",
        2,
        { MVM_operand_write_reg | MVM_operand_str, MVM_operand_read_reg | MVM_operand_obj }
    },
    {
        MVM_OP_scgetobjidx,
        "scgetobjidx",
        3,
        { MVM_operand_write_reg | MVM_operand_int64, MVM_operand_read_reg | MVM_operand_obj, MVM_operand_read_reg | MVM_operand_obj }
    },
    {
        MVM_OP_scsetdesc,
        "scsetdesc",
        2,
        { MVM_operand_read_reg | MVM_operand_obj, MVM_operand_read_reg | MVM_operand_str }
    },
    {
        MVM_OP_scobjcount,
        "scobjcount",
        2,
        { MVM_operand_write_reg | MVM_operand_int64, MVM_operand_read_reg | MVM_operand_obj }
    },
    {
        MVM_OP_setobjsc,
        "setobjsc",
        2,
        { MVM_operand_read_reg | MVM_operand_obj, MVM_operand_read_reg | MVM_operand_obj }
    },
    {
        MVM_OP_getobjsc,
        "getobjsc",
        2,
        { MVM_operand_write_reg | MVM_operand_obj, MVM_operand_read_reg | MVM_operand_obj }
    },
    {
        MVM_OP_serialize,
        "serialize",
        3,
        { MVM_operand_write_reg | MVM_operand_str, MVM_operand_read_reg | MVM_operand_obj, MVM_operand_read_reg | MVM_operand_obj }
    },
    {
        MVM_OP_deserialize,
        "deserialize",
        6,
        { MVM_operand_write_reg | MVM_operand_str, MVM_operand_read_reg | MVM_operand_str, MVM_operand_read_reg | MVM_operand_obj, MVM_operand_read_reg | MVM_operand_obj, MVM_operand_read_reg | MVM_operand_obj, MVM_operand_read_reg | MVM_operand_obj }
    },
    {
        MVM_OP_wval,
        "wval",
        3,
        { MVM_operand_write_reg | MVM_operand_obj, MVM_operand_int16, MVM_operand_int16 }
    },
    {
        MVM_OP_wval_wide,
        "wval_wide",
        3,
        { MVM_operand_write_reg | MVM_operand_obj, MVM_operand_int16, MVM_operand_int64 }
    },
    {
        MVM_OP_scwbdisable,
        "scwbdisable",
        1,
        { MVM_operand_write_reg | MVM_operand_obj }
    },
    {
        MVM_OP_scwbenable,
        "scwbenable",
        1,
        { MVM_operand_write_reg | MVM_operand_obj }
    },
    {
        MVM_OP_pushcompsc,
        "pushcompsc",
        1,
        { MVM_operand_read_reg | MVM_operand_obj }
    },
    {
        MVM_OP_popcompsc,
        "popcompsc",
        1,
        { MVM_operand_write_reg | MVM_operand_obj }
    },
    {
        MVM_OP_scgetdesc,
        "scgetdesc",
        2,
        { MVM_operand_write_reg | MVM_operand_str, MVM_operand_read_reg | MVM_operand_obj }
    },
};

static MVMOpInfo *MVM_op_info[] = {
    MVM_op_info_primitives,
    MVM_op_info_dev,
    MVM_op_info_string,
    MVM_op_info_math,
    MVM_op_info_object,
    MVM_op_info_io,
    MVM_op_info_processthread,
    MVM_op_info_serialization,
};

static unsigned char MVM_op_banks = 8;

static unsigned char MVM_opcounts_by_bank[] = {
    178,
    2,
    53,
    57,
    139,
<<<<<<< HEAD
    48,
    21,
    19,
=======
    52,
    33,
    20,
>>>>>>> 735d67c8
};

MVMOpInfo * MVM_op_get_op(unsigned char bank, unsigned char op) {
    if (bank >= MVM_op_banks || op >= MVM_opcounts_by_bank[bank])
        return NULL;
    return &MVM_op_info[bank][op];
}<|MERGE_RESOLUTION|>--- conflicted
+++ resolved
@@ -3154,15 +3154,9 @@
     53,
     57,
     139,
-<<<<<<< HEAD
-    48,
+    49,
     21,
-    19,
-=======
-    52,
-    33,
     20,
->>>>>>> 735d67c8
 };
 
 MVMOpInfo * MVM_op_get_op(unsigned char bank, unsigned char op) {
