--- conflicted
+++ resolved
@@ -6449,15 +6449,12 @@
         1,
         0,
         0,
+        0,
         { MVM_operand_write_reg | MVM_operand_obj }
     },
 };
 
-<<<<<<< HEAD
-static unsigned short MVM_op_counts = 639;
-=======
-static unsigned short MVM_op_counts = 644;
->>>>>>> 3bf1aa78
+static unsigned short MVM_op_counts = 645;
 
 MVMOpInfo * MVM_op_get_op(unsigned short op) {
     if (op >= MVM_op_counts)
