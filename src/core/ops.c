#ifdef PARROT_OPS_BUILD
#define PARROT_IN_EXTENSION
#include "parrot/parrot.h"
#include "parrot/extend.h"
#include "sixmodelobject.h"
#include "nodes_parrot.h"
#include "../../src/core/ops.h"
#else
#include "moar.h"
#endif
/* This file is generated from src/core/oplist by tools/update_ops.p6. */
static MVMOpInfo MVM_op_infos[] = {
    {
        MVM_OP_no_op,
        "no_op",
        "  ",
        0,
        0,
        0,
    },
    {
        MVM_OP_const_i8,
        "const_i8",
        "  ",
        2,
        1,
        0,
        { MVM_operand_write_reg | MVM_operand_int8, MVM_operand_int8 }
    },
    {
        MVM_OP_const_i16,
        "const_i16",
        "  ",
        2,
        1,
        0,
        { MVM_operand_write_reg | MVM_operand_int16, MVM_operand_int16 }
    },
    {
        MVM_OP_const_i32,
        "const_i32",
        "  ",
        2,
        1,
        0,
        { MVM_operand_write_reg | MVM_operand_int32, MVM_operand_int32 }
    },
    {
        MVM_OP_const_i64,
        "const_i64",
        "  ",
        2,
        1,
        0,
        { MVM_operand_write_reg | MVM_operand_int64, MVM_operand_int64 }
    },
    {
        MVM_OP_const_n32,
        "const_n32",
        "  ",
        2,
        1,
        0,
        { MVM_operand_write_reg | MVM_operand_num32, MVM_operand_num32 }
    },
    {
        MVM_OP_const_n64,
        "const_n64",
        "  ",
        2,
        1,
        0,
        { MVM_operand_write_reg | MVM_operand_num64, MVM_operand_num64 }
    },
    {
        MVM_OP_const_s,
        "const_s",
        "  ",
        2,
        1,
        0,
        { MVM_operand_write_reg | MVM_operand_str, MVM_operand_str }
    },
    {
        MVM_OP_set,
        "set",
        "  ",
        2,
        1,
        0,
        { MVM_operand_write_reg | MVM_operand_type_var, MVM_operand_read_reg | MVM_operand_type_var }
    },
    {
        MVM_OP_extend_u8,
        "extend_u8",
        "  ",
        2,
        1,
        0,
        { MVM_operand_write_reg | MVM_operand_int64, MVM_operand_read_reg | MVM_operand_int8 }
    },
    {
        MVM_OP_extend_u16,
        "extend_u16",
        "  ",
        2,
        1,
        0,
        { MVM_operand_write_reg | MVM_operand_int64, MVM_operand_read_reg | MVM_operand_int16 }
    },
    {
        MVM_OP_extend_u32,
        "extend_u32",
        "  ",
        2,
        1,
        0,
        { MVM_operand_write_reg | MVM_operand_int64, MVM_operand_read_reg | MVM_operand_int32 }
    },
    {
        MVM_OP_extend_i8,
        "extend_i8",
        "  ",
        2,
        1,
        0,
        { MVM_operand_write_reg | MVM_operand_int64, MVM_operand_read_reg | MVM_operand_int8 }
    },
    {
        MVM_OP_extend_i16,
        "extend_i16",
        "  ",
        2,
        1,
        0,
        { MVM_operand_write_reg | MVM_operand_int64, MVM_operand_read_reg | MVM_operand_int16 }
    },
    {
        MVM_OP_extend_i32,
        "extend_i32",
        "  ",
        2,
        1,
        0,
        { MVM_operand_write_reg | MVM_operand_int64, MVM_operand_read_reg | MVM_operand_int32 }
    },
    {
        MVM_OP_trunc_u8,
        "trunc_u8",
        "  ",
        2,
        1,
        0,
        { MVM_operand_write_reg | MVM_operand_int8, MVM_operand_read_reg | MVM_operand_int64 }
    },
    {
        MVM_OP_trunc_u16,
        "trunc_u16",
        "  ",
        2,
        1,
        0,
        { MVM_operand_write_reg | MVM_operand_int16, MVM_operand_read_reg | MVM_operand_int64 }
    },
    {
        MVM_OP_trunc_u32,
        "trunc_u32",
        "  ",
        2,
        1,
        0,
        { MVM_operand_write_reg | MVM_operand_int32, MVM_operand_read_reg | MVM_operand_int64 }
    },
    {
        MVM_OP_trunc_i8,
        "trunc_i8",
        "  ",
        2,
        1,
        0,
        { MVM_operand_write_reg | MVM_operand_int8, MVM_operand_read_reg | MVM_operand_int64 }
    },
    {
        MVM_OP_trunc_i16,
        "trunc_i16",
        "  ",
        2,
        1,
        0,
        { MVM_operand_write_reg | MVM_operand_int16, MVM_operand_read_reg | MVM_operand_int64 }
    },
    {
        MVM_OP_trunc_i32,
        "trunc_i32",
        "  ",
        2,
        1,
        0,
        { MVM_operand_write_reg | MVM_operand_int32, MVM_operand_read_reg | MVM_operand_int64 }
    },
    {
        MVM_OP_extend_n32,
        "extend_n32",
        "  ",
        2,
        1,
        0,
        { MVM_operand_write_reg | MVM_operand_num64, MVM_operand_read_reg | MVM_operand_num32 }
    },
    {
        MVM_OP_trunc_n32,
        "trunc_n32",
        "  ",
        2,
        1,
        0,
        { MVM_operand_write_reg | MVM_operand_num32, MVM_operand_read_reg | MVM_operand_num64 }
    },
    {
        MVM_OP_goto,
        "goto",
        ".j",
        1,
        0,
        0,
        { MVM_operand_ins }
    },
    {
        MVM_OP_if_i,
        "if_i",
        "  ",
        2,
        0,
        0,
        { MVM_operand_read_reg | MVM_operand_int64, MVM_operand_ins }
    },
    {
        MVM_OP_unless_i,
        "unless_i",
        "  ",
        2,
        0,
        0,
        { MVM_operand_read_reg | MVM_operand_int64, MVM_operand_ins }
    },
    {
        MVM_OP_if_n,
        "if_n",
        "  ",
        2,
        0,
        0,
        { MVM_operand_read_reg | MVM_operand_num64, MVM_operand_ins }
    },
    {
        MVM_OP_unless_n,
        "unless_n",
        "  ",
        2,
        0,
        0,
        { MVM_operand_read_reg | MVM_operand_num64, MVM_operand_ins }
    },
    {
        MVM_OP_if_s,
        "if_s",
        "  ",
        2,
        0,
        0,
        { MVM_operand_read_reg | MVM_operand_str, MVM_operand_ins }
    },
    {
        MVM_OP_unless_s,
        "unless_s",
        "  ",
        2,
        0,
        0,
        { MVM_operand_read_reg | MVM_operand_str, MVM_operand_ins }
    },
    {
        MVM_OP_if_s0,
        "if_s0",
        "  ",
        2,
        0,
        0,
        { MVM_operand_read_reg | MVM_operand_str, MVM_operand_ins }
    },
    {
        MVM_OP_unless_s0,
        "unless_s0",
        "  ",
        2,
        0,
        0,
        { MVM_operand_read_reg | MVM_operand_str, MVM_operand_ins }
    },
    {
        MVM_OP_if_o,
        "if_o",
        "  ",
        2,
        0,
        0,
        { MVM_operand_read_reg | MVM_operand_obj, MVM_operand_ins }
    },
    {
        MVM_OP_unless_o,
        "unless_o",
        "  ",
        2,
        0,
        0,
        { MVM_operand_read_reg | MVM_operand_obj, MVM_operand_ins }
    },
    {
        MVM_OP_jumplist,
        "jumplist",
        ":j",
        2,
        0,
        0,
        { MVM_operand_int64, MVM_operand_read_reg | MVM_operand_int64 }
    },
    {
        MVM_OP_getlex,
        "getlex",
        "  ",
        2,
        1,
        1,
        { MVM_operand_write_reg | MVM_operand_type_var, MVM_operand_read_lex | MVM_operand_type_var }
    },
    {
        MVM_OP_bindlex,
        "bindlex",
        "  ",
        2,
        0,
        0,
        { MVM_operand_write_lex | MVM_operand_type_var, MVM_operand_read_reg | MVM_operand_type_var }
    },
    {
        MVM_OP_getlex_ni,
        "getlex_ni",
        "  ",
        2,
        1,
        0,
        { MVM_operand_write_reg | MVM_operand_int64, MVM_operand_str }
    },
    {
        MVM_OP_getlex_nn,
        "getlex_nn",
        "  ",
        2,
        1,
        0,
        { MVM_operand_write_reg | MVM_operand_num64, MVM_operand_str }
    },
    {
        MVM_OP_getlex_ns,
        "getlex_ns",
        "  ",
        2,
        1,
        0,
        { MVM_operand_write_reg | MVM_operand_str, MVM_operand_str }
    },
    {
        MVM_OP_getlex_no,
        "getlex_no",
        "  ",
        2,
        1,
        1,
        { MVM_operand_write_reg | MVM_operand_obj, MVM_operand_str }
    },
    {
        MVM_OP_bindlex_ni,
        "bindlex_ni",
        "  ",
        2,
        0,
        0,
        { MVM_operand_str, MVM_operand_read_reg | MVM_operand_int64 }
    },
    {
        MVM_OP_bindlex_nn,
        "bindlex_nn",
        "  ",
        2,
        0,
        0,
        { MVM_operand_str, MVM_operand_read_reg | MVM_operand_num64 }
    },
    {
        MVM_OP_bindlex_ns,
        "bindlex_ns",
        "  ",
        2,
        0,
        0,
        { MVM_operand_str, MVM_operand_read_reg | MVM_operand_str }
    },
    {
        MVM_OP_bindlex_no,
        "bindlex_no",
        "  ",
        2,
        0,
        0,
        { MVM_operand_str, MVM_operand_read_reg | MVM_operand_obj }
    },
    {
        MVM_OP_getlex_ng,
        "getlex_ng",
        "  ",
        2,
        1,
        0,
        { MVM_operand_write_reg | MVM_operand_obj, MVM_operand_read_reg | MVM_operand_str }
    },
    {
        MVM_OP_bindlex_ng,
        "bindlex_ng",
        "  ",
        2,
        0,
        0,
        { MVM_operand_read_reg | MVM_operand_str, MVM_operand_read_reg | MVM_operand_obj }
    },
    {
        MVM_OP_getdynlex,
        "getdynlex",
        "  ",
        2,
        1,
        0,
        { MVM_operand_write_reg | MVM_operand_obj, MVM_operand_read_reg | MVM_operand_str }
    },
    {
        MVM_OP_binddynlex,
        "binddynlex",
        "  ",
        2,
        0,
        0,
        { MVM_operand_read_reg | MVM_operand_str, MVM_operand_read_reg | MVM_operand_obj }
    },
    {
        MVM_OP_setlexvalue,
        "setlexvalue",
        "  ",
        4,
        0,
        0,
        { MVM_operand_read_reg | MVM_operand_obj, MVM_operand_str, MVM_operand_read_reg | MVM_operand_obj, MVM_operand_int16 }
    },
    {
        MVM_OP_lexprimspec,
        "lexprimspec",
        "  ",
        3,
        1,
        0,
        { MVM_operand_write_reg | MVM_operand_int64, MVM_operand_read_reg | MVM_operand_obj, MVM_operand_read_reg | MVM_operand_str }
    },
    {
        MVM_OP_return_i,
        "return_i",
        ".r",
        1,
        0,
        0,
        { MVM_operand_read_reg | MVM_operand_int64 }
    },
    {
        MVM_OP_return_n,
        "return_n",
        ".r",
        1,
        0,
        0,
        { MVM_operand_read_reg | MVM_operand_num64 }
    },
    {
        MVM_OP_return_s,
        "return_s",
        ".r",
        1,
        0,
        0,
        { MVM_operand_read_reg | MVM_operand_str }
    },
    {
        MVM_OP_return_o,
        "return_o",
        ".r",
        1,
        0,
        0,
        { MVM_operand_read_reg | MVM_operand_obj }
    },
    {
        MVM_OP_return,
        "return",
        ".r",
        0,
        0,
        0,
    },
    {
        MVM_OP_eq_i,
        "eq_i",
        "  ",
        3,
        1,
        0,
        { MVM_operand_write_reg | MVM_operand_int64, MVM_operand_read_reg | MVM_operand_int64, MVM_operand_read_reg | MVM_operand_int64 }
    },
    {
        MVM_OP_ne_i,
        "ne_i",
        "  ",
        3,
        1,
        0,
        { MVM_operand_write_reg | MVM_operand_int64, MVM_operand_read_reg | MVM_operand_int64, MVM_operand_read_reg | MVM_operand_int64 }
    },
    {
        MVM_OP_lt_i,
        "lt_i",
        "  ",
        3,
        1,
        0,
        { MVM_operand_write_reg | MVM_operand_int64, MVM_operand_read_reg | MVM_operand_int64, MVM_operand_read_reg | MVM_operand_int64 }
    },
    {
        MVM_OP_le_i,
        "le_i",
        "  ",
        3,
        1,
        0,
        { MVM_operand_write_reg | MVM_operand_int64, MVM_operand_read_reg | MVM_operand_int64, MVM_operand_read_reg | MVM_operand_int64 }
    },
    {
        MVM_OP_gt_i,
        "gt_i",
        "  ",
        3,
        1,
        0,
        { MVM_operand_write_reg | MVM_operand_int64, MVM_operand_read_reg | MVM_operand_int64, MVM_operand_read_reg | MVM_operand_int64 }
    },
    {
        MVM_OP_ge_i,
        "ge_i",
        "  ",
        3,
        1,
        0,
        { MVM_operand_write_reg | MVM_operand_int64, MVM_operand_read_reg | MVM_operand_int64, MVM_operand_read_reg | MVM_operand_int64 }
    },
    {
        MVM_OP_cmp_i,
        "cmp_i",
        "  ",
        3,
        1,
        0,
        { MVM_operand_write_reg | MVM_operand_int64, MVM_operand_read_reg | MVM_operand_int64, MVM_operand_read_reg | MVM_operand_int64 }
    },
    {
        MVM_OP_add_i,
        "add_i",
        "  ",
        3,
        1,
        0,
        { MVM_operand_write_reg | MVM_operand_int64, MVM_operand_read_reg | MVM_operand_int64, MVM_operand_read_reg | MVM_operand_int64 }
    },
    {
        MVM_OP_sub_i,
        "sub_i",
        "  ",
        3,
        1,
        0,
        { MVM_operand_write_reg | MVM_operand_int64, MVM_operand_read_reg | MVM_operand_int64, MVM_operand_read_reg | MVM_operand_int64 }
    },
    {
        MVM_OP_mul_i,
        "mul_i",
        "  ",
        3,
        1,
        0,
        { MVM_operand_write_reg | MVM_operand_int64, MVM_operand_read_reg | MVM_operand_int64, MVM_operand_read_reg | MVM_operand_int64 }
    },
    {
        MVM_OP_div_i,
        "div_i",
        "  ",
        3,
        1,
        0,
        { MVM_operand_write_reg | MVM_operand_int64, MVM_operand_read_reg | MVM_operand_int64, MVM_operand_read_reg | MVM_operand_int64 }
    },
    {
        MVM_OP_div_u,
        "div_u",
        "  ",
        3,
        1,
        0,
        { MVM_operand_write_reg | MVM_operand_int64, MVM_operand_read_reg | MVM_operand_int64, MVM_operand_read_reg | MVM_operand_int64 }
    },
    {
        MVM_OP_mod_i,
        "mod_i",
        "  ",
        3,
        1,
        0,
        { MVM_operand_write_reg | MVM_operand_int64, MVM_operand_read_reg | MVM_operand_int64, MVM_operand_read_reg | MVM_operand_int64 }
    },
    {
        MVM_OP_mod_u,
        "mod_u",
        "  ",
        3,
        1,
        0,
        { MVM_operand_write_reg | MVM_operand_int64, MVM_operand_read_reg | MVM_operand_int64, MVM_operand_read_reg | MVM_operand_int64 }
    },
    {
        MVM_OP_neg_i,
        "neg_i",
        "  ",
        2,
        1,
        0,
        { MVM_operand_write_reg | MVM_operand_int64, MVM_operand_read_reg | MVM_operand_int64 }
    },
    {
        MVM_OP_abs_i,
        "abs_i",
        "  ",
        2,
        1,
        0,
        { MVM_operand_write_reg | MVM_operand_int64, MVM_operand_read_reg | MVM_operand_int64 }
    },
    {
        MVM_OP_inc_i,
        "inc_i",
        "  ",
        1,
        0,
        0,
        { MVM_operand_write_reg | MVM_operand_int64 }
    },
    {
        MVM_OP_inc_u,
        "inc_u",
        "  ",
        1,
        0,
        0,
        { MVM_operand_write_reg | MVM_operand_int64 }
    },
    {
        MVM_OP_dec_i,
        "dec_i",
        "  ",
        1,
        0,
        0,
        { MVM_operand_write_reg | MVM_operand_int64 }
    },
    {
        MVM_OP_dec_u,
        "dec_u",
        "  ",
        1,
        0,
        0,
        { MVM_operand_write_reg | MVM_operand_int64 }
    },
    {
        MVM_OP_band_i,
        "band_i",
        "  ",
        3,
        1,
        0,
        { MVM_operand_write_reg | MVM_operand_int64, MVM_operand_read_reg | MVM_operand_int64, MVM_operand_read_reg | MVM_operand_int64 }
    },
    {
        MVM_OP_bor_i,
        "bor_i",
        "  ",
        3,
        1,
        0,
        { MVM_operand_write_reg | MVM_operand_int64, MVM_operand_read_reg | MVM_operand_int64, MVM_operand_read_reg | MVM_operand_int64 }
    },
    {
        MVM_OP_bxor_i,
        "bxor_i",
        "  ",
        3,
        1,
        0,
        { MVM_operand_write_reg | MVM_operand_int64, MVM_operand_read_reg | MVM_operand_int64, MVM_operand_read_reg | MVM_operand_int64 }
    },
    {
        MVM_OP_bnot_i,
        "bnot_i",
        "  ",
        2,
        1,
        0,
        { MVM_operand_write_reg | MVM_operand_int64, MVM_operand_read_reg | MVM_operand_int64 }
    },
    {
        MVM_OP_blshift_i,
        "blshift_i",
        "  ",
        3,
        1,
        0,
        { MVM_operand_write_reg | MVM_operand_int64, MVM_operand_read_reg | MVM_operand_int64, MVM_operand_read_reg | MVM_operand_int64 }
    },
    {
        MVM_OP_brshift_i,
        "brshift_i",
        "  ",
        3,
        1,
        0,
        { MVM_operand_write_reg | MVM_operand_int64, MVM_operand_read_reg | MVM_operand_int64, MVM_operand_read_reg | MVM_operand_int64 }
    },
    {
        MVM_OP_pow_i,
        "pow_i",
        "  ",
        3,
        1,
        0,
        { MVM_operand_write_reg | MVM_operand_int64, MVM_operand_read_reg | MVM_operand_int64, MVM_operand_read_reg | MVM_operand_int64 }
    },
    {
        MVM_OP_not_i,
        "not_i",
        "  ",
        2,
        1,
        0,
        { MVM_operand_write_reg | MVM_operand_int64, MVM_operand_read_reg | MVM_operand_int64 }
    },
    {
        MVM_OP_gcd_i,
        "gcd_i",
        "  ",
        3,
        1,
        0,
        { MVM_operand_write_reg | MVM_operand_int64, MVM_operand_read_reg | MVM_operand_int64, MVM_operand_read_reg | MVM_operand_int64 }
    },
    {
        MVM_OP_lcm_i,
        "lcm_i",
        "  ",
        3,
        1,
        0,
        { MVM_operand_write_reg | MVM_operand_int64, MVM_operand_read_reg | MVM_operand_int64, MVM_operand_read_reg | MVM_operand_int64 }
    },
    {
        MVM_OP_eq_n,
        "eq_n",
        "  ",
        3,
        1,
        0,
        { MVM_operand_write_reg | MVM_operand_int64, MVM_operand_read_reg | MVM_operand_num64, MVM_operand_read_reg | MVM_operand_num64 }
    },
    {
        MVM_OP_ne_n,
        "ne_n",
        "  ",
        3,
        1,
        0,
        { MVM_operand_write_reg | MVM_operand_int64, MVM_operand_read_reg | MVM_operand_num64, MVM_operand_read_reg | MVM_operand_num64 }
    },
    {
        MVM_OP_lt_n,
        "lt_n",
        "  ",
        3,
        1,
        0,
        { MVM_operand_write_reg | MVM_operand_int64, MVM_operand_read_reg | MVM_operand_num64, MVM_operand_read_reg | MVM_operand_num64 }
    },
    {
        MVM_OP_le_n,
        "le_n",
        "  ",
        3,
        1,
        0,
        { MVM_operand_write_reg | MVM_operand_int64, MVM_operand_read_reg | MVM_operand_num64, MVM_operand_read_reg | MVM_operand_num64 }
    },
    {
        MVM_OP_gt_n,
        "gt_n",
        "  ",
        3,
        1,
        0,
        { MVM_operand_write_reg | MVM_operand_int64, MVM_operand_read_reg | MVM_operand_num64, MVM_operand_read_reg | MVM_operand_num64 }
    },
    {
        MVM_OP_ge_n,
        "ge_n",
        "  ",
        3,
        1,
        0,
        { MVM_operand_write_reg | MVM_operand_int64, MVM_operand_read_reg | MVM_operand_num64, MVM_operand_read_reg | MVM_operand_num64 }
    },
    {
        MVM_OP_cmp_n,
        "cmp_n",
        "  ",
        3,
        1,
        0,
        { MVM_operand_write_reg | MVM_operand_int64, MVM_operand_read_reg | MVM_operand_num64, MVM_operand_read_reg | MVM_operand_num64 }
    },
    {
        MVM_OP_add_n,
        "add_n",
        "  ",
        3,
        1,
        0,
        { MVM_operand_write_reg | MVM_operand_num64, MVM_operand_read_reg | MVM_operand_num64, MVM_operand_read_reg | MVM_operand_num64 }
    },
    {
        MVM_OP_sub_n,
        "sub_n",
        "  ",
        3,
        1,
        0,
        { MVM_operand_write_reg | MVM_operand_num64, MVM_operand_read_reg | MVM_operand_num64, MVM_operand_read_reg | MVM_operand_num64 }
    },
    {
        MVM_OP_mul_n,
        "mul_n",
        "  ",
        3,
        1,
        0,
        { MVM_operand_write_reg | MVM_operand_num64, MVM_operand_read_reg | MVM_operand_num64, MVM_operand_read_reg | MVM_operand_num64 }
    },
    {
        MVM_OP_div_n,
        "div_n",
        "  ",
        3,
        1,
        0,
        { MVM_operand_write_reg | MVM_operand_num64, MVM_operand_read_reg | MVM_operand_num64, MVM_operand_read_reg | MVM_operand_num64 }
    },
    {
        MVM_OP_mod_n,
        "mod_n",
        "  ",
        3,
        1,
        0,
        { MVM_operand_write_reg | MVM_operand_num64, MVM_operand_read_reg | MVM_operand_num64, MVM_operand_read_reg | MVM_operand_num64 }
    },
    {
        MVM_OP_neg_n,
        "neg_n",
        "  ",
        2,
        1,
        0,
        { MVM_operand_write_reg | MVM_operand_num64, MVM_operand_read_reg | MVM_operand_num64 }
    },
    {
        MVM_OP_abs_n,
        "abs_n",
        "  ",
        2,
        1,
        0,
        { MVM_operand_write_reg | MVM_operand_num64, MVM_operand_read_reg | MVM_operand_num64 }
    },
    {
        MVM_OP_pow_n,
        "pow_n",
        "  ",
        3,
        1,
        0,
        { MVM_operand_write_reg | MVM_operand_num64, MVM_operand_read_reg | MVM_operand_num64, MVM_operand_read_reg | MVM_operand_num64 }
    },
    {
        MVM_OP_ceil_n,
        "ceil_n",
        "  ",
        2,
        1,
        0,
        { MVM_operand_write_reg | MVM_operand_int64, MVM_operand_read_reg | MVM_operand_num64 }
    },
    {
        MVM_OP_floor_n,
        "floor_n",
        "  ",
        2,
        1,
        0,
        { MVM_operand_write_reg | MVM_operand_int64, MVM_operand_read_reg | MVM_operand_num64 }
    },
    {
        MVM_OP_sin_n,
        "sin_n",
        "  ",
        2,
        1,
        0,
        { MVM_operand_write_reg | MVM_operand_num64, MVM_operand_read_reg | MVM_operand_num64 }
    },
    {
        MVM_OP_asin_n,
        "asin_n",
        "  ",
        2,
        1,
        0,
        { MVM_operand_write_reg | MVM_operand_num64, MVM_operand_read_reg | MVM_operand_num64 }
    },
    {
        MVM_OP_cos_n,
        "cos_n",
        "  ",
        2,
        1,
        0,
        { MVM_operand_write_reg | MVM_operand_num64, MVM_operand_read_reg | MVM_operand_num64 }
    },
    {
        MVM_OP_acos_n,
        "acos_n",
        "  ",
        2,
        1,
        0,
        { MVM_operand_write_reg | MVM_operand_num64, MVM_operand_read_reg | MVM_operand_num64 }
    },
    {
        MVM_OP_tan_n,
        "tan_n",
        "  ",
        2,
        1,
        0,
        { MVM_operand_write_reg | MVM_operand_num64, MVM_operand_read_reg | MVM_operand_num64 }
    },
    {
        MVM_OP_atan_n,
        "atan_n",
        "  ",
        2,
        1,
        0,
        { MVM_operand_write_reg | MVM_operand_num64, MVM_operand_read_reg | MVM_operand_num64 }
    },
    {
        MVM_OP_atan2_n,
        "atan2_n",
        "  ",
        3,
        1,
        0,
        { MVM_operand_write_reg | MVM_operand_num64, MVM_operand_read_reg | MVM_operand_num64, MVM_operand_read_reg | MVM_operand_num64 }
    },
    {
        MVM_OP_sec_n,
        "sec_n",
        "  ",
        2,
        1,
        0,
        { MVM_operand_write_reg | MVM_operand_num64, MVM_operand_read_reg | MVM_operand_num64 }
    },
    {
        MVM_OP_asec_n,
        "asec_n",
        "  ",
        2,
        1,
        0,
        { MVM_operand_write_reg | MVM_operand_num64, MVM_operand_read_reg | MVM_operand_num64 }
    },
    {
        MVM_OP_sinh_n,
        "sinh_n",
        "  ",
        2,
        1,
        0,
        { MVM_operand_write_reg | MVM_operand_num64, MVM_operand_read_reg | MVM_operand_num64 }
    },
    {
        MVM_OP_cosh_n,
        "cosh_n",
        "  ",
        2,
        1,
        0,
        { MVM_operand_write_reg | MVM_operand_num64, MVM_operand_read_reg | MVM_operand_num64 }
    },
    {
        MVM_OP_tanh_n,
        "tanh_n",
        "  ",
        2,
        1,
        0,
        { MVM_operand_write_reg | MVM_operand_num64, MVM_operand_read_reg | MVM_operand_num64 }
    },
    {
        MVM_OP_sech_n,
        "sech_n",
        "  ",
        2,
        1,
        0,
        { MVM_operand_write_reg | MVM_operand_num64, MVM_operand_read_reg | MVM_operand_num64 }
    },
    {
        MVM_OP_sqrt_n,
        "sqrt_n",
        "  ",
        2,
        1,
        0,
        { MVM_operand_write_reg | MVM_operand_num64, MVM_operand_read_reg | MVM_operand_num64 }
    },
    {
        MVM_OP_log_n,
        "log_n",
        "  ",
        2,
        1,
        0,
        { MVM_operand_write_reg | MVM_operand_num64, MVM_operand_read_reg | MVM_operand_num64 }
    },
    {
        MVM_OP_exp_n,
        "exp_n",
        "  ",
        2,
        1,
        0,
        { MVM_operand_write_reg | MVM_operand_num64, MVM_operand_read_reg | MVM_operand_num64 }
    },
    {
        MVM_OP_coerce_in,
        "coerce_in",
        "  ",
        2,
        1,
        0,
        { MVM_operand_write_reg | MVM_operand_num64, MVM_operand_read_reg | MVM_operand_int64 }
    },
    {
        MVM_OP_coerce_ni,
        "coerce_ni",
        "  ",
        2,
        1,
        0,
        { MVM_operand_write_reg | MVM_operand_int64, MVM_operand_read_reg | MVM_operand_num64 }
    },
    {
        MVM_OP_coerce_is,
        "coerce_is",
        "  ",
        2,
        1,
        0,
        { MVM_operand_write_reg | MVM_operand_str, MVM_operand_read_reg | MVM_operand_int64 }
    },
    {
        MVM_OP_coerce_ns,
        "coerce_ns",
        "  ",
        2,
        1,
        0,
        { MVM_operand_write_reg | MVM_operand_str, MVM_operand_read_reg | MVM_operand_num64 }
    },
    {
        MVM_OP_coerce_si,
        "coerce_si",
        "  ",
        2,
        1,
        0,
        { MVM_operand_write_reg | MVM_operand_int64, MVM_operand_read_reg | MVM_operand_str }
    },
    {
        MVM_OP_coerce_sn,
        "coerce_sn",
        "  ",
        2,
        1,
        0,
        { MVM_operand_write_reg | MVM_operand_num64, MVM_operand_read_reg | MVM_operand_str }
    },
    {
        MVM_OP_smrt_numify,
        "smrt_numify",
        "  ",
        2,
        1,
        0,
        { MVM_operand_write_reg | MVM_operand_num64, MVM_operand_read_reg | MVM_operand_obj }
    },
    {
        MVM_OP_smrt_strify,
        "smrt_strify",
        "  ",
        2,
        1,
        0,
        { MVM_operand_write_reg | MVM_operand_str, MVM_operand_read_reg | MVM_operand_obj }
    },
    {
        MVM_OP_prepargs,
        "prepargs",
        "+a",
        1,
        0,
        0,
        { MVM_operand_callsite }
    },
    {
        MVM_OP_arg_i,
        "arg_i",
        "*a",
        2,
        0,
        0,
        { MVM_operand_int16, MVM_operand_read_reg | MVM_operand_int64 }
    },
    {
        MVM_OP_arg_n,
        "arg_n",
        "*a",
        2,
        0,
        0,
        { MVM_operand_int16, MVM_operand_read_reg | MVM_operand_num64 }
    },
    {
        MVM_OP_arg_s,
        "arg_s",
        "*a",
        2,
        0,
        0,
        { MVM_operand_int16, MVM_operand_read_reg | MVM_operand_str }
    },
    {
        MVM_OP_arg_o,
        "arg_o",
        "*a",
        2,
        0,
        0,
        { MVM_operand_int16, MVM_operand_read_reg | MVM_operand_obj }
    },
    {
        MVM_OP_argconst_i,
        "argconst_i",
        "*a",
        2,
        0,
        0,
        { MVM_operand_int16, MVM_operand_int64 }
    },
    {
        MVM_OP_argconst_n,
        "argconst_n",
        "*a",
        2,
        0,
        0,
        { MVM_operand_int16, MVM_operand_num64 }
    },
    {
        MVM_OP_argconst_s,
        "argconst_s",
        "*a",
        2,
        0,
        0,
        { MVM_operand_int16, MVM_operand_str }
    },
    {
        MVM_OP_invoke_v,
        "invoke_v",
        "-a",
        1,
        0,
        2,
        { MVM_operand_read_reg | MVM_operand_obj }
    },
    {
        MVM_OP_invoke_i,
        "invoke_i",
        "-a",
        2,
        0,
        2,
        { MVM_operand_write_reg | MVM_operand_int64, MVM_operand_read_reg | MVM_operand_obj }
    },
    {
        MVM_OP_invoke_n,
        "invoke_n",
        "-a",
        2,
        0,
        2,
        { MVM_operand_write_reg | MVM_operand_num64, MVM_operand_read_reg | MVM_operand_obj }
    },
    {
        MVM_OP_invoke_s,
        "invoke_s",
        "-a",
        2,
        0,
        2,
        { MVM_operand_write_reg | MVM_operand_str, MVM_operand_read_reg | MVM_operand_obj }
    },
    {
        MVM_OP_invoke_o,
        "invoke_o",
        "-a",
        2,
        0,
        3,
        { MVM_operand_write_reg | MVM_operand_obj, MVM_operand_read_reg | MVM_operand_obj }
    },
    {
        MVM_OP_checkarity,
        "checkarity",
        "  ",
        2,
        0,
        0,
        { MVM_operand_int16, MVM_operand_int16 }
    },
    {
        MVM_OP_param_rp_i,
        "param_rp_i",
        "  ",
        2,
        1,
        0,
        { MVM_operand_write_reg | MVM_operand_int64, MVM_operand_int16 }
    },
    {
        MVM_OP_param_rp_n,
        "param_rp_n",
        "  ",
        2,
        1,
        0,
        { MVM_operand_write_reg | MVM_operand_num64, MVM_operand_int16 }
    },
    {
        MVM_OP_param_rp_s,
        "param_rp_s",
        "  ",
        2,
        1,
        0,
        { MVM_operand_write_reg | MVM_operand_str, MVM_operand_int16 }
    },
    {
        MVM_OP_param_rp_o,
        "param_rp_o",
        "  ",
        2,
        1,
        0,
        { MVM_operand_write_reg | MVM_operand_obj, MVM_operand_int16 }
    },
    {
        MVM_OP_param_op_i,
        "param_op_i",
        "  ",
        3,
        1,
        0,
        { MVM_operand_write_reg | MVM_operand_int64, MVM_operand_int16, MVM_operand_ins }
    },
    {
        MVM_OP_param_op_n,
        "param_op_n",
        "  ",
        3,
        1,
        0,
        { MVM_operand_write_reg | MVM_operand_num64, MVM_operand_int16, MVM_operand_ins }
    },
    {
        MVM_OP_param_op_s,
        "param_op_s",
        "  ",
        3,
        1,
        0,
        { MVM_operand_write_reg | MVM_operand_str, MVM_operand_int16, MVM_operand_ins }
    },
    {
        MVM_OP_param_op_o,
        "param_op_o",
        "  ",
        3,
        1,
        0,
        { MVM_operand_write_reg | MVM_operand_obj, MVM_operand_int16, MVM_operand_ins }
    },
    {
        MVM_OP_param_rn_i,
        "param_rn_i",
        "  ",
        2,
        0,
        0,
        { MVM_operand_write_reg | MVM_operand_int64, MVM_operand_str }
    },
    {
        MVM_OP_param_rn_n,
        "param_rn_n",
        "  ",
        2,
        0,
        0,
        { MVM_operand_write_reg | MVM_operand_num64, MVM_operand_str }
    },
    {
        MVM_OP_param_rn_s,
        "param_rn_s",
        "  ",
        2,
        0,
        0,
        { MVM_operand_write_reg | MVM_operand_str, MVM_operand_str }
    },
    {
        MVM_OP_param_rn_o,
        "param_rn_o",
        "  ",
        2,
        0,
        0,
        { MVM_operand_write_reg | MVM_operand_obj, MVM_operand_str }
    },
    {
        MVM_OP_param_on_i,
        "param_on_i",
        "  ",
        3,
        0,
        0,
        { MVM_operand_write_reg | MVM_operand_int64, MVM_operand_str, MVM_operand_ins }
    },
    {
        MVM_OP_param_on_n,
        "param_on_n",
        "  ",
        3,
        0,
        0,
        { MVM_operand_write_reg | MVM_operand_num64, MVM_operand_str, MVM_operand_ins }
    },
    {
        MVM_OP_param_on_s,
        "param_on_s",
        "  ",
        3,
        0,
        0,
        { MVM_operand_write_reg | MVM_operand_str, MVM_operand_str, MVM_operand_ins }
    },
    {
        MVM_OP_param_on_o,
        "param_on_o",
        "  ",
        3,
        0,
        0,
        { MVM_operand_write_reg | MVM_operand_obj, MVM_operand_str, MVM_operand_ins }
    },
    {
        MVM_OP_param_sp,
        "param_sp",
        "  ",
        2,
        1,
        0,
        { MVM_operand_write_reg | MVM_operand_obj, MVM_operand_int16 }
    },
    {
        MVM_OP_param_sn,
        "param_sn",
        "  ",
        1,
        0,
        0,
        { MVM_operand_write_reg | MVM_operand_obj }
    },
    {
        MVM_OP_getcode,
        "getcode",
        "  ",
        2,
        1,
        0,
        { MVM_operand_write_reg | MVM_operand_obj, MVM_operand_coderef }
    },
    {
        MVM_OP_caller,
        "caller",
        "  ",
        2,
        1,
        0,
        { MVM_operand_write_reg | MVM_operand_obj, MVM_operand_read_reg | MVM_operand_int64 }
    },
    {
        MVM_OP_capturelex,
        "capturelex",
        "  ",
        1,
        0,
        0,
        { MVM_operand_read_reg | MVM_operand_obj }
    },
    {
        MVM_OP_takeclosure,
        "takeclosure",
        "  ",
        2,
        0,
        0,
        { MVM_operand_write_reg | MVM_operand_obj, MVM_operand_read_reg | MVM_operand_obj }
    },
    {
        MVM_OP_exception,
        "exception",
        "  ",
        1,
        0,
        0,
        { MVM_operand_write_reg | MVM_operand_obj }
    },
    {
        MVM_OP_bindexmessage,
        "bindexmessage",
        "  ",
        2,
        0,
        0,
        { MVM_operand_read_reg | MVM_operand_obj, MVM_operand_read_reg | MVM_operand_str }
    },
    {
        MVM_OP_bindexpayload,
        "bindexpayload",
        "  ",
        2,
        0,
        0,
        { MVM_operand_read_reg | MVM_operand_obj, MVM_operand_read_reg | MVM_operand_obj }
    },
    {
        MVM_OP_bindexcategory,
        "bindexcategory",
        "  ",
        2,
        0,
        0,
        { MVM_operand_read_reg | MVM_operand_obj, MVM_operand_read_reg | MVM_operand_int64 }
    },
    {
        MVM_OP_getexmessage,
        "getexmessage",
        "  ",
        2,
        1,
        0,
        { MVM_operand_write_reg | MVM_operand_str, MVM_operand_read_reg | MVM_operand_obj }
    },
    {
        MVM_OP_getexpayload,
        "getexpayload",
        "  ",
        2,
        1,
        0,
        { MVM_operand_write_reg | MVM_operand_obj, MVM_operand_read_reg | MVM_operand_obj }
    },
    {
        MVM_OP_getexcategory,
        "getexcategory",
        "  ",
        2,
        1,
        0,
        { MVM_operand_write_reg | MVM_operand_int64, MVM_operand_read_reg | MVM_operand_obj }
    },
    {
        MVM_OP_throwdyn,
        "throwdyn",
        "  ",
        2,
        0,
        0,
        { MVM_operand_write_reg | MVM_operand_obj, MVM_operand_read_reg | MVM_operand_obj }
    },
    {
        MVM_OP_throwlex,
        "throwlex",
        "  ",
        2,
        0,
        0,
        { MVM_operand_write_reg | MVM_operand_obj, MVM_operand_read_reg | MVM_operand_obj }
    },
    {
        MVM_OP_throwlexotic,
        "throwlexotic",
        "  ",
        2,
        0,
        0,
        { MVM_operand_write_reg | MVM_operand_obj, MVM_operand_read_reg | MVM_operand_obj }
    },
    {
        MVM_OP_throwcatdyn,
        "throwcatdyn",
        "  ",
        2,
        0,
        0,
        { MVM_operand_write_reg | MVM_operand_obj, MVM_operand_int64 }
    },
    {
        MVM_OP_throwcatlex,
        "throwcatlex",
        "  ",
        2,
        0,
        0,
        { MVM_operand_write_reg | MVM_operand_obj, MVM_operand_int64 }
    },
    {
        MVM_OP_throwcatlexotic,
        "throwcatlexotic",
        "  ",
        2,
        0,
        0,
        { MVM_operand_write_reg | MVM_operand_obj, MVM_operand_int64 }
    },
    {
        MVM_OP_die,
        "die",
        "  ",
        2,
        0,
        0,
        { MVM_operand_write_reg | MVM_operand_obj, MVM_operand_read_reg | MVM_operand_str }
    },
    {
        MVM_OP_rethrow,
        "rethrow",
        "  ",
        1,
        0,
        0,
        { MVM_operand_read_reg | MVM_operand_obj }
    },
    {
        MVM_OP_resume,
        "resume",
        "  ",
        1,
        0,
        0,
        { MVM_operand_read_reg | MVM_operand_obj }
    },
    {
        MVM_OP_takehandlerresult,
        "takehandlerresult",
        "  ",
        1,
        0,
        0,
        { MVM_operand_write_reg | MVM_operand_obj }
    },
    {
        MVM_OP_newlexotic,
        "newlexotic",
        "  ",
        2,
        0,
        0,
        { MVM_operand_write_reg | MVM_operand_obj, MVM_operand_ins }
    },
    {
        MVM_OP_lexoticresult,
        "lexoticresult",
        "  ",
        2,
        0,
        0,
        { MVM_operand_write_reg | MVM_operand_obj, MVM_operand_read_reg | MVM_operand_obj }
    },
    {
        MVM_OP_backtracestrings,
        "backtracestrings",
        "  ",
        2,
        1,
        0,
        { MVM_operand_write_reg | MVM_operand_obj, MVM_operand_read_reg | MVM_operand_obj }
    },
    {
        MVM_OP_usecapture,
        "usecapture",
        "  ",
        1,
        0,
        0,
        { MVM_operand_write_reg | MVM_operand_obj }
    },
    {
        MVM_OP_savecapture,
        "savecapture",
        "  ",
        1,
        0,
        0,
        { MVM_operand_write_reg | MVM_operand_obj }
    },
    {
        MVM_OP_captureposelems,
        "captureposelems",
        "  ",
        2,
        1,
        0,
        { MVM_operand_write_reg | MVM_operand_int64, MVM_operand_read_reg | MVM_operand_obj }
    },
    {
        MVM_OP_captureposarg,
        "captureposarg",
        "  ",
        3,
        1,
        0,
        { MVM_operand_write_reg | MVM_operand_obj, MVM_operand_read_reg | MVM_operand_obj, MVM_operand_read_reg | MVM_operand_int64 }
    },
    {
        MVM_OP_captureposarg_i,
        "captureposarg_i",
        "  ",
        3,
        1,
        0,
        { MVM_operand_write_reg | MVM_operand_int64, MVM_operand_read_reg | MVM_operand_obj, MVM_operand_read_reg | MVM_operand_int64 }
    },
    {
        MVM_OP_captureposarg_n,
        "captureposarg_n",
        "  ",
        3,
        1,
        0,
        { MVM_operand_write_reg | MVM_operand_num64, MVM_operand_read_reg | MVM_operand_obj, MVM_operand_read_reg | MVM_operand_int64 }
    },
    {
        MVM_OP_captureposarg_s,
        "captureposarg_s",
        "  ",
        3,
        1,
        0,
        { MVM_operand_write_reg | MVM_operand_str, MVM_operand_read_reg | MVM_operand_obj, MVM_operand_read_reg | MVM_operand_int64 }
    },
    {
        MVM_OP_captureposprimspec,
        "captureposprimspec",
        "  ",
        3,
        1,
        0,
        { MVM_operand_write_reg | MVM_operand_int64, MVM_operand_read_reg | MVM_operand_obj, MVM_operand_read_reg | MVM_operand_int64 }
    },
    {
        MVM_OP_captureexistsnamed,
        "captureexistsnamed",
        "  ",
        3,
        1,
        0,
        { MVM_operand_write_reg | MVM_operand_int64, MVM_operand_read_reg | MVM_operand_obj, MVM_operand_read_reg | MVM_operand_str }
    },
    {
        MVM_OP_capturehasnameds,
        "capturehasnameds",
        "  ",
        2,
        1,
        0,
        { MVM_operand_write_reg | MVM_operand_int64, MVM_operand_read_reg | MVM_operand_obj }
    },
    {
        MVM_OP_invokewithcapture,
        "invokewithcapture",
        "  ",
        3,
        0,
        0,
        { MVM_operand_write_reg | MVM_operand_obj, MVM_operand_read_reg | MVM_operand_obj, MVM_operand_read_reg | MVM_operand_obj }
    },
    {
        MVM_OP_multicacheadd,
        "multicacheadd",
        "  ",
        4,
        0,
        0,
        { MVM_operand_write_reg | MVM_operand_obj, MVM_operand_read_reg | MVM_operand_obj, MVM_operand_read_reg | MVM_operand_obj, MVM_operand_read_reg | MVM_operand_obj }
    },
    {
        MVM_OP_multicachefind,
        "multicachefind",
        "  ",
        3,
        0,
        0,
        { MVM_operand_write_reg | MVM_operand_obj, MVM_operand_read_reg | MVM_operand_obj, MVM_operand_read_reg | MVM_operand_obj }
    },
    {
        MVM_OP_null_s,
        "null_s",
        "  ",
        1,
        1,
        0,
        { MVM_operand_write_reg | MVM_operand_str }
    },
    {
        MVM_OP_isnull_s,
        "isnull_s",
        "  ",
        2,
        1,
        0,
        { MVM_operand_write_reg | MVM_operand_int64, MVM_operand_read_reg | MVM_operand_str }
    },
    {
        MVM_OP_eq_s,
        "eq_s",
        "  ",
        3,
        1,
        0,
        { MVM_operand_write_reg | MVM_operand_int64, MVM_operand_read_reg | MVM_operand_str, MVM_operand_read_reg | MVM_operand_str }
    },
    {
        MVM_OP_ne_s,
        "ne_s",
        "  ",
        3,
        1,
        0,
        { MVM_operand_write_reg | MVM_operand_int64, MVM_operand_read_reg | MVM_operand_str, MVM_operand_read_reg | MVM_operand_str }
    },
    {
        MVM_OP_gt_s,
        "gt_s",
        "  ",
        3,
        1,
        0,
        { MVM_operand_write_reg | MVM_operand_int64, MVM_operand_read_reg | MVM_operand_str, MVM_operand_read_reg | MVM_operand_str }
    },
    {
        MVM_OP_ge_s,
        "ge_s",
        "  ",
        3,
        1,
        0,
        { MVM_operand_write_reg | MVM_operand_int64, MVM_operand_read_reg | MVM_operand_str, MVM_operand_read_reg | MVM_operand_str }
    },
    {
        MVM_OP_lt_s,
        "lt_s",
        "  ",
        3,
        1,
        0,
        { MVM_operand_write_reg | MVM_operand_int64, MVM_operand_read_reg | MVM_operand_str, MVM_operand_read_reg | MVM_operand_str }
    },
    {
        MVM_OP_le_s,
        "le_s",
        "  ",
        3,
        1,
        0,
        { MVM_operand_write_reg | MVM_operand_int64, MVM_operand_read_reg | MVM_operand_str, MVM_operand_read_reg | MVM_operand_str }
    },
    {
        MVM_OP_cmp_s,
        "cmp_s",
        "  ",
        3,
        1,
        0,
        { MVM_operand_write_reg | MVM_operand_int64, MVM_operand_read_reg | MVM_operand_str, MVM_operand_read_reg | MVM_operand_str }
    },
    {
        MVM_OP_eqat_s,
        "eqat_s",
        "  ",
        4,
        1,
        0,
        { MVM_operand_write_reg | MVM_operand_int64, MVM_operand_read_reg | MVM_operand_str, MVM_operand_read_reg | MVM_operand_str, MVM_operand_read_reg | MVM_operand_int64 }
    },
    {
        MVM_OP_eqatic_s,
        "eqatic_s",
        "  ",
        4,
        1,
        0,
        { MVM_operand_write_reg | MVM_operand_int64, MVM_operand_read_reg | MVM_operand_str, MVM_operand_read_reg | MVM_operand_str, MVM_operand_read_reg | MVM_operand_int64 }
    },
    {
        MVM_OP_haveat_s,
        "haveat_s",
        "  ",
        6,
        1,
        0,
        { MVM_operand_write_reg | MVM_operand_int64, MVM_operand_read_reg | MVM_operand_str, MVM_operand_read_reg | MVM_operand_int64, MVM_operand_read_reg | MVM_operand_int64, MVM_operand_read_reg | MVM_operand_str, MVM_operand_read_reg | MVM_operand_int64 }
    },
    {
        MVM_OP_concat_s,
        "concat_s",
        "  ",
        3,
        1,
        0,
        { MVM_operand_write_reg | MVM_operand_str, MVM_operand_read_reg | MVM_operand_str, MVM_operand_read_reg | MVM_operand_str }
    },
    {
        MVM_OP_repeat_s,
        "repeat_s",
        "  ",
        3,
        1,
        0,
        { MVM_operand_write_reg | MVM_operand_str, MVM_operand_read_reg | MVM_operand_str, MVM_operand_read_reg | MVM_operand_int64 }
    },
    {
        MVM_OP_substr_s,
        "substr_s",
        "  ",
        4,
        1,
        0,
        { MVM_operand_write_reg | MVM_operand_str, MVM_operand_read_reg | MVM_operand_str, MVM_operand_read_reg | MVM_operand_int64, MVM_operand_read_reg | MVM_operand_int64 }
    },
    {
        MVM_OP_index_s,
        "index_s",
        "  ",
        4,
        1,
        0,
        { MVM_operand_write_reg | MVM_operand_int64, MVM_operand_read_reg | MVM_operand_str, MVM_operand_read_reg | MVM_operand_str, MVM_operand_read_reg | MVM_operand_int64 }
    },
    {
        MVM_OP_graphs_s,
        "graphs_s",
        "  ",
        2,
        1,
        0,
        { MVM_operand_write_reg | MVM_operand_int64, MVM_operand_read_reg | MVM_operand_str }
    },
    {
        MVM_OP_codes_s,
        "codes_s",
        "  ",
        2,
        1,
        0,
        { MVM_operand_write_reg | MVM_operand_int64, MVM_operand_read_reg | MVM_operand_str }
    },
    {
        MVM_OP_getcp_s,
        "getcp_s",
        "  ",
        3,
        1,
        0,
        { MVM_operand_write_reg | MVM_operand_int64, MVM_operand_read_reg | MVM_operand_str, MVM_operand_read_reg | MVM_operand_int64 }
    },
    {
        MVM_OP_indexcp_s,
        "indexcp_s",
        "  ",
        3,
        1,
        0,
        { MVM_operand_write_reg | MVM_operand_int64, MVM_operand_read_reg | MVM_operand_str, MVM_operand_read_reg | MVM_operand_int64 }
    },
    {
        MVM_OP_uc,
        "uc",
        "  ",
        2,
        1,
        0,
        { MVM_operand_write_reg | MVM_operand_str, MVM_operand_read_reg | MVM_operand_str }
    },
    {
        MVM_OP_lc,
        "lc",
        "  ",
        2,
        1,
        0,
        { MVM_operand_write_reg | MVM_operand_str, MVM_operand_read_reg | MVM_operand_str }
    },
    {
        MVM_OP_tc,
        "tc",
        "  ",
        2,
        1,
        0,
        { MVM_operand_write_reg | MVM_operand_str, MVM_operand_read_reg | MVM_operand_str }
    },
    {
        MVM_OP_split,
        "split",
        "  ",
        3,
        1,
        0,
        { MVM_operand_write_reg | MVM_operand_obj, MVM_operand_read_reg | MVM_operand_str, MVM_operand_read_reg | MVM_operand_str }
    },
    {
        MVM_OP_join,
        "join",
        "  ",
        3,
        1,
        0,
        { MVM_operand_write_reg | MVM_operand_str, MVM_operand_read_reg | MVM_operand_str, MVM_operand_read_reg | MVM_operand_obj }
    },
    {
        MVM_OP_getcpbyname,
        "getcpbyname",
        "  ",
        2,
        1,
        0,
        { MVM_operand_write_reg | MVM_operand_int64, MVM_operand_read_reg | MVM_operand_str }
    },
    {
        MVM_OP_indexat,
        "indexat",
        "  ",
        4,
        0,
        0,
        { MVM_operand_read_reg | MVM_operand_str, MVM_operand_read_reg | MVM_operand_int64, MVM_operand_str, MVM_operand_ins }
    },
    {
        MVM_OP_indexnat,
        "indexnat",
        "  ",
        4,
        0,
        0,
        { MVM_operand_read_reg | MVM_operand_str, MVM_operand_read_reg | MVM_operand_int64, MVM_operand_str, MVM_operand_ins }
    },
    {
        MVM_OP_unipropcode,
        "unipropcode",
        "  ",
        2,
        1,
        0,
        { MVM_operand_write_reg | MVM_operand_int64, MVM_operand_read_reg | MVM_operand_str }
    },
    {
        MVM_OP_unipvalcode,
        "unipvalcode",
        "  ",
        3,
        1,
        0,
        { MVM_operand_write_reg | MVM_operand_int64, MVM_operand_read_reg | MVM_operand_int64, MVM_operand_read_reg | MVM_operand_str }
    },
    {
        MVM_OP_hasuniprop,
        "hasuniprop",
        "  ",
        5,
        1,
        0,
        { MVM_operand_write_reg | MVM_operand_int64, MVM_operand_read_reg | MVM_operand_str, MVM_operand_read_reg | MVM_operand_int64, MVM_operand_read_reg | MVM_operand_int64, MVM_operand_read_reg | MVM_operand_int64 }
    },
    {
        MVM_OP_hasunipropc,
        "hasunipropc",
        "  ",
        5,
        1,
        0,
        { MVM_operand_write_reg | MVM_operand_int64, MVM_operand_read_reg | MVM_operand_str, MVM_operand_read_reg | MVM_operand_int64, MVM_operand_int16, MVM_operand_int16 }
    },
    {
        MVM_OP_chars,
        "chars",
        "  ",
        2,
        1,
        0,
        { MVM_operand_write_reg | MVM_operand_int64, MVM_operand_read_reg | MVM_operand_str }
    },
    {
        MVM_OP_chr,
        "chr",
        "  ",
        2,
        1,
        0,
        { MVM_operand_write_reg | MVM_operand_str, MVM_operand_read_reg | MVM_operand_int64 }
    },
    {
        MVM_OP_ordfirst,
        "ordfirst",
        "  ",
        2,
        1,
        0,
        { MVM_operand_write_reg | MVM_operand_int64, MVM_operand_read_reg | MVM_operand_str }
    },
    {
        MVM_OP_ordat,
        "ordat",
        "  ",
        3,
        1,
        0,
        { MVM_operand_write_reg | MVM_operand_int64, MVM_operand_read_reg | MVM_operand_str, MVM_operand_read_reg | MVM_operand_int64 }
    },
    {
        MVM_OP_rindexfrom,
        "rindexfrom",
        "  ",
        4,
        1,
        0,
        { MVM_operand_write_reg | MVM_operand_int64, MVM_operand_read_reg | MVM_operand_str, MVM_operand_read_reg | MVM_operand_str, MVM_operand_read_reg | MVM_operand_int64 }
    },
    {
        MVM_OP_escape,
        "escape",
        "  ",
        2,
        1,
        0,
        { MVM_operand_write_reg | MVM_operand_str, MVM_operand_read_reg | MVM_operand_str }
    },
    {
        MVM_OP_flip,
        "flip",
        "  ",
        2,
        1,
        0,
        { MVM_operand_write_reg | MVM_operand_str, MVM_operand_read_reg | MVM_operand_str }
    },
    {
        MVM_OP_flattenropes,
        "flattenropes",
        "  ",
        1,
        0,
        0,
        { MVM_operand_read_reg | MVM_operand_str }
    },
    {
        MVM_OP_iscclass,
        "iscclass",
        "  ",
        4,
        1,
        0,
        { MVM_operand_write_reg | MVM_operand_int64, MVM_operand_read_reg | MVM_operand_int64, MVM_operand_read_reg | MVM_operand_str, MVM_operand_read_reg | MVM_operand_int64 }
    },
    {
        MVM_OP_findcclass,
        "findcclass",
        "  ",
        5,
        1,
        0,
        { MVM_operand_write_reg | MVM_operand_int64, MVM_operand_read_reg | MVM_operand_int64, MVM_operand_read_reg | MVM_operand_str, MVM_operand_read_reg | MVM_operand_int64, MVM_operand_read_reg | MVM_operand_int64 }
    },
    {
        MVM_OP_findnotcclass,
        "findnotcclass",
        "  ",
        5,
        1,
        0,
        { MVM_operand_write_reg | MVM_operand_int64, MVM_operand_read_reg | MVM_operand_int64, MVM_operand_read_reg | MVM_operand_str, MVM_operand_read_reg | MVM_operand_int64, MVM_operand_read_reg | MVM_operand_int64 }
    },
    {
        MVM_OP_nfafromstatelist,
        "nfafromstatelist",
        "  ",
        3,
        0,
        0,
        { MVM_operand_write_reg | MVM_operand_obj, MVM_operand_read_reg | MVM_operand_obj, MVM_operand_read_reg | MVM_operand_obj }
    },
    {
        MVM_OP_nfarunproto,
        "nfarunproto",
        "  ",
        4,
        0,
        0,
        { MVM_operand_write_reg | MVM_operand_obj, MVM_operand_read_reg | MVM_operand_obj, MVM_operand_read_reg | MVM_operand_str, MVM_operand_read_reg | MVM_operand_int64 }
    },
    {
        MVM_OP_nfarunalt,
        "nfarunalt",
        "  ",
        6,
        0,
        0,
        { MVM_operand_read_reg | MVM_operand_obj, MVM_operand_read_reg | MVM_operand_str, MVM_operand_read_reg | MVM_operand_int64, MVM_operand_read_reg | MVM_operand_obj, MVM_operand_read_reg | MVM_operand_obj, MVM_operand_read_reg | MVM_operand_obj }
    },
    {
        MVM_OP_radix,
        "radix",
        "  ",
        5,
        0,
        0,
        { MVM_operand_write_reg | MVM_operand_obj, MVM_operand_read_reg | MVM_operand_int64, MVM_operand_read_reg | MVM_operand_str, MVM_operand_read_reg | MVM_operand_int64, MVM_operand_read_reg | MVM_operand_int64 }
    },
    {
        MVM_OP_encode,
        "encode",
        "  ",
        4,
        0,
        0,
        { MVM_operand_write_reg | MVM_operand_obj, MVM_operand_read_reg | MVM_operand_str, MVM_operand_read_reg | MVM_operand_str, MVM_operand_read_reg | MVM_operand_obj }
    },
    {
        MVM_OP_decode,
        "decode",
        "  ",
        3,
        0,
        0,
        { MVM_operand_write_reg | MVM_operand_str, MVM_operand_read_reg | MVM_operand_obj, MVM_operand_read_reg | MVM_operand_str }
    },
    {
        MVM_OP_istrue_s,
        "istrue_s",
        "  ",
        2,
        1,
        0,
        { MVM_operand_write_reg | MVM_operand_int64, MVM_operand_read_reg | MVM_operand_str }
    },
    {
        MVM_OP_isfalse_s,
        "isfalse_s",
        "  ",
        2,
        1,
        0,
        { MVM_operand_write_reg | MVM_operand_int64, MVM_operand_read_reg | MVM_operand_str }
    },
    {
        MVM_OP_null,
        "null",
        "  ",
        1,
        1,
        0,
        { MVM_operand_write_reg | MVM_operand_obj }
    },
    {
        MVM_OP_isnull,
        "isnull",
        "  ",
        2,
        1,
        0,
        { MVM_operand_write_reg | MVM_operand_int64, MVM_operand_read_reg | MVM_operand_obj }
    },
    {
        MVM_OP_ifnonnull,
        "ifnonnull",
        "  ",
        2,
        0,
        0,
        { MVM_operand_read_reg | MVM_operand_obj, MVM_operand_ins }
    },
    {
        MVM_OP_findmeth,
        "findmeth",
        "  ",
        3,
        1,
        0,
        { MVM_operand_write_reg | MVM_operand_obj, MVM_operand_read_reg | MVM_operand_obj, MVM_operand_str }
    },
    {
        MVM_OP_findmeth_s,
        "findmeth_s",
        "  ",
        3,
        1,
        0,
        { MVM_operand_write_reg | MVM_operand_obj, MVM_operand_read_reg | MVM_operand_obj, MVM_operand_read_reg | MVM_operand_str }
    },
    {
        MVM_OP_can,
        "can",
        "  ",
        3,
        1,
        0,
        { MVM_operand_write_reg | MVM_operand_int64, MVM_operand_read_reg | MVM_operand_obj, MVM_operand_str }
    },
    {
        MVM_OP_can_s,
        "can_s",
        "  ",
        3,
        1,
        0,
        { MVM_operand_write_reg | MVM_operand_int64, MVM_operand_read_reg | MVM_operand_obj, MVM_operand_read_reg | MVM_operand_str }
    },
    {
        MVM_OP_create,
        "create",
        "  ",
        2,
        1,
        0,
        { MVM_operand_write_reg | MVM_operand_obj, MVM_operand_read_reg | MVM_operand_obj }
    },
    {
        MVM_OP_clone,
        "clone",
        "  ",
        2,
        1,
        0,
        { MVM_operand_write_reg | MVM_operand_obj, MVM_operand_read_reg | MVM_operand_obj }
    },
    {
        MVM_OP_isconcrete,
        "isconcrete",
        "  ",
        2,
        1,
        0,
        { MVM_operand_write_reg | MVM_operand_int64, MVM_operand_read_reg | MVM_operand_obj }
    },
    {
        MVM_OP_rebless,
        "rebless",
        "  ",
        3,
        0,
        0,
        { MVM_operand_write_reg | MVM_operand_obj, MVM_operand_read_reg | MVM_operand_obj, MVM_operand_read_reg | MVM_operand_obj }
    },
    {
        MVM_OP_istype,
        "istype",
        "  ",
        3,
        1,
        0,
        { MVM_operand_write_reg | MVM_operand_int64, MVM_operand_read_reg | MVM_operand_obj, MVM_operand_read_reg | MVM_operand_obj }
    },
    {
        MVM_OP_objprimspec,
        "objprimspec",
        "  ",
        2,
        1,
        0,
        { MVM_operand_write_reg | MVM_operand_int64, MVM_operand_read_reg | MVM_operand_obj }
    },
    {
        MVM_OP_gethow,
        "gethow",
        "  ",
        2,
        1,
        0,
        { MVM_operand_write_reg | MVM_operand_obj, MVM_operand_read_reg | MVM_operand_obj }
    },
    {
        MVM_OP_getwhat,
        "getwhat",
        "  ",
        2,
        1,
        0,
        { MVM_operand_write_reg | MVM_operand_obj, MVM_operand_read_reg | MVM_operand_obj }
    },
    {
        MVM_OP_getwho,
        "getwho",
        "  ",
        2,
        1,
        0,
        { MVM_operand_write_reg | MVM_operand_obj, MVM_operand_read_reg | MVM_operand_obj }
    },
    {
        MVM_OP_setwho,
        "setwho",
        "  ",
        3,
        0,
        0,
        { MVM_operand_write_reg | MVM_operand_obj, MVM_operand_read_reg | MVM_operand_obj, MVM_operand_read_reg | MVM_operand_obj }
    },
    {
        MVM_OP_reprname,
        "reprname",
        "  ",
        2,
        1,
        0,
        { MVM_operand_write_reg | MVM_operand_str, MVM_operand_read_reg | MVM_operand_obj }
    },
    {
        MVM_OP_getwhere,
        "getwhere",
        "  ",
        2,
        1,
        0,
        { MVM_operand_write_reg | MVM_operand_int64, MVM_operand_read_reg | MVM_operand_obj }
    },
    {
        MVM_OP_eqaddr,
        "eqaddr",
        "  ",
        3,
        1,
        0,
        { MVM_operand_write_reg | MVM_operand_int64, MVM_operand_read_reg | MVM_operand_obj, MVM_operand_read_reg | MVM_operand_obj }
    },
    {
        MVM_OP_bindattr_i,
        "bindattr_i",
        "  ",
        5,
        0,
        0,
        { MVM_operand_read_reg | MVM_operand_obj, MVM_operand_read_reg | MVM_operand_obj, MVM_operand_str, MVM_operand_read_reg | MVM_operand_int64, MVM_operand_int16 }
    },
    {
        MVM_OP_bindattr_n,
        "bindattr_n",
        "  ",
        5,
        0,
        0,
        { MVM_operand_read_reg | MVM_operand_obj, MVM_operand_read_reg | MVM_operand_obj, MVM_operand_str, MVM_operand_read_reg | MVM_operand_num64, MVM_operand_int16 }
    },
    {
        MVM_OP_bindattr_s,
        "bindattr_s",
        "  ",
        5,
        0,
        0,
        { MVM_operand_read_reg | MVM_operand_obj, MVM_operand_read_reg | MVM_operand_obj, MVM_operand_str, MVM_operand_read_reg | MVM_operand_str, MVM_operand_int16 }
    },
    {
        MVM_OP_bindattr_o,
        "bindattr_o",
        "  ",
        5,
        0,
        0,
        { MVM_operand_read_reg | MVM_operand_obj, MVM_operand_read_reg | MVM_operand_obj, MVM_operand_str, MVM_operand_read_reg | MVM_operand_obj, MVM_operand_int16 }
    },
    {
        MVM_OP_bindattrs_i,
        "bindattrs_i",
        "  ",
        4,
        0,
        0,
        { MVM_operand_read_reg | MVM_operand_obj, MVM_operand_read_reg | MVM_operand_obj, MVM_operand_read_reg | MVM_operand_str, MVM_operand_read_reg | MVM_operand_int64 }
    },
    {
        MVM_OP_bindattrs_n,
        "bindattrs_n",
        "  ",
        4,
        0,
        0,
        { MVM_operand_read_reg | MVM_operand_obj, MVM_operand_read_reg | MVM_operand_obj, MVM_operand_read_reg | MVM_operand_str, MVM_operand_read_reg | MVM_operand_num64 }
    },
    {
        MVM_OP_bindattrs_s,
        "bindattrs_s",
        "  ",
        4,
        0,
        0,
        { MVM_operand_read_reg | MVM_operand_obj, MVM_operand_read_reg | MVM_operand_obj, MVM_operand_read_reg | MVM_operand_str, MVM_operand_read_reg | MVM_operand_str }
    },
    {
        MVM_OP_bindattrs_o,
        "bindattrs_o",
        "  ",
        4,
        0,
        0,
        { MVM_operand_read_reg | MVM_operand_obj, MVM_operand_read_reg | MVM_operand_obj, MVM_operand_read_reg | MVM_operand_str, MVM_operand_read_reg | MVM_operand_obj }
    },
    {
        MVM_OP_getattr_i,
        "getattr_i",
        "  ",
        5,
        0,
        0,
        { MVM_operand_write_reg | MVM_operand_int64, MVM_operand_read_reg | MVM_operand_obj, MVM_operand_read_reg | MVM_operand_obj, MVM_operand_str, MVM_operand_int16 }
    },
    {
        MVM_OP_getattr_n,
        "getattr_n",
        "  ",
        5,
        0,
        0,
        { MVM_operand_write_reg | MVM_operand_num64, MVM_operand_read_reg | MVM_operand_obj, MVM_operand_read_reg | MVM_operand_obj, MVM_operand_str, MVM_operand_int16 }
    },
    {
        MVM_OP_getattr_s,
        "getattr_s",
        "  ",
        5,
        0,
        0,
        { MVM_operand_write_reg | MVM_operand_str, MVM_operand_read_reg | MVM_operand_obj, MVM_operand_read_reg | MVM_operand_obj, MVM_operand_str, MVM_operand_int16 }
    },
    {
        MVM_OP_getattr_o,
        "getattr_o",
        "  ",
        5,
        0,
        1,
        { MVM_operand_write_reg | MVM_operand_obj, MVM_operand_read_reg | MVM_operand_obj, MVM_operand_read_reg | MVM_operand_obj, MVM_operand_str, MVM_operand_int16 }
    },
    {
        MVM_OP_getattrs_i,
        "getattrs_i",
        "  ",
        4,
        0,
        0,
        { MVM_operand_write_reg | MVM_operand_int64, MVM_operand_read_reg | MVM_operand_obj, MVM_operand_read_reg | MVM_operand_obj, MVM_operand_read_reg | MVM_operand_str }
    },
    {
        MVM_OP_getattrs_n,
        "getattrs_n",
        "  ",
        4,
        0,
        0,
        { MVM_operand_write_reg | MVM_operand_num64, MVM_operand_read_reg | MVM_operand_obj, MVM_operand_read_reg | MVM_operand_obj, MVM_operand_read_reg | MVM_operand_str }
    },
    {
        MVM_OP_getattrs_s,
        "getattrs_s",
        "  ",
        4,
        0,
        0,
        { MVM_operand_write_reg | MVM_operand_str, MVM_operand_read_reg | MVM_operand_obj, MVM_operand_read_reg | MVM_operand_obj, MVM_operand_read_reg | MVM_operand_str }
    },
    {
        MVM_OP_getattrs_o,
        "getattrs_o",
        "  ",
        4,
        0,
        1,
        { MVM_operand_write_reg | MVM_operand_obj, MVM_operand_read_reg | MVM_operand_obj, MVM_operand_read_reg | MVM_operand_obj, MVM_operand_read_reg | MVM_operand_str }
    },
    {
        MVM_OP_attrinited,
        "attrinited",
        "  ",
        4,
        0,
        0,
        { MVM_operand_write_reg | MVM_operand_int64, MVM_operand_read_reg | MVM_operand_obj, MVM_operand_read_reg | MVM_operand_obj, MVM_operand_read_reg | MVM_operand_str }
    },
    {
        MVM_OP_box_i,
        "box_i",
        "  ",
        3,
        1,
        0,
        { MVM_operand_write_reg | MVM_operand_obj, MVM_operand_read_reg | MVM_operand_int64, MVM_operand_read_reg | MVM_operand_obj }
    },
    {
        MVM_OP_box_n,
        "box_n",
        "  ",
        3,
        1,
        0,
        { MVM_operand_write_reg | MVM_operand_obj, MVM_operand_read_reg | MVM_operand_num64, MVM_operand_read_reg | MVM_operand_obj }
    },
    {
        MVM_OP_box_s,
        "box_s",
        "  ",
        3,
        1,
        0,
        { MVM_operand_write_reg | MVM_operand_obj, MVM_operand_read_reg | MVM_operand_str, MVM_operand_read_reg | MVM_operand_obj }
    },
    {
        MVM_OP_unbox_i,
        "unbox_i",
        "  ",
        2,
        1,
        0,
        { MVM_operand_write_reg | MVM_operand_int64, MVM_operand_read_reg | MVM_operand_obj }
    },
    {
        MVM_OP_unbox_n,
        "unbox_n",
        "  ",
        2,
        1,
        0,
        { MVM_operand_write_reg | MVM_operand_num64, MVM_operand_read_reg | MVM_operand_obj }
    },
    {
        MVM_OP_unbox_s,
        "unbox_s",
        "  ",
        2,
        1,
        0,
        { MVM_operand_write_reg | MVM_operand_str, MVM_operand_read_reg | MVM_operand_obj }
    },
    {
        MVM_OP_atpos_i,
        "atpos_i",
        "  ",
        3,
        0,
        0,
        { MVM_operand_write_reg | MVM_operand_int64, MVM_operand_read_reg | MVM_operand_obj, MVM_operand_read_reg | MVM_operand_int64 }
    },
    {
        MVM_OP_atpos_n,
        "atpos_n",
        "  ",
        3,
        0,
        0,
        { MVM_operand_write_reg | MVM_operand_num64, MVM_operand_read_reg | MVM_operand_obj, MVM_operand_read_reg | MVM_operand_int64 }
    },
    {
        MVM_OP_atpos_s,
        "atpos_s",
        "  ",
        3,
        0,
        0,
        { MVM_operand_write_reg | MVM_operand_str, MVM_operand_read_reg | MVM_operand_obj, MVM_operand_read_reg | MVM_operand_int64 }
    },
    {
        MVM_OP_atpos_o,
        "atpos_o",
        "  ",
        3,
        0,
        0,
        { MVM_operand_write_reg | MVM_operand_obj, MVM_operand_read_reg | MVM_operand_obj, MVM_operand_read_reg | MVM_operand_int64 }
    },
    {
        MVM_OP_bindpos_i,
        "bindpos_i",
        "  ",
        3,
        0,
        0,
        { MVM_operand_read_reg | MVM_operand_obj, MVM_operand_read_reg | MVM_operand_int64, MVM_operand_read_reg | MVM_operand_int64 }
    },
    {
        MVM_OP_bindpos_n,
        "bindpos_n",
        "  ",
        3,
        0,
        0,
        { MVM_operand_read_reg | MVM_operand_obj, MVM_operand_read_reg | MVM_operand_int64, MVM_operand_read_reg | MVM_operand_num64 }
    },
    {
        MVM_OP_bindpos_s,
        "bindpos_s",
        "  ",
        3,
        0,
        0,
        { MVM_operand_read_reg | MVM_operand_obj, MVM_operand_read_reg | MVM_operand_int64, MVM_operand_read_reg | MVM_operand_str }
    },
    {
        MVM_OP_bindpos_o,
        "bindpos_o",
        "  ",
        3,
        0,
        0,
        { MVM_operand_read_reg | MVM_operand_obj, MVM_operand_read_reg | MVM_operand_int64, MVM_operand_read_reg | MVM_operand_obj }
    },
    {
        MVM_OP_push_i,
        "push_i",
        "  ",
        2,
        0,
        0,
        { MVM_operand_read_reg | MVM_operand_obj, MVM_operand_read_reg | MVM_operand_int64 }
    },
    {
        MVM_OP_push_n,
        "push_n",
        "  ",
        2,
        0,
        0,
        { MVM_operand_read_reg | MVM_operand_obj, MVM_operand_read_reg | MVM_operand_num64 }
    },
    {
        MVM_OP_push_s,
        "push_s",
        "  ",
        2,
        0,
        0,
        { MVM_operand_read_reg | MVM_operand_obj, MVM_operand_read_reg | MVM_operand_str }
    },
    {
        MVM_OP_push_o,
        "push_o",
        "  ",
        2,
        0,
        0,
        { MVM_operand_read_reg | MVM_operand_obj, MVM_operand_read_reg | MVM_operand_obj }
    },
    {
        MVM_OP_pop_i,
        "pop_i",
        "  ",
        2,
        0,
        0,
        { MVM_operand_write_reg | MVM_operand_int64, MVM_operand_read_reg | MVM_operand_obj }
    },
    {
        MVM_OP_pop_n,
        "pop_n",
        "  ",
        2,
        0,
        0,
        { MVM_operand_write_reg | MVM_operand_num64, MVM_operand_read_reg | MVM_operand_obj }
    },
    {
        MVM_OP_pop_s,
        "pop_s",
        "  ",
        2,
        0,
        0,
        { MVM_operand_write_reg | MVM_operand_str, MVM_operand_read_reg | MVM_operand_obj }
    },
    {
        MVM_OP_pop_o,
        "pop_o",
        "  ",
        2,
        0,
        0,
        { MVM_operand_write_reg | MVM_operand_obj, MVM_operand_read_reg | MVM_operand_obj }
    },
    {
        MVM_OP_shift_i,
        "shift_i",
        "  ",
        2,
        0,
        0,
        { MVM_operand_write_reg | MVM_operand_int64, MVM_operand_read_reg | MVM_operand_obj }
    },
    {
        MVM_OP_shift_n,
        "shift_n",
        "  ",
        2,
        0,
        0,
        { MVM_operand_write_reg | MVM_operand_num64, MVM_operand_read_reg | MVM_operand_obj }
    },
    {
        MVM_OP_shift_s,
        "shift_s",
        "  ",
        2,
        0,
        0,
        { MVM_operand_write_reg | MVM_operand_str, MVM_operand_read_reg | MVM_operand_obj }
    },
    {
        MVM_OP_shift_o,
        "shift_o",
        "  ",
        2,
        0,
        0,
        { MVM_operand_write_reg | MVM_operand_obj, MVM_operand_read_reg | MVM_operand_obj }
    },
    {
        MVM_OP_unshift_i,
        "unshift_i",
        "  ",
        2,
        0,
        0,
        { MVM_operand_read_reg | MVM_operand_obj, MVM_operand_read_reg | MVM_operand_int64 }
    },
    {
        MVM_OP_unshift_n,
        "unshift_n",
        "  ",
        2,
        0,
        0,
        { MVM_operand_read_reg | MVM_operand_obj, MVM_operand_read_reg | MVM_operand_num64 }
    },
    {
        MVM_OP_unshift_s,
        "unshift_s",
        "  ",
        2,
        0,
        0,
        { MVM_operand_read_reg | MVM_operand_obj, MVM_operand_read_reg | MVM_operand_str }
    },
    {
        MVM_OP_unshift_o,
        "unshift_o",
        "  ",
        2,
        0,
        0,
        { MVM_operand_read_reg | MVM_operand_obj, MVM_operand_read_reg | MVM_operand_obj }
    },
    {
        MVM_OP_splice,
        "splice",
        "  ",
        4,
        0,
        0,
        { MVM_operand_read_reg | MVM_operand_obj, MVM_operand_read_reg | MVM_operand_obj, MVM_operand_read_reg | MVM_operand_int64, MVM_operand_read_reg | MVM_operand_int64 }
    },
    {
        MVM_OP_setelemspos,
        "setelemspos",
        "  ",
        2,
        0,
        0,
        { MVM_operand_read_reg | MVM_operand_obj, MVM_operand_read_reg | MVM_operand_int64 }
    },
    {
        MVM_OP_existspos,
        "existspos",
        "  ",
        3,
        0,
        0,
        { MVM_operand_write_reg | MVM_operand_int64, MVM_operand_read_reg | MVM_operand_obj, MVM_operand_read_reg | MVM_operand_int64 }
    },
    {
        MVM_OP_atkey_i,
        "atkey_i",
        "  ",
        3,
        0,
        0,
        { MVM_operand_write_reg | MVM_operand_int64, MVM_operand_read_reg | MVM_operand_obj, MVM_operand_read_reg | MVM_operand_str }
    },
    {
        MVM_OP_atkey_n,
        "atkey_n",
        "  ",
        3,
        0,
        0,
        { MVM_operand_write_reg | MVM_operand_num64, MVM_operand_read_reg | MVM_operand_obj, MVM_operand_read_reg | MVM_operand_str }
    },
    {
        MVM_OP_atkey_s,
        "atkey_s",
        "  ",
        3,
        0,
        0,
        { MVM_operand_write_reg | MVM_operand_str, MVM_operand_read_reg | MVM_operand_obj, MVM_operand_read_reg | MVM_operand_str }
    },
    {
        MVM_OP_atkey_o,
        "atkey_o",
        "  ",
        3,
        0,
        0,
        { MVM_operand_write_reg | MVM_operand_obj, MVM_operand_read_reg | MVM_operand_obj, MVM_operand_read_reg | MVM_operand_str }
    },
    {
        MVM_OP_bindkey_i,
        "bindkey_i",
        "  ",
        3,
        0,
        0,
        { MVM_operand_read_reg | MVM_operand_obj, MVM_operand_read_reg | MVM_operand_str, MVM_operand_read_reg | MVM_operand_int64 }
    },
    {
        MVM_OP_bindkey_n,
        "bindkey_n",
        "  ",
        3,
        0,
        0,
        { MVM_operand_read_reg | MVM_operand_obj, MVM_operand_read_reg | MVM_operand_str, MVM_operand_read_reg | MVM_operand_num64 }
    },
    {
        MVM_OP_bindkey_s,
        "bindkey_s",
        "  ",
        3,
        0,
        0,
        { MVM_operand_read_reg | MVM_operand_obj, MVM_operand_read_reg | MVM_operand_str, MVM_operand_read_reg | MVM_operand_str }
    },
    {
        MVM_OP_bindkey_o,
        "bindkey_o",
        "  ",
        3,
        0,
        0,
        { MVM_operand_read_reg | MVM_operand_obj, MVM_operand_read_reg | MVM_operand_str, MVM_operand_read_reg | MVM_operand_obj }
    },
    {
        MVM_OP_existskey,
        "existskey",
        "  ",
        3,
        1,
        0,
        { MVM_operand_write_reg | MVM_operand_int64, MVM_operand_read_reg | MVM_operand_obj, MVM_operand_read_reg | MVM_operand_str }
    },
    {
        MVM_OP_deletekey,
        "deletekey",
        "  ",
        2,
        0,
        0,
        { MVM_operand_read_reg | MVM_operand_obj, MVM_operand_read_reg | MVM_operand_str }
    },
    {
        MVM_OP_elems,
        "elems",
        "  ",
        2,
        1,
        0,
        { MVM_operand_write_reg | MVM_operand_int64, MVM_operand_read_reg | MVM_operand_obj }
    },
    {
        MVM_OP_knowhow,
        "knowhow",
        "  ",
        1,
        1,
        0,
        { MVM_operand_write_reg | MVM_operand_obj }
    },
    {
        MVM_OP_knowhowattr,
        "knowhowattr",
        "  ",
        1,
        1,
        0,
        { MVM_operand_write_reg | MVM_operand_obj }
    },
    {
        MVM_OP_newtype,
        "newtype",
        "  ",
        3,
        0,
        0,
        { MVM_operand_write_reg | MVM_operand_obj, MVM_operand_read_reg | MVM_operand_obj, MVM_operand_read_reg | MVM_operand_str }
    },
    {
        MVM_OP_composetype,
        "composetype",
        "  ",
        3,
        0,
        0,
        { MVM_operand_write_reg | MVM_operand_obj, MVM_operand_read_reg | MVM_operand_obj, MVM_operand_read_reg | MVM_operand_obj }
    },
    {
        MVM_OP_setmethcache,
        "setmethcache",
        "  ",
        2,
        0,
        0,
        { MVM_operand_read_reg | MVM_operand_obj, MVM_operand_read_reg | MVM_operand_obj }
    },
    {
        MVM_OP_setmethcacheauth,
        "setmethcacheauth",
        "  ",
        2,
        0,
        0,
        { MVM_operand_read_reg | MVM_operand_obj, MVM_operand_read_reg | MVM_operand_int64 }
    },
    {
        MVM_OP_settypecache,
        "settypecache",
        "  ",
        2,
        0,
        0,
        { MVM_operand_read_reg | MVM_operand_obj, MVM_operand_read_reg | MVM_operand_obj }
    },
    {
        MVM_OP_settypecheckmode,
        "settypecheckmode",
        "  ",
        2,
        0,
        0,
        { MVM_operand_read_reg | MVM_operand_obj, MVM_operand_read_reg | MVM_operand_int64 }
    },
    {
        MVM_OP_setboolspec,
        "setboolspec",
        "  ",
        3,
        0,
        0,
        { MVM_operand_read_reg | MVM_operand_obj, MVM_operand_read_reg | MVM_operand_int64, MVM_operand_read_reg | MVM_operand_obj }
    },
    {
        MVM_OP_istrue,
        "istrue",
        "  ",
        2,
        0,
        0,
        { MVM_operand_write_reg | MVM_operand_int64, MVM_operand_read_reg | MVM_operand_obj }
    },
    {
        MVM_OP_isfalse,
        "isfalse",
        "  ",
        2,
        0,
        0,
        { MVM_operand_write_reg | MVM_operand_int64, MVM_operand_read_reg | MVM_operand_obj }
    },
    {
        MVM_OP_bootint,
        "bootint",
        "  ",
        1,
        1,
        0,
        { MVM_operand_write_reg | MVM_operand_obj }
    },
    {
        MVM_OP_bootnum,
        "bootnum",
        "  ",
        1,
        1,
        0,
        { MVM_operand_write_reg | MVM_operand_obj }
    },
    {
        MVM_OP_bootstr,
        "bootstr",
        "  ",
        1,
        1,
        0,
        { MVM_operand_write_reg | MVM_operand_obj }
    },
    {
        MVM_OP_bootarray,
        "bootarray",
        "  ",
        1,
        1,
        0,
        { MVM_operand_write_reg | MVM_operand_obj }
    },
    {
        MVM_OP_bootintarray,
        "bootintarray",
        "  ",
        1,
        1,
        0,
        { MVM_operand_write_reg | MVM_operand_obj }
    },
    {
        MVM_OP_bootnumarray,
        "bootnumarray",
        "  ",
        1,
        1,
        0,
        { MVM_operand_write_reg | MVM_operand_obj }
    },
    {
        MVM_OP_bootstrarray,
        "bootstrarray",
        "  ",
        1,
        1,
        0,
        { MVM_operand_write_reg | MVM_operand_obj }
    },
    {
        MVM_OP_boothash,
        "boothash",
        "  ",
        1,
        1,
        0,
        { MVM_operand_write_reg | MVM_operand_obj }
    },
    {
        MVM_OP_isint,
        "isint",
        "  ",
        2,
        1,
        0,
        { MVM_operand_write_reg | MVM_operand_int64, MVM_operand_read_reg | MVM_operand_obj }
    },
    {
        MVM_OP_isnum,
        "isnum",
        "  ",
        2,
        1,
        0,
        { MVM_operand_write_reg | MVM_operand_int64, MVM_operand_read_reg | MVM_operand_obj }
    },
    {
        MVM_OP_isstr,
        "isstr",
        "  ",
        2,
        1,
        0,
        { MVM_operand_write_reg | MVM_operand_int64, MVM_operand_read_reg | MVM_operand_obj }
    },
    {
        MVM_OP_islist,
        "islist",
        "  ",
        2,
        1,
        0,
        { MVM_operand_write_reg | MVM_operand_int64, MVM_operand_read_reg | MVM_operand_obj }
    },
    {
        MVM_OP_ishash,
        "ishash",
        "  ",
        2,
        1,
        0,
        { MVM_operand_write_reg | MVM_operand_int64, MVM_operand_read_reg | MVM_operand_obj }
    },
    {
        MVM_OP_sethllconfig,
        "sethllconfig",
        "  ",
        2,
        0,
        0,
        { MVM_operand_read_reg | MVM_operand_str, MVM_operand_read_reg | MVM_operand_obj }
    },
    {
        MVM_OP_hllboxtype_i,
        "hllboxtype_i",
        "  ",
        1,
        1,
        0,
        { MVM_operand_write_reg | MVM_operand_obj }
    },
    {
        MVM_OP_hllboxtype_n,
        "hllboxtype_n",
        "  ",
        1,
        1,
        0,
        { MVM_operand_write_reg | MVM_operand_obj }
    },
    {
        MVM_OP_hllboxtype_s,
        "hllboxtype_s",
        "  ",
        1,
        1,
        0,
        { MVM_operand_write_reg | MVM_operand_obj }
    },
    {
        MVM_OP_hlllist,
        "hlllist",
        "  ",
        1,
        1,
        0,
        { MVM_operand_write_reg | MVM_operand_obj }
    },
    {
        MVM_OP_hllhash,
        "hllhash",
        "  ",
        1,
        1,
        0,
        { MVM_operand_write_reg | MVM_operand_obj }
    },
    {
        MVM_OP_getcomp,
        "getcomp",
        "  ",
        2,
        1,
        0,
        { MVM_operand_write_reg | MVM_operand_obj, MVM_operand_read_reg | MVM_operand_str }
    },
    {
        MVM_OP_bindcomp,
        "bindcomp",
        "  ",
        3,
        0,
        0,
        { MVM_operand_write_reg | MVM_operand_obj, MVM_operand_read_reg | MVM_operand_str, MVM_operand_read_reg | MVM_operand_obj }
    },
    {
        MVM_OP_getcurhllsym,
        "getcurhllsym",
        "  ",
        2,
        1,
        0,
        { MVM_operand_write_reg | MVM_operand_obj, MVM_operand_read_reg | MVM_operand_str }
    },
    {
        MVM_OP_bindcurhllsym,
        "bindcurhllsym",
        "  ",
        3,
        0,
        0,
        { MVM_operand_write_reg | MVM_operand_obj, MVM_operand_read_reg | MVM_operand_str, MVM_operand_read_reg | MVM_operand_obj }
    },
    {
        MVM_OP_gethllsym,
        "gethllsym",
        "  ",
        3,
        1,
        0,
        { MVM_operand_write_reg | MVM_operand_obj, MVM_operand_read_reg | MVM_operand_str, MVM_operand_read_reg | MVM_operand_str }
    },
    {
        MVM_OP_bindhllsym,
        "bindhllsym",
        "  ",
        3,
        0,
        0,
        { MVM_operand_read_reg | MVM_operand_str, MVM_operand_read_reg | MVM_operand_str, MVM_operand_read_reg | MVM_operand_obj }
    },
    {
        MVM_OP_settypehll,
        "settypehll",
        "  ",
        2,
        0,
        0,
        { MVM_operand_read_reg | MVM_operand_obj, MVM_operand_read_reg | MVM_operand_str }
    },
    {
        MVM_OP_settypehllrole,
        "settypehllrole",
        "  ",
        2,
        0,
        0,
        { MVM_operand_read_reg | MVM_operand_obj, MVM_operand_read_reg | MVM_operand_int64 }
    },
    {
        MVM_OP_hllize,
        "hllize",
        "  ",
        2,
        1,
        0,
        { MVM_operand_write_reg | MVM_operand_obj, MVM_operand_read_reg | MVM_operand_obj }
    },
    {
        MVM_OP_hllizefor,
        "hllizefor",
        "  ",
        3,
        1,
        0,
        { MVM_operand_write_reg | MVM_operand_obj, MVM_operand_read_reg | MVM_operand_obj, MVM_operand_read_reg | MVM_operand_str }
    },
    {
        MVM_OP_usecompileehllconfig,
        "usecompileehllconfig",
        "  ",
        0,
        0,
        0,
    },
    {
        MVM_OP_usecompilerhllconfig,
        "usecompilerhllconfig",
        "  ",
        0,
        0,
        0,
    },
    {
        MVM_OP_iter,
        "iter",
        "  ",
        2,
        1,
        0,
        { MVM_operand_write_reg | MVM_operand_obj, MVM_operand_read_reg | MVM_operand_obj }
    },
    {
        MVM_OP_iterkey_s,
        "iterkey_s",
        "  ",
        2,
        1,
        0,
        { MVM_operand_write_reg | MVM_operand_str, MVM_operand_read_reg | MVM_operand_obj }
    },
    {
        MVM_OP_iterval,
        "iterval",
        "  ",
        2,
        1,
        0,
        { MVM_operand_write_reg | MVM_operand_obj, MVM_operand_read_reg | MVM_operand_obj }
    },
    {
        MVM_OP_getcodename,
        "getcodename",
        "  ",
        2,
        1,
        0,
        { MVM_operand_write_reg | MVM_operand_str, MVM_operand_read_reg | MVM_operand_obj }
    },
    {
        MVM_OP_iscoderef,
        "iscoderef",
        "  ",
        2,
        1,
        0,
        { MVM_operand_write_reg | MVM_operand_int64, MVM_operand_read_reg | MVM_operand_obj }
    },
    {
        MVM_OP_getcodeobj,
        "getcodeobj",
        "  ",
        2,
        1,
        0,
        { MVM_operand_write_reg | MVM_operand_obj, MVM_operand_read_reg | MVM_operand_obj }
    },
    {
        MVM_OP_setcodeobj,
        "setcodeobj",
        "  ",
        2,
        0,
        0,
        { MVM_operand_read_reg | MVM_operand_obj, MVM_operand_read_reg | MVM_operand_obj }
    },
    {
        MVM_OP_setcodename,
        "setcodename",
        "  ",
        2,
        0,
        0,
        { MVM_operand_read_reg | MVM_operand_obj, MVM_operand_read_reg | MVM_operand_str }
    },
    {
        MVM_OP_forceouterctx,
        "forceouterctx",
        "  ",
        2,
        0,
        0,
        { MVM_operand_read_reg | MVM_operand_obj, MVM_operand_read_reg | MVM_operand_obj }
    },
    {
        MVM_OP_setinvokespec,
        "setinvokespec",
        "  ",
        4,
        0,
        0,
        { MVM_operand_read_reg | MVM_operand_obj, MVM_operand_read_reg | MVM_operand_obj, MVM_operand_read_reg | MVM_operand_str, MVM_operand_read_reg | MVM_operand_obj }
    },
    {
        MVM_OP_isinvokable,
        "isinvokable",
        "  ",
        2,
        1,
        0,
        { MVM_operand_write_reg | MVM_operand_int64, MVM_operand_read_reg | MVM_operand_obj }
    },
    {
        MVM_OP_freshcoderef,
        "freshcoderef",
        "  ",
        2,
        0,
        0,
        { MVM_operand_write_reg | MVM_operand_obj, MVM_operand_read_reg | MVM_operand_obj }
    },
    {
        MVM_OP_markcodestatic,
        "markcodestatic",
        "  ",
        1,
        0,
        0,
        { MVM_operand_read_reg | MVM_operand_obj }
    },
    {
        MVM_OP_markcodestub,
        "markcodestub",
        "  ",
        1,
        0,
        0,
        { MVM_operand_read_reg | MVM_operand_obj }
    },
    {
        MVM_OP_getstaticcode,
        "getstaticcode",
        "  ",
        2,
        1,
        0,
        { MVM_operand_write_reg | MVM_operand_obj, MVM_operand_read_reg | MVM_operand_obj }
    },
    {
        MVM_OP_getcodecuid,
        "getcodecuid",
        "  ",
        2,
        1,
        0,
        { MVM_operand_write_reg | MVM_operand_str, MVM_operand_read_reg | MVM_operand_obj }
    },
    {
        MVM_OP_setdispatcher,
        "setdispatcher",
        "  ",
        1,
        0,
        0,
        { MVM_operand_read_reg | MVM_operand_obj }
    },
    {
        MVM_OP_takedispatcher,
        "takedispatcher",
        "  ",
        1,
        0,
        0,
        { MVM_operand_write_reg | MVM_operand_obj }
    },
    {
        MVM_OP_assign,
        "assign",
        "  ",
        2,
        0,
        0,
        { MVM_operand_read_reg | MVM_operand_obj, MVM_operand_read_reg | MVM_operand_obj }
    },
    {
        MVM_OP_assignunchecked,
        "assignunchecked",
        "  ",
        2,
        0,
        0,
        { MVM_operand_read_reg | MVM_operand_obj, MVM_operand_read_reg | MVM_operand_obj }
    },
    {
        MVM_OP_iscont,
        "iscont",
        "  ",
        2,
        1,
        0,
        { MVM_operand_write_reg | MVM_operand_int64, MVM_operand_read_reg | MVM_operand_obj }
    },
    {
        MVM_OP_decont,
        "decont",
        "  ",
        2,
        1,
        0,
        { MVM_operand_write_reg | MVM_operand_obj, MVM_operand_read_reg | MVM_operand_obj }
    },
    {
        MVM_OP_setcontspec,
        "setcontspec",
        "  ",
        3,
        0,
        0,
        { MVM_operand_read_reg | MVM_operand_obj, MVM_operand_read_reg | MVM_operand_str, MVM_operand_read_reg | MVM_operand_obj }
    },
    {
        MVM_OP_sha1,
        "sha1",
        "  ",
        2,
        1,
        0,
        { MVM_operand_write_reg | MVM_operand_str, MVM_operand_read_reg | MVM_operand_str }
    },
    {
        MVM_OP_createsc,
        "createsc",
        "  ",
        2,
        0,
        0,
        { MVM_operand_write_reg | MVM_operand_obj, MVM_operand_read_reg | MVM_operand_str }
    },
    {
        MVM_OP_scsetobj,
        "scsetobj",
        "  ",
        3,
        0,
        0,
        { MVM_operand_read_reg | MVM_operand_obj, MVM_operand_read_reg | MVM_operand_int64, MVM_operand_read_reg | MVM_operand_obj }
    },
    {
        MVM_OP_scsetcode,
        "scsetcode",
        "  ",
        3,
        0,
        0,
        { MVM_operand_read_reg | MVM_operand_obj, MVM_operand_read_reg | MVM_operand_int64, MVM_operand_read_reg | MVM_operand_obj }
    },
    {
        MVM_OP_scgetobj,
        "scgetobj",
        "  ",
        3,
        0,
        0,
        { MVM_operand_write_reg | MVM_operand_obj, MVM_operand_read_reg | MVM_operand_obj, MVM_operand_read_reg | MVM_operand_int64 }
    },
    {
        MVM_OP_scgethandle,
        "scgethandle",
        "  ",
        2,
        0,
        0,
        { MVM_operand_write_reg | MVM_operand_str, MVM_operand_read_reg | MVM_operand_obj }
    },
    {
        MVM_OP_scgetobjidx,
        "scgetobjidx",
        "  ",
        3,
        0,
        0,
        { MVM_operand_write_reg | MVM_operand_int64, MVM_operand_read_reg | MVM_operand_obj, MVM_operand_read_reg | MVM_operand_obj }
    },
    {
        MVM_OP_scsetdesc,
        "scsetdesc",
        "  ",
        2,
        0,
        0,
        { MVM_operand_read_reg | MVM_operand_obj, MVM_operand_read_reg | MVM_operand_str }
    },
    {
        MVM_OP_scobjcount,
        "scobjcount",
        "  ",
        2,
        0,
        0,
        { MVM_operand_write_reg | MVM_operand_int64, MVM_operand_read_reg | MVM_operand_obj }
    },
    {
        MVM_OP_setobjsc,
        "setobjsc",
        "  ",
        2,
        0,
        0,
        { MVM_operand_read_reg | MVM_operand_obj, MVM_operand_read_reg | MVM_operand_obj }
    },
    {
        MVM_OP_getobjsc,
        "getobjsc",
        "  ",
        2,
        0,
        0,
        { MVM_operand_write_reg | MVM_operand_obj, MVM_operand_read_reg | MVM_operand_obj }
    },
    {
        MVM_OP_serialize,
        "serialize",
        "  ",
        3,
        0,
        0,
        { MVM_operand_write_reg | MVM_operand_str, MVM_operand_read_reg | MVM_operand_obj, MVM_operand_read_reg | MVM_operand_obj }
    },
    {
        MVM_OP_deserialize,
        "deserialize",
        "  ",
        5,
        0,
        0,
        { MVM_operand_read_reg | MVM_operand_str, MVM_operand_read_reg | MVM_operand_obj, MVM_operand_read_reg | MVM_operand_obj, MVM_operand_read_reg | MVM_operand_obj, MVM_operand_read_reg | MVM_operand_obj }
    },
    {
        MVM_OP_wval,
        "wval",
        "  ",
        3,
        1,
        0,
        { MVM_operand_write_reg | MVM_operand_obj, MVM_operand_int16, MVM_operand_int16 }
    },
    {
        MVM_OP_wval_wide,
        "wval_wide",
        "  ",
        3,
        1,
        0,
        { MVM_operand_write_reg | MVM_operand_obj, MVM_operand_int16, MVM_operand_int64 }
    },
    {
        MVM_OP_scwbdisable,
        "scwbdisable",
        "  ",
        1,
        0,
        0,
        { MVM_operand_write_reg | MVM_operand_int64 }
    },
    {
        MVM_OP_scwbenable,
        "scwbenable",
        "  ",
        1,
        0,
        0,
        { MVM_operand_write_reg | MVM_operand_int64 }
    },
    {
        MVM_OP_pushcompsc,
        "pushcompsc",
        "  ",
        1,
        0,
        0,
        { MVM_operand_read_reg | MVM_operand_obj }
    },
    {
        MVM_OP_popcompsc,
        "popcompsc",
        "  ",
        1,
        0,
        0,
        { MVM_operand_write_reg | MVM_operand_obj }
    },
    {
        MVM_OP_scgetdesc,
        "scgetdesc",
        "  ",
        2,
        0,
        0,
        { MVM_operand_write_reg | MVM_operand_str, MVM_operand_read_reg | MVM_operand_obj }
    },
    {
        MVM_OP_loadbytecode,
        "loadbytecode",
        "  ",
        2,
        0,
        0,
        { MVM_operand_write_reg | MVM_operand_str, MVM_operand_read_reg | MVM_operand_str }
    },
    {
        MVM_OP_masttofile,
        "masttofile",
        "  ",
        3,
        0,
        0,
        { MVM_operand_read_reg | MVM_operand_obj, MVM_operand_read_reg | MVM_operand_obj, MVM_operand_read_reg | MVM_operand_str }
    },
    {
        MVM_OP_masttocu,
        "masttocu",
        "  ",
        3,
        0,
        0,
        { MVM_operand_write_reg | MVM_operand_obj, MVM_operand_read_reg | MVM_operand_obj, MVM_operand_read_reg | MVM_operand_obj }
    },
    {
        MVM_OP_iscompunit,
        "iscompunit",
        "  ",
        2,
        1,
        0,
        { MVM_operand_write_reg | MVM_operand_int64, MVM_operand_read_reg | MVM_operand_obj }
    },
    {
        MVM_OP_compunitmainline,
        "compunitmainline",
        "  ",
        2,
        0,
        0,
        { MVM_operand_write_reg | MVM_operand_obj, MVM_operand_read_reg | MVM_operand_obj }
    },
    {
        MVM_OP_compunitcodes,
        "compunitcodes",
        "  ",
        2,
        0,
        0,
        { MVM_operand_write_reg | MVM_operand_obj, MVM_operand_read_reg | MVM_operand_obj }
    },
    {
        MVM_OP_ctx,
        "ctx",
        "  ",
        1,
        0,
        0,
        { MVM_operand_write_reg | MVM_operand_obj }
    },
    {
        MVM_OP_ctxouter,
        "ctxouter",
        "  ",
        2,
        0,
        0,
        { MVM_operand_write_reg | MVM_operand_obj, MVM_operand_read_reg | MVM_operand_obj }
    },
    {
        MVM_OP_ctxcaller,
        "ctxcaller",
        "  ",
        2,
        0,
        0,
        { MVM_operand_write_reg | MVM_operand_obj, MVM_operand_read_reg | MVM_operand_obj }
    },
    {
        MVM_OP_ctxlexpad,
        "ctxlexpad",
        "  ",
        2,
        0,
        0,
        { MVM_operand_write_reg | MVM_operand_obj, MVM_operand_read_reg | MVM_operand_obj }
    },
    {
        MVM_OP_curcode,
        "curcode",
        "  ",
        1,
        0,
        0,
        { MVM_operand_write_reg | MVM_operand_obj }
    },
    {
        MVM_OP_callercode,
        "callercode",
        "  ",
        1,
        0,
        0,
        { MVM_operand_write_reg | MVM_operand_obj }
    },
    {
        MVM_OP_add_I,
        "add_I",
        "  ",
        4,
        1,
        0,
        { MVM_operand_write_reg | MVM_operand_obj, MVM_operand_read_reg | MVM_operand_obj, MVM_operand_read_reg | MVM_operand_obj, MVM_operand_read_reg | MVM_operand_obj }
    },
    {
        MVM_OP_sub_I,
        "sub_I",
        "  ",
        4,
        1,
        0,
        { MVM_operand_write_reg | MVM_operand_obj, MVM_operand_read_reg | MVM_operand_obj, MVM_operand_read_reg | MVM_operand_obj, MVM_operand_read_reg | MVM_operand_obj }
    },
    {
        MVM_OP_mul_I,
        "mul_I",
        "  ",
        4,
        1,
        0,
        { MVM_operand_write_reg | MVM_operand_obj, MVM_operand_read_reg | MVM_operand_obj, MVM_operand_read_reg | MVM_operand_obj, MVM_operand_read_reg | MVM_operand_obj }
    },
    {
        MVM_OP_div_I,
        "div_I",
        "  ",
        4,
        1,
        0,
        { MVM_operand_write_reg | MVM_operand_obj, MVM_operand_read_reg | MVM_operand_obj, MVM_operand_read_reg | MVM_operand_obj, MVM_operand_read_reg | MVM_operand_obj }
    },
    {
        MVM_OP_mod_I,
        "mod_I",
        "  ",
        4,
        1,
        0,
        { MVM_operand_write_reg | MVM_operand_obj, MVM_operand_read_reg | MVM_operand_obj, MVM_operand_read_reg | MVM_operand_obj, MVM_operand_read_reg | MVM_operand_obj }
    },
    {
        MVM_OP_neg_I,
        "neg_I",
        "  ",
        3,
        1,
        0,
        { MVM_operand_write_reg | MVM_operand_obj, MVM_operand_read_reg | MVM_operand_obj, MVM_operand_read_reg | MVM_operand_obj }
    },
    {
        MVM_OP_abs_I,
        "abs_I",
        "  ",
        3,
        1,
        0,
        { MVM_operand_write_reg | MVM_operand_obj, MVM_operand_read_reg | MVM_operand_obj, MVM_operand_read_reg | MVM_operand_obj }
    },
    {
        MVM_OP_cmp_I,
        "cmp_I",
        "  ",
        3,
        1,
        0,
        { MVM_operand_write_reg | MVM_operand_int64, MVM_operand_read_reg | MVM_operand_obj, MVM_operand_read_reg | MVM_operand_obj }
    },
    {
        MVM_OP_eq_I,
        "eq_I",
        "  ",
        3,
        1,
        0,
        { MVM_operand_write_reg | MVM_operand_int64, MVM_operand_read_reg | MVM_operand_obj, MVM_operand_read_reg | MVM_operand_obj }
    },
    {
        MVM_OP_ne_I,
        "ne_I",
        "  ",
        3,
        1,
        0,
        { MVM_operand_write_reg | MVM_operand_int64, MVM_operand_read_reg | MVM_operand_obj, MVM_operand_read_reg | MVM_operand_obj }
    },
    {
        MVM_OP_lt_I,
        "lt_I",
        "  ",
        3,
        1,
        0,
        { MVM_operand_write_reg | MVM_operand_int64, MVM_operand_read_reg | MVM_operand_obj, MVM_operand_read_reg | MVM_operand_obj }
    },
    {
        MVM_OP_le_I,
        "le_I",
        "  ",
        3,
        1,
        0,
        { MVM_operand_write_reg | MVM_operand_int64, MVM_operand_read_reg | MVM_operand_obj, MVM_operand_read_reg | MVM_operand_obj }
    },
    {
        MVM_OP_gt_I,
        "gt_I",
        "  ",
        3,
        1,
        0,
        { MVM_operand_write_reg | MVM_operand_int64, MVM_operand_read_reg | MVM_operand_obj, MVM_operand_read_reg | MVM_operand_obj }
    },
    {
        MVM_OP_ge_I,
        "ge_I",
        "  ",
        3,
        1,
        0,
        { MVM_operand_write_reg | MVM_operand_int64, MVM_operand_read_reg | MVM_operand_obj, MVM_operand_read_reg | MVM_operand_obj }
    },
    {
        MVM_OP_bor_I,
        "bor_I",
        "  ",
        4,
        1,
        0,
        { MVM_operand_write_reg | MVM_operand_obj, MVM_operand_read_reg | MVM_operand_obj, MVM_operand_read_reg | MVM_operand_obj, MVM_operand_read_reg | MVM_operand_obj }
    },
    {
        MVM_OP_bxor_I,
        "bxor_I",
        "  ",
        4,
        1,
        0,
        { MVM_operand_write_reg | MVM_operand_obj, MVM_operand_read_reg | MVM_operand_obj, MVM_operand_read_reg | MVM_operand_obj, MVM_operand_read_reg | MVM_operand_obj }
    },
    {
        MVM_OP_band_I,
        "band_I",
        "  ",
        4,
        1,
        0,
        { MVM_operand_write_reg | MVM_operand_obj, MVM_operand_read_reg | MVM_operand_obj, MVM_operand_read_reg | MVM_operand_obj, MVM_operand_read_reg | MVM_operand_obj }
    },
    {
        MVM_OP_bnot_I,
        "bnot_I",
        "  ",
        3,
        1,
        0,
        { MVM_operand_write_reg | MVM_operand_obj, MVM_operand_read_reg | MVM_operand_obj, MVM_operand_read_reg | MVM_operand_obj }
    },
    {
        MVM_OP_blshift_I,
        "blshift_I",
        "  ",
        4,
        1,
        0,
        { MVM_operand_write_reg | MVM_operand_obj, MVM_operand_read_reg | MVM_operand_obj, MVM_operand_read_reg | MVM_operand_int64, MVM_operand_read_reg | MVM_operand_obj }
    },
    {
        MVM_OP_brshift_I,
        "brshift_I",
        "  ",
        4,
        1,
        0,
        { MVM_operand_write_reg | MVM_operand_obj, MVM_operand_read_reg | MVM_operand_obj, MVM_operand_read_reg | MVM_operand_int64, MVM_operand_read_reg | MVM_operand_obj }
    },
    {
        MVM_OP_pow_I,
        "pow_I",
        "  ",
        5,
        1,
        0,
        { MVM_operand_write_reg | MVM_operand_obj, MVM_operand_read_reg | MVM_operand_obj, MVM_operand_read_reg | MVM_operand_obj, MVM_operand_read_reg | MVM_operand_obj, MVM_operand_read_reg | MVM_operand_obj }
    },
    {
        MVM_OP_gcd_I,
        "gcd_I",
        "  ",
        4,
        1,
        0,
        { MVM_operand_write_reg | MVM_operand_obj, MVM_operand_read_reg | MVM_operand_obj, MVM_operand_read_reg | MVM_operand_obj, MVM_operand_read_reg | MVM_operand_obj }
    },
    {
        MVM_OP_lcm_I,
        "lcm_I",
        "  ",
        4,
        1,
        0,
        { MVM_operand_write_reg | MVM_operand_obj, MVM_operand_read_reg | MVM_operand_obj, MVM_operand_read_reg | MVM_operand_obj, MVM_operand_read_reg | MVM_operand_obj }
    },
    {
        MVM_OP_expmod_I,
        "expmod_I",
        "  ",
        5,
        1,
        0,
        { MVM_operand_write_reg | MVM_operand_obj, MVM_operand_read_reg | MVM_operand_obj, MVM_operand_read_reg | MVM_operand_obj, MVM_operand_read_reg | MVM_operand_obj, MVM_operand_read_reg | MVM_operand_obj }
    },
    {
        MVM_OP_isprime_I,
        "isprime_I",
        "  ",
        3,
        1,
        0,
        { MVM_operand_write_reg | MVM_operand_int64, MVM_operand_read_reg | MVM_operand_obj, MVM_operand_read_reg | MVM_operand_int64 }
    },
    {
        MVM_OP_rand_I,
        "rand_I",
        "  ",
        3,
        1,
        0,
        { MVM_operand_write_reg | MVM_operand_obj, MVM_operand_read_reg | MVM_operand_obj, MVM_operand_read_reg | MVM_operand_obj }
    },
    {
        MVM_OP_coerce_In,
        "coerce_In",
        "  ",
        2,
        1,
        0,
        { MVM_operand_write_reg | MVM_operand_num64, MVM_operand_read_reg | MVM_operand_obj }
    },
    {
        MVM_OP_coerce_Is,
        "coerce_Is",
        "  ",
        2,
        1,
        0,
        { MVM_operand_write_reg | MVM_operand_str, MVM_operand_read_reg | MVM_operand_obj }
    },
    {
        MVM_OP_coerce_nI,
        "coerce_nI",
        "  ",
        3,
        1,
        0,
        { MVM_operand_write_reg | MVM_operand_obj, MVM_operand_read_reg | MVM_operand_num64, MVM_operand_read_reg | MVM_operand_obj }
    },
    {
        MVM_OP_coerce_sI,
        "coerce_sI",
        "  ",
        3,
        1,
        0,
        { MVM_operand_write_reg | MVM_operand_obj, MVM_operand_read_reg | MVM_operand_str, MVM_operand_read_reg | MVM_operand_obj }
    },
    {
        MVM_OP_isbig_I,
        "isbig_I",
        "  ",
        2,
        1,
        0,
        { MVM_operand_write_reg | MVM_operand_int64, MVM_operand_read_reg | MVM_operand_obj }
    },
    {
        MVM_OP_bool_I,
        "bool_I",
        "  ",
        2,
        1,
        0,
        { MVM_operand_write_reg | MVM_operand_int64, MVM_operand_read_reg | MVM_operand_obj }
    },
    {
        MVM_OP_base_I,
        "base_I",
        "  ",
        3,
        1,
        0,
        { MVM_operand_write_reg | MVM_operand_str, MVM_operand_read_reg | MVM_operand_obj, MVM_operand_read_reg | MVM_operand_int64 }
    },
    {
        MVM_OP_radix_I,
        "radix_I",
        "  ",
        6,
        1,
        0,
        { MVM_operand_write_reg | MVM_operand_obj, MVM_operand_read_reg | MVM_operand_int64, MVM_operand_read_reg | MVM_operand_str, MVM_operand_read_reg | MVM_operand_int64, MVM_operand_read_reg | MVM_operand_int64, MVM_operand_read_reg | MVM_operand_obj }
    },
    {
        MVM_OP_div_In,
        "div_In",
        "  ",
        3,
        1,
        0,
        { MVM_operand_write_reg | MVM_operand_num64, MVM_operand_read_reg | MVM_operand_obj, MVM_operand_read_reg | MVM_operand_obj }
    },
    {
        MVM_OP_copy_f,
        "copy_f",
        "  ",
        2,
        0,
        0,
        { MVM_operand_read_reg | MVM_operand_str, MVM_operand_read_reg | MVM_operand_str }
    },
    {
        MVM_OP_append_f,
        "append_f",
        "  ",
        2,
        0,
        0,
        { MVM_operand_read_reg | MVM_operand_str, MVM_operand_read_reg | MVM_operand_str }
    },
    {
        MVM_OP_rename_f,
        "rename_f",
        "  ",
        2,
        0,
        0,
        { MVM_operand_read_reg | MVM_operand_str, MVM_operand_read_reg | MVM_operand_str }
    },
    {
        MVM_OP_delete_f,
        "delete_f",
        "  ",
        1,
        0,
        0,
        { MVM_operand_read_reg | MVM_operand_str }
    },
    {
        MVM_OP_chmod_f,
        "chmod_f",
        "  ",
        2,
        0,
        0,
        { MVM_operand_read_reg | MVM_operand_str, MVM_operand_read_reg | MVM_operand_int64 }
    },
    {
        MVM_OP_exists_f,
        "exists_f",
        "  ",
        2,
        0,
        0,
        { MVM_operand_write_reg | MVM_operand_int64, MVM_operand_read_reg | MVM_operand_str }
    },
    {
        MVM_OP_mkdir,
        "mkdir",
        "  ",
        2,
        0,
        0,
        { MVM_operand_read_reg | MVM_operand_str, MVM_operand_read_reg | MVM_operand_int64 }
    },
    {
        MVM_OP_rmdir,
        "rmdir",
        "  ",
        1,
        0,
        0,
        { MVM_operand_read_reg | MVM_operand_str }
    },
    {
        MVM_OP_open_dir,
        "open_dir",
        "  ",
        2,
        0,
        0,
        { MVM_operand_write_reg | MVM_operand_obj, MVM_operand_read_reg | MVM_operand_str }
    },
    {
        MVM_OP_read_dir,
        "read_dir",
        "  ",
        2,
        0,
        0,
        { MVM_operand_write_reg | MVM_operand_str, MVM_operand_read_reg | MVM_operand_obj }
    },
    {
        MVM_OP_close_dir,
        "close_dir",
        "  ",
        1,
        0,
        0,
        { MVM_operand_read_reg | MVM_operand_obj }
    },
    {
        MVM_OP_open_fh,
        "open_fh",
        "  ",
        3,
        0,
        0,
        { MVM_operand_write_reg | MVM_operand_obj, MVM_operand_read_reg | MVM_operand_str, MVM_operand_read_reg | MVM_operand_str }
    },
    {
        MVM_OP_close_fh,
        "close_fh",
        "  ",
        1,
        0,
        0,
        { MVM_operand_read_reg | MVM_operand_obj }
    },
    {
        MVM_OP_read_fhs,
        "read_fhs",
        "  ",
        3,
        0,
        0,
        { MVM_operand_write_reg | MVM_operand_str, MVM_operand_read_reg | MVM_operand_obj, MVM_operand_read_reg | MVM_operand_int64 }
    },
    {
        MVM_OP_slurp,
        "slurp",
        "  ",
        3,
        0,
        0,
        { MVM_operand_write_reg | MVM_operand_str, MVM_operand_read_reg | MVM_operand_str, MVM_operand_read_reg | MVM_operand_str }
    },
    {
        MVM_OP_spew,
        "spew",
        "  ",
        3,
        0,
        0,
        { MVM_operand_read_reg | MVM_operand_str, MVM_operand_read_reg | MVM_operand_str, MVM_operand_read_reg | MVM_operand_str }
    },
    {
        MVM_OP_write_fhs,
        "write_fhs",
        "  ",
        3,
        0,
        0,
        { MVM_operand_write_reg | MVM_operand_int64, MVM_operand_read_reg | MVM_operand_obj, MVM_operand_read_reg | MVM_operand_str }
    },
    {
        MVM_OP_seek_fh,
        "seek_fh",
        "  ",
        3,
        0,
        0,
        { MVM_operand_read_reg | MVM_operand_obj, MVM_operand_read_reg | MVM_operand_int64, MVM_operand_read_reg | MVM_operand_int64 }
    },
    {
        MVM_OP_lock_fh,
        "lock_fh",
        "  ",
        3,
        0,
        0,
        { MVM_operand_write_reg | MVM_operand_int64, MVM_operand_read_reg | MVM_operand_obj, MVM_operand_read_reg | MVM_operand_int64 }
    },
    {
        MVM_OP_unlock_fh,
        "unlock_fh",
        "  ",
        1,
        0,
        0,
        { MVM_operand_read_reg | MVM_operand_obj }
    },
    {
        MVM_OP_sync_fh,
        "sync_fh",
        "  ",
        1,
        0,
        0,
        { MVM_operand_read_reg | MVM_operand_obj }
    },
    {
        MVM_OP_trunc_fh,
        "trunc_fh",
        "  ",
        2,
        0,
        0,
        { MVM_operand_read_reg | MVM_operand_obj, MVM_operand_read_reg | MVM_operand_int64 }
    },
    {
        MVM_OP_eof_fh,
        "eof_fh",
        "  ",
        2,
        0,
        0,
        { MVM_operand_write_reg | MVM_operand_int64, MVM_operand_read_reg | MVM_operand_obj }
    },
    {
        MVM_OP_getstdin,
        "getstdin",
        "  ",
        1,
        1,
        0,
        { MVM_operand_write_reg | MVM_operand_obj }
    },
    {
        MVM_OP_getstdout,
        "getstdout",
        "  ",
        1,
        1,
        0,
        { MVM_operand_write_reg | MVM_operand_obj }
    },
    {
        MVM_OP_getstderr,
        "getstderr",
        "  ",
        1,
        1,
        0,
        { MVM_operand_write_reg | MVM_operand_obj }
    },
    {
        MVM_OP_connect_sk,
        "connect_sk",
        "  ",
        3,
        0,
        0,
        { MVM_operand_read_reg | MVM_operand_obj, MVM_operand_read_reg | MVM_operand_str, MVM_operand_read_reg | MVM_operand_int64 }
    },
    {
        MVM_OP_socket,
        "socket",
        "  ",
        2,
        0,
        0,
        { MVM_operand_write_reg | MVM_operand_obj, MVM_operand_read_reg | MVM_operand_int64 }
    },
    {
        MVM_OP_bind_sk,
        "bind_sk",
        "  ",
        3,
        0,
        0,
        { MVM_operand_read_reg | MVM_operand_obj, MVM_operand_read_reg | MVM_operand_str, MVM_operand_read_reg | MVM_operand_int64 }
    },
    {
        MVM_OP_setinputlinesep_fh,
        "setinputlinesep_fh",
        "  ",
        2,
        0,
        0,
        { MVM_operand_read_reg | MVM_operand_obj, MVM_operand_read_reg | MVM_operand_str }
    },
    {
        MVM_OP_accept_sk,
        "accept_sk",
        "  ",
        2,
        0,
        0,
        { MVM_operand_write_reg | MVM_operand_obj, MVM_operand_read_reg | MVM_operand_obj }
    },
    {
        MVM_OP_DEPRECATED_1,
        "DEPRECATED_1",
        "  ",
        0,
        0,
        0,
    },
    {
        MVM_OP_DEPRECATED_2,
        "DEPRECATED_2",
        "  ",
        0,
        0,
        0,
    },
    {
        MVM_OP_setencoding,
        "setencoding",
        "  ",
        2,
        0,
        0,
        { MVM_operand_read_reg | MVM_operand_obj, MVM_operand_read_reg | MVM_operand_str }
    },
    {
        MVM_OP_print,
        "print",
        "  ",
        1,
        0,
        0,
        { MVM_operand_read_reg | MVM_operand_str }
    },
    {
        MVM_OP_say,
        "say",
        "  ",
        1,
        0,
        0,
        { MVM_operand_read_reg | MVM_operand_str }
    },
    {
        MVM_OP_readall_fh,
        "readall_fh",
        "  ",
        2,
        0,
        0,
        { MVM_operand_write_reg | MVM_operand_str, MVM_operand_read_reg | MVM_operand_obj }
    },
    {
        MVM_OP_tell_fh,
        "tell_fh",
        "  ",
        2,
        0,
        0,
        { MVM_operand_write_reg | MVM_operand_int64, MVM_operand_read_reg | MVM_operand_obj }
    },
    {
        MVM_OP_stat,
        "stat",
        "  ",
        3,
        0,
        0,
        { MVM_operand_write_reg | MVM_operand_int64, MVM_operand_read_reg | MVM_operand_str, MVM_operand_read_reg | MVM_operand_int64 }
    },
    {
        MVM_OP_readline_fh,
        "readline_fh",
        "  ",
        2,
        0,
        0,
        { MVM_operand_write_reg | MVM_operand_str, MVM_operand_read_reg | MVM_operand_obj }
    },
    {
        MVM_OP_readlineint_fh,
        "readlineint_fh",
        "  ",
        3,
        0,
        0,
        { MVM_operand_write_reg | MVM_operand_str, MVM_operand_read_reg | MVM_operand_obj, MVM_operand_read_reg | MVM_operand_str }
    },
    {
        MVM_OP_chdir,
        "chdir",
        "  ",
        1,
        0,
        0,
        { MVM_operand_read_reg | MVM_operand_str }
    },
    {
        MVM_OP_srand,
        "srand",
        "  ",
        1,
        0,
        0,
        { MVM_operand_read_reg | MVM_operand_int64 }
    },
    {
        MVM_OP_rand_i,
        "rand_i",
        "  ",
        1,
        0,
        0,
        { MVM_operand_write_reg | MVM_operand_int64 }
    },
    {
        MVM_OP_rand_n,
        "rand_n",
        "  ",
        1,
        0,
        0,
        { MVM_operand_write_reg | MVM_operand_num64 }
    },
    {
        MVM_OP_time_i,
        "time_i",
        "  ",
        1,
        0,
        0,
        { MVM_operand_write_reg | MVM_operand_int64 }
    },
    {
        MVM_OP_sleep,
        "sleep",
        "  ",
        1,
        0,
        0,
        { MVM_operand_read_reg | MVM_operand_num64 }
    },
    {
        MVM_OP_newthread,
        "newthread",
        "  ",
        3,
        0,
        0,
        { MVM_operand_write_reg | MVM_operand_obj, MVM_operand_read_reg | MVM_operand_obj, MVM_operand_read_reg | MVM_operand_int64 }
    },
    {
        MVM_OP_threadjoin,
        "threadjoin",
        "  ",
        1,
        0,
        0,
        { MVM_operand_read_reg | MVM_operand_obj }
    },
    {
        MVM_OP_time_n,
        "time_n",
        "  ",
        1,
        0,
        0,
        { MVM_operand_write_reg | MVM_operand_num64 }
    },
    {
        MVM_OP_exit,
        "exit",
        "  ",
        1,
        0,
        0,
        { MVM_operand_read_reg | MVM_operand_int64 }
    },
    {
        MVM_OP_shell,
        "shell",
        "  ",
        4,
        0,
        0,
        { MVM_operand_write_reg | MVM_operand_int64, MVM_operand_read_reg | MVM_operand_str, MVM_operand_read_reg | MVM_operand_str, MVM_operand_read_reg | MVM_operand_obj }
    },
    {
        MVM_OP_cwd,
        "cwd",
        "  ",
        1,
        0,
        0,
        { MVM_operand_write_reg | MVM_operand_str }
    },
    {
        MVM_OP_clargs,
        "clargs",
        "  ",
        1,
        0,
        0,
        { MVM_operand_write_reg | MVM_operand_obj }
    },
    {
        MVM_OP_getenvhash,
        "getenvhash",
        "  ",
        1,
        0,
        0,
        { MVM_operand_write_reg | MVM_operand_obj }
    },
    {
        MVM_OP_loadlib,
        "loadlib",
        "  ",
        2,
        0,
        0,
        { MVM_operand_read_reg | MVM_operand_str, MVM_operand_read_reg | MVM_operand_str }
    },
    {
        MVM_OP_freelib,
        "freelib",
        "  ",
        1,
        0,
        0,
        { MVM_operand_read_reg | MVM_operand_str }
    },
    {
        MVM_OP_findsym,
        "findsym",
        "  ",
        3,
        0,
        0,
        { MVM_operand_write_reg | MVM_operand_obj, MVM_operand_read_reg | MVM_operand_str, MVM_operand_read_reg | MVM_operand_str }
    },
    {
        MVM_OP_dropsym,
        "dropsym",
        "  ",
        1,
        0,
        0,
        { MVM_operand_read_reg | MVM_operand_obj }
    },
    {
        MVM_OP_loadext,
        "loadext",
        "  ",
        2,
        0,
        0,
        { MVM_operand_read_reg | MVM_operand_str, MVM_operand_read_reg | MVM_operand_str }
    },
    {
        MVM_OP_backendconfig,
        "backendconfig",
        "  ",
        1,
        0,
        0,
        { MVM_operand_write_reg | MVM_operand_obj }
    },
    {
        MVM_OP_getlexouter,
        "getlexouter",
        "  ",
        2,
        1,
        0,
        { MVM_operand_write_reg | MVM_operand_obj, MVM_operand_read_reg | MVM_operand_str }
    },
    {
        MVM_OP_getlexrel,
        "getlexrel",
        "  ",
        3,
        1,
        0,
        { MVM_operand_write_reg | MVM_operand_obj, MVM_operand_read_reg | MVM_operand_obj, MVM_operand_read_reg | MVM_operand_str }
    },
    {
        MVM_OP_getlexreldyn,
        "getlexreldyn",
        "  ",
        3,
        1,
        0,
        { MVM_operand_write_reg | MVM_operand_obj, MVM_operand_read_reg | MVM_operand_obj, MVM_operand_read_reg | MVM_operand_str }
    },
    {
        MVM_OP_getlexrelcaller,
        "getlexrelcaller",
        "  ",
        3,
        1,
        0,
        { MVM_operand_write_reg | MVM_operand_obj, MVM_operand_read_reg | MVM_operand_obj, MVM_operand_read_reg | MVM_operand_str }
    },
    {
        MVM_OP_getlexcaller,
        "getlexcaller",
        "  ",
        2,
        1,
        0,
        { MVM_operand_write_reg | MVM_operand_obj, MVM_operand_read_reg | MVM_operand_str }
    },
    {
        MVM_OP_bitand_s,
        "bitand_s",
        "  ",
        3,
        1,
        0,
        { MVM_operand_write_reg | MVM_operand_str, MVM_operand_read_reg | MVM_operand_str, MVM_operand_read_reg | MVM_operand_str }
    },
    {
        MVM_OP_bitor_s,
        "bitor_s",
        "  ",
        3,
        1,
        0,
        { MVM_operand_write_reg | MVM_operand_str, MVM_operand_read_reg | MVM_operand_str, MVM_operand_read_reg | MVM_operand_str }
    },
    {
        MVM_OP_bitxor_s,
        "bitxor_s",
        "  ",
        3,
        1,
        0,
        { MVM_operand_write_reg | MVM_operand_str, MVM_operand_read_reg | MVM_operand_str, MVM_operand_read_reg | MVM_operand_str }
    },
    {
        MVM_OP_isnanorinf,
        "isnanorinf",
        "  ",
        2,
        1,
        0,
        { MVM_operand_write_reg | MVM_operand_int64, MVM_operand_read_reg | MVM_operand_num64 }
    },
    {
        MVM_OP_inf,
        "inf",
        "  ",
        1,
        1,
        0,
        { MVM_operand_write_reg | MVM_operand_num64 }
    },
    {
        MVM_OP_neginf,
        "neginf",
        "  ",
        1,
        1,
        0,
        { MVM_operand_write_reg | MVM_operand_num64 }
    },
    {
        MVM_OP_nan,
        "nan",
        "  ",
        1,
        1,
        0,
        { MVM_operand_write_reg | MVM_operand_num64 }
    },
    {
        MVM_OP_getpid,
        "getpid",
        "  ",
        1,
        1,
        0,
        { MVM_operand_write_reg | MVM_operand_int64 }
    },
    {
        MVM_OP_spawn,
        "spawn",
        "  ",
        4,
        0,
        0,
        { MVM_operand_write_reg | MVM_operand_int64, MVM_operand_read_reg | MVM_operand_obj, MVM_operand_read_reg | MVM_operand_str, MVM_operand_read_reg | MVM_operand_obj }
    },
    {
        MVM_OP_filereadable,
        "filereadable",
        "  ",
        2,
        0,
        0,
        { MVM_operand_write_reg | MVM_operand_int64, MVM_operand_read_reg | MVM_operand_str }
    },
    {
        MVM_OP_filewritable,
        "filewritable",
        "  ",
        2,
        0,
        0,
        { MVM_operand_write_reg | MVM_operand_int64, MVM_operand_read_reg | MVM_operand_str }
    },
    {
        MVM_OP_fileexecutable,
        "fileexecutable",
        "  ",
        2,
        0,
        0,
        { MVM_operand_write_reg | MVM_operand_int64, MVM_operand_read_reg | MVM_operand_str }
    },
    {
        MVM_OP_say_fhs,
        "say_fhs",
        "  ",
        3,
        0,
        0,
        { MVM_operand_write_reg | MVM_operand_int64, MVM_operand_read_reg | MVM_operand_obj, MVM_operand_read_reg | MVM_operand_str }
    },
    {
        MVM_OP_capturenamedshash,
        "capturenamedshash",
        "  ",
        2,
        1,
        0,
        { MVM_operand_write_reg | MVM_operand_obj, MVM_operand_read_reg | MVM_operand_obj }
    },
    {
        MVM_OP_read_fhb,
        "read_fhb",
        "  ",
        3,
        0,
        0,
        { MVM_operand_read_reg | MVM_operand_obj, MVM_operand_read_reg | MVM_operand_obj, MVM_operand_read_reg | MVM_operand_int64 }
    },
    {
        MVM_OP_write_fhb,
        "write_fhb",
        "  ",
        2,
        0,
        0,
        { MVM_operand_read_reg | MVM_operand_obj, MVM_operand_read_reg | MVM_operand_obj }
    },
    {
        MVM_OP_replace,
        "replace",
        "  ",
        5,
        0,
        0,
        { MVM_operand_write_reg | MVM_operand_str, MVM_operand_read_reg | MVM_operand_str, MVM_operand_read_reg | MVM_operand_int64, MVM_operand_read_reg | MVM_operand_int64, MVM_operand_read_reg | MVM_operand_str }
    },
    {
        MVM_OP_newexception,
        "newexception",
        "  ",
        1,
        0,
        0,
        { MVM_operand_write_reg | MVM_operand_obj }
    },
    {
        MVM_OP_openpipe,
        "openpipe",
        "  ",
        5,
        0,
        0,
        { MVM_operand_write_reg | MVM_operand_obj, MVM_operand_read_reg | MVM_operand_str, MVM_operand_read_reg | MVM_operand_str, MVM_operand_read_reg | MVM_operand_obj, MVM_operand_read_reg | MVM_operand_str }
    },
    {
        MVM_OP_backtrace,
        "backtrace",
        "  ",
        2,
        0,
        0,
        { MVM_operand_write_reg | MVM_operand_obj, MVM_operand_read_reg | MVM_operand_obj }
    },
    {
        MVM_OP_symlink,
        "symlink",
        "  ",
        2,
        0,
        0,
        { MVM_operand_read_reg | MVM_operand_str, MVM_operand_read_reg | MVM_operand_str }
    },
    {
        MVM_OP_link,
        "link",
        "  ",
        2,
        0,
        0,
        { MVM_operand_read_reg | MVM_operand_str, MVM_operand_read_reg | MVM_operand_str }
    },
    {
        MVM_OP_gethostname,
        "gethostname",
        "  ",
        1,
        0,
        0,
        { MVM_operand_write_reg | MVM_operand_str }
    },
    {
        MVM_OP_exreturnafterunwind,
        "exreturnafterunwind",
        "  ",
        1,
        0,
        0,
        { MVM_operand_read_reg | MVM_operand_obj }
    },
    {
        MVM_OP_continuationclone,
        "continuationclone",
        "  ",
        2,
        0,
        0,
        { MVM_operand_write_reg | MVM_operand_obj, MVM_operand_read_reg | MVM_operand_obj }
    },
    {
        MVM_OP_continuationreset,
        "continuationreset",
        "  ",
        3,
        0,
        0,
        { MVM_operand_write_reg | MVM_operand_obj, MVM_operand_read_reg | MVM_operand_obj, MVM_operand_read_reg | MVM_operand_obj }
    },
    {
        MVM_OP_continuationcontrol,
        "continuationcontrol",
        "  ",
        4,
        0,
        0,
        { MVM_operand_write_reg | MVM_operand_obj, MVM_operand_read_reg | MVM_operand_int64, MVM_operand_read_reg | MVM_operand_obj, MVM_operand_read_reg | MVM_operand_obj }
    },
    {
        MVM_OP_continuationinvoke,
        "continuationinvoke",
        "  ",
        3,
        0,
        0,
        { MVM_operand_write_reg | MVM_operand_obj, MVM_operand_read_reg | MVM_operand_obj, MVM_operand_read_reg | MVM_operand_obj }
    },
    {
        MVM_OP_randscale_n,
        "randscale_n",
        "  ",
        2,
        1,
        0,
        { MVM_operand_write_reg | MVM_operand_num64, MVM_operand_read_reg | MVM_operand_num64 }
    },
    {
        MVM_OP_uniisblock,
        "uniisblock",
        "  ",
        4,
        1,
        0,
        { MVM_operand_write_reg | MVM_operand_int64, MVM_operand_read_reg | MVM_operand_str, MVM_operand_read_reg | MVM_operand_int64, MVM_operand_read_reg | MVM_operand_str }
    },
    {
        MVM_OP_assertparamcheck,
        "assertparamcheck",
        "  ",
        1,
        0,
        0,
        { MVM_operand_read_reg | MVM_operand_int64 }
    },
    {
        MVM_OP_hintfor,
        "hintfor",
        "  ",
        3,
        0,
        0,
        { MVM_operand_write_reg | MVM_operand_int64, MVM_operand_read_reg | MVM_operand_obj, MVM_operand_read_reg | MVM_operand_str }
    },
    {
        MVM_OP_paramnamesused,
        "paramnamesused",
        "  ",
        0,
        0,
        0,
    },
    {
        MVM_OP_getuniname,
        "getuniname",
        "  ",
        2,
        0,
        0,
        { MVM_operand_write_reg | MVM_operand_str, MVM_operand_read_reg | MVM_operand_int64 }
    },
    {
        MVM_OP_getuniprop_int,
        "getuniprop_int",
        "  ",
        3,
        0,
        0,
        { MVM_operand_write_reg | MVM_operand_int64, MVM_operand_read_reg | MVM_operand_int64, MVM_operand_read_reg | MVM_operand_int64 }
    },
    {
        MVM_OP_getuniprop_bool,
        "getuniprop_bool",
        "  ",
        3,
        0,
        0,
        { MVM_operand_write_reg | MVM_operand_int64, MVM_operand_read_reg | MVM_operand_int64, MVM_operand_read_reg | MVM_operand_int64 }
    },
    {
        MVM_OP_getuniprop_str,
        "getuniprop_str",
        "  ",
        3,
        0,
        0,
        { MVM_operand_write_reg | MVM_operand_str, MVM_operand_read_reg | MVM_operand_int64, MVM_operand_read_reg | MVM_operand_int64 }
    },
    {
        MVM_OP_matchuniprop,
        "matchuniprop",
        "  ",
        4,
        0,
        0,
        { MVM_operand_write_reg | MVM_operand_int64, MVM_operand_read_reg | MVM_operand_int64, MVM_operand_read_reg | MVM_operand_int64, MVM_operand_read_reg | MVM_operand_int64 }
    },
    {
        MVM_OP_nativecallbuild,
        "nativecallbuild",
        "  ",
        6,
        0,
        0,
        { MVM_operand_read_reg | MVM_operand_obj, MVM_operand_read_reg | MVM_operand_str, MVM_operand_read_reg | MVM_operand_str, MVM_operand_read_reg | MVM_operand_str, MVM_operand_read_reg | MVM_operand_obj, MVM_operand_read_reg | MVM_operand_obj }
    },
    {
        MVM_OP_nativecallinvoke,
        "nativecallinvoke",
        "  ",
        4,
        0,
        0,
        { MVM_operand_write_reg | MVM_operand_obj, MVM_operand_read_reg | MVM_operand_obj, MVM_operand_read_reg | MVM_operand_obj, MVM_operand_read_reg | MVM_operand_obj }
    },
    {
        MVM_OP_nativecallrefresh,
        "nativecallrefresh",
        "  ",
        1,
        0,
        0,
        { MVM_operand_read_reg | MVM_operand_obj }
    },
    {
        MVM_OP_threadrun,
        "threadrun",
        "  ",
        1,
        0,
        0,
        { MVM_operand_read_reg | MVM_operand_obj }
    },
    {
        MVM_OP_threadid,
        "threadid",
        "  ",
        2,
        0,
        0,
        { MVM_operand_write_reg | MVM_operand_int64, MVM_operand_read_reg | MVM_operand_obj }
    },
    {
        MVM_OP_threadyield,
        "threadyield",
        "  ",
        0,
        0,
        0,
    },
    {
        MVM_OP_currentthread,
        "currentthread",
        "  ",
        1,
        0,
        0,
        { MVM_operand_write_reg | MVM_operand_obj }
    },
    {
        MVM_OP_lock,
        "lock",
        "  ",
        1,
        0,
        0,
        { MVM_operand_read_reg | MVM_operand_obj }
    },
    {
        MVM_OP_unlock,
        "unlock",
        "  ",
        1,
        0,
        0,
        { MVM_operand_read_reg | MVM_operand_obj }
    },
    {
        MVM_OP_semacquire,
        "semacquire",
        "  ",
        1,
        0,
        0,
        { MVM_operand_read_reg | MVM_operand_obj }
    },
    {
        MVM_OP_semtryacquire,
        "semtryacquire",
        "  ",
        2,
        0,
        0,
        { MVM_operand_write_reg | MVM_operand_int64, MVM_operand_read_reg | MVM_operand_obj }
    },
    {
        MVM_OP_semrelease,
        "semrelease",
        "  ",
        1,
        0,
        0,
        { MVM_operand_read_reg | MVM_operand_obj }
    },
    {
        MVM_OP_getlockcondvar,
        "getlockcondvar",
        "  ",
        3,
        0,
        0,
        { MVM_operand_write_reg | MVM_operand_obj, MVM_operand_read_reg | MVM_operand_obj, MVM_operand_read_reg | MVM_operand_obj }
    },
    {
        MVM_OP_condwait,
        "condwait",
        "  ",
        1,
        0,
        0,
        { MVM_operand_read_reg | MVM_operand_obj }
    },
    {
        MVM_OP_condsignalone,
        "condsignalone",
        "  ",
        1,
        0,
        0,
        { MVM_operand_read_reg | MVM_operand_obj }
    },
    {
        MVM_OP_condsignalall,
        "condsignalall",
        "  ",
        1,
        0,
        0,
        { MVM_operand_read_reg | MVM_operand_obj }
    },
    {
        MVM_OP_queuepoll,
        "queuepoll",
        "  ",
        2,
        0,
        0,
        { MVM_operand_write_reg | MVM_operand_obj, MVM_operand_read_reg | MVM_operand_obj }
    },
    {
        MVM_OP_setmultispec,
        "setmultispec",
        "  ",
        4,
        0,
        0,
        { MVM_operand_read_reg | MVM_operand_obj, MVM_operand_read_reg | MVM_operand_obj, MVM_operand_read_reg | MVM_operand_str, MVM_operand_read_reg | MVM_operand_str }
    },
    {
        MVM_OP_ctxouterskipthunks,
        "ctxouterskipthunks",
        "  ",
        2,
        0,
        0,
        { MVM_operand_write_reg | MVM_operand_obj, MVM_operand_read_reg | MVM_operand_obj }
    },
    {
        MVM_OP_ctxcallerskipthunks,
        "ctxcallerskipthunks",
        "  ",
        2,
        0,
        0,
        { MVM_operand_write_reg | MVM_operand_obj, MVM_operand_read_reg | MVM_operand_obj }
    },
    {
        MVM_OP_timer,
        "timer",
        "  ",
        6,
        0,
        0,
        { MVM_operand_write_reg | MVM_operand_obj, MVM_operand_read_reg | MVM_operand_obj, MVM_operand_read_reg | MVM_operand_obj, MVM_operand_read_reg | MVM_operand_int64, MVM_operand_read_reg | MVM_operand_int64, MVM_operand_read_reg | MVM_operand_obj }
    },
    {
        MVM_OP_cancel,
        "cancel",
        "  ",
        1,
        0,
        0,
        { MVM_operand_read_reg | MVM_operand_obj }
    },
    {
        MVM_OP_signal,
        "signal",
        "  ",
        5,
        0,
        0,
        { MVM_operand_write_reg | MVM_operand_obj, MVM_operand_read_reg | MVM_operand_obj, MVM_operand_read_reg | MVM_operand_obj, MVM_operand_read_reg | MVM_operand_int64, MVM_operand_read_reg | MVM_operand_obj }
    },
    {
        MVM_OP_watchfile,
        "watchfile",
        "  ",
        5,
        0,
        0,
        { MVM_operand_write_reg | MVM_operand_obj, MVM_operand_read_reg | MVM_operand_obj, MVM_operand_read_reg | MVM_operand_obj, MVM_operand_read_reg | MVM_operand_str, MVM_operand_read_reg | MVM_operand_obj }
    },
    {
        MVM_OP_asyncconnect,
        "asyncconnect",
        "  ",
        6,
        0,
        0,
        { MVM_operand_write_reg | MVM_operand_obj, MVM_operand_read_reg | MVM_operand_obj, MVM_operand_read_reg | MVM_operand_obj, MVM_operand_read_reg | MVM_operand_str, MVM_operand_read_reg | MVM_operand_int64, MVM_operand_read_reg | MVM_operand_obj }
    },
    {
        MVM_OP_asynclisten,
        "asynclisten",
        "  ",
        6,
        0,
        0,
        { MVM_operand_write_reg | MVM_operand_obj, MVM_operand_read_reg | MVM_operand_obj, MVM_operand_read_reg | MVM_operand_obj, MVM_operand_read_reg | MVM_operand_str, MVM_operand_read_reg | MVM_operand_int64, MVM_operand_read_reg | MVM_operand_obj }
    },
    {
        MVM_OP_asyncwritestr,
        "asyncwritestr",
        "  ",
        6,
        0,
        0,
        { MVM_operand_write_reg | MVM_operand_obj, MVM_operand_read_reg | MVM_operand_obj, MVM_operand_read_reg | MVM_operand_obj, MVM_operand_read_reg | MVM_operand_obj, MVM_operand_read_reg | MVM_operand_str, MVM_operand_read_reg | MVM_operand_obj }
    },
    {
        MVM_OP_asyncwritebytes,
        "asyncwritebytes",
        "  ",
        6,
        0,
        0,
        { MVM_operand_write_reg | MVM_operand_obj, MVM_operand_read_reg | MVM_operand_obj, MVM_operand_read_reg | MVM_operand_obj, MVM_operand_read_reg | MVM_operand_obj, MVM_operand_read_reg | MVM_operand_obj, MVM_operand_read_reg | MVM_operand_obj }
    },
    {
        MVM_OP_asyncreadchars,
        "asyncreadchars",
        "  ",
        5,
        0,
        0,
        { MVM_operand_write_reg | MVM_operand_obj, MVM_operand_read_reg | MVM_operand_obj, MVM_operand_read_reg | MVM_operand_obj, MVM_operand_read_reg | MVM_operand_obj, MVM_operand_read_reg | MVM_operand_obj }
    },
    {
        MVM_OP_asyncreadbytes,
        "asyncreadbytes",
        "  ",
        5,
        0,
        0,
        { MVM_operand_write_reg | MVM_operand_obj, MVM_operand_read_reg | MVM_operand_obj, MVM_operand_read_reg | MVM_operand_obj, MVM_operand_read_reg | MVM_operand_obj, MVM_operand_read_reg | MVM_operand_obj }
    },
    {
<<<<<<< HEAD
        MVM_OP_getlexstatic_o,
        "getlexstatic_o",
        "  ",
        2,
        1,
        0,
        { MVM_operand_write_reg | MVM_operand_obj, MVM_operand_read_reg | MVM_operand_str }
    },
    {
        MVM_OP_getlexperinvtype_o,
        "getlexperinvtype_o",
        "  ",
        2,
        1,
        0,
        { MVM_operand_write_reg | MVM_operand_obj, MVM_operand_read_reg | MVM_operand_str }
    },
    {
        MVM_OP_sp_log,
        "sp_log",
        ".s",
        2,
        0,
        0,
        { MVM_operand_read_reg | MVM_operand_obj, MVM_operand_int16 }
    },
    {
        MVM_OP_sp_guardconc,
        "sp_guardconc",
        ".s",
        2,
        0,
        0,
        { MVM_operand_read_reg | MVM_operand_obj, MVM_operand_int16 }
    },
    {
        MVM_OP_sp_guardtype,
        "sp_guardtype",
        ".s",
        2,
        0,
        0,
        { MVM_operand_read_reg | MVM_operand_obj, MVM_operand_int16 }
    },
    {
        MVM_OP_sp_guardcontconc,
        "sp_guardcontconc",
        ".s",
        3,
        0,
        0,
        { MVM_operand_read_reg | MVM_operand_obj, MVM_operand_int16, MVM_operand_int16 }
    },
    {
        MVM_OP_sp_guardconttype,
        "sp_guardconttype",
        ".s",
        3,
        0,
        0,
        { MVM_operand_read_reg | MVM_operand_obj, MVM_operand_int16, MVM_operand_int16 }
=======
        MVM_OP_execname,
        "execname",
        "  ",
        1,
        0,
        0,
        { MVM_operand_write_reg | MVM_operand_str }
>>>>>>> d6a554f2
    },
    {
        MVM_OP_sp_getarg_o,
        "sp_getarg_o",
        ".s",
        2,
        1,
        0,
        { MVM_operand_write_reg | MVM_operand_obj, MVM_operand_int16 }
    },
    {
        MVM_OP_sp_getarg_i,
        "sp_getarg_i",
        ".s",
        2,
        1,
        0,
        { MVM_operand_write_reg | MVM_operand_obj, MVM_operand_int16 }
    },
    {
        MVM_OP_sp_getarg_n,
        "sp_getarg_n",
        ".s",
        2,
        1,
        0,
        { MVM_operand_write_reg | MVM_operand_obj, MVM_operand_int16 }
    },
    {
        MVM_OP_sp_getarg_s,
        "sp_getarg_s",
        ".s",
        2,
        1,
        0,
        { MVM_operand_write_reg | MVM_operand_obj, MVM_operand_int16 }
    },
    {
        MVM_OP_sp_getspeshslot,
        "sp_getspeshslot",
        ".s",
        2,
        1,
        0,
        { MVM_operand_write_reg | MVM_operand_obj, MVM_operand_int16 }
    },
    {
        MVM_OP_sp_findmeth,
        "sp_findmeth",
        ".s",
        4,
        1,
        0,
        { MVM_operand_write_reg | MVM_operand_obj, MVM_operand_read_reg | MVM_operand_obj, MVM_operand_str, MVM_operand_int16 }
    },
    {
        MVM_OP_sp_fastcreate,
        "sp_fastcreate",
        ".s",
        3,
        1,
        0,
        { MVM_operand_write_reg | MVM_operand_obj, MVM_operand_int16, MVM_operand_int16 }
    },
    {
        MVM_OP_sp_get_o,
        "sp_get_o",
        ".s",
        3,
        1,
        0,
        { MVM_operand_write_reg | MVM_operand_obj, MVM_operand_read_reg | MVM_operand_obj, MVM_operand_int16 }
    },
    {
        MVM_OP_sp_get_i,
        "sp_get_i",
        ".s",
        3,
        1,
        0,
        { MVM_operand_write_reg | MVM_operand_int64, MVM_operand_read_reg | MVM_operand_obj, MVM_operand_int16 }
    },
    {
        MVM_OP_sp_get_n,
        "sp_get_n",
        ".s",
        3,
        1,
        0,
        { MVM_operand_write_reg | MVM_operand_num64, MVM_operand_read_reg | MVM_operand_obj, MVM_operand_int16 }
    },
    {
        MVM_OP_sp_get_s,
        "sp_get_s",
        ".s",
        3,
        1,
        0,
        { MVM_operand_write_reg | MVM_operand_str, MVM_operand_read_reg | MVM_operand_obj, MVM_operand_int16 }
    },
    {
        MVM_OP_sp_bind_o,
        "sp_bind_o",
        ".s",
        3,
        0,
        0,
        { MVM_operand_read_reg | MVM_operand_obj, MVM_operand_int16, MVM_operand_read_reg | MVM_operand_obj }
    },
    {
        MVM_OP_sp_bind_i,
        "sp_bind_i",
        ".s",
        3,
        0,
        0,
        { MVM_operand_read_reg | MVM_operand_obj, MVM_operand_int16, MVM_operand_read_reg | MVM_operand_int64 }
    },
    {
        MVM_OP_sp_bind_n,
        "sp_bind_n",
        ".s",
        3,
        0,
        0,
        { MVM_operand_read_reg | MVM_operand_obj, MVM_operand_int16, MVM_operand_read_reg | MVM_operand_num64 }
    },
    {
        MVM_OP_sp_bind_s,
        "sp_bind_s",
        ".s",
        3,
        0,
        0,
        { MVM_operand_read_reg | MVM_operand_obj, MVM_operand_int16, MVM_operand_read_reg | MVM_operand_str }
    },
    {
        MVM_OP_sp_p6oget_o,
        "sp_p6oget_o",
        ".s",
        3,
        1,
        0,
        { MVM_operand_write_reg | MVM_operand_obj, MVM_operand_read_reg | MVM_operand_obj, MVM_operand_int16 }
    },
    {
        MVM_OP_sp_p6ogetvt_o,
        "sp_p6ogetvt_o",
        ".s",
        4,
        0,
        0,
        { MVM_operand_write_reg | MVM_operand_obj, MVM_operand_read_reg | MVM_operand_obj, MVM_operand_int16, MVM_operand_int16 }
    },
    {
        MVM_OP_sp_p6ogetvc_o,
        "sp_p6ogetvc_o",
        ".s",
        4,
        0,
        0,
        { MVM_operand_write_reg | MVM_operand_obj, MVM_operand_read_reg | MVM_operand_obj, MVM_operand_int16, MVM_operand_int16 }
    },
    {
        MVM_OP_sp_p6oget_i,
        "sp_p6oget_i",
        ".s",
        3,
        1,
        0,
        { MVM_operand_write_reg | MVM_operand_int64, MVM_operand_read_reg | MVM_operand_obj, MVM_operand_int16 }
    },
    {
        MVM_OP_sp_p6oget_n,
        "sp_p6oget_n",
        ".s",
        3,
        1,
        0,
        { MVM_operand_write_reg | MVM_operand_num64, MVM_operand_read_reg | MVM_operand_obj, MVM_operand_int16 }
    },
    {
        MVM_OP_sp_p6oget_s,
        "sp_p6oget_s",
        ".s",
        3,
        1,
        0,
        { MVM_operand_write_reg | MVM_operand_str, MVM_operand_read_reg | MVM_operand_obj, MVM_operand_int16 }
    },
    {
        MVM_OP_sp_p6obind_o,
        "sp_p6obind_o",
        ".s",
        3,
        0,
        0,
        { MVM_operand_read_reg | MVM_operand_obj, MVM_operand_int16, MVM_operand_read_reg | MVM_operand_obj }
    },
    {
        MVM_OP_sp_p6obind_i,
        "sp_p6obind_i",
        ".s",
        3,
        0,
        0,
        { MVM_operand_read_reg | MVM_operand_obj, MVM_operand_int16, MVM_operand_read_reg | MVM_operand_int64 }
    },
    {
        MVM_OP_sp_p6obind_n,
        "sp_p6obind_n",
        ".s",
        3,
        0,
        0,
        { MVM_operand_read_reg | MVM_operand_obj, MVM_operand_int16, MVM_operand_read_reg | MVM_operand_num64 }
    },
    {
        MVM_OP_sp_p6obind_s,
        "sp_p6obind_s",
        ".s",
        3,
        0,
        0,
        { MVM_operand_read_reg | MVM_operand_obj, MVM_operand_int16, MVM_operand_read_reg | MVM_operand_str }
    },
};

<<<<<<< HEAD
static unsigned short MVM_op_counts = 626;
=======
static unsigned short MVM_op_counts = 620;
>>>>>>> d6a554f2

MVMOpInfo * MVM_op_get_op(unsigned short op) {
    if (op >= MVM_op_counts)
        return NULL;
    return &MVM_op_infos[op];
}<|MERGE_RESOLUTION|>--- conflicted
+++ resolved
@@ -5349,7 +5349,6 @@
         { MVM_operand_write_reg | MVM_operand_obj, MVM_operand_read_reg | MVM_operand_obj, MVM_operand_read_reg | MVM_operand_obj, MVM_operand_read_reg | MVM_operand_obj, MVM_operand_read_reg | MVM_operand_obj }
     },
     {
-<<<<<<< HEAD
         MVM_OP_getlexstatic_o,
         "getlexstatic_o",
         "  ",
@@ -5366,6 +5365,15 @@
         1,
         0,
         { MVM_operand_write_reg | MVM_operand_obj, MVM_operand_read_reg | MVM_operand_str }
+    },
+    {
+        MVM_OP_execname,
+        "execname",
+        "  ",
+        1,
+        0,
+        0,
+        { MVM_operand_write_reg | MVM_operand_str }
     },
     {
         MVM_OP_sp_log,
@@ -5411,15 +5419,6 @@
         0,
         0,
         { MVM_operand_read_reg | MVM_operand_obj, MVM_operand_int16, MVM_operand_int16 }
-=======
-        MVM_OP_execname,
-        "execname",
-        "  ",
-        1,
-        0,
-        0,
-        { MVM_operand_write_reg | MVM_operand_str }
->>>>>>> d6a554f2
     },
     {
         MVM_OP_sp_getarg_o,
@@ -5648,11 +5647,7 @@
     },
 };
 
-<<<<<<< HEAD
-static unsigned short MVM_op_counts = 626;
-=======
-static unsigned short MVM_op_counts = 620;
->>>>>>> d6a554f2
+static unsigned short MVM_op_counts = 627;
 
 MVMOpInfo * MVM_op_get_op(unsigned short op) {
     if (op >= MVM_op_counts)
