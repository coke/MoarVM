#ifdef PARROT_OPS_BUILD
#define PARROT_IN_EXTENSION
#include "parrot/parrot.h"
#include "parrot/extend.h"
#include "sixmodelobject.h"
#include "nodes_parrot.h"
#include "../../src/core/ops.h"
#else
#include "moar.h"
#endif
/* This file is generated from src/core/oplist by tools/update_ops.p6. */
static MVMOpInfo MVM_op_infos[] = {
    {
        MVM_OP_no_op,
        "no_op",
        "  ",
        0,
    },
    {
        MVM_OP_goto,
        "goto",
        ".j",
        1,
        { MVM_operand_ins }
    },
    {
        MVM_OP_if_i,
        "if_i",
        "  ",
        2,
        { MVM_operand_read_reg | MVM_operand_int64, MVM_operand_ins }
    },
    {
        MVM_OP_unless_i,
        "unless_i",
        "  ",
        2,
        { MVM_operand_read_reg | MVM_operand_int64, MVM_operand_ins }
    },
    {
        MVM_OP_if_n,
        "if_n",
        "  ",
        2,
        { MVM_operand_read_reg | MVM_operand_num64, MVM_operand_ins }
    },
    {
        MVM_OP_unless_n,
        "unless_n",
        "  ",
        2,
        { MVM_operand_read_reg | MVM_operand_num64, MVM_operand_ins }
    },
    {
        MVM_OP_if_s,
        "if_s",
        "  ",
        2,
        { MVM_operand_read_reg | MVM_operand_str, MVM_operand_ins }
    },
    {
        MVM_OP_unless_s,
        "unless_s",
        "  ",
        2,
        { MVM_operand_read_reg | MVM_operand_str, MVM_operand_ins }
    },
    {
        MVM_OP_if_s0,
        "if_s0",
        "  ",
        2,
        { MVM_operand_read_reg | MVM_operand_str, MVM_operand_ins }
    },
    {
        MVM_OP_unless_s0,
        "unless_s0",
        "  ",
        2,
        { MVM_operand_read_reg | MVM_operand_str, MVM_operand_ins }
    },
    {
        MVM_OP_if_o,
        "if_o",
        "  ",
        2,
        { MVM_operand_read_reg | MVM_operand_obj, MVM_operand_ins }
    },
    {
        MVM_OP_unless_o,
        "unless_o",
        "  ",
        2,
        { MVM_operand_read_reg | MVM_operand_obj, MVM_operand_ins }
    },
    {
        MVM_OP_set,
        "set",
        "  ",
        2,
        { MVM_operand_write_reg | MVM_operand_type_var, MVM_operand_read_reg | MVM_operand_type_var }
    },
    {
        MVM_OP_extend_u8,
        "extend_u8",
        "  ",
        2,
        { MVM_operand_write_reg | MVM_operand_int64, MVM_operand_read_reg | MVM_operand_int8 }
    },
    {
        MVM_OP_extend_u16,
        "extend_u16",
        "  ",
        2,
        { MVM_operand_write_reg | MVM_operand_int64, MVM_operand_read_reg | MVM_operand_int16 }
    },
    {
        MVM_OP_extend_u32,
        "extend_u32",
        "  ",
        2,
        { MVM_operand_write_reg | MVM_operand_int64, MVM_operand_read_reg | MVM_operand_int32 }
    },
    {
        MVM_OP_extend_i8,
        "extend_i8",
        "  ",
        2,
        { MVM_operand_write_reg | MVM_operand_int64, MVM_operand_read_reg | MVM_operand_int8 }
    },
    {
        MVM_OP_extend_i16,
        "extend_i16",
        "  ",
        2,
        { MVM_operand_write_reg | MVM_operand_int64, MVM_operand_read_reg | MVM_operand_int16 }
    },
    {
        MVM_OP_extend_i32,
        "extend_i32",
        "  ",
        2,
        { MVM_operand_write_reg | MVM_operand_int64, MVM_operand_read_reg | MVM_operand_int32 }
    },
    {
        MVM_OP_trunc_u8,
        "trunc_u8",
        "  ",
        2,
        { MVM_operand_write_reg | MVM_operand_int8, MVM_operand_read_reg | MVM_operand_int64 }
    },
    {
        MVM_OP_trunc_u16,
        "trunc_u16",
        "  ",
        2,
        { MVM_operand_write_reg | MVM_operand_int16, MVM_operand_read_reg | MVM_operand_int64 }
    },
    {
        MVM_OP_trunc_u32,
        "trunc_u32",
        "  ",
        2,
        { MVM_operand_write_reg | MVM_operand_int32, MVM_operand_read_reg | MVM_operand_int64 }
    },
    {
        MVM_OP_trunc_i8,
        "trunc_i8",
        "  ",
        2,
        { MVM_operand_write_reg | MVM_operand_int8, MVM_operand_read_reg | MVM_operand_int64 }
    },
    {
        MVM_OP_trunc_i16,
        "trunc_i16",
        "  ",
        2,
        { MVM_operand_write_reg | MVM_operand_int16, MVM_operand_read_reg | MVM_operand_int64 }
    },
    {
        MVM_OP_trunc_i32,
        "trunc_i32",
        "  ",
        2,
        { MVM_operand_write_reg | MVM_operand_int32, MVM_operand_read_reg | MVM_operand_int64 }
    },
    {
        MVM_OP_extend_n32,
        "extend_n32",
        "  ",
        2,
        { MVM_operand_write_reg | MVM_operand_num64, MVM_operand_read_reg | MVM_operand_num32 }
    },
    {
        MVM_OP_trunc_n32,
        "trunc_n32",
        "  ",
        2,
        { MVM_operand_write_reg | MVM_operand_num32, MVM_operand_read_reg | MVM_operand_num64 }
    },
    {
        MVM_OP_getlex,
        "getlex",
        "  ",
        2,
        { MVM_operand_write_reg | MVM_operand_type_var, MVM_operand_read_lex | MVM_operand_type_var }
    },
    {
        MVM_OP_bindlex,
        "bindlex",
        "  ",
        2,
        { MVM_operand_write_lex | MVM_operand_type_var, MVM_operand_read_reg | MVM_operand_type_var }
    },
    {
        MVM_OP_getlex_ni,
        "getlex_ni",
        "  ",
        2,
        { MVM_operand_write_reg | MVM_operand_int64, MVM_operand_str }
    },
    {
        MVM_OP_getlex_nn,
        "getlex_nn",
        "  ",
        2,
        { MVM_operand_write_reg | MVM_operand_num64, MVM_operand_str }
    },
    {
        MVM_OP_getlex_ns,
        "getlex_ns",
        "  ",
        2,
        { MVM_operand_write_reg | MVM_operand_str, MVM_operand_str }
    },
    {
        MVM_OP_getlex_no,
        "getlex_no",
        "  ",
        2,
        { MVM_operand_write_reg | MVM_operand_obj, MVM_operand_str }
    },
    {
        MVM_OP_bindlex_ni,
        "bindlex_ni",
        "  ",
        2,
        { MVM_operand_str, MVM_operand_read_reg | MVM_operand_int64 }
    },
    {
        MVM_OP_bindlex_nn,
        "bindlex_nn",
        "  ",
        2,
        { MVM_operand_str, MVM_operand_read_reg | MVM_operand_num64 }
    },
    {
        MVM_OP_bindlex_ns,
        "bindlex_ns",
        "  ",
        2,
        { MVM_operand_str, MVM_operand_read_reg | MVM_operand_str }
    },
    {
        MVM_OP_bindlex_no,
        "bindlex_no",
        "  ",
        2,
        { MVM_operand_str, MVM_operand_read_reg | MVM_operand_obj }
    },
    {
        MVM_OP_getlex_ng,
        "getlex_ng",
        "  ",
        2,
        { MVM_operand_write_reg | MVM_operand_obj, MVM_operand_read_reg | MVM_operand_str }
    },
    {
        MVM_OP_bindlex_ng,
        "bindlex_ng",
        "  ",
        2,
        { MVM_operand_read_reg | MVM_operand_str, MVM_operand_read_reg | MVM_operand_obj }
    },
    {
        MVM_OP_return_i,
        "return_i",
        ".r",
        1,
        { MVM_operand_read_reg | MVM_operand_int64 }
    },
    {
        MVM_OP_return_n,
        "return_n",
        ".r",
        1,
        { MVM_operand_read_reg | MVM_operand_num64 }
    },
    {
        MVM_OP_return_s,
        "return_s",
        ".r",
        1,
        { MVM_operand_read_reg | MVM_operand_str }
    },
    {
        MVM_OP_return_o,
        "return_o",
        ".r",
        1,
        { MVM_operand_read_reg | MVM_operand_obj }
    },
    {
        MVM_OP_return,
        "return",
        ".r",
        0,
    },
    {
        MVM_OP_const_i8,
        "const_i8",
        "  ",
        2,
        { MVM_operand_write_reg | MVM_operand_int8, MVM_operand_int8 }
    },
    {
        MVM_OP_const_i16,
        "const_i16",
        "  ",
        2,
        { MVM_operand_write_reg | MVM_operand_int16, MVM_operand_int16 }
    },
    {
        MVM_OP_const_i32,
        "const_i32",
        "  ",
        2,
        { MVM_operand_write_reg | MVM_operand_int32, MVM_operand_int32 }
    },
    {
        MVM_OP_const_i64,
        "const_i64",
        "  ",
        2,
        { MVM_operand_write_reg | MVM_operand_int64, MVM_operand_int64 }
    },
    {
        MVM_OP_const_n32,
        "const_n32",
        "  ",
        2,
        { MVM_operand_write_reg | MVM_operand_num32, MVM_operand_num32 }
    },
    {
        MVM_OP_const_n64,
        "const_n64",
        "  ",
        2,
        { MVM_operand_write_reg | MVM_operand_num64, MVM_operand_num64 }
    },
    {
        MVM_OP_const_s,
        "const_s",
        "  ",
        2,
        { MVM_operand_write_reg | MVM_operand_str, MVM_operand_str }
    },
    {
        MVM_OP_add_i,
        "add_i",
        "  ",
        3,
        { MVM_operand_write_reg | MVM_operand_int64, MVM_operand_read_reg | MVM_operand_int64, MVM_operand_read_reg | MVM_operand_int64 }
    },
    {
        MVM_OP_sub_i,
        "sub_i",
        "  ",
        3,
        { MVM_operand_write_reg | MVM_operand_int64, MVM_operand_read_reg | MVM_operand_int64, MVM_operand_read_reg | MVM_operand_int64 }
    },
    {
        MVM_OP_mul_i,
        "mul_i",
        "  ",
        3,
        { MVM_operand_write_reg | MVM_operand_int64, MVM_operand_read_reg | MVM_operand_int64, MVM_operand_read_reg | MVM_operand_int64 }
    },
    {
        MVM_OP_div_i,
        "div_i",
        "  ",
        3,
        { MVM_operand_write_reg | MVM_operand_int64, MVM_operand_read_reg | MVM_operand_int64, MVM_operand_read_reg | MVM_operand_int64 }
    },
    {
        MVM_OP_div_u,
        "div_u",
        "  ",
        3,
        { MVM_operand_write_reg | MVM_operand_int64, MVM_operand_read_reg | MVM_operand_int64, MVM_operand_read_reg | MVM_operand_int64 }
    },
    {
        MVM_OP_mod_i,
        "mod_i",
        "  ",
        3,
        { MVM_operand_write_reg | MVM_operand_int64, MVM_operand_read_reg | MVM_operand_int64, MVM_operand_read_reg | MVM_operand_int64 }
    },
    {
        MVM_OP_mod_u,
        "mod_u",
        "  ",
        3,
        { MVM_operand_write_reg | MVM_operand_int64, MVM_operand_read_reg | MVM_operand_int64, MVM_operand_read_reg | MVM_operand_int64 }
    },
    {
        MVM_OP_neg_i,
        "neg_i",
        "  ",
        2,
        { MVM_operand_write_reg | MVM_operand_int64, MVM_operand_read_reg | MVM_operand_int64 }
    },
    {
        MVM_OP_abs_i,
        "abs_i",
        "  ",
        2,
        { MVM_operand_write_reg | MVM_operand_int64, MVM_operand_read_reg | MVM_operand_int64 }
    },
    {
        MVM_OP_inc_i,
        "inc_i",
        "  ",
        1,
        { MVM_operand_write_reg | MVM_operand_int64 }
    },
    {
        MVM_OP_inc_u,
        "inc_u",
        "  ",
        1,
        { MVM_operand_write_reg | MVM_operand_int64 }
    },
    {
        MVM_OP_dec_i,
        "dec_i",
        "  ",
        1,
        { MVM_operand_write_reg | MVM_operand_int64 }
    },
    {
        MVM_OP_dec_u,
        "dec_u",
        "  ",
        1,
        { MVM_operand_write_reg | MVM_operand_int64 }
    },
    {
        MVM_OP_getcode,
        "getcode",
        "  ",
        2,
        { MVM_operand_write_reg | MVM_operand_obj, MVM_operand_coderef }
    },
    {
        MVM_OP_prepargs,
        "prepargs",
        "+a",
        1,
        { MVM_operand_callsite }
    },
    {
        MVM_OP_arg_i,
        "arg_i",
        "*a",
        2,
        { MVM_operand_int16, MVM_operand_read_reg | MVM_operand_int64 }
    },
    {
        MVM_OP_arg_n,
        "arg_n",
        "*a",
        2,
        { MVM_operand_int16, MVM_operand_read_reg | MVM_operand_num64 }
    },
    {
        MVM_OP_arg_s,
        "arg_s",
        "*a",
        2,
        { MVM_operand_int16, MVM_operand_read_reg | MVM_operand_str }
    },
    {
        MVM_OP_arg_o,
        "arg_o",
        "*a",
        2,
        { MVM_operand_int16, MVM_operand_read_reg | MVM_operand_obj }
    },
    {
        MVM_OP_invoke_v,
        "invoke_v",
        "-a",
        1,
        { MVM_operand_read_reg | MVM_operand_obj }
    },
    {
        MVM_OP_invoke_i,
        "invoke_i",
        "-a",
        2,
        { MVM_operand_write_reg | MVM_operand_int64, MVM_operand_read_reg | MVM_operand_obj }
    },
    {
        MVM_OP_invoke_n,
        "invoke_n",
        "-a",
        2,
        { MVM_operand_write_reg | MVM_operand_num64, MVM_operand_read_reg | MVM_operand_obj }
    },
    {
        MVM_OP_invoke_s,
        "invoke_s",
        "-a",
        2,
        { MVM_operand_write_reg | MVM_operand_str, MVM_operand_read_reg | MVM_operand_obj }
    },
    {
        MVM_OP_invoke_o,
        "invoke_o",
        "-a",
        2,
        { MVM_operand_write_reg | MVM_operand_obj, MVM_operand_read_reg | MVM_operand_obj }
    },
    {
        MVM_OP_add_n,
        "add_n",
        "  ",
        3,
        { MVM_operand_write_reg | MVM_operand_num64, MVM_operand_read_reg | MVM_operand_num64, MVM_operand_read_reg | MVM_operand_num64 }
    },
    {
        MVM_OP_sub_n,
        "sub_n",
        "  ",
        3,
        { MVM_operand_write_reg | MVM_operand_num64, MVM_operand_read_reg | MVM_operand_num64, MVM_operand_read_reg | MVM_operand_num64 }
    },
    {
        MVM_OP_mul_n,
        "mul_n",
        "  ",
        3,
        { MVM_operand_write_reg | MVM_operand_num64, MVM_operand_read_reg | MVM_operand_num64, MVM_operand_read_reg | MVM_operand_num64 }
    },
    {
        MVM_OP_div_n,
        "div_n",
        "  ",
        3,
        { MVM_operand_write_reg | MVM_operand_num64, MVM_operand_read_reg | MVM_operand_num64, MVM_operand_read_reg | MVM_operand_num64 }
    },
    {
        MVM_OP_neg_n,
        "neg_n",
        "  ",
        2,
        { MVM_operand_write_reg | MVM_operand_num64, MVM_operand_read_reg | MVM_operand_num64 }
    },
    {
        MVM_OP_abs_n,
        "abs_n",
        "  ",
        2,
        { MVM_operand_write_reg | MVM_operand_num64, MVM_operand_read_reg | MVM_operand_num64 }
    },
    {
        MVM_OP_eq_i,
        "eq_i",
        "  ",
        3,
        { MVM_operand_write_reg | MVM_operand_int64, MVM_operand_read_reg | MVM_operand_int64, MVM_operand_read_reg | MVM_operand_int64 }
    },
    {
        MVM_OP_ne_i,
        "ne_i",
        "  ",
        3,
        { MVM_operand_write_reg | MVM_operand_int64, MVM_operand_read_reg | MVM_operand_int64, MVM_operand_read_reg | MVM_operand_int64 }
    },
    {
        MVM_OP_lt_i,
        "lt_i",
        "  ",
        3,
        { MVM_operand_write_reg | MVM_operand_int64, MVM_operand_read_reg | MVM_operand_int64, MVM_operand_read_reg | MVM_operand_int64 }
    },
    {
        MVM_OP_le_i,
        "le_i",
        "  ",
        3,
        { MVM_operand_write_reg | MVM_operand_int64, MVM_operand_read_reg | MVM_operand_int64, MVM_operand_read_reg | MVM_operand_int64 }
    },
    {
        MVM_OP_gt_i,
        "gt_i",
        "  ",
        3,
        { MVM_operand_write_reg | MVM_operand_int64, MVM_operand_read_reg | MVM_operand_int64, MVM_operand_read_reg | MVM_operand_int64 }
    },
    {
        MVM_OP_ge_i,
        "ge_i",
        "  ",
        3,
        { MVM_operand_write_reg | MVM_operand_int64, MVM_operand_read_reg | MVM_operand_int64, MVM_operand_read_reg | MVM_operand_int64 }
    },
    {
        MVM_OP_eq_n,
        "eq_n",
        "  ",
        3,
        { MVM_operand_write_reg | MVM_operand_int64, MVM_operand_read_reg | MVM_operand_num64, MVM_operand_read_reg | MVM_operand_num64 }
    },
    {
        MVM_OP_ne_n,
        "ne_n",
        "  ",
        3,
        { MVM_operand_write_reg | MVM_operand_int64, MVM_operand_read_reg | MVM_operand_num64, MVM_operand_read_reg | MVM_operand_num64 }
    },
    {
        MVM_OP_lt_n,
        "lt_n",
        "  ",
        3,
        { MVM_operand_write_reg | MVM_operand_int64, MVM_operand_read_reg | MVM_operand_num64, MVM_operand_read_reg | MVM_operand_num64 }
    },
    {
        MVM_OP_le_n,
        "le_n",
        "  ",
        3,
        { MVM_operand_write_reg | MVM_operand_int64, MVM_operand_read_reg | MVM_operand_num64, MVM_operand_read_reg | MVM_operand_num64 }
    },
    {
        MVM_OP_gt_n,
        "gt_n",
        "  ",
        3,
        { MVM_operand_write_reg | MVM_operand_int64, MVM_operand_read_reg | MVM_operand_num64, MVM_operand_read_reg | MVM_operand_num64 }
    },
    {
        MVM_OP_ge_n,
        "ge_n",
        "  ",
        3,
        { MVM_operand_write_reg | MVM_operand_int64, MVM_operand_read_reg | MVM_operand_num64, MVM_operand_read_reg | MVM_operand_num64 }
    },
    {
        MVM_OP_argconst_i,
        "argconst_i",
        "*a",
        2,
        { MVM_operand_int16, MVM_operand_int64 }
    },
    {
        MVM_OP_argconst_n,
        "argconst_n",
        "*a",
        2,
        { MVM_operand_int16, MVM_operand_num64 }
    },
    {
        MVM_OP_argconst_s,
        "argconst_s",
        "*a",
        2,
        { MVM_operand_int16, MVM_operand_str }
    },
    {
        MVM_OP_checkarity,
        "checkarity",
        "  ",
        2,
        { MVM_operand_int16, MVM_operand_int16 }
    },
    {
        MVM_OP_param_rp_i,
        "param_rp_i",
        "  ",
        2,
        { MVM_operand_write_reg | MVM_operand_int64, MVM_operand_int16 }
    },
    {
        MVM_OP_param_rp_n,
        "param_rp_n",
        "  ",
        2,
        { MVM_operand_write_reg | MVM_operand_num64, MVM_operand_int16 }
    },
    {
        MVM_OP_param_rp_s,
        "param_rp_s",
        "  ",
        2,
        { MVM_operand_write_reg | MVM_operand_str, MVM_operand_int16 }
    },
    {
        MVM_OP_param_rp_o,
        "param_rp_o",
        "  ",
        2,
        { MVM_operand_write_reg | MVM_operand_obj, MVM_operand_int16 }
    },
    {
        MVM_OP_param_op_i,
        "param_op_i",
        "  ",
        3,
        { MVM_operand_write_reg | MVM_operand_int64, MVM_operand_int16, MVM_operand_ins }
    },
    {
        MVM_OP_param_op_n,
        "param_op_n",
        "  ",
        3,
        { MVM_operand_write_reg | MVM_operand_num64, MVM_operand_int16, MVM_operand_ins }
    },
    {
        MVM_OP_param_op_s,
        "param_op_s",
        "  ",
        3,
        { MVM_operand_write_reg | MVM_operand_str, MVM_operand_int16, MVM_operand_ins }
    },
    {
        MVM_OP_param_op_o,
        "param_op_o",
        "  ",
        3,
        { MVM_operand_write_reg | MVM_operand_obj, MVM_operand_int16, MVM_operand_ins }
    },
    {
        MVM_OP_param_rn_i,
        "param_rn_i",
        "  ",
        2,
        { MVM_operand_write_reg | MVM_operand_int64, MVM_operand_str }
    },
    {
        MVM_OP_param_rn_n,
        "param_rn_n",
        "  ",
        2,
        { MVM_operand_write_reg | MVM_operand_num64, MVM_operand_str }
    },
    {
        MVM_OP_param_rn_s,
        "param_rn_s",
        "  ",
        2,
        { MVM_operand_write_reg | MVM_operand_str, MVM_operand_str }
    },
    {
        MVM_OP_param_rn_o,
        "param_rn_o",
        "  ",
        2,
        { MVM_operand_write_reg | MVM_operand_obj, MVM_operand_str }
    },
    {
        MVM_OP_param_on_i,
        "param_on_i",
        "  ",
        3,
        { MVM_operand_write_reg | MVM_operand_int64, MVM_operand_str, MVM_operand_ins }
    },
    {
        MVM_OP_param_on_n,
        "param_on_n",
        "  ",
        3,
        { MVM_operand_write_reg | MVM_operand_num64, MVM_operand_str, MVM_operand_ins }
    },
    {
        MVM_OP_param_on_s,
        "param_on_s",
        "  ",
        3,
        { MVM_operand_write_reg | MVM_operand_str, MVM_operand_str, MVM_operand_ins }
    },
    {
        MVM_OP_param_on_o,
        "param_on_o",
        "  ",
        3,
        { MVM_operand_write_reg | MVM_operand_obj, MVM_operand_str, MVM_operand_ins }
    },
    {
        MVM_OP_coerce_in,
        "coerce_in",
        "  ",
        2,
        { MVM_operand_write_reg | MVM_operand_num64, MVM_operand_read_reg | MVM_operand_int64 }
    },
    {
        MVM_OP_coerce_ni,
        "coerce_ni",
        "  ",
        2,
        { MVM_operand_write_reg | MVM_operand_int64, MVM_operand_read_reg | MVM_operand_num64 }
    },
    {
        MVM_OP_band_i,
        "band_i",
        "  ",
        3,
        { MVM_operand_write_reg | MVM_operand_int64, MVM_operand_read_reg | MVM_operand_int64, MVM_operand_read_reg | MVM_operand_int64 }
    },
    {
        MVM_OP_bor_i,
        "bor_i",
        "  ",
        3,
        { MVM_operand_write_reg | MVM_operand_int64, MVM_operand_read_reg | MVM_operand_int64, MVM_operand_read_reg | MVM_operand_int64 }
    },
    {
        MVM_OP_bxor_i,
        "bxor_i",
        "  ",
        3,
        { MVM_operand_write_reg | MVM_operand_int64, MVM_operand_read_reg | MVM_operand_int64, MVM_operand_read_reg | MVM_operand_int64 }
    },
    {
        MVM_OP_bnot_i,
        "bnot_i",
        "  ",
        2,
        { MVM_operand_write_reg | MVM_operand_int64, MVM_operand_read_reg | MVM_operand_int64 }
    },
    {
        MVM_OP_blshift_i,
        "blshift_i",
        "  ",
        3,
        { MVM_operand_write_reg | MVM_operand_int64, MVM_operand_read_reg | MVM_operand_int64, MVM_operand_read_reg | MVM_operand_int64 }
    },
    {
        MVM_OP_brshift_i,
        "brshift_i",
        "  ",
        3,
        { MVM_operand_write_reg | MVM_operand_int64, MVM_operand_read_reg | MVM_operand_int64, MVM_operand_read_reg | MVM_operand_int64 }
    },
    {
        MVM_OP_pow_i,
        "pow_i",
        "  ",
        3,
        { MVM_operand_write_reg | MVM_operand_int64, MVM_operand_read_reg | MVM_operand_int64, MVM_operand_read_reg | MVM_operand_int64 }
    },
    {
        MVM_OP_pow_n,
        "pow_n",
        "  ",
        3,
        { MVM_operand_write_reg | MVM_operand_num64, MVM_operand_read_reg | MVM_operand_num64, MVM_operand_read_reg | MVM_operand_num64 }
    },
    {
        MVM_OP_capturelex,
        "capturelex",
        "  ",
        1,
        { MVM_operand_read_reg | MVM_operand_obj }
    },
    {
        MVM_OP_takeclosure,
        "takeclosure",
        "  ",
        2,
        { MVM_operand_write_reg | MVM_operand_obj, MVM_operand_read_reg | MVM_operand_obj }
    },
    {
        MVM_OP_jumplist,
        "jumplist",
        ":j",
        2,
        { MVM_operand_int64, MVM_operand_read_reg | MVM_operand_int64 }
    },
    {
        MVM_OP_caller,
        "caller",
        "  ",
        2,
        { MVM_operand_write_reg | MVM_operand_obj, MVM_operand_read_reg | MVM_operand_int64 }
    },
    {
        MVM_OP_getdynlex,
        "getdynlex",
        "  ",
        2,
        { MVM_operand_write_reg | MVM_operand_obj, MVM_operand_read_reg | MVM_operand_str }
    },
    {
        MVM_OP_binddynlex,
        "binddynlex",
        "  ",
        2,
        { MVM_operand_read_reg | MVM_operand_str, MVM_operand_read_reg | MVM_operand_obj }
    },
    {
        MVM_OP_coerce_is,
        "coerce_is",
        "  ",
        2,
        { MVM_operand_write_reg | MVM_operand_str, MVM_operand_read_reg | MVM_operand_int64 }
    },
    {
        MVM_OP_coerce_ns,
        "coerce_ns",
        "  ",
        2,
        { MVM_operand_write_reg | MVM_operand_str, MVM_operand_read_reg | MVM_operand_num64 }
    },
    {
        MVM_OP_coerce_si,
        "coerce_si",
        "  ",
        2,
        { MVM_operand_write_reg | MVM_operand_int64, MVM_operand_read_reg | MVM_operand_str }
    },
    {
        MVM_OP_coerce_sn,
        "coerce_sn",
        "  ",
        2,
        { MVM_operand_write_reg | MVM_operand_num64, MVM_operand_read_reg | MVM_operand_str }
    },
    {
        MVM_OP_smrt_numify,
        "smrt_numify",
        "  ",
        2,
        { MVM_operand_write_reg | MVM_operand_num64, MVM_operand_read_reg | MVM_operand_obj }
    },
    {
        MVM_OP_smrt_strify,
        "smrt_strify",
        "  ",
        2,
        { MVM_operand_write_reg | MVM_operand_str, MVM_operand_read_reg | MVM_operand_obj }
    },
    {
        MVM_OP_param_sp,
        "param_sp",
        "  ",
        2,
        { MVM_operand_write_reg | MVM_operand_obj, MVM_operand_int16 }
    },
    {
        MVM_OP_param_sn,
        "param_sn",
        "  ",
        1,
        { MVM_operand_write_reg | MVM_operand_obj }
    },
    {
        MVM_OP_ifnonnull,
        "ifnonnull",
        "  ",
        2,
        { MVM_operand_read_reg | MVM_operand_obj, MVM_operand_ins }
    },
    {
        MVM_OP_cmp_i,
        "cmp_i",
        "  ",
        3,
        { MVM_operand_write_reg | MVM_operand_int64, MVM_operand_read_reg | MVM_operand_int64, MVM_operand_read_reg | MVM_operand_int64 }
    },
    {
        MVM_OP_cmp_n,
        "cmp_n",
        "  ",
        3,
        { MVM_operand_write_reg | MVM_operand_int64, MVM_operand_read_reg | MVM_operand_num64, MVM_operand_read_reg | MVM_operand_num64 }
    },
    {
        MVM_OP_not_i,
        "not_i",
        "  ",
        2,
        { MVM_operand_write_reg | MVM_operand_int64, MVM_operand_read_reg | MVM_operand_int64 }
    },
    {
        MVM_OP_setlexvalue,
        "setlexvalue",
        "  ",
        4,
        { MVM_operand_read_reg | MVM_operand_obj, MVM_operand_str, MVM_operand_read_reg | MVM_operand_obj, MVM_operand_int16 }
    },
    {
        MVM_OP_exception,
        "exception",
        "  ",
        1,
        { MVM_operand_write_reg | MVM_operand_obj }
    },
    {
        MVM_OP_bindexmessage,
        "bindexmessage",
        "  ",
        2,
        { MVM_operand_read_reg | MVM_operand_obj, MVM_operand_read_reg | MVM_operand_str }
    },
    {
        MVM_OP_bindexpayload,
        "bindexpayload",
        "  ",
        2,
        { MVM_operand_read_reg | MVM_operand_obj, MVM_operand_read_reg | MVM_operand_obj }
    },
    {
        MVM_OP_bindexcategory,
        "bindexcategory",
        "  ",
        2,
        { MVM_operand_read_reg | MVM_operand_obj, MVM_operand_read_reg | MVM_operand_int64 }
    },
    {
        MVM_OP_getexmessage,
        "getexmessage",
        "  ",
        2,
        { MVM_operand_write_reg | MVM_operand_str, MVM_operand_read_reg | MVM_operand_obj }
    },
    {
        MVM_OP_getexpayload,
        "getexpayload",
        "  ",
        2,
        { MVM_operand_write_reg | MVM_operand_obj, MVM_operand_read_reg | MVM_operand_obj }
    },
    {
        MVM_OP_getexcategory,
        "getexcategory",
        "  ",
        2,
        { MVM_operand_write_reg | MVM_operand_int64, MVM_operand_read_reg | MVM_operand_obj }
    },
    {
        MVM_OP_throwdyn,
        "throwdyn",
        "  ",
        2,
        { MVM_operand_write_reg | MVM_operand_obj, MVM_operand_read_reg | MVM_operand_obj }
    },
    {
        MVM_OP_throwlex,
        "throwlex",
        "  ",
        2,
        { MVM_operand_write_reg | MVM_operand_obj, MVM_operand_read_reg | MVM_operand_obj }
    },
    {
        MVM_OP_throwlexotic,
        "throwlexotic",
        "  ",
        2,
        { MVM_operand_write_reg | MVM_operand_obj, MVM_operand_read_reg | MVM_operand_obj }
    },
    {
        MVM_OP_throwcatdyn,
        "throwcatdyn",
        "  ",
        2,
        { MVM_operand_write_reg | MVM_operand_obj, MVM_operand_int64 }
    },
    {
        MVM_OP_throwcatlex,
        "throwcatlex",
        "  ",
        2,
        { MVM_operand_write_reg | MVM_operand_obj, MVM_operand_int64 }
    },
    {
        MVM_OP_throwcatlexotic,
        "throwcatlexotic",
        "  ",
        2,
        { MVM_operand_write_reg | MVM_operand_obj, MVM_operand_int64 }
    },
    {
        MVM_OP_die,
        "die",
        "  ",
        2,
        { MVM_operand_write_reg | MVM_operand_obj, MVM_operand_read_reg | MVM_operand_str }
    },
    {
        MVM_OP_takehandlerresult,
        "takehandlerresult",
        "  ",
        1,
        { MVM_operand_write_reg | MVM_operand_obj }
    },
    {
        MVM_OP_newlexotic,
        "newlexotic",
        "  ",
        2,
        { MVM_operand_write_reg | MVM_operand_obj, MVM_operand_ins }
    },
    {
        MVM_OP_lexoticresult,
        "lexoticresult",
        "  ",
        2,
        { MVM_operand_write_reg | MVM_operand_obj, MVM_operand_read_reg | MVM_operand_obj }
    },
    {
        MVM_OP_mod_n,
        "mod_n",
        "  ",
        3,
        { MVM_operand_write_reg | MVM_operand_num64, MVM_operand_read_reg | MVM_operand_num64, MVM_operand_read_reg | MVM_operand_num64 }
    },
    {
        MVM_OP_usecapture,
        "usecapture",
        "  ",
        1,
        { MVM_operand_write_reg | MVM_operand_obj }
    },
    {
        MVM_OP_savecapture,
        "savecapture",
        "  ",
        1,
        { MVM_operand_write_reg | MVM_operand_obj }
    },
    {
        MVM_OP_captureposelems,
        "captureposelems",
        "  ",
        2,
        { MVM_operand_write_reg | MVM_operand_int64, MVM_operand_read_reg | MVM_operand_obj }
    },
    {
        MVM_OP_captureposarg,
        "captureposarg",
        "  ",
        3,
        { MVM_operand_write_reg | MVM_operand_obj, MVM_operand_read_reg | MVM_operand_obj, MVM_operand_read_reg | MVM_operand_int64 }
    },
    {
        MVM_OP_captureposarg_i,
        "captureposarg_i",
        "  ",
        3,
        { MVM_operand_write_reg | MVM_operand_int64, MVM_operand_read_reg | MVM_operand_obj, MVM_operand_read_reg | MVM_operand_int64 }
    },
    {
        MVM_OP_captureposarg_n,
        "captureposarg_n",
        "  ",
        3,
        { MVM_operand_write_reg | MVM_operand_num64, MVM_operand_read_reg | MVM_operand_obj, MVM_operand_read_reg | MVM_operand_int64 }
    },
    {
        MVM_OP_captureposarg_s,
        "captureposarg_s",
        "  ",
        3,
        { MVM_operand_write_reg | MVM_operand_str, MVM_operand_read_reg | MVM_operand_obj, MVM_operand_read_reg | MVM_operand_int64 }
    },
    {
        MVM_OP_captureposprimspec,
        "captureposprimspec",
        "  ",
        3,
        { MVM_operand_write_reg | MVM_operand_int64, MVM_operand_read_reg | MVM_operand_obj, MVM_operand_read_reg | MVM_operand_int64 }
    },
    {
        MVM_OP_invokewithcapture,
        "invokewithcapture",
        "  ",
        3,
        { MVM_operand_write_reg | MVM_operand_obj, MVM_operand_read_reg | MVM_operand_obj, MVM_operand_read_reg | MVM_operand_obj }
    },
    {
        MVM_OP_multicacheadd,
        "multicacheadd",
        "  ",
        4,
        { MVM_operand_write_reg | MVM_operand_obj, MVM_operand_read_reg | MVM_operand_obj, MVM_operand_read_reg | MVM_operand_obj, MVM_operand_read_reg | MVM_operand_obj }
    },
    {
        MVM_OP_multicachefind,
        "multicachefind",
        "  ",
        3,
        { MVM_operand_write_reg | MVM_operand_obj, MVM_operand_read_reg | MVM_operand_obj, MVM_operand_read_reg | MVM_operand_obj }
    },
    {
        MVM_OP_lexprimspec,
        "lexprimspec",
        "  ",
        3,
        { MVM_operand_write_reg | MVM_operand_int64, MVM_operand_read_reg | MVM_operand_obj, MVM_operand_read_reg | MVM_operand_str }
    },
    {
        MVM_OP_ceil_n,
        "ceil_n",
        "  ",
        2,
        { MVM_operand_write_reg | MVM_operand_int64, MVM_operand_read_reg | MVM_operand_num64 }
    },
    {
        MVM_OP_floor_n,
        "floor_n",
        "  ",
        2,
        { MVM_operand_write_reg | MVM_operand_int64, MVM_operand_read_reg | MVM_operand_num64 }
    },
    {
        MVM_OP_assign,
        "assign",
        "  ",
        2,
        { MVM_operand_read_reg | MVM_operand_obj, MVM_operand_read_reg | MVM_operand_obj }
    },
    {
        MVM_OP_assignunchecked,
        "assignunchecked",
        "  ",
        2,
        { MVM_operand_read_reg | MVM_operand_obj, MVM_operand_read_reg | MVM_operand_obj }
    },
    {
        MVM_OP_objprimspec,
        "objprimspec",
        "  ",
        2,
        { MVM_operand_write_reg | MVM_operand_int64, MVM_operand_read_reg | MVM_operand_obj }
    },
    {
        MVM_OP_backtracestrings,
        "backtracestrings",
        "  ",
        2,
        { MVM_operand_write_reg | MVM_operand_obj, MVM_operand_read_reg | MVM_operand_obj }
    },
    {
        MVM_OP_masttofile,
        "masttofile",
        "  ",
        3,
        { MVM_operand_read_reg | MVM_operand_obj, MVM_operand_read_reg | MVM_operand_obj, MVM_operand_read_reg | MVM_operand_str }
    },
    {
        MVM_OP_masttocu,
        "masttocu",
        "  ",
        3,
        { MVM_operand_write_reg | MVM_operand_obj, MVM_operand_read_reg | MVM_operand_obj, MVM_operand_read_reg | MVM_operand_obj }
    },
    {
        MVM_OP_iscompunit,
        "iscompunit",
        "  ",
        2,
        { MVM_operand_write_reg | MVM_operand_int64, MVM_operand_read_reg | MVM_operand_obj }
    },
    {
        MVM_OP_compunitmainline,
        "compunitmainline",
        "  ",
        2,
        { MVM_operand_write_reg | MVM_operand_obj, MVM_operand_read_reg | MVM_operand_obj }
    },
    {
        MVM_OP_compunitcodes,
        "compunitcodes",
        "  ",
        2,
        { MVM_operand_write_reg | MVM_operand_obj, MVM_operand_read_reg | MVM_operand_obj }
    },
    {
        MVM_OP_sleep,
        "sleep",
        "  ",
        1,
        { MVM_operand_read_reg | MVM_operand_num64 }
    },
    {
        MVM_OP_concat_s,
        "concat_s",
        "  ",
        3,
        { MVM_operand_write_reg | MVM_operand_str, MVM_operand_read_reg | MVM_operand_str, MVM_operand_read_reg | MVM_operand_str }
    },
    {
        MVM_OP_repeat_s,
        "repeat_s",
        "  ",
        3,
        { MVM_operand_write_reg | MVM_operand_str, MVM_operand_read_reg | MVM_operand_str, MVM_operand_read_reg | MVM_operand_int64 }
    },
    {
        MVM_OP_substr_s,
        "substr_s",
        "  ",
        4,
        { MVM_operand_write_reg | MVM_operand_str, MVM_operand_read_reg | MVM_operand_str, MVM_operand_read_reg | MVM_operand_int64, MVM_operand_read_reg | MVM_operand_int64 }
    },
    {
        MVM_OP_index_s,
        "index_s",
        "  ",
        4,
        { MVM_operand_write_reg | MVM_operand_int64, MVM_operand_read_reg | MVM_operand_str, MVM_operand_read_reg | MVM_operand_str, MVM_operand_read_reg | MVM_operand_int64 }
    },
    {
        MVM_OP_graphs_s,
        "graphs_s",
        "  ",
        2,
        { MVM_operand_write_reg | MVM_operand_int64, MVM_operand_read_reg | MVM_operand_str }
    },
    {
        MVM_OP_codes_s,
        "codes_s",
        "  ",
        2,
        { MVM_operand_write_reg | MVM_operand_int64, MVM_operand_read_reg | MVM_operand_str }
    },
    {
        MVM_OP_eq_s,
        "eq_s",
        "  ",
        3,
        { MVM_operand_write_reg | MVM_operand_int64, MVM_operand_read_reg | MVM_operand_str, MVM_operand_read_reg | MVM_operand_str }
    },
    {
        MVM_OP_ne_s,
        "ne_s",
        "  ",
        3,
        { MVM_operand_write_reg | MVM_operand_int64, MVM_operand_read_reg | MVM_operand_str, MVM_operand_read_reg | MVM_operand_str }
    },
    {
        MVM_OP_eqat_s,
        "eqat_s",
        "  ",
        4,
        { MVM_operand_write_reg | MVM_operand_int64, MVM_operand_read_reg | MVM_operand_str, MVM_operand_read_reg | MVM_operand_str, MVM_operand_read_reg | MVM_operand_int64 }
    },
    {
        MVM_OP_haveat_s,
        "haveat_s",
        "  ",
        6,
        { MVM_operand_write_reg | MVM_operand_int64, MVM_operand_read_reg | MVM_operand_str, MVM_operand_read_reg | MVM_operand_int64, MVM_operand_read_reg | MVM_operand_int64, MVM_operand_read_reg | MVM_operand_str, MVM_operand_read_reg | MVM_operand_int64 }
    },
    {
        MVM_OP_getcp_s,
        "getcp_s",
        "  ",
        3,
        { MVM_operand_write_reg | MVM_operand_int64, MVM_operand_read_reg | MVM_operand_str, MVM_operand_read_reg | MVM_operand_int64 }
    },
    {
        MVM_OP_indexcp_s,
        "indexcp_s",
        "  ",
        3,
        { MVM_operand_write_reg | MVM_operand_int64, MVM_operand_read_reg | MVM_operand_str, MVM_operand_read_reg | MVM_operand_int64 }
    },
    {
        MVM_OP_uc,
        "uc",
        "  ",
        2,
        { MVM_operand_write_reg | MVM_operand_str, MVM_operand_read_reg | MVM_operand_str }
    },
    {
        MVM_OP_lc,
        "lc",
        "  ",
        2,
        { MVM_operand_write_reg | MVM_operand_str, MVM_operand_read_reg | MVM_operand_str }
    },
    {
        MVM_OP_tc,
        "tc",
        "  ",
        2,
        { MVM_operand_write_reg | MVM_operand_str, MVM_operand_read_reg | MVM_operand_str }
    },
    {
        MVM_OP_split,
        "split",
        "  ",
        3,
        { MVM_operand_write_reg | MVM_operand_obj, MVM_operand_read_reg | MVM_operand_str, MVM_operand_read_reg | MVM_operand_str }
    },
    {
        MVM_OP_join,
        "join",
        "  ",
        3,
        { MVM_operand_write_reg | MVM_operand_str, MVM_operand_read_reg | MVM_operand_str, MVM_operand_read_reg | MVM_operand_obj }
    },
    {
        MVM_OP_getcpbyname,
        "getcpbyname",
        "  ",
        2,
        { MVM_operand_write_reg | MVM_operand_int64, MVM_operand_read_reg | MVM_operand_str }
    },
    {
        MVM_OP_indexat_scb,
        "indexat_scb",
        "  ",
        4,
        { MVM_operand_read_reg | MVM_operand_str, MVM_operand_read_reg | MVM_operand_int64, MVM_operand_str, MVM_operand_ins }
    },
    {
        MVM_OP_unipropcode,
        "unipropcode",
        "  ",
        2,
        { MVM_operand_write_reg | MVM_operand_int64, MVM_operand_read_reg | MVM_operand_str }
    },
    {
        MVM_OP_unipvalcode,
        "unipvalcode",
        "  ",
        3,
        { MVM_operand_write_reg | MVM_operand_int64, MVM_operand_read_reg | MVM_operand_int64, MVM_operand_read_reg | MVM_operand_str }
    },
    {
        MVM_OP_hasuniprop,
        "hasuniprop",
        "  ",
        5,
        { MVM_operand_write_reg | MVM_operand_int64, MVM_operand_read_reg | MVM_operand_str, MVM_operand_read_reg | MVM_operand_int64, MVM_operand_read_reg | MVM_operand_int64, MVM_operand_read_reg | MVM_operand_int64 }
    },
    {
        MVM_OP_hasunipropc,
        "hasunipropc",
        "  ",
        5,
        { MVM_operand_write_reg | MVM_operand_int64, MVM_operand_read_reg | MVM_operand_str, MVM_operand_read_reg | MVM_operand_int64, MVM_operand_int16, MVM_operand_int16 }
    },
    {
        MVM_OP_chars,
        "chars",
        "  ",
        2,
        { MVM_operand_write_reg | MVM_operand_int64, MVM_operand_read_reg | MVM_operand_str }
    },
    {
        MVM_OP_chr,
        "chr",
        "  ",
        2,
        { MVM_operand_write_reg | MVM_operand_str, MVM_operand_read_reg | MVM_operand_int64 }
    },
    {
        MVM_OP_ordfirst,
        "ordfirst",
        "  ",
        2,
        { MVM_operand_write_reg | MVM_operand_int64, MVM_operand_read_reg | MVM_operand_str }
    },
    {
        MVM_OP_ordat,
        "ordat",
        "  ",
        3,
        { MVM_operand_write_reg | MVM_operand_int64, MVM_operand_read_reg | MVM_operand_str, MVM_operand_read_reg | MVM_operand_int64 }
    },
    {
        MVM_OP_rindexfrom,
        "rindexfrom",
        "  ",
        4,
        { MVM_operand_write_reg | MVM_operand_int64, MVM_operand_read_reg | MVM_operand_str, MVM_operand_read_reg | MVM_operand_str, MVM_operand_read_reg | MVM_operand_int64 }
    },
    {
        MVM_OP_escape,
        "escape",
        "  ",
        2,
        { MVM_operand_write_reg | MVM_operand_str, MVM_operand_read_reg | MVM_operand_str }
    },
    {
        MVM_OP_flip,
        "flip",
        "  ",
        2,
        { MVM_operand_write_reg | MVM_operand_str, MVM_operand_read_reg | MVM_operand_str }
    },
    {
        MVM_OP_iscclass,
        "iscclass",
        "  ",
        4,
        { MVM_operand_write_reg | MVM_operand_int64, MVM_operand_read_reg | MVM_operand_int64, MVM_operand_read_reg | MVM_operand_str, MVM_operand_read_reg | MVM_operand_int64 }
    },
    {
        MVM_OP_findcclass,
        "findcclass",
        "  ",
        5,
        { MVM_operand_write_reg | MVM_operand_int64, MVM_operand_read_reg | MVM_operand_int64, MVM_operand_read_reg | MVM_operand_str, MVM_operand_read_reg | MVM_operand_int64, MVM_operand_read_reg | MVM_operand_int64 }
    },
    {
        MVM_OP_findnotcclass,
        "findnotcclass",
        "  ",
        5,
        { MVM_operand_write_reg | MVM_operand_int64, MVM_operand_read_reg | MVM_operand_int64, MVM_operand_read_reg | MVM_operand_str, MVM_operand_read_reg | MVM_operand_int64, MVM_operand_read_reg | MVM_operand_int64 }
    },
    {
        MVM_OP_nfafromstatelist,
        "nfafromstatelist",
        "  ",
        3,
        { MVM_operand_write_reg | MVM_operand_obj, MVM_operand_read_reg | MVM_operand_obj, MVM_operand_read_reg | MVM_operand_obj }
    },
    {
        MVM_OP_nfarunproto,
        "nfarunproto",
        "  ",
        4,
        { MVM_operand_write_reg | MVM_operand_obj, MVM_operand_read_reg | MVM_operand_obj, MVM_operand_read_reg | MVM_operand_str, MVM_operand_read_reg | MVM_operand_int64 }
    },
    {
        MVM_OP_nfarunalt,
        "nfarunalt",
        "  ",
        6,
        { MVM_operand_read_reg | MVM_operand_obj, MVM_operand_read_reg | MVM_operand_str, MVM_operand_read_reg | MVM_operand_int64, MVM_operand_read_reg | MVM_operand_obj, MVM_operand_read_reg | MVM_operand_obj, MVM_operand_read_reg | MVM_operand_obj }
    },
    {
        MVM_OP_flattenropes,
        "flattenropes",
        "  ",
        1,
        { MVM_operand_read_reg | MVM_operand_str }
    },
    {
        MVM_OP_gt_s,
        "gt_s",
        "  ",
        3,
        { MVM_operand_write_reg | MVM_operand_int64, MVM_operand_read_reg | MVM_operand_str, MVM_operand_read_reg | MVM_operand_str }
    },
    {
        MVM_OP_ge_s,
        "ge_s",
        "  ",
        3,
        { MVM_operand_write_reg | MVM_operand_int64, MVM_operand_read_reg | MVM_operand_str, MVM_operand_read_reg | MVM_operand_str }
    },
    {
        MVM_OP_lt_s,
        "lt_s",
        "  ",
        3,
        { MVM_operand_write_reg | MVM_operand_int64, MVM_operand_read_reg | MVM_operand_str, MVM_operand_read_reg | MVM_operand_str }
    },
    {
        MVM_OP_le_s,
        "le_s",
        "  ",
        3,
        { MVM_operand_write_reg | MVM_operand_int64, MVM_operand_read_reg | MVM_operand_str, MVM_operand_read_reg | MVM_operand_str }
    },
    {
        MVM_OP_cmp_s,
        "cmp_s",
        "  ",
        3,
        { MVM_operand_write_reg | MVM_operand_int64, MVM_operand_read_reg | MVM_operand_str, MVM_operand_read_reg | MVM_operand_str }
    },
    {
        MVM_OP_radix,
        "radix",
        "  ",
        5,
        { MVM_operand_write_reg | MVM_operand_obj, MVM_operand_read_reg | MVM_operand_int64, MVM_operand_read_reg | MVM_operand_str, MVM_operand_read_reg | MVM_operand_int64, MVM_operand_read_reg | MVM_operand_int64 }
    },
    {
        MVM_OP_eqatic_s,
        "eqatic_s",
        "  ",
        4,
        { MVM_operand_write_reg | MVM_operand_int64, MVM_operand_read_reg | MVM_operand_str, MVM_operand_read_reg | MVM_operand_str, MVM_operand_read_reg | MVM_operand_int64 }
    },
    {
        MVM_OP_sin_n,
        "sin_n",
        "  ",
        2,
        { MVM_operand_write_reg | MVM_operand_num64, MVM_operand_read_reg | MVM_operand_num64 }
    },
    {
        MVM_OP_asin_n,
        "asin_n",
        "  ",
        2,
        { MVM_operand_write_reg | MVM_operand_num64, MVM_operand_read_reg | MVM_operand_num64 }
    },
    {
        MVM_OP_cos_n,
        "cos_n",
        "  ",
        2,
        { MVM_operand_write_reg | MVM_operand_num64, MVM_operand_read_reg | MVM_operand_num64 }
    },
    {
        MVM_OP_acos_n,
        "acos_n",
        "  ",
        2,
        { MVM_operand_write_reg | MVM_operand_num64, MVM_operand_read_reg | MVM_operand_num64 }
    },
    {
        MVM_OP_tan_n,
        "tan_n",
        "  ",
        2,
        { MVM_operand_write_reg | MVM_operand_num64, MVM_operand_read_reg | MVM_operand_num64 }
    },
    {
        MVM_OP_atan_n,
        "atan_n",
        "  ",
        2,
        { MVM_operand_write_reg | MVM_operand_num64, MVM_operand_read_reg | MVM_operand_num64 }
    },
    {
        MVM_OP_atan2_n,
        "atan2_n",
        "  ",
        3,
        { MVM_operand_write_reg | MVM_operand_num64, MVM_operand_read_reg | MVM_operand_num64, MVM_operand_write_reg | MVM_operand_num64 }
    },
    {
        MVM_OP_sec_n,
        "sec_n",
        "  ",
        2,
        { MVM_operand_write_reg | MVM_operand_num64, MVM_operand_read_reg | MVM_operand_num64 }
    },
    {
        MVM_OP_asec_n,
        "asec_n",
        "  ",
        2,
        { MVM_operand_write_reg | MVM_operand_num64, MVM_operand_read_reg | MVM_operand_num64 }
    },
    {
        MVM_OP_sinh_n,
        "sinh_n",
        "  ",
        2,
        { MVM_operand_write_reg | MVM_operand_num64, MVM_operand_read_reg | MVM_operand_num64 }
    },
    {
        MVM_OP_cosh_n,
        "cosh_n",
        "  ",
        2,
        { MVM_operand_write_reg | MVM_operand_num64, MVM_operand_read_reg | MVM_operand_num64 }
    },
    {
        MVM_OP_tanh_n,
        "tanh_n",
        "  ",
        2,
        { MVM_operand_write_reg | MVM_operand_num64, MVM_operand_read_reg | MVM_operand_num64 }
    },
    {
        MVM_OP_sech_n,
        "sech_n",
        "  ",
        2,
        { MVM_operand_write_reg | MVM_operand_num64, MVM_operand_read_reg | MVM_operand_num64 }
    },
    {
        MVM_OP_sqrt_n,
        "sqrt_n",
        "  ",
        2,
        { MVM_operand_write_reg | MVM_operand_num64, MVM_operand_read_reg | MVM_operand_num64 }
    },
    {
        MVM_OP_gcd_i,
        "gcd_i",
        "  ",
        3,
        { MVM_operand_write_reg | MVM_operand_int64, MVM_operand_read_reg | MVM_operand_int64, MVM_operand_read_reg | MVM_operand_int64 }
    },
    {
        MVM_OP_lcm_i,
        "lcm_i",
        "  ",
        3,
        { MVM_operand_write_reg | MVM_operand_int64, MVM_operand_read_reg | MVM_operand_int64, MVM_operand_read_reg | MVM_operand_int64 }
    },
    {
        MVM_OP_add_I,
        "add_I",
        "  ",
        4,
        { MVM_operand_write_reg | MVM_operand_obj, MVM_operand_read_reg | MVM_operand_obj, MVM_operand_read_reg | MVM_operand_obj, MVM_operand_read_reg | MVM_operand_obj }
    },
    {
        MVM_OP_sub_I,
        "sub_I",
        "  ",
        4,
        { MVM_operand_write_reg | MVM_operand_obj, MVM_operand_read_reg | MVM_operand_obj, MVM_operand_read_reg | MVM_operand_obj, MVM_operand_read_reg | MVM_operand_obj }
    },
    {
        MVM_OP_mul_I,
        "mul_I",
        "  ",
        4,
        { MVM_operand_write_reg | MVM_operand_obj, MVM_operand_read_reg | MVM_operand_obj, MVM_operand_read_reg | MVM_operand_obj, MVM_operand_read_reg | MVM_operand_obj }
    },
    {
        MVM_OP_div_I,
        "div_I",
        "  ",
        4,
        { MVM_operand_write_reg | MVM_operand_obj, MVM_operand_read_reg | MVM_operand_obj, MVM_operand_read_reg | MVM_operand_obj, MVM_operand_read_reg | MVM_operand_obj }
    },
    {
        MVM_OP_mod_I,
        "mod_I",
        "  ",
        4,
        { MVM_operand_write_reg | MVM_operand_obj, MVM_operand_read_reg | MVM_operand_obj, MVM_operand_read_reg | MVM_operand_obj, MVM_operand_read_reg | MVM_operand_obj }
    },
    {
        MVM_OP_neg_I,
        "neg_I",
        "  ",
        3,
        { MVM_operand_write_reg | MVM_operand_obj, MVM_operand_read_reg | MVM_operand_obj, MVM_operand_read_reg | MVM_operand_obj }
    },
    {
        MVM_OP_abs_I,
        "abs_I",
        "  ",
        3,
        { MVM_operand_write_reg | MVM_operand_obj, MVM_operand_read_reg | MVM_operand_obj, MVM_operand_read_reg | MVM_operand_obj }
    },
    {
        MVM_OP_cmp_I,
        "cmp_I",
        "  ",
        3,
        { MVM_operand_write_reg | MVM_operand_int64, MVM_operand_read_reg | MVM_operand_obj, MVM_operand_read_reg | MVM_operand_obj }
    },
    {
        MVM_OP_eq_I,
        "eq_I",
        "  ",
        3,
        { MVM_operand_write_reg | MVM_operand_int64, MVM_operand_read_reg | MVM_operand_obj, MVM_operand_read_reg | MVM_operand_obj }
    },
    {
        MVM_OP_ne_I,
        "ne_I",
        "  ",
        3,
        { MVM_operand_write_reg | MVM_operand_int64, MVM_operand_read_reg | MVM_operand_obj, MVM_operand_read_reg | MVM_operand_obj }
    },
    {
        MVM_OP_lt_I,
        "lt_I",
        "  ",
        3,
        { MVM_operand_write_reg | MVM_operand_int64, MVM_operand_read_reg | MVM_operand_obj, MVM_operand_read_reg | MVM_operand_obj }
    },
    {
        MVM_OP_le_I,
        "le_I",
        "  ",
        3,
        { MVM_operand_write_reg | MVM_operand_int64, MVM_operand_read_reg | MVM_operand_obj, MVM_operand_read_reg | MVM_operand_obj }
    },
    {
        MVM_OP_gt_I,
        "gt_I",
        "  ",
        3,
        { MVM_operand_write_reg | MVM_operand_int64, MVM_operand_read_reg | MVM_operand_obj, MVM_operand_read_reg | MVM_operand_obj }
    },
    {
        MVM_OP_ge_I,
        "ge_I",
        "  ",
        3,
        { MVM_operand_write_reg | MVM_operand_int64, MVM_operand_read_reg | MVM_operand_obj, MVM_operand_read_reg | MVM_operand_obj }
    },
    {
        MVM_OP_bor_I,
        "bor_I",
        "  ",
        4,
        { MVM_operand_write_reg | MVM_operand_obj, MVM_operand_read_reg | MVM_operand_obj, MVM_operand_read_reg | MVM_operand_obj, MVM_operand_read_reg | MVM_operand_obj }
    },
    {
        MVM_OP_bxor_I,
        "bxor_I",
        "  ",
        4,
        { MVM_operand_write_reg | MVM_operand_obj, MVM_operand_read_reg | MVM_operand_obj, MVM_operand_read_reg | MVM_operand_obj, MVM_operand_read_reg | MVM_operand_obj }
    },
    {
        MVM_OP_band_I,
        "band_I",
        "  ",
        4,
        { MVM_operand_write_reg | MVM_operand_obj, MVM_operand_read_reg | MVM_operand_obj, MVM_operand_read_reg | MVM_operand_obj, MVM_operand_read_reg | MVM_operand_obj }
    },
    {
        MVM_OP_bnot_I,
        "bnot_I",
        "  ",
        3,
        { MVM_operand_write_reg | MVM_operand_obj, MVM_operand_read_reg | MVM_operand_obj, MVM_operand_read_reg | MVM_operand_obj }
    },
    {
        MVM_OP_blshift_I,
        "blshift_I",
        "  ",
        4,
        { MVM_operand_write_reg | MVM_operand_obj, MVM_operand_read_reg | MVM_operand_obj, MVM_operand_read_reg | MVM_operand_int64, MVM_operand_read_reg | MVM_operand_obj }
    },
    {
        MVM_OP_brshift_I,
        "brshift_I",
        "  ",
        4,
        { MVM_operand_write_reg | MVM_operand_obj, MVM_operand_read_reg | MVM_operand_obj, MVM_operand_read_reg | MVM_operand_int64, MVM_operand_read_reg | MVM_operand_obj }
    },
    {
        MVM_OP_pow_I,
        "pow_I",
        "  ",
        5,
        { MVM_operand_write_reg | MVM_operand_obj, MVM_operand_read_reg | MVM_operand_obj, MVM_operand_read_reg | MVM_operand_obj, MVM_operand_read_reg | MVM_operand_obj, MVM_operand_read_reg | MVM_operand_obj }
    },
    {
        MVM_OP_gcd_I,
        "gcd_I",
        "  ",
        4,
        { MVM_operand_write_reg | MVM_operand_obj, MVM_operand_read_reg | MVM_operand_obj, MVM_operand_read_reg | MVM_operand_obj, MVM_operand_read_reg | MVM_operand_obj }
    },
    {
        MVM_OP_lcm_I,
        "lcm_I",
        "  ",
        4,
        { MVM_operand_write_reg | MVM_operand_obj, MVM_operand_read_reg | MVM_operand_obj, MVM_operand_read_reg | MVM_operand_obj, MVM_operand_read_reg | MVM_operand_obj }
    },
    {
        MVM_OP_expmod_I,
        "expmod_I",
        "  ",
        5,
        { MVM_operand_write_reg | MVM_operand_obj, MVM_operand_read_reg | MVM_operand_obj, MVM_operand_read_reg | MVM_operand_obj, MVM_operand_read_reg | MVM_operand_obj, MVM_operand_read_reg | MVM_operand_obj }
    },
    {
        MVM_OP_isprime_I,
        "isprime_I",
        "  ",
        3,
        { MVM_operand_write_reg | MVM_operand_int64, MVM_operand_read_reg | MVM_operand_obj, MVM_operand_read_reg | MVM_operand_int64 }
    },
    {
        MVM_OP_rand_I,
        "rand_I",
        "  ",
        3,
        { MVM_operand_write_reg | MVM_operand_obj, MVM_operand_read_reg | MVM_operand_obj, MVM_operand_read_reg | MVM_operand_obj }
    },
    {
        MVM_OP_coerce_In,
        "coerce_In",
        "  ",
        2,
        { MVM_operand_write_reg | MVM_operand_num64, MVM_operand_read_reg | MVM_operand_obj }
    },
    {
        MVM_OP_coerce_Is,
        "coerce_Is",
        "  ",
        2,
        { MVM_operand_write_reg | MVM_operand_str, MVM_operand_read_reg | MVM_operand_obj }
    },
    {
        MVM_OP_coerce_nI,
        "coerce_nI",
        "  ",
        3,
        { MVM_operand_write_reg | MVM_operand_obj, MVM_operand_read_reg | MVM_operand_num64, MVM_operand_read_reg | MVM_operand_obj }
    },
    {
        MVM_OP_coerce_sI,
        "coerce_sI",
        "  ",
        3,
        { MVM_operand_write_reg | MVM_operand_obj, MVM_operand_read_reg | MVM_operand_str, MVM_operand_read_reg | MVM_operand_obj }
    },
    {
        MVM_OP_isbig_I,
        "isbig_I",
        "  ",
        2,
        { MVM_operand_write_reg | MVM_operand_int64, MVM_operand_read_reg | MVM_operand_obj }
    },
    {
        MVM_OP_base_I,
        "base_I",
        "  ",
        3,
        { MVM_operand_write_reg | MVM_operand_str, MVM_operand_read_reg | MVM_operand_obj, MVM_operand_read_reg | MVM_operand_int64 }
    },
    {
        MVM_OP_radix_I,
        "radix_I",
        "  ",
        6,
        { MVM_operand_write_reg | MVM_operand_obj, MVM_operand_read_reg | MVM_operand_int64, MVM_operand_read_reg | MVM_operand_str, MVM_operand_read_reg | MVM_operand_int64, MVM_operand_read_reg | MVM_operand_int64, MVM_operand_read_reg | MVM_operand_obj }
    },
    {
        MVM_OP_div_In,
        "div_In",
        "  ",
        3,
        { MVM_operand_write_reg | MVM_operand_num64, MVM_operand_read_reg | MVM_operand_obj, MVM_operand_read_reg | MVM_operand_obj }
    },
    {
        MVM_OP_log_n,
        "log_n",
        "  ",
        2,
        { MVM_operand_write_reg | MVM_operand_num64, MVM_operand_read_reg | MVM_operand_num64 }
    },
    {
        MVM_OP_exp_n,
        "exp_n",
        "  ",
        2,
        { MVM_operand_write_reg | MVM_operand_num64, MVM_operand_read_reg | MVM_operand_num64 }
    },
    {
        MVM_OP_knowhow,
        "knowhow",
        "  ",
        1,
        { MVM_operand_write_reg | MVM_operand_obj }
    },
    {
        MVM_OP_findmeth,
        "findmeth",
        "  ",
        3,
        { MVM_operand_write_reg | MVM_operand_obj, MVM_operand_read_reg | MVM_operand_obj, MVM_operand_str }
    },
    {
        MVM_OP_findmeth_s,
        "findmeth_s",
        "  ",
        3,
        { MVM_operand_write_reg | MVM_operand_obj, MVM_operand_read_reg | MVM_operand_obj, MVM_operand_read_reg | MVM_operand_str }
    },
    {
        MVM_OP_can,
        "can",
        "  ",
        3,
        { MVM_operand_write_reg | MVM_operand_int64, MVM_operand_read_reg | MVM_operand_obj, MVM_operand_str }
    },
    {
        MVM_OP_can_s,
        "can_s",
        "  ",
        3,
        { MVM_operand_write_reg | MVM_operand_int64, MVM_operand_read_reg | MVM_operand_obj, MVM_operand_read_reg | MVM_operand_str }
    },
    {
        MVM_OP_create,
        "create",
        "  ",
        2,
        { MVM_operand_write_reg | MVM_operand_obj, MVM_operand_read_reg | MVM_operand_obj }
    },
    {
        MVM_OP_gethow,
        "gethow",
        "  ",
        2,
        { MVM_operand_write_reg | MVM_operand_obj, MVM_operand_read_reg | MVM_operand_obj }
    },
    {
        MVM_OP_getwhat,
        "getwhat",
        "  ",
        2,
        { MVM_operand_write_reg | MVM_operand_obj, MVM_operand_read_reg | MVM_operand_obj }
    },
    {
        MVM_OP_atkey_i,
        "atkey_i",
        "  ",
        3,
        { MVM_operand_write_reg | MVM_operand_int64, MVM_operand_read_reg | MVM_operand_obj, MVM_operand_read_reg | MVM_operand_str }
    },
    {
        MVM_OP_atkey_n,
        "atkey_n",
        "  ",
        3,
        { MVM_operand_write_reg | MVM_operand_num64, MVM_operand_read_reg | MVM_operand_obj, MVM_operand_read_reg | MVM_operand_str }
    },
    {
        MVM_OP_atkey_s,
        "atkey_s",
        "  ",
        3,
        { MVM_operand_write_reg | MVM_operand_str, MVM_operand_read_reg | MVM_operand_obj, MVM_operand_read_reg | MVM_operand_str }
    },
    {
        MVM_OP_atkey_o,
        "atkey_o",
        "  ",
        3,
        { MVM_operand_write_reg | MVM_operand_obj, MVM_operand_read_reg | MVM_operand_obj, MVM_operand_read_reg | MVM_operand_str }
    },
    {
        MVM_OP_bindkey_i,
        "bindkey_i",
        "  ",
        3,
        { MVM_operand_read_reg | MVM_operand_obj, MVM_operand_read_reg | MVM_operand_str, MVM_operand_read_reg | MVM_operand_int64 }
    },
    {
        MVM_OP_bindkey_n,
        "bindkey_n",
        "  ",
        3,
        { MVM_operand_read_reg | MVM_operand_obj, MVM_operand_read_reg | MVM_operand_str, MVM_operand_read_reg | MVM_operand_num64 }
    },
    {
        MVM_OP_bindkey_s,
        "bindkey_s",
        "  ",
        3,
        { MVM_operand_read_reg | MVM_operand_obj, MVM_operand_read_reg | MVM_operand_str, MVM_operand_read_reg | MVM_operand_str }
    },
    {
        MVM_OP_bindkey_o,
        "bindkey_o",
        "  ",
        3,
        { MVM_operand_read_reg | MVM_operand_obj, MVM_operand_read_reg | MVM_operand_str, MVM_operand_read_reg | MVM_operand_obj }
    },
    {
        MVM_OP_existskey,
        "existskey",
        "  ",
        3,
        { MVM_operand_write_reg | MVM_operand_int64, MVM_operand_read_reg | MVM_operand_obj, MVM_operand_read_reg | MVM_operand_str }
    },
    {
        MVM_OP_deletekey,
        "deletekey",
        "  ",
        2,
        { MVM_operand_read_reg | MVM_operand_obj, MVM_operand_read_reg | MVM_operand_str }
    },
    {
        MVM_OP_getwhere,
        "getwhere",
        "  ",
        2,
        { MVM_operand_write_reg | MVM_operand_int64, MVM_operand_read_reg | MVM_operand_obj }
    },
    {
        MVM_OP_eqaddr,
        "eqaddr",
        "  ",
        3,
        { MVM_operand_write_reg | MVM_operand_int64, MVM_operand_read_reg | MVM_operand_obj, MVM_operand_read_reg | MVM_operand_obj }
    },
    {
        MVM_OP_reprname,
        "reprname",
        "  ",
        2,
        { MVM_operand_write_reg | MVM_operand_str, MVM_operand_read_reg | MVM_operand_obj }
    },
    {
        MVM_OP_isconcrete,
        "isconcrete",
        "  ",
        2,
        { MVM_operand_write_reg | MVM_operand_int64, MVM_operand_read_reg | MVM_operand_obj }
    },
    {
        MVM_OP_atpos_i,
        "atpos_i",
        "  ",
        3,
        { MVM_operand_write_reg | MVM_operand_int64, MVM_operand_read_reg | MVM_operand_obj, MVM_operand_read_reg | MVM_operand_int64 }
    },
    {
        MVM_OP_atpos_n,
        "atpos_n",
        "  ",
        3,
        { MVM_operand_write_reg | MVM_operand_num64, MVM_operand_read_reg | MVM_operand_obj, MVM_operand_read_reg | MVM_operand_int64 }
    },
    {
        MVM_OP_atpos_s,
        "atpos_s",
        "  ",
        3,
        { MVM_operand_write_reg | MVM_operand_str, MVM_operand_read_reg | MVM_operand_obj, MVM_operand_read_reg | MVM_operand_int64 }
    },
    {
        MVM_OP_atpos_o,
        "atpos_o",
        "  ",
        3,
        { MVM_operand_write_reg | MVM_operand_obj, MVM_operand_read_reg | MVM_operand_obj, MVM_operand_read_reg | MVM_operand_int64 }
    },
    {
        MVM_OP_bindpos_i,
        "bindpos_i",
        "  ",
        3,
        { MVM_operand_read_reg | MVM_operand_obj, MVM_operand_read_reg | MVM_operand_int64, MVM_operand_read_reg | MVM_operand_int64 }
    },
    {
        MVM_OP_bindpos_n,
        "bindpos_n",
        "  ",
        3,
        { MVM_operand_read_reg | MVM_operand_obj, MVM_operand_read_reg | MVM_operand_int64, MVM_operand_read_reg | MVM_operand_num64 }
    },
    {
        MVM_OP_bindpos_s,
        "bindpos_s",
        "  ",
        3,
        { MVM_operand_read_reg | MVM_operand_obj, MVM_operand_read_reg | MVM_operand_int64, MVM_operand_read_reg | MVM_operand_str }
    },
    {
        MVM_OP_bindpos_o,
        "bindpos_o",
        "  ",
        3,
        { MVM_operand_read_reg | MVM_operand_obj, MVM_operand_read_reg | MVM_operand_int64, MVM_operand_read_reg | MVM_operand_obj }
    },
    {
        MVM_OP_push_i,
        "push_i",
        "  ",
        2,
        { MVM_operand_read_reg | MVM_operand_obj, MVM_operand_read_reg | MVM_operand_int64 }
    },
    {
        MVM_OP_push_n,
        "push_n",
        "  ",
        2,
        { MVM_operand_read_reg | MVM_operand_obj, MVM_operand_read_reg | MVM_operand_num64 }
    },
    {
        MVM_OP_push_s,
        "push_s",
        "  ",
        2,
        { MVM_operand_read_reg | MVM_operand_obj, MVM_operand_read_reg | MVM_operand_str }
    },
    {
        MVM_OP_push_o,
        "push_o",
        "  ",
        2,
        { MVM_operand_read_reg | MVM_operand_obj, MVM_operand_read_reg | MVM_operand_obj }
    },
    {
        MVM_OP_pop_i,
        "pop_i",
        "  ",
        2,
        { MVM_operand_write_reg | MVM_operand_int64, MVM_operand_read_reg | MVM_operand_obj }
    },
    {
        MVM_OP_pop_n,
        "pop_n",
        "  ",
        2,
        { MVM_operand_write_reg | MVM_operand_num64, MVM_operand_read_reg | MVM_operand_obj }
    },
    {
        MVM_OP_pop_s,
        "pop_s",
        "  ",
        2,
        { MVM_operand_write_reg | MVM_operand_str, MVM_operand_read_reg | MVM_operand_obj }
    },
    {
        MVM_OP_pop_o,
        "pop_o",
        "  ",
        2,
        { MVM_operand_write_reg | MVM_operand_obj, MVM_operand_read_reg | MVM_operand_obj }
    },
    {
        MVM_OP_shift_i,
        "shift_i",
        "  ",
        2,
        { MVM_operand_write_reg | MVM_operand_int64, MVM_operand_read_reg | MVM_operand_obj }
    },
    {
        MVM_OP_shift_n,
        "shift_n",
        "  ",
        2,
        { MVM_operand_write_reg | MVM_operand_num64, MVM_operand_read_reg | MVM_operand_obj }
    },
    {
        MVM_OP_shift_s,
        "shift_s",
        "  ",
        2,
        { MVM_operand_write_reg | MVM_operand_str, MVM_operand_read_reg | MVM_operand_obj }
    },
    {
        MVM_OP_shift_o,
        "shift_o",
        "  ",
        2,
        { MVM_operand_write_reg | MVM_operand_obj, MVM_operand_read_reg | MVM_operand_obj }
    },
    {
        MVM_OP_unshift_i,
        "unshift_i",
        "  ",
        2,
        { MVM_operand_read_reg | MVM_operand_obj, MVM_operand_read_reg | MVM_operand_int64 }
    },
    {
        MVM_OP_unshift_n,
        "unshift_n",
        "  ",
        2,
        { MVM_operand_read_reg | MVM_operand_obj, MVM_operand_read_reg | MVM_operand_num64 }
    },
    {
        MVM_OP_unshift_s,
        "unshift_s",
        "  ",
        2,
        { MVM_operand_read_reg | MVM_operand_obj, MVM_operand_read_reg | MVM_operand_str }
    },
    {
        MVM_OP_unshift_o,
        "unshift_o",
        "  ",
        2,
        { MVM_operand_read_reg | MVM_operand_obj, MVM_operand_read_reg | MVM_operand_obj }
    },
    {
        MVM_OP_splice,
        "splice",
        "  ",
        4,
        { MVM_operand_read_reg | MVM_operand_obj, MVM_operand_read_reg | MVM_operand_obj, MVM_operand_read_reg | MVM_operand_int64, MVM_operand_read_reg | MVM_operand_int64 }
    },
    {
        MVM_OP_setelemspos,
        "setelemspos",
        "  ",
        2,
        { MVM_operand_read_reg | MVM_operand_obj, MVM_operand_read_reg | MVM_operand_int64 }
    },
    {
        MVM_OP_box_i,
        "box_i",
        "  ",
        3,
        { MVM_operand_write_reg | MVM_operand_obj, MVM_operand_read_reg | MVM_operand_int64, MVM_operand_read_reg | MVM_operand_obj }
    },
    {
        MVM_OP_box_n,
        "box_n",
        "  ",
        3,
        { MVM_operand_write_reg | MVM_operand_obj, MVM_operand_read_reg | MVM_operand_num64, MVM_operand_read_reg | MVM_operand_obj }
    },
    {
        MVM_OP_box_s,
        "box_s",
        "  ",
        3,
        { MVM_operand_write_reg | MVM_operand_obj, MVM_operand_read_reg | MVM_operand_str, MVM_operand_read_reg | MVM_operand_obj }
    },
    {
        MVM_OP_unbox_i,
        "unbox_i",
        "  ",
        2,
        { MVM_operand_write_reg | MVM_operand_int64, MVM_operand_read_reg | MVM_operand_obj }
    },
    {
        MVM_OP_unbox_n,
        "unbox_n",
        "  ",
        2,
        { MVM_operand_write_reg | MVM_operand_num64, MVM_operand_read_reg | MVM_operand_obj }
    },
    {
        MVM_OP_unbox_s,
        "unbox_s",
        "  ",
        2,
        { MVM_operand_write_reg | MVM_operand_str, MVM_operand_read_reg | MVM_operand_obj }
    },
    {
        MVM_OP_bindattr_i,
        "bindattr_i",
        "  ",
        5,
        { MVM_operand_read_reg | MVM_operand_obj, MVM_operand_read_reg | MVM_operand_obj, MVM_operand_str, MVM_operand_read_reg | MVM_operand_int64, MVM_operand_int16 }
    },
    {
        MVM_OP_bindattr_n,
        "bindattr_n",
        "  ",
        5,
        { MVM_operand_read_reg | MVM_operand_obj, MVM_operand_read_reg | MVM_operand_obj, MVM_operand_str, MVM_operand_read_reg | MVM_operand_num64, MVM_operand_int16 }
    },
    {
        MVM_OP_bindattr_s,
        "bindattr_s",
        "  ",
        5,
        { MVM_operand_read_reg | MVM_operand_obj, MVM_operand_read_reg | MVM_operand_obj, MVM_operand_str, MVM_operand_read_reg | MVM_operand_str, MVM_operand_int16 }
    },
    {
        MVM_OP_bindattr_o,
        "bindattr_o",
        "  ",
        5,
        { MVM_operand_read_reg | MVM_operand_obj, MVM_operand_read_reg | MVM_operand_obj, MVM_operand_str, MVM_operand_read_reg | MVM_operand_obj, MVM_operand_int16 }
    },
    {
        MVM_OP_bindattrs_i,
        "bindattrs_i",
        "  ",
        4,
        { MVM_operand_read_reg | MVM_operand_obj, MVM_operand_read_reg | MVM_operand_obj, MVM_operand_read_reg | MVM_operand_str, MVM_operand_read_reg | MVM_operand_int64 }
    },
    {
        MVM_OP_bindattrs_n,
        "bindattrs_n",
        "  ",
        4,
        { MVM_operand_read_reg | MVM_operand_obj, MVM_operand_read_reg | MVM_operand_obj, MVM_operand_read_reg | MVM_operand_str, MVM_operand_read_reg | MVM_operand_num64 }
    },
    {
        MVM_OP_bindattrs_s,
        "bindattrs_s",
        "  ",
        4,
        { MVM_operand_read_reg | MVM_operand_obj, MVM_operand_read_reg | MVM_operand_obj, MVM_operand_read_reg | MVM_operand_str, MVM_operand_read_reg | MVM_operand_str }
    },
    {
        MVM_OP_bindattrs_o,
        "bindattrs_o",
        "  ",
        4,
        { MVM_operand_read_reg | MVM_operand_obj, MVM_operand_read_reg | MVM_operand_obj, MVM_operand_read_reg | MVM_operand_str, MVM_operand_read_reg | MVM_operand_obj }
    },
    {
        MVM_OP_getattr_i,
        "getattr_i",
        "  ",
        5,
        { MVM_operand_write_reg | MVM_operand_int64, MVM_operand_read_reg | MVM_operand_obj, MVM_operand_read_reg | MVM_operand_obj, MVM_operand_str, MVM_operand_int16 }
    },
    {
        MVM_OP_getattr_n,
        "getattr_n",
        "  ",
        5,
        { MVM_operand_write_reg | MVM_operand_num64, MVM_operand_read_reg | MVM_operand_obj, MVM_operand_read_reg | MVM_operand_obj, MVM_operand_str, MVM_operand_int16 }
    },
    {
        MVM_OP_getattr_s,
        "getattr_s",
        "  ",
        5,
        { MVM_operand_write_reg | MVM_operand_str, MVM_operand_read_reg | MVM_operand_obj, MVM_operand_read_reg | MVM_operand_obj, MVM_operand_str, MVM_operand_int16 }
    },
    {
        MVM_OP_getattr_o,
        "getattr_o",
        "  ",
        5,
        { MVM_operand_write_reg | MVM_operand_obj, MVM_operand_read_reg | MVM_operand_obj, MVM_operand_read_reg | MVM_operand_obj, MVM_operand_str, MVM_operand_int16 }
    },
    {
        MVM_OP_getattrs_i,
        "getattrs_i",
        "  ",
        4,
        { MVM_operand_write_reg | MVM_operand_int64, MVM_operand_read_reg | MVM_operand_obj, MVM_operand_read_reg | MVM_operand_obj, MVM_operand_read_reg | MVM_operand_str }
    },
    {
        MVM_OP_getattrs_n,
        "getattrs_n",
        "  ",
        4,
        { MVM_operand_write_reg | MVM_operand_num64, MVM_operand_read_reg | MVM_operand_obj, MVM_operand_read_reg | MVM_operand_obj, MVM_operand_read_reg | MVM_operand_str }
    },
    {
        MVM_OP_getattrs_s,
        "getattrs_s",
        "  ",
        4,
        { MVM_operand_write_reg | MVM_operand_str, MVM_operand_read_reg | MVM_operand_obj, MVM_operand_read_reg | MVM_operand_obj, MVM_operand_read_reg | MVM_operand_str }
    },
    {
        MVM_OP_getattrs_o,
        "getattrs_o",
        "  ",
        4,
        { MVM_operand_write_reg | MVM_operand_obj, MVM_operand_read_reg | MVM_operand_obj, MVM_operand_read_reg | MVM_operand_obj, MVM_operand_read_reg | MVM_operand_str }
    },
    {
        MVM_OP_isnull,
        "isnull",
        "  ",
        2,
        { MVM_operand_write_reg | MVM_operand_int64, MVM_operand_read_reg | MVM_operand_obj }
    },
    {
        MVM_OP_knowhowattr,
        "knowhowattr",
        "  ",
        1,
        { MVM_operand_write_reg | MVM_operand_obj }
    },
    {
        MVM_OP_iscoderef,
        "iscoderef",
        "  ",
        2,
        { MVM_operand_write_reg | MVM_operand_int64, MVM_operand_read_reg | MVM_operand_obj }
    },
    {
        MVM_OP_null,
        "null",
        "  ",
        1,
        { MVM_operand_write_reg | MVM_operand_obj }
    },
    {
        MVM_OP_clone,
        "clone",
        "  ",
        2,
        { MVM_operand_write_reg | MVM_operand_obj, MVM_operand_read_reg | MVM_operand_obj }
    },
    {
        MVM_OP_isnull_s,
        "isnull_s",
        "  ",
        2,
        { MVM_operand_write_reg | MVM_operand_int64, MVM_operand_read_reg | MVM_operand_str }
    },
    {
        MVM_OP_bootint,
        "bootint",
        "  ",
        1,
        { MVM_operand_write_reg | MVM_operand_obj }
    },
    {
        MVM_OP_bootnum,
        "bootnum",
        "  ",
        1,
        { MVM_operand_write_reg | MVM_operand_obj }
    },
    {
        MVM_OP_bootstr,
        "bootstr",
        "  ",
        1,
        { MVM_operand_write_reg | MVM_operand_obj }
    },
    {
        MVM_OP_bootarray,
        "bootarray",
        "  ",
        1,
        { MVM_operand_write_reg | MVM_operand_obj }
    },
    {
        MVM_OP_boothash,
        "boothash",
        "  ",
        1,
        { MVM_operand_write_reg | MVM_operand_obj }
    },
    {
        MVM_OP_sethllconfig,
        "sethllconfig",
        "  ",
        2,
        { MVM_operand_read_reg | MVM_operand_str, MVM_operand_read_reg | MVM_operand_obj }
    },
    {
        MVM_OP_hllboxtype_i,
        "hllboxtype_i",
        "  ",
        1,
        { MVM_operand_write_reg | MVM_operand_obj }
    },
    {
        MVM_OP_hllboxtype_n,
        "hllboxtype_n",
        "  ",
        1,
        { MVM_operand_write_reg | MVM_operand_obj }
    },
    {
        MVM_OP_hllboxtype_s,
        "hllboxtype_s",
        "  ",
        1,
        { MVM_operand_write_reg | MVM_operand_obj }
    },
    {
        MVM_OP_elems,
        "elems",
        "  ",
        2,
        { MVM_operand_write_reg | MVM_operand_int64, MVM_operand_read_reg | MVM_operand_obj }
    },
    {
        MVM_OP_null_s,
        "null_s",
        "  ",
        1,
        { MVM_operand_write_reg | MVM_operand_str }
    },
    {
        MVM_OP_newtype,
        "newtype",
        "  ",
        3,
        { MVM_operand_write_reg | MVM_operand_obj, MVM_operand_read_reg | MVM_operand_obj, MVM_operand_read_reg | MVM_operand_str }
    },
    {
        MVM_OP_isint,
        "isint",
        "  ",
        2,
        { MVM_operand_write_reg | MVM_operand_int64, MVM_operand_read_reg | MVM_operand_obj }
    },
    {
        MVM_OP_isnum,
        "isnum",
        "  ",
        2,
        { MVM_operand_write_reg | MVM_operand_int64, MVM_operand_read_reg | MVM_operand_obj }
    },
    {
        MVM_OP_isstr,
        "isstr",
        "  ",
        2,
        { MVM_operand_write_reg | MVM_operand_int64, MVM_operand_read_reg | MVM_operand_obj }
    },
    {
        MVM_OP_islist,
        "islist",
        "  ",
        2,
        { MVM_operand_write_reg | MVM_operand_int64, MVM_operand_read_reg | MVM_operand_obj }
    },
    {
        MVM_OP_ishash,
        "ishash",
        "  ",
        2,
        { MVM_operand_write_reg | MVM_operand_int64, MVM_operand_read_reg | MVM_operand_obj }
    },
    {
        MVM_OP_iter,
        "iter",
        "  ",
        2,
        { MVM_operand_write_reg | MVM_operand_obj, MVM_operand_read_reg | MVM_operand_obj }
    },
    {
        MVM_OP_iterkey_s,
        "iterkey_s",
        "  ",
        2,
        { MVM_operand_write_reg | MVM_operand_str, MVM_operand_read_reg | MVM_operand_obj }
    },
    {
        MVM_OP_iterval,
        "iterval",
        "  ",
        2,
        { MVM_operand_write_reg | MVM_operand_obj, MVM_operand_read_reg | MVM_operand_obj }
    },
    {
        MVM_OP_getcodename,
        "getcodename",
        "  ",
        2,
        { MVM_operand_write_reg | MVM_operand_str, MVM_operand_read_reg | MVM_operand_obj }
    },
    {
        MVM_OP_composetype,
        "composetype",
        "  ",
        3,
        { MVM_operand_write_reg | MVM_operand_obj, MVM_operand_read_reg | MVM_operand_obj, MVM_operand_read_reg | MVM_operand_obj }
    },
    {
        MVM_OP_setmethcache,
        "setmethcache",
        "  ",
        2,
        { MVM_operand_read_reg | MVM_operand_obj, MVM_operand_read_reg | MVM_operand_obj }
    },
    {
        MVM_OP_setmethcacheauth,
        "setmethcacheauth",
        "  ",
        2,
        { MVM_operand_read_reg | MVM_operand_obj, MVM_operand_read_reg | MVM_operand_int64 }
    },
    {
        MVM_OP_settypecache,
        "settypecache",
        "  ",
        2,
        { MVM_operand_read_reg | MVM_operand_obj, MVM_operand_read_reg | MVM_operand_obj }
    },
    {
        MVM_OP_setinvokespec,
        "setinvokespec",
        "  ",
        4,
        { MVM_operand_read_reg | MVM_operand_obj, MVM_operand_read_reg | MVM_operand_obj, MVM_operand_read_reg | MVM_operand_str, MVM_operand_read_reg | MVM_operand_obj }
    },
    {
        MVM_OP_isinvokable,
        "isinvokable",
        "  ",
        2,
        { MVM_operand_write_reg | MVM_operand_int64, MVM_operand_read_reg | MVM_operand_obj }
    },
    {
        MVM_OP_iscont,
        "iscont",
        "  ",
        2,
        { MVM_operand_write_reg | MVM_operand_int64, MVM_operand_read_reg | MVM_operand_obj }
    },
    {
        MVM_OP_decont,
        "decont",
        "  ",
        2,
        { MVM_operand_write_reg | MVM_operand_obj, MVM_operand_read_reg | MVM_operand_obj }
    },
    {
        MVM_OP_setboolspec,
        "setboolspec",
        "  ",
        3,
        { MVM_operand_read_reg | MVM_operand_obj, MVM_operand_read_reg | MVM_operand_int64, MVM_operand_read_reg | MVM_operand_obj }
    },
    {
        MVM_OP_istrue,
        "istrue",
        "  ",
        2,
        { MVM_operand_write_reg | MVM_operand_int64, MVM_operand_read_reg | MVM_operand_obj }
    },
    {
        MVM_OP_isfalse,
        "isfalse",
        "  ",
        2,
        { MVM_operand_write_reg | MVM_operand_int64, MVM_operand_read_reg | MVM_operand_obj }
    },
    {
        MVM_OP_istrue_s,
        "istrue_s",
        "  ",
        2,
        { MVM_operand_write_reg | MVM_operand_int64, MVM_operand_read_reg | MVM_operand_str }
    },
    {
        MVM_OP_isfalse_s,
        "isfalse_s",
        "  ",
        2,
        { MVM_operand_write_reg | MVM_operand_int64, MVM_operand_read_reg | MVM_operand_str }
    },
    {
        MVM_OP_getcodeobj,
        "getcodeobj",
        "  ",
        2,
        { MVM_operand_write_reg | MVM_operand_obj, MVM_operand_read_reg | MVM_operand_obj }
    },
    {
        MVM_OP_setcodeobj,
        "setcodeobj",
        "  ",
        2,
        { MVM_operand_read_reg | MVM_operand_obj, MVM_operand_read_reg | MVM_operand_obj }
    },
    {
        MVM_OP_setcodename,
        "setcodename",
        "  ",
        2,
        { MVM_operand_read_reg | MVM_operand_obj, MVM_operand_read_reg | MVM_operand_str }
    },
    {
        MVM_OP_forceouterctx,
        "forceouterctx",
        "  ",
        2,
        { MVM_operand_read_reg | MVM_operand_obj, MVM_operand_read_reg | MVM_operand_obj }
    },
    {
        MVM_OP_getcomp,
        "getcomp",
        "  ",
        2,
        { MVM_operand_write_reg | MVM_operand_obj, MVM_operand_read_reg | MVM_operand_str }
    },
    {
        MVM_OP_bindcomp,
        "bindcomp",
        "  ",
        3,
        { MVM_operand_write_reg | MVM_operand_obj, MVM_operand_read_reg | MVM_operand_str, MVM_operand_read_reg | MVM_operand_obj }
    },
    {
        MVM_OP_getcurhllsym,
        "getcurhllsym",
        "  ",
        2,
        { MVM_operand_write_reg | MVM_operand_obj, MVM_operand_read_reg | MVM_operand_str }
    },
    {
        MVM_OP_bindcurhllsym,
        "bindcurhllsym",
        "  ",
        3,
        { MVM_operand_write_reg | MVM_operand_obj, MVM_operand_read_reg | MVM_operand_str, MVM_operand_read_reg | MVM_operand_obj }
    },
    {
        MVM_OP_getwho,
        "getwho",
        "  ",
        2,
        { MVM_operand_write_reg | MVM_operand_obj, MVM_operand_read_reg | MVM_operand_obj }
    },
    {
        MVM_OP_setwho,
        "setwho",
        "  ",
        3,
        { MVM_operand_write_reg | MVM_operand_obj, MVM_operand_read_reg | MVM_operand_obj, MVM_operand_read_reg | MVM_operand_obj }
    },
    {
        MVM_OP_rebless,
        "rebless",
        "  ",
        3,
        { MVM_operand_write_reg | MVM_operand_obj, MVM_operand_read_reg | MVM_operand_obj, MVM_operand_read_reg | MVM_operand_obj }
    },
    {
        MVM_OP_istype,
        "istype",
        "  ",
        3,
        { MVM_operand_write_reg | MVM_operand_int64, MVM_operand_read_reg | MVM_operand_obj, MVM_operand_read_reg | MVM_operand_obj }
    },
    {
        MVM_OP_ctx,
        "ctx",
        "  ",
        1,
        { MVM_operand_write_reg | MVM_operand_obj }
    },
    {
        MVM_OP_ctxouter,
        "ctxouter",
        "  ",
        2,
        { MVM_operand_write_reg | MVM_operand_obj, MVM_operand_read_reg | MVM_operand_obj }
    },
    {
        MVM_OP_ctxcaller,
        "ctxcaller",
        "  ",
        2,
        { MVM_operand_write_reg | MVM_operand_obj, MVM_operand_read_reg | MVM_operand_obj }
    },
    {
        MVM_OP_ctxlexpad,
        "ctxlexpad",
        "  ",
        2,
        { MVM_operand_write_reg | MVM_operand_obj, MVM_operand_read_reg | MVM_operand_obj }
    },
    {
        MVM_OP_curcode,
        "curcode",
        "  ",
        1,
        { MVM_operand_write_reg | MVM_operand_obj }
    },
    {
        MVM_OP_callercode,
        "callercode",
        "  ",
        1,
        { MVM_operand_write_reg | MVM_operand_obj }
    },
    {
        MVM_OP_bootintarray,
        "bootintarray",
        "  ",
        1,
        { MVM_operand_write_reg | MVM_operand_obj }
    },
    {
        MVM_OP_bootnumarray,
        "bootnumarray",
        "  ",
        1,
        { MVM_operand_write_reg | MVM_operand_obj }
    },
    {
        MVM_OP_bootstrarray,
        "bootstrarray",
        "  ",
        1,
        { MVM_operand_write_reg | MVM_operand_obj }
    },
    {
        MVM_OP_hlllist,
        "hlllist",
        "  ",
        1,
        { MVM_operand_write_reg | MVM_operand_obj }
    },
    {
        MVM_OP_hllhash,
        "hllhash",
        "  ",
        1,
        { MVM_operand_write_reg | MVM_operand_obj }
    },
    {
        MVM_OP_attrinited,
        "attrinited",
        "  ",
        4,
        { MVM_operand_write_reg | MVM_operand_int64, MVM_operand_read_reg | MVM_operand_obj, MVM_operand_read_reg | MVM_operand_obj, MVM_operand_read_reg | MVM_operand_str }
    },
    {
        MVM_OP_setcontspec,
        "setcontspec",
        "  ",
        3,
        { MVM_operand_read_reg | MVM_operand_obj, MVM_operand_read_reg | MVM_operand_str, MVM_operand_read_reg | MVM_operand_obj }
    },
    {
        MVM_OP_existspos,
        "existspos",
        "  ",
        3,
        { MVM_operand_write_reg | MVM_operand_int64, MVM_operand_read_reg | MVM_operand_obj, MVM_operand_read_reg | MVM_operand_int64 }
    },
    {
        MVM_OP_gethllsym,
        "gethllsym",
        "  ",
        3,
        { MVM_operand_write_reg | MVM_operand_obj, MVM_operand_read_reg | MVM_operand_str, MVM_operand_read_reg | MVM_operand_str }
    },
    {
        MVM_OP_freshcoderef,
        "freshcoderef",
        "  ",
        2,
        { MVM_operand_write_reg | MVM_operand_obj, MVM_operand_read_reg | MVM_operand_obj }
    },
    {
        MVM_OP_markcodestatic,
        "markcodestatic",
        "  ",
        1,
        { MVM_operand_read_reg | MVM_operand_obj }
    },
    {
        MVM_OP_markcodestub,
        "markcodestub",
        "  ",
        1,
        { MVM_operand_read_reg | MVM_operand_obj }
    },
    {
        MVM_OP_getstaticcode,
        "getstaticcode",
        "  ",
        2,
        { MVM_operand_write_reg | MVM_operand_obj, MVM_operand_read_reg | MVM_operand_obj }
    },
    {
        MVM_OP_getcodecuid,
        "getcodecuid",
        "  ",
        2,
        { MVM_operand_write_reg | MVM_operand_str, MVM_operand_read_reg | MVM_operand_obj }
    },
    {
        MVM_OP_copy_f,
        "copy_f",
        "  ",
        2,
        { MVM_operand_read_reg | MVM_operand_str, MVM_operand_read_reg | MVM_operand_str }
    },
    {
        MVM_OP_append_f,
        "append_f",
        "  ",
        2,
        { MVM_operand_read_reg | MVM_operand_str, MVM_operand_read_reg | MVM_operand_str }
    },
    {
        MVM_OP_rename_f,
        "rename_f",
        "  ",
        2,
        { MVM_operand_read_reg | MVM_operand_str, MVM_operand_read_reg | MVM_operand_str }
    },
    {
        MVM_OP_delete_f,
        "delete_f",
        "  ",
        1,
        { MVM_operand_read_reg | MVM_operand_str }
    },
    {
        MVM_OP_chmod_f,
        "chmod_f",
        "  ",
        2,
        { MVM_operand_read_reg | MVM_operand_str, MVM_operand_read_reg | MVM_operand_int64 }
    },
    {
        MVM_OP_exists_f,
        "exists_f",
        "  ",
        2,
        { MVM_operand_write_reg | MVM_operand_int64, MVM_operand_read_reg | MVM_operand_str }
    },
    {
        MVM_OP_mkdir,
        "mkdir",
        "  ",
        2,
        { MVM_operand_read_reg | MVM_operand_str, MVM_operand_read_reg | MVM_operand_int64 }
    },
    {
        MVM_OP_rmdir,
        "rmdir",
        "  ",
        1,
        { MVM_operand_read_reg | MVM_operand_str }
    },
    {
        MVM_OP_open_dir,
        "open_dir",
        "  ",
        2,
        { MVM_operand_write_reg | MVM_operand_obj, MVM_operand_read_reg | MVM_operand_str }
    },
    {
        MVM_OP_read_dir,
        "read_dir",
        "  ",
        2,
        { MVM_operand_write_reg | MVM_operand_str, MVM_operand_read_reg | MVM_operand_obj }
    },
    {
        MVM_OP_close_dir,
        "close_dir",
        "  ",
        1,
        { MVM_operand_read_reg | MVM_operand_obj }
    },
    {
        MVM_OP_open_fh,
        "open_fh",
        "  ",
        3,
        { MVM_operand_write_reg | MVM_operand_obj, MVM_operand_read_reg | MVM_operand_str, MVM_operand_read_reg | MVM_operand_str }
    },
    {
        MVM_OP_close_fh,
        "close_fh",
        "  ",
        1,
        { MVM_operand_read_reg | MVM_operand_obj }
    },
    {
        MVM_OP_read_fhs,
        "read_fhs",
        "  ",
        3,
        { MVM_operand_write_reg | MVM_operand_str, MVM_operand_read_reg | MVM_operand_obj, MVM_operand_read_reg | MVM_operand_int64 }
    },
    {
        MVM_OP_slurp,
        "slurp",
        "  ",
        3,
        { MVM_operand_write_reg | MVM_operand_str, MVM_operand_read_reg | MVM_operand_str, MVM_operand_read_reg | MVM_operand_str }
    },
    {
        MVM_OP_spew,
        "spew",
        "  ",
        3,
        { MVM_operand_read_reg | MVM_operand_str, MVM_operand_read_reg | MVM_operand_str, MVM_operand_read_reg | MVM_operand_str }
    },
    {
        MVM_OP_write_fhs,
        "write_fhs",
        "  ",
        3,
        { MVM_operand_write_reg | MVM_operand_int64, MVM_operand_read_reg | MVM_operand_obj, MVM_operand_read_reg | MVM_operand_str }
    },
    {
        MVM_OP_seek_fh,
        "seek_fh",
        "  ",
        3,
        { MVM_operand_read_reg | MVM_operand_obj, MVM_operand_read_reg | MVM_operand_int64, MVM_operand_read_reg | MVM_operand_int64 }
    },
    {
        MVM_OP_lock_fh,
        "lock_fh",
        "  ",
        3,
        { MVM_operand_write_reg | MVM_operand_int64, MVM_operand_read_reg | MVM_operand_obj, MVM_operand_read_reg | MVM_operand_int64 }
    },
    {
        MVM_OP_unlock_fh,
        "unlock_fh",
        "  ",
        1,
        { MVM_operand_read_reg | MVM_operand_obj }
    },
    {
        MVM_OP_sync_fh,
        "sync_fh",
        "  ",
        1,
        { MVM_operand_read_reg | MVM_operand_obj }
    },
    {
        MVM_OP_trunc_fh,
        "trunc_fh",
        "  ",
        2,
        { MVM_operand_read_reg | MVM_operand_obj, MVM_operand_read_reg | MVM_operand_int64 }
    },
    {
        MVM_OP_eof_fh,
        "eof_fh",
        "  ",
        2,
        { MVM_operand_write_reg | MVM_operand_int64, MVM_operand_read_reg | MVM_operand_obj }
    },
    {
        MVM_OP_getstdin,
        "getstdin",
        "  ",
        1,
        { MVM_operand_write_reg | MVM_operand_obj }
    },
    {
        MVM_OP_getstdout,
        "getstdout",
        "  ",
        1,
        { MVM_operand_write_reg | MVM_operand_obj }
    },
    {
        MVM_OP_getstderr,
        "getstderr",
        "  ",
        1,
        { MVM_operand_write_reg | MVM_operand_obj }
    },
    {
        MVM_OP_connect_sk,
        "connect_sk",
        "  ",
        5,
        { MVM_operand_write_reg | MVM_operand_obj, MVM_operand_read_reg | MVM_operand_str, MVM_operand_read_reg | MVM_operand_int64, MVM_operand_read_reg | MVM_operand_int64, MVM_operand_read_reg | MVM_operand_int64 }
    },
    {
        MVM_OP_close_sk,
        "close_sk",
        "  ",
        1,
        { MVM_operand_read_reg | MVM_operand_obj }
    },
    {
        MVM_OP_bind_sk,
        "bind_sk",
        "  ",
        5,
        { MVM_operand_write_reg | MVM_operand_obj, MVM_operand_read_reg | MVM_operand_str, MVM_operand_read_reg | MVM_operand_int64, MVM_operand_read_reg | MVM_operand_int64, MVM_operand_read_reg | MVM_operand_int64 }
    },
    {
        MVM_OP_listen_sk,
        "listen_sk",
        "  ",
        2,
        { MVM_operand_read_reg | MVM_operand_obj, MVM_operand_read_reg | MVM_operand_int64 }
    },
    {
        MVM_OP_accept_sk,
        "accept_sk",
        "  ",
        2,
        { MVM_operand_write_reg | MVM_operand_obj, MVM_operand_read_reg | MVM_operand_obj }
    },
    {
        MVM_OP_send_sks,
        "send_sks",
        "  ",
        5,
        { MVM_operand_write_reg | MVM_operand_int64, MVM_operand_read_reg | MVM_operand_obj, MVM_operand_read_reg | MVM_operand_str, MVM_operand_read_reg | MVM_operand_int64, MVM_operand_read_reg | MVM_operand_int64 }
    },
    {
        MVM_OP_recv_sks,
        "recv_sks",
        "  ",
        3,
        { MVM_operand_write_reg | MVM_operand_str, MVM_operand_read_reg | MVM_operand_obj, MVM_operand_read_reg | MVM_operand_int64 }
    },
    {
        MVM_OP_setencoding,
        "setencoding",
        "  ",
        2,
        { MVM_operand_read_reg | MVM_operand_obj, MVM_operand_read_reg | MVM_operand_str }
    },
    {
        MVM_OP_print,
        "print",
        "  ",
        1,
        { MVM_operand_read_reg | MVM_operand_str }
    },
    {
        MVM_OP_say,
        "say",
        "  ",
        1,
        { MVM_operand_read_reg | MVM_operand_str }
    },
    {
        MVM_OP_readall_fh,
        "readall_fh",
        "  ",
        2,
        { MVM_operand_write_reg | MVM_operand_str, MVM_operand_read_reg | MVM_operand_obj }
    },
    {
        MVM_OP_tell_fh,
        "tell_fh",
        "  ",
        2,
        { MVM_operand_write_reg | MVM_operand_int64, MVM_operand_read_reg | MVM_operand_obj }
    },
    {
        MVM_OP_stat,
        "stat",
        "  ",
        3,
        { MVM_operand_write_reg | MVM_operand_int64, MVM_operand_read_reg | MVM_operand_str, MVM_operand_read_reg | MVM_operand_int64 }
    },
    {
        MVM_OP_readline_fh,
        "readline_fh",
        "  ",
        2,
        { MVM_operand_write_reg | MVM_operand_str, MVM_operand_read_reg | MVM_operand_obj }
    },
    {
        MVM_OP_readlineint_fh,
        "readlineint_fh",
        "  ",
        3,
        { MVM_operand_write_reg | MVM_operand_str, MVM_operand_read_reg | MVM_operand_obj, MVM_operand_read_reg | MVM_operand_str }
    },
    {
        MVM_OP_chdir,
        "chdir",
        "  ",
        1,
        { MVM_operand_read_reg | MVM_operand_str }
    },
    {
        MVM_OP_rand_i,
        "rand_i",
        "  ",
        1,
        { MVM_operand_write_reg | MVM_operand_int64 }
    },
    {
        MVM_OP_rand_n,
        "rand_n",
        "  ",
        1,
        { MVM_operand_write_reg | MVM_operand_num64 }
    },
    {
        MVM_OP_time_i,
        "time_i",
        "  ",
        1,
        { MVM_operand_write_reg | MVM_operand_int64 }
    },
    {
        MVM_OP_clargs,
        "clargs",
        "  ",
        1,
        { MVM_operand_write_reg | MVM_operand_obj }
    },
    {
        MVM_OP_newthread,
        "newthread",
        "  ",
        3,
        { MVM_operand_write_reg | MVM_operand_obj, MVM_operand_read_reg | MVM_operand_obj, MVM_operand_read_reg | MVM_operand_obj }
    },
    {
        MVM_OP_jointhread,
        "jointhread",
        "  ",
        1,
        { MVM_operand_read_reg | MVM_operand_obj }
    },
    {
        MVM_OP_time_n,
        "time_n",
        "  ",
        1,
        { MVM_operand_write_reg | MVM_operand_num64 }
    },
    {
        MVM_OP_exit,
        "exit",
        "  ",
        1,
        { MVM_operand_read_reg | MVM_operand_int64 }
    },
    {
        MVM_OP_loadbytecode,
        "loadbytecode",
        "  ",
        2,
        { MVM_operand_write_reg | MVM_operand_str, MVM_operand_read_reg | MVM_operand_str }
    },
    {
        MVM_OP_getenvhash,
        "getenvhash",
        "  ",
        1,
        { MVM_operand_write_reg | MVM_operand_obj }
    },
    {
        MVM_OP_sha1,
        "sha1",
        "  ",
        2,
        { MVM_operand_write_reg | MVM_operand_str, MVM_operand_read_reg | MVM_operand_str }
    },
    {
        MVM_OP_createsc,
        "createsc",
        "  ",
        2,
        { MVM_operand_write_reg | MVM_operand_obj, MVM_operand_read_reg | MVM_operand_str }
    },
    {
        MVM_OP_scsetobj,
        "scsetobj",
        "  ",
        3,
        { MVM_operand_read_reg | MVM_operand_obj, MVM_operand_read_reg | MVM_operand_int64, MVM_operand_read_reg | MVM_operand_obj }
    },
    {
        MVM_OP_scsetcode,
        "scsetcode",
        "  ",
        3,
        { MVM_operand_read_reg | MVM_operand_obj, MVM_operand_read_reg | MVM_operand_int64, MVM_operand_read_reg | MVM_operand_obj }
    },
    {
        MVM_OP_scgetobj,
        "scgetobj",
        "  ",
        3,
        { MVM_operand_write_reg | MVM_operand_obj, MVM_operand_read_reg | MVM_operand_obj, MVM_operand_read_reg | MVM_operand_int64 }
    },
    {
        MVM_OP_scgethandle,
        "scgethandle",
        "  ",
        2,
        { MVM_operand_write_reg | MVM_operand_str, MVM_operand_read_reg | MVM_operand_obj }
    },
    {
        MVM_OP_scgetobjidx,
        "scgetobjidx",
        "  ",
        3,
        { MVM_operand_write_reg | MVM_operand_int64, MVM_operand_read_reg | MVM_operand_obj, MVM_operand_read_reg | MVM_operand_obj }
    },
    {
        MVM_OP_scsetdesc,
        "scsetdesc",
        "  ",
        2,
        { MVM_operand_read_reg | MVM_operand_obj, MVM_operand_read_reg | MVM_operand_str }
    },
    {
        MVM_OP_scobjcount,
        "scobjcount",
        "  ",
        2,
        { MVM_operand_write_reg | MVM_operand_int64, MVM_operand_read_reg | MVM_operand_obj }
    },
    {
        MVM_OP_setobjsc,
        "setobjsc",
        "  ",
        2,
        { MVM_operand_read_reg | MVM_operand_obj, MVM_operand_read_reg | MVM_operand_obj }
    },
    {
        MVM_OP_getobjsc,
        "getobjsc",
        "  ",
        2,
        { MVM_operand_write_reg | MVM_operand_obj, MVM_operand_read_reg | MVM_operand_obj }
    },
    {
        MVM_OP_serialize,
        "serialize",
        "  ",
        3,
        { MVM_operand_write_reg | MVM_operand_str, MVM_operand_read_reg | MVM_operand_obj, MVM_operand_read_reg | MVM_operand_obj }
    },
    {
        MVM_OP_deserialize,
        "deserialize",
        "  ",
        5,
        { MVM_operand_read_reg | MVM_operand_str, MVM_operand_read_reg | MVM_operand_obj, MVM_operand_read_reg | MVM_operand_obj, MVM_operand_read_reg | MVM_operand_obj, MVM_operand_read_reg | MVM_operand_obj }
    },
    {
        MVM_OP_wval,
        "wval",
        "  ",
        3,
        { MVM_operand_write_reg | MVM_operand_obj, MVM_operand_int16, MVM_operand_int16 }
    },
    {
        MVM_OP_wval_wide,
        "wval_wide",
        "  ",
        3,
        { MVM_operand_write_reg | MVM_operand_obj, MVM_operand_int16, MVM_operand_int64 }
    },
    {
        MVM_OP_scwbdisable,
        "scwbdisable",
        "  ",
        1,
        { MVM_operand_write_reg | MVM_operand_obj }
    },
    {
        MVM_OP_scwbenable,
        "scwbenable",
        "  ",
        1,
        { MVM_operand_write_reg | MVM_operand_obj }
    },
    {
        MVM_OP_pushcompsc,
        "pushcompsc",
        "  ",
        1,
        { MVM_operand_read_reg | MVM_operand_obj }
    },
    {
        MVM_OP_popcompsc,
        "popcompsc",
        "  ",
        1,
        { MVM_operand_write_reg | MVM_operand_obj }
    },
    {
        MVM_OP_scgetdesc,
        "scgetdesc",
        "  ",
        2,
        { MVM_operand_write_reg | MVM_operand_str, MVM_operand_read_reg | MVM_operand_obj }
    },
    {
        MVM_OP_shell,
        "shell",
        "  ",
        4,
        { MVM_operand_write_reg | MVM_operand_int64, MVM_operand_read_reg | MVM_operand_str, MVM_operand_read_reg | MVM_operand_str, MVM_operand_read_reg | MVM_operand_obj }
    },
    {
        MVM_OP_cwd,
        "cwd",
        "  ",
        1,
        { MVM_operand_write_reg | MVM_operand_str }
    },
    {
        MVM_OP_seed,
        "seed",
        "  ",
        1,
        { MVM_operand_read_reg | MVM_operand_int64 }
    },
    {
        MVM_OP_rethrow,
        "rethrow",
        "  ",
        1,
        { MVM_operand_read_reg | MVM_operand_obj }
    },
    {
        MVM_OP_resume,
        "resume",
        "  ",
        1,
        { MVM_operand_read_reg | MVM_operand_obj }
    },
    {
<<<<<<< HEAD
        MVM_OP_loadlib,
        "loadlib",
        "  ",
        2,
        { MVM_operand_read_reg | MVM_operand_str, MVM_operand_read_reg | MVM_operand_str }
    },
    {
        MVM_OP_freelib,
        "freelib",
        "  ",
        1,
        { MVM_operand_read_reg | MVM_operand_str }
    },
    {
        MVM_OP_findsym,
        "findsym",
        "  ",
        3,
        { MVM_operand_write_reg | MVM_operand_obj, MVM_operand_read_reg | MVM_operand_str, MVM_operand_read_reg | MVM_operand_str }
    },
    {
        MVM_OP_dropsym,
        "dropsym",
        "  ",
        1,
        { MVM_operand_read_reg | MVM_operand_obj }
    },
    {
        MVM_OP_loadext,
        "loadext",
        "  ",
        2,
        { MVM_operand_read_reg | MVM_operand_str, MVM_operand_read_reg | MVM_operand_str }
    },
};

static unsigned short MVM_op_counts = 501;
=======
        MVM_OP_settypehll,
        "settypehll",
        "  ",
        2,
        { MVM_operand_read_reg | MVM_operand_obj, MVM_operand_read_reg | MVM_operand_str }
    },
    {
        MVM_OP_settypehllrole,
        "settypehllrole",
        "  ",
        2,
        { MVM_operand_read_reg | MVM_operand_obj, MVM_operand_read_reg | MVM_operand_int64 }
    },
    {
        MVM_OP_usecompileehllconfig,
        "usecompileehllconfig",
        "  ",
        0,
    },
    {
        MVM_OP_usecompilerhllconfig,
        "usecompilerhllconfig",
        "  ",
        0,
    },
};

static unsigned short MVM_op_counts = 503;
>>>>>>> 039253f2

MVMOpInfo * MVM_op_get_op(unsigned short op) {
    if (op >= MVM_op_counts)
        return NULL;
    return &MVM_op_infos[op];
}<|MERGE_RESOLUTION|>--- conflicted
+++ resolved
@@ -3502,7 +3502,32 @@
         { MVM_operand_read_reg | MVM_operand_obj }
     },
     {
-<<<<<<< HEAD
+        MVM_OP_settypehll,
+        "settypehll",
+        "  ",
+        2,
+        { MVM_operand_read_reg | MVM_operand_obj, MVM_operand_read_reg | MVM_operand_str }
+    },
+    {
+        MVM_OP_settypehllrole,
+        "settypehllrole",
+        "  ",
+        2,
+        { MVM_operand_read_reg | MVM_operand_obj, MVM_operand_read_reg | MVM_operand_int64 }
+    },
+    {
+        MVM_OP_usecompileehllconfig,
+        "usecompileehllconfig",
+        "  ",
+        0,
+    },
+    {
+        MVM_OP_usecompilerhllconfig,
+        "usecompilerhllconfig",
+        "  ",
+        0,
+    },
+    {
         MVM_OP_loadlib,
         "loadlib",
         "  ",
@@ -3539,37 +3564,7 @@
     },
 };
 
-static unsigned short MVM_op_counts = 501;
-=======
-        MVM_OP_settypehll,
-        "settypehll",
-        "  ",
-        2,
-        { MVM_operand_read_reg | MVM_operand_obj, MVM_operand_read_reg | MVM_operand_str }
-    },
-    {
-        MVM_OP_settypehllrole,
-        "settypehllrole",
-        "  ",
-        2,
-        { MVM_operand_read_reg | MVM_operand_obj, MVM_operand_read_reg | MVM_operand_int64 }
-    },
-    {
-        MVM_OP_usecompileehllconfig,
-        "usecompileehllconfig",
-        "  ",
-        0,
-    },
-    {
-        MVM_OP_usecompilerhllconfig,
-        "usecompilerhllconfig",
-        "  ",
-        0,
-    },
-};
-
-static unsigned short MVM_op_counts = 503;
->>>>>>> 039253f2
+static unsigned short MVM_op_counts = 508;
 
 MVMOpInfo * MVM_op_get_op(unsigned short op) {
     if (op >= MVM_op_counts)
