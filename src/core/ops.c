--- conflicted
+++ resolved
@@ -6472,11 +6472,7 @@
     },
 };
 
-<<<<<<< HEAD
-static unsigned short MVM_op_counts = 645;
-=======
-static unsigned short MVM_op_counts = 646;
->>>>>>> 98e2e3b6
+static unsigned short MVM_op_counts = 647;
 
 MVMOpInfo * MVM_op_get_op(unsigned short op) {
     if (op >= MVM_op_counts)
