--- conflicted
+++ resolved
@@ -3952,7 +3952,27 @@
         { MVM_operand_write_reg | MVM_operand_int64, MVM_operand_read_reg | MVM_operand_int64, MVM_operand_read_reg | MVM_operand_int64, MVM_operand_read_reg | MVM_operand_int64 }
     },
     {
-<<<<<<< HEAD
+        MVM_OP_nativecallbuild,
+        "nativecallbuild",
+        "  ",
+        6,
+        { MVM_operand_read_reg | MVM_operand_obj, MVM_operand_read_reg | MVM_operand_str, MVM_operand_read_reg | MVM_operand_str, MVM_operand_read_reg | MVM_operand_str, MVM_operand_read_reg | MVM_operand_obj, MVM_operand_read_reg | MVM_operand_obj }
+    },
+    {
+        MVM_OP_nativecallinvoke,
+        "nativecallinvoke",
+        "  ",
+        4,
+        { MVM_operand_write_reg | MVM_operand_obj, MVM_operand_read_reg | MVM_operand_obj, MVM_operand_read_reg | MVM_operand_obj, MVM_operand_read_reg | MVM_operand_obj }
+    },
+    {
+        MVM_OP_nativecallrefresh,
+        "nativecallrefresh",
+        "  ",
+        1,
+        { MVM_operand_read_reg | MVM_operand_obj }
+    },
+    {
         MVM_OP_threadrun,
         "threadrun",
         "  ",
@@ -4038,29 +4058,10 @@
     {
         MVM_OP_condsignalall,
         "condsignalall",
-=======
-        MVM_OP_nativecallbuild,
-        "nativecallbuild",
-        "  ",
-        6,
-        { MVM_operand_read_reg | MVM_operand_obj, MVM_operand_read_reg | MVM_operand_str, MVM_operand_read_reg | MVM_operand_str, MVM_operand_read_reg | MVM_operand_str, MVM_operand_read_reg | MVM_operand_obj, MVM_operand_read_reg | MVM_operand_obj }
-    },
-    {
-        MVM_OP_nativecallinvoke,
-        "nativecallinvoke",
-        "  ",
-        4,
-        { MVM_operand_write_reg | MVM_operand_obj, MVM_operand_read_reg | MVM_operand_obj, MVM_operand_read_reg | MVM_operand_obj, MVM_operand_read_reg | MVM_operand_obj }
-    },
-    {
-        MVM_OP_nativecallrefresh,
-        "nativecallrefresh",
->>>>>>> ff01095d
         "  ",
         1,
         { MVM_operand_read_reg | MVM_operand_obj }
     },
-<<<<<<< HEAD
     {
         MVM_OP_queuepoll,
         "queuepoll",
@@ -4070,12 +4071,7 @@
     },
 };
 
-static unsigned short MVM_op_counts = 578;
-=======
-};
-
-static unsigned short MVM_op_counts = 567;
->>>>>>> ff01095d
+static unsigned short MVM_op_counts = 581;
 
 MVMOpInfo * MVM_op_get_op(unsigned short op) {
     if (op >= MVM_op_counts)
