--- conflicted
+++ resolved
@@ -5232,17 +5232,15 @@
         { MVM_operand_write_reg | MVM_operand_obj, MVM_operand_read_reg | MVM_operand_obj }
     },
     {
-<<<<<<< HEAD
         MVM_OP_setmultispec,
         "setmultispec",
         "  ",
         4,
+        0,
+        0,
         { MVM_operand_read_reg | MVM_operand_obj, MVM_operand_read_reg | MVM_operand_obj, MVM_operand_read_reg | MVM_operand_str, MVM_operand_read_reg | MVM_operand_str }
     },
-};
-
-static unsigned short MVM_op_counts = 582;
-=======
+    {
         MVM_OP_sp_getarg_o,
         "sp_getarg_o",
         ".s",
@@ -5469,8 +5467,7 @@
     },
 };
 
-static unsigned short MVM_op_counts = 606;
->>>>>>> 57010dc3
+static unsigned short MVM_op_counts = 607;
 
 MVMOpInfo * MVM_op_get_op(unsigned short op) {
     if (op >= MVM_op_counts)
