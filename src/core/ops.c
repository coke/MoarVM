#ifdef PARROT_OPS_BUILD
#define PARROT_IN_EXTENSION
#include "parrot/parrot.h"
#include "parrot/extend.h"
#include "sixmodelobject.h"
#include "nodes_parrot.h"
#include "../../src/core/ops.h"
#else
#include "moarvm.h"
#endif
/* This file is generated from src/core/oplist by tools/update_ops.p6. */
static MVMOpInfo MVM_op_infos[] = {
    {
        MVM_OP_no_op,
        "no_op",
        "  ",
        0,
    },
    {
        MVM_OP_goto,
        "goto",
        ".j",
        1,
        { MVM_operand_ins }
    },
    {
        MVM_OP_if_i,
        "if_i",
        "  ",
        2,
        { MVM_operand_read_reg | MVM_operand_int64, MVM_operand_ins }
    },
    {
        MVM_OP_unless_i,
        "unless_i",
        "  ",
        2,
        { MVM_operand_read_reg | MVM_operand_int64, MVM_operand_ins }
    },
    {
        MVM_OP_if_n,
        "if_n",
        "  ",
        2,
        { MVM_operand_read_reg | MVM_operand_num64, MVM_operand_ins }
    },
    {
        MVM_OP_unless_n,
        "unless_n",
        "  ",
        2,
        { MVM_operand_read_reg | MVM_operand_num64, MVM_operand_ins }
    },
    {
        MVM_OP_if_s,
        "if_s",
        "  ",
        2,
        { MVM_operand_read_reg | MVM_operand_str, MVM_operand_ins }
    },
    {
        MVM_OP_unless_s,
        "unless_s",
        "  ",
        2,
        { MVM_operand_read_reg | MVM_operand_str, MVM_operand_ins }
    },
    {
        MVM_OP_if_s0,
        "if_s0",
        "  ",
        2,
        { MVM_operand_read_reg | MVM_operand_str, MVM_operand_ins }
    },
    {
        MVM_OP_unless_s0,
        "unless_s0",
        "  ",
        2,
        { MVM_operand_read_reg | MVM_operand_str, MVM_operand_ins }
    },
    {
        MVM_OP_if_o,
        "if_o",
        "  ",
        2,
        { MVM_operand_read_reg | MVM_operand_obj, MVM_operand_ins }
    },
    {
        MVM_OP_unless_o,
        "unless_o",
        "  ",
        2,
        { MVM_operand_read_reg | MVM_operand_obj, MVM_operand_ins }
    },
    {
        MVM_OP_set,
        "set",
        "  ",
        2,
        { MVM_operand_write_reg | MVM_operand_type_var, MVM_operand_read_reg | MVM_operand_type_var }
    },
    {
        MVM_OP_extend_u8,
        "extend_u8",
        "  ",
        2,
        { MVM_operand_write_reg | MVM_operand_int64, MVM_operand_read_reg | MVM_operand_int8 }
    },
    {
        MVM_OP_extend_u16,
        "extend_u16",
        "  ",
        2,
        { MVM_operand_write_reg | MVM_operand_int64, MVM_operand_read_reg | MVM_operand_int16 }
    },
    {
        MVM_OP_extend_u32,
        "extend_u32",
        "  ",
        2,
        { MVM_operand_write_reg | MVM_operand_int64, MVM_operand_read_reg | MVM_operand_int32 }
    },
    {
        MVM_OP_extend_i8,
        "extend_i8",
        "  ",
        2,
        { MVM_operand_write_reg | MVM_operand_int64, MVM_operand_read_reg | MVM_operand_int8 }
    },
    {
        MVM_OP_extend_i16,
        "extend_i16",
        "  ",
        2,
        { MVM_operand_write_reg | MVM_operand_int64, MVM_operand_read_reg | MVM_operand_int16 }
    },
    {
        MVM_OP_extend_i32,
        "extend_i32",
        "  ",
        2,
        { MVM_operand_write_reg | MVM_operand_int64, MVM_operand_read_reg | MVM_operand_int32 }
    },
    {
        MVM_OP_trunc_u8,
        "trunc_u8",
        "  ",
        2,
        { MVM_operand_write_reg | MVM_operand_int8, MVM_operand_read_reg | MVM_operand_int64 }
    },
    {
        MVM_OP_trunc_u16,
        "trunc_u16",
        "  ",
        2,
        { MVM_operand_write_reg | MVM_operand_int16, MVM_operand_read_reg | MVM_operand_int64 }
    },
    {
        MVM_OP_trunc_u32,
        "trunc_u32",
        "  ",
        2,
        { MVM_operand_write_reg | MVM_operand_int32, MVM_operand_read_reg | MVM_operand_int64 }
    },
    {
        MVM_OP_trunc_i8,
        "trunc_i8",
        "  ",
        2,
        { MVM_operand_write_reg | MVM_operand_int8, MVM_operand_read_reg | MVM_operand_int64 }
    },
    {
        MVM_OP_trunc_i16,
        "trunc_i16",
        "  ",
        2,
        { MVM_operand_write_reg | MVM_operand_int16, MVM_operand_read_reg | MVM_operand_int64 }
    },
    {
        MVM_OP_trunc_i32,
        "trunc_i32",
        "  ",
        2,
        { MVM_operand_write_reg | MVM_operand_int32, MVM_operand_read_reg | MVM_operand_int64 }
    },
    {
        MVM_OP_extend_n32,
        "extend_n32",
        "  ",
        2,
        { MVM_operand_write_reg | MVM_operand_num64, MVM_operand_read_reg | MVM_operand_num32 }
    },
    {
        MVM_OP_trunc_n32,
        "trunc_n32",
        "  ",
        2,
        { MVM_operand_write_reg | MVM_operand_num32, MVM_operand_read_reg | MVM_operand_num64 }
    },
    {
        MVM_OP_getlex,
        "getlex",
        "  ",
        2,
        { MVM_operand_write_reg | MVM_operand_type_var, MVM_operand_read_lex | MVM_operand_type_var }
    },
    {
        MVM_OP_bindlex,
        "bindlex",
        "  ",
        2,
        { MVM_operand_write_lex | MVM_operand_type_var, MVM_operand_read_reg | MVM_operand_type_var }
    },
    {
        MVM_OP_getlex_ni,
        "getlex_ni",
        "  ",
        2,
        { MVM_operand_write_reg | MVM_operand_int64, MVM_operand_str }
    },
    {
        MVM_OP_getlex_nn,
        "getlex_nn",
        "  ",
        2,
        { MVM_operand_write_reg | MVM_operand_num64, MVM_operand_str }
    },
    {
        MVM_OP_getlex_ns,
        "getlex_ns",
        "  ",
        2,
        { MVM_operand_write_reg | MVM_operand_str, MVM_operand_str }
    },
    {
        MVM_OP_getlex_no,
        "getlex_no",
        "  ",
        2,
        { MVM_operand_write_reg | MVM_operand_obj, MVM_operand_str }
    },
    {
        MVM_OP_bindlex_ni,
        "bindlex_ni",
        "  ",
        2,
        { MVM_operand_str, MVM_operand_read_reg | MVM_operand_int64 }
    },
    {
        MVM_OP_bindlex_nn,
        "bindlex_nn",
        "  ",
        2,
        { MVM_operand_str, MVM_operand_read_reg | MVM_operand_num64 }
    },
    {
        MVM_OP_bindlex_ns,
        "bindlex_ns",
        "  ",
        2,
        { MVM_operand_str, MVM_operand_read_reg | MVM_operand_str }
    },
    {
        MVM_OP_bindlex_no,
        "bindlex_no",
        "  ",
        2,
        { MVM_operand_str, MVM_operand_read_reg | MVM_operand_obj }
    },
    {
        MVM_OP_getlex_ng,
        "getlex_ng",
        "  ",
        2,
        { MVM_operand_write_reg | MVM_operand_obj, MVM_operand_read_reg | MVM_operand_str }
    },
    {
        MVM_OP_bindlex_ng,
        "bindlex_ng",
        "  ",
        2,
        { MVM_operand_read_reg | MVM_operand_str, MVM_operand_read_reg | MVM_operand_obj }
    },
    {
        MVM_OP_return_i,
        "return_i",
        ".r",
        1,
        { MVM_operand_read_reg | MVM_operand_int64 }
    },
    {
        MVM_OP_return_n,
        "return_n",
        ".r",
        1,
        { MVM_operand_read_reg | MVM_operand_num64 }
    },
    {
        MVM_OP_return_s,
        "return_s",
        ".r",
        1,
        { MVM_operand_read_reg | MVM_operand_str }
    },
    {
        MVM_OP_return_o,
        "return_o",
        ".r",
        1,
        { MVM_operand_read_reg | MVM_operand_obj }
    },
    {
        MVM_OP_return,
        "return",
        ".r",
        0,
    },
    {
        MVM_OP_const_i8,
        "const_i8",
        "  ",
        2,
        { MVM_operand_write_reg | MVM_operand_int8, MVM_operand_int8 }
    },
    {
        MVM_OP_const_i16,
        "const_i16",
        "  ",
        2,
        { MVM_operand_write_reg | MVM_operand_int16, MVM_operand_int16 }
    },
    {
        MVM_OP_const_i32,
        "const_i32",
        "  ",
        2,
        { MVM_operand_write_reg | MVM_operand_int32, MVM_operand_int32 }
    },
    {
        MVM_OP_const_i64,
        "const_i64",
        "  ",
        2,
        { MVM_operand_write_reg | MVM_operand_int64, MVM_operand_int64 }
    },
    {
        MVM_OP_const_n32,
        "const_n32",
        "  ",
        2,
        { MVM_operand_write_reg | MVM_operand_num32, MVM_operand_num32 }
    },
    {
        MVM_OP_const_n64,
        "const_n64",
        "  ",
        2,
        { MVM_operand_write_reg | MVM_operand_num64, MVM_operand_num64 }
    },
    {
        MVM_OP_const_s,
        "const_s",
        "  ",
        2,
        { MVM_operand_write_reg | MVM_operand_str, MVM_operand_str }
    },
    {
        MVM_OP_add_i,
        "add_i",
        "  ",
        3,
        { MVM_operand_write_reg | MVM_operand_int64, MVM_operand_read_reg | MVM_operand_int64, MVM_operand_read_reg | MVM_operand_int64 }
    },
    {
        MVM_OP_sub_i,
        "sub_i",
        "  ",
        3,
        { MVM_operand_write_reg | MVM_operand_int64, MVM_operand_read_reg | MVM_operand_int64, MVM_operand_read_reg | MVM_operand_int64 }
    },
    {
        MVM_OP_mul_i,
        "mul_i",
        "  ",
        3,
        { MVM_operand_write_reg | MVM_operand_int64, MVM_operand_read_reg | MVM_operand_int64, MVM_operand_read_reg | MVM_operand_int64 }
    },
    {
        MVM_OP_div_i,
        "div_i",
        "  ",
        3,
        { MVM_operand_write_reg | MVM_operand_int64, MVM_operand_read_reg | MVM_operand_int64, MVM_operand_read_reg | MVM_operand_int64 }
    },
    {
        MVM_OP_div_u,
        "div_u",
        "  ",
        3,
        { MVM_operand_write_reg | MVM_operand_int64, MVM_operand_read_reg | MVM_operand_int64, MVM_operand_read_reg | MVM_operand_int64 }
    },
    {
        MVM_OP_mod_i,
        "mod_i",
        "  ",
        3,
        { MVM_operand_write_reg | MVM_operand_int64, MVM_operand_read_reg | MVM_operand_int64, MVM_operand_read_reg | MVM_operand_int64 }
    },
    {
        MVM_OP_mod_u,
        "mod_u",
        "  ",
        3,
        { MVM_operand_write_reg | MVM_operand_int64, MVM_operand_read_reg | MVM_operand_int64, MVM_operand_read_reg | MVM_operand_int64 }
    },
    {
        MVM_OP_neg_i,
        "neg_i",
        "  ",
        2,
        { MVM_operand_write_reg | MVM_operand_int64, MVM_operand_read_reg | MVM_operand_int64 }
    },
    {
        MVM_OP_abs_i,
        "abs_i",
        "  ",
        2,
        { MVM_operand_write_reg | MVM_operand_int64, MVM_operand_read_reg | MVM_operand_int64 }
    },
    {
        MVM_OP_inc_i,
        "inc_i",
        "  ",
        1,
        { MVM_operand_write_reg | MVM_operand_int64 }
    },
    {
        MVM_OP_inc_u,
        "inc_u",
        "  ",
        1,
        { MVM_operand_write_reg | MVM_operand_int64 }
    },
    {
        MVM_OP_dec_i,
        "dec_i",
        "  ",
        1,
        { MVM_operand_write_reg | MVM_operand_int64 }
    },
    {
        MVM_OP_dec_u,
        "dec_u",
        "  ",
        1,
        { MVM_operand_write_reg | MVM_operand_int64 }
    },
    {
        MVM_OP_getcode,
        "getcode",
        "  ",
        2,
        { MVM_operand_write_reg | MVM_operand_obj, MVM_operand_coderef }
    },
    {
        MVM_OP_prepargs,
        "prepargs",
        "+a",
        1,
        { MVM_operand_callsite }
    },
    {
        MVM_OP_arg_i,
        "arg_i",
        "*a",
        2,
        { MVM_operand_int16, MVM_operand_read_reg | MVM_operand_int64 }
    },
    {
        MVM_OP_arg_n,
        "arg_n",
        "*a",
        2,
        { MVM_operand_int16, MVM_operand_read_reg | MVM_operand_num64 }
    },
    {
        MVM_OP_arg_s,
        "arg_s",
        "*a",
        2,
        { MVM_operand_int16, MVM_operand_read_reg | MVM_operand_str }
    },
    {
        MVM_OP_arg_o,
        "arg_o",
        "*a",
        2,
        { MVM_operand_int16, MVM_operand_read_reg | MVM_operand_obj }
    },
    {
        MVM_OP_invoke_v,
        "invoke_v",
        "-a",
        1,
        { MVM_operand_read_reg | MVM_operand_obj }
    },
    {
        MVM_OP_invoke_i,
        "invoke_i",
        "-a",
        2,
        { MVM_operand_write_reg | MVM_operand_int64, MVM_operand_read_reg | MVM_operand_obj }
    },
    {
        MVM_OP_invoke_n,
        "invoke_n",
        "-a",
        2,
        { MVM_operand_write_reg | MVM_operand_num64, MVM_operand_read_reg | MVM_operand_obj }
    },
    {
        MVM_OP_invoke_s,
        "invoke_s",
        "-a",
        2,
        { MVM_operand_write_reg | MVM_operand_str, MVM_operand_read_reg | MVM_operand_obj }
    },
    {
        MVM_OP_invoke_o,
        "invoke_o",
        "-a",
        2,
        { MVM_operand_write_reg | MVM_operand_obj, MVM_operand_read_reg | MVM_operand_obj }
    },
    {
        MVM_OP_add_n,
        "add_n",
        "  ",
        3,
        { MVM_operand_write_reg | MVM_operand_num64, MVM_operand_read_reg | MVM_operand_num64, MVM_operand_read_reg | MVM_operand_num64 }
    },
    {
        MVM_OP_sub_n,
        "sub_n",
        "  ",
        3,
        { MVM_operand_write_reg | MVM_operand_num64, MVM_operand_read_reg | MVM_operand_num64, MVM_operand_read_reg | MVM_operand_num64 }
    },
    {
        MVM_OP_mul_n,
        "mul_n",
        "  ",
        3,
        { MVM_operand_write_reg | MVM_operand_num64, MVM_operand_read_reg | MVM_operand_num64, MVM_operand_read_reg | MVM_operand_num64 }
    },
    {
        MVM_OP_div_n,
        "div_n",
        "  ",
        3,
        { MVM_operand_write_reg | MVM_operand_num64, MVM_operand_read_reg | MVM_operand_num64, MVM_operand_read_reg | MVM_operand_num64 }
    },
    {
        MVM_OP_neg_n,
        "neg_n",
        "  ",
        2,
        { MVM_operand_write_reg | MVM_operand_num64, MVM_operand_read_reg | MVM_operand_num64 }
    },
    {
        MVM_OP_abs_n,
        "abs_n",
        "  ",
        2,
        { MVM_operand_write_reg | MVM_operand_num64, MVM_operand_read_reg | MVM_operand_num64 }
    },
    {
        MVM_OP_eq_i,
        "eq_i",
        "  ",
        3,
        { MVM_operand_write_reg | MVM_operand_int64, MVM_operand_read_reg | MVM_operand_int64, MVM_operand_read_reg | MVM_operand_int64 }
    },
    {
        MVM_OP_ne_i,
        "ne_i",
        "  ",
        3,
        { MVM_operand_write_reg | MVM_operand_int64, MVM_operand_read_reg | MVM_operand_int64, MVM_operand_read_reg | MVM_operand_int64 }
    },
    {
        MVM_OP_lt_i,
        "lt_i",
        "  ",
        3,
        { MVM_operand_write_reg | MVM_operand_int64, MVM_operand_read_reg | MVM_operand_int64, MVM_operand_read_reg | MVM_operand_int64 }
    },
    {
        MVM_OP_le_i,
        "le_i",
        "  ",
        3,
        { MVM_operand_write_reg | MVM_operand_int64, MVM_operand_read_reg | MVM_operand_int64, MVM_operand_read_reg | MVM_operand_int64 }
    },
    {
        MVM_OP_gt_i,
        "gt_i",
        "  ",
        3,
        { MVM_operand_write_reg | MVM_operand_int64, MVM_operand_read_reg | MVM_operand_int64, MVM_operand_read_reg | MVM_operand_int64 }
    },
    {
        MVM_OP_ge_i,
        "ge_i",
        "  ",
        3,
        { MVM_operand_write_reg | MVM_operand_int64, MVM_operand_read_reg | MVM_operand_int64, MVM_operand_read_reg | MVM_operand_int64 }
    },
    {
        MVM_OP_eq_n,
        "eq_n",
        "  ",
        3,
        { MVM_operand_write_reg | MVM_operand_int64, MVM_operand_read_reg | MVM_operand_num64, MVM_operand_read_reg | MVM_operand_num64 }
    },
    {
        MVM_OP_ne_n,
        "ne_n",
        "  ",
        3,
        { MVM_operand_write_reg | MVM_operand_int64, MVM_operand_read_reg | MVM_operand_num64, MVM_operand_read_reg | MVM_operand_num64 }
    },
    {
        MVM_OP_lt_n,
        "lt_n",
        "  ",
        3,
        { MVM_operand_write_reg | MVM_operand_int64, MVM_operand_read_reg | MVM_operand_num64, MVM_operand_read_reg | MVM_operand_num64 }
    },
    {
        MVM_OP_le_n,
        "le_n",
        "  ",
        3,
        { MVM_operand_write_reg | MVM_operand_int64, MVM_operand_read_reg | MVM_operand_num64, MVM_operand_read_reg | MVM_operand_num64 }
    },
    {
        MVM_OP_gt_n,
        "gt_n",
        "  ",
        3,
        { MVM_operand_write_reg | MVM_operand_int64, MVM_operand_read_reg | MVM_operand_num64, MVM_operand_read_reg | MVM_operand_num64 }
    },
    {
        MVM_OP_ge_n,
        "ge_n",
        "  ",
        3,
        { MVM_operand_write_reg | MVM_operand_int64, MVM_operand_read_reg | MVM_operand_num64, MVM_operand_read_reg | MVM_operand_num64 }
    },
    {
        MVM_OP_argconst_i,
        "argconst_i",
        "*a",
        2,
        { MVM_operand_int16, MVM_operand_int64 }
    },
    {
        MVM_OP_argconst_n,
        "argconst_n",
        "*a",
        2,
        { MVM_operand_int16, MVM_operand_num64 }
    },
    {
        MVM_OP_argconst_s,
        "argconst_s",
        "*a",
        2,
        { MVM_operand_int16, MVM_operand_str }
    },
    {
        MVM_OP_checkarity,
        "checkarity",
        "  ",
        2,
        { MVM_operand_int16, MVM_operand_int16 }
    },
    {
        MVM_OP_param_rp_i,
        "param_rp_i",
        "  ",
        2,
        { MVM_operand_write_reg | MVM_operand_int64, MVM_operand_int16 }
    },
    {
        MVM_OP_param_rp_n,
        "param_rp_n",
        "  ",
        2,
        { MVM_operand_write_reg | MVM_operand_num64, MVM_operand_int16 }
    },
    {
        MVM_OP_param_rp_s,
        "param_rp_s",
        "  ",
        2,
        { MVM_operand_write_reg | MVM_operand_str, MVM_operand_int16 }
    },
    {
        MVM_OP_param_rp_o,
        "param_rp_o",
        "  ",
        2,
        { MVM_operand_write_reg | MVM_operand_obj, MVM_operand_int16 }
    },
    {
        MVM_OP_param_op_i,
        "param_op_i",
        "  ",
        3,
        { MVM_operand_write_reg | MVM_operand_int64, MVM_operand_int16, MVM_operand_ins }
    },
    {
        MVM_OP_param_op_n,
        "param_op_n",
        "  ",
        3,
        { MVM_operand_write_reg | MVM_operand_num64, MVM_operand_int16, MVM_operand_ins }
    },
    {
        MVM_OP_param_op_s,
        "param_op_s",
        "  ",
        3,
        { MVM_operand_write_reg | MVM_operand_str, MVM_operand_int16, MVM_operand_ins }
    },
    {
        MVM_OP_param_op_o,
        "param_op_o",
        "  ",
        3,
        { MVM_operand_write_reg | MVM_operand_obj, MVM_operand_int16, MVM_operand_ins }
    },
    {
        MVM_OP_param_rn_i,
        "param_rn_i",
        "  ",
        2,
        { MVM_operand_write_reg | MVM_operand_int64, MVM_operand_str }
    },
    {
        MVM_OP_param_rn_n,
        "param_rn_n",
        "  ",
        2,
        { MVM_operand_write_reg | MVM_operand_num64, MVM_operand_str }
    },
    {
        MVM_OP_param_rn_s,
        "param_rn_s",
        "  ",
        2,
        { MVM_operand_write_reg | MVM_operand_str, MVM_operand_str }
    },
    {
        MVM_OP_param_rn_o,
        "param_rn_o",
        "  ",
        2,
        { MVM_operand_write_reg | MVM_operand_obj, MVM_operand_str }
    },
    {
        MVM_OP_param_on_i,
        "param_on_i",
        "  ",
        3,
        { MVM_operand_write_reg | MVM_operand_int64, MVM_operand_str, MVM_operand_ins }
    },
    {
        MVM_OP_param_on_n,
        "param_on_n",
        "  ",
        3,
        { MVM_operand_write_reg | MVM_operand_num64, MVM_operand_str, MVM_operand_ins }
    },
    {
        MVM_OP_param_on_s,
        "param_on_s",
        "  ",
        3,
        { MVM_operand_write_reg | MVM_operand_str, MVM_operand_str, MVM_operand_ins }
    },
    {
        MVM_OP_param_on_o,
        "param_on_o",
        "  ",
        3,
        { MVM_operand_write_reg | MVM_operand_obj, MVM_operand_str, MVM_operand_ins }
    },
    {
        MVM_OP_coerce_in,
        "coerce_in",
        "  ",
        2,
        { MVM_operand_write_reg | MVM_operand_num64, MVM_operand_read_reg | MVM_operand_int64 }
    },
    {
        MVM_OP_coerce_ni,
        "coerce_ni",
        "  ",
        2,
        { MVM_operand_write_reg | MVM_operand_int64, MVM_operand_read_reg | MVM_operand_num64 }
    },
    {
        MVM_OP_band_i,
        "band_i",
        "  ",
        3,
        { MVM_operand_write_reg | MVM_operand_int64, MVM_operand_read_reg | MVM_operand_int64, MVM_operand_read_reg | MVM_operand_int64 }
    },
    {
        MVM_OP_bor_i,
        "bor_i",
        "  ",
        3,
        { MVM_operand_write_reg | MVM_operand_int64, MVM_operand_read_reg | MVM_operand_int64, MVM_operand_read_reg | MVM_operand_int64 }
    },
    {
        MVM_OP_bxor_i,
        "bxor_i",
        "  ",
        3,
        { MVM_operand_write_reg | MVM_operand_int64, MVM_operand_read_reg | MVM_operand_int64, MVM_operand_read_reg | MVM_operand_int64 }
    },
    {
        MVM_OP_bnot_i,
        "bnot_i",
        "  ",
        2,
        { MVM_operand_write_reg | MVM_operand_int64, MVM_operand_read_reg | MVM_operand_int64 }
    },
    {
        MVM_OP_blshift_i,
        "blshift_i",
        "  ",
        3,
        { MVM_operand_write_reg | MVM_operand_int64, MVM_operand_read_reg | MVM_operand_int64, MVM_operand_read_reg | MVM_operand_int64 }
    },
    {
        MVM_OP_brshift_i,
        "brshift_i",
        "  ",
        3,
        { MVM_operand_write_reg | MVM_operand_int64, MVM_operand_read_reg | MVM_operand_int64, MVM_operand_read_reg | MVM_operand_int64 }
    },
    {
        MVM_OP_pow_i,
        "pow_i",
        "  ",
        3,
        { MVM_operand_write_reg | MVM_operand_int64, MVM_operand_read_reg | MVM_operand_int64, MVM_operand_read_reg | MVM_operand_int64 }
    },
    {
        MVM_OP_pow_n,
        "pow_n",
        "  ",
        3,
        { MVM_operand_write_reg | MVM_operand_num64, MVM_operand_read_reg | MVM_operand_num64, MVM_operand_read_reg | MVM_operand_num64 }
    },
    {
        MVM_OP_capturelex,
        "capturelex",
        "  ",
        1,
        { MVM_operand_read_reg | MVM_operand_obj }
    },
    {
        MVM_OP_takeclosure,
        "takeclosure",
        "  ",
        2,
        { MVM_operand_write_reg | MVM_operand_obj, MVM_operand_read_reg | MVM_operand_obj }
    },
    {
        MVM_OP_jumplist,
        "jumplist",
        ":j",
        2,
        { MVM_operand_int64, MVM_operand_read_reg | MVM_operand_int64 }
    },
    {
        MVM_OP_caller,
        "caller",
        "  ",
        2,
        { MVM_operand_write_reg | MVM_operand_obj, MVM_operand_read_reg | MVM_operand_int64 }
    },
    {
        MVM_OP_getdynlex,
        "getdynlex",
        "  ",
        2,
        { MVM_operand_write_reg | MVM_operand_obj, MVM_operand_read_reg | MVM_operand_str }
    },
    {
        MVM_OP_binddynlex,
        "binddynlex",
        "  ",
        2,
        { MVM_operand_read_reg | MVM_operand_str, MVM_operand_read_reg | MVM_operand_obj }
    },
    {
        MVM_OP_coerce_is,
        "coerce_is",
        "  ",
        2,
        { MVM_operand_write_reg | MVM_operand_str, MVM_operand_read_reg | MVM_operand_int64 }
    },
    {
        MVM_OP_coerce_ns,
        "coerce_ns",
        "  ",
        2,
        { MVM_operand_write_reg | MVM_operand_str, MVM_operand_read_reg | MVM_operand_num64 }
    },
    {
        MVM_OP_coerce_si,
        "coerce_si",
        "  ",
        2,
        { MVM_operand_write_reg | MVM_operand_int64, MVM_operand_read_reg | MVM_operand_str }
    },
    {
        MVM_OP_coerce_sn,
        "coerce_sn",
        "  ",
        2,
        { MVM_operand_write_reg | MVM_operand_num64, MVM_operand_read_reg | MVM_operand_str }
    },
    {
        MVM_OP_smrt_numify,
        "smrt_numify",
        "  ",
        2,
        { MVM_operand_write_reg | MVM_operand_num64, MVM_operand_read_reg | MVM_operand_obj }
    },
    {
        MVM_OP_smrt_strify,
        "smrt_strify",
        "  ",
        2,
        { MVM_operand_write_reg | MVM_operand_str, MVM_operand_read_reg | MVM_operand_obj }
    },
    {
        MVM_OP_param_sp,
        "param_sp",
        "  ",
        2,
        { MVM_operand_write_reg | MVM_operand_obj, MVM_operand_int16 }
    },
    {
        MVM_OP_param_sn,
        "param_sn",
        "  ",
        1,
        { MVM_operand_write_reg | MVM_operand_obj }
    },
    {
        MVM_OP_ifnonnull,
        "ifnonnull",
        "  ",
        2,
        { MVM_operand_read_reg | MVM_operand_obj, MVM_operand_ins }
    },
    {
        MVM_OP_cmp_i,
        "cmp_i",
        "  ",
        3,
        { MVM_operand_write_reg | MVM_operand_int64, MVM_operand_read_reg | MVM_operand_int64, MVM_operand_read_reg | MVM_operand_int64 }
    },
    {
        MVM_OP_cmp_n,
        "cmp_n",
        "  ",
        3,
        { MVM_operand_write_reg | MVM_operand_int64, MVM_operand_read_reg | MVM_operand_num64, MVM_operand_read_reg | MVM_operand_num64 }
    },
    {
        MVM_OP_not_i,
        "not_i",
        "  ",
        2,
        { MVM_operand_write_reg | MVM_operand_int64, MVM_operand_read_reg | MVM_operand_int64 }
    },
    {
        MVM_OP_setlexvalue,
        "setlexvalue",
        "  ",
        4,
        { MVM_operand_read_reg | MVM_operand_obj, MVM_operand_str, MVM_operand_read_reg | MVM_operand_obj, MVM_operand_int16 }
    },
    {
        MVM_OP_exception,
        "exception",
        "  ",
        1,
        { MVM_operand_write_reg | MVM_operand_obj }
    },
    {
        MVM_OP_bindexmessage,
        "bindexmessage",
        "  ",
        2,
        { MVM_operand_read_reg | MVM_operand_obj, MVM_operand_read_reg | MVM_operand_str }
    },
    {
        MVM_OP_bindexpayload,
        "bindexpayload",
        "  ",
        2,
        { MVM_operand_read_reg | MVM_operand_obj, MVM_operand_read_reg | MVM_operand_obj }
    },
    {
        MVM_OP_bindexcategory,
        "bindexcategory",
        "  ",
        2,
        { MVM_operand_read_reg | MVM_operand_obj, MVM_operand_read_reg | MVM_operand_int64 }
    },
    {
        MVM_OP_getexmessage,
        "getexmessage",
        "  ",
        2,
        { MVM_operand_write_reg | MVM_operand_str, MVM_operand_read_reg | MVM_operand_obj }
    },
    {
        MVM_OP_getexpayload,
        "getexpayload",
        "  ",
        2,
        { MVM_operand_write_reg | MVM_operand_obj, MVM_operand_read_reg | MVM_operand_obj }
    },
    {
        MVM_OP_getexcategory,
        "getexcategory",
        "  ",
        2,
        { MVM_operand_write_reg | MVM_operand_int64, MVM_operand_read_reg | MVM_operand_obj }
    },
    {
        MVM_OP_throwdyn,
        "throwdyn",
        "  ",
        2,
        { MVM_operand_write_reg | MVM_operand_obj, MVM_operand_read_reg | MVM_operand_obj }
    },
    {
        MVM_OP_throwlex,
        "throwlex",
        "  ",
        2,
        { MVM_operand_write_reg | MVM_operand_obj, MVM_operand_read_reg | MVM_operand_obj }
    },
    {
        MVM_OP_throwlexotic,
        "throwlexotic",
        "  ",
        2,
        { MVM_operand_write_reg | MVM_operand_obj, MVM_operand_read_reg | MVM_operand_obj }
    },
    {
        MVM_OP_throwcatdyn,
        "throwcatdyn",
        "  ",
        2,
        { MVM_operand_write_reg | MVM_operand_obj, MVM_operand_int64 }
    },
    {
        MVM_OP_throwcatlex,
        "throwcatlex",
        "  ",
        2,
        { MVM_operand_write_reg | MVM_operand_obj, MVM_operand_int64 }
    },
    {
        MVM_OP_throwcatlexotic,
        "throwcatlexotic",
        "  ",
        2,
        { MVM_operand_write_reg | MVM_operand_obj, MVM_operand_int64 }
    },
    {
        MVM_OP_die,
        "die",
        "  ",
        2,
        { MVM_operand_write_reg | MVM_operand_obj, MVM_operand_read_reg | MVM_operand_str }
    },
    {
        MVM_OP_takehandlerresult,
        "takehandlerresult",
        "  ",
        1,
        { MVM_operand_write_reg | MVM_operand_obj }
    },
    {
        MVM_OP_newlexotic,
        "newlexotic",
        "  ",
        2,
        { MVM_operand_write_reg | MVM_operand_obj, MVM_operand_ins }
    },
    {
        MVM_OP_lexoticresult,
        "lexoticresult",
        "  ",
        2,
        { MVM_operand_write_reg | MVM_operand_obj, MVM_operand_read_reg | MVM_operand_obj }
    },
    {
        MVM_OP_mod_n,
        "mod_n",
        "  ",
        3,
        { MVM_operand_write_reg | MVM_operand_num64, MVM_operand_read_reg | MVM_operand_num64, MVM_operand_read_reg | MVM_operand_num64 }
    },
    {
        MVM_OP_usecapture,
        "usecapture",
        "  ",
        1,
        { MVM_operand_write_reg | MVM_operand_obj }
    },
    {
        MVM_OP_savecapture,
        "savecapture",
        "  ",
        1,
        { MVM_operand_write_reg | MVM_operand_obj }
    },
    {
        MVM_OP_captureposelems,
        "captureposelems",
        "  ",
        2,
        { MVM_operand_write_reg | MVM_operand_int64, MVM_operand_read_reg | MVM_operand_obj }
    },
    {
        MVM_OP_captureposarg,
        "captureposarg",
        "  ",
        3,
        { MVM_operand_write_reg | MVM_operand_obj, MVM_operand_read_reg | MVM_operand_obj, MVM_operand_read_reg | MVM_operand_int64 }
    },
    {
        MVM_OP_captureposarg_i,
        "captureposarg_i",
        "  ",
        3,
        { MVM_operand_write_reg | MVM_operand_int64, MVM_operand_read_reg | MVM_operand_obj, MVM_operand_read_reg | MVM_operand_int64 }
    },
    {
        MVM_OP_captureposarg_n,
        "captureposarg_n",
        "  ",
        3,
        { MVM_operand_write_reg | MVM_operand_num64, MVM_operand_read_reg | MVM_operand_obj, MVM_operand_read_reg | MVM_operand_int64 }
    },
    {
        MVM_OP_captureposarg_s,
        "captureposarg_s",
        "  ",
        3,
        { MVM_operand_write_reg | MVM_operand_str, MVM_operand_read_reg | MVM_operand_obj, MVM_operand_read_reg | MVM_operand_int64 }
    },
    {
        MVM_OP_captureposprimspec,
        "captureposprimspec",
        "  ",
        3,
        { MVM_operand_write_reg | MVM_operand_int64, MVM_operand_read_reg | MVM_operand_obj, MVM_operand_read_reg | MVM_operand_int64 }
    },
    {
        MVM_OP_invokewithcapture,
        "invokewithcapture",
        "  ",
        3,
        { MVM_operand_write_reg | MVM_operand_obj, MVM_operand_read_reg | MVM_operand_obj, MVM_operand_read_reg | MVM_operand_obj }
    },
    {
        MVM_OP_multicacheadd,
        "multicacheadd",
        "  ",
        4,
        { MVM_operand_write_reg | MVM_operand_obj, MVM_operand_read_reg | MVM_operand_obj, MVM_operand_read_reg | MVM_operand_obj, MVM_operand_read_reg | MVM_operand_obj }
    },
    {
        MVM_OP_multicachefind,
        "multicachefind",
        "  ",
        3,
        { MVM_operand_write_reg | MVM_operand_obj, MVM_operand_read_reg | MVM_operand_obj, MVM_operand_read_reg | MVM_operand_obj }
    },
    {
        MVM_OP_lexprimspec,
        "lexprimspec",
        "  ",
        3,
        { MVM_operand_write_reg | MVM_operand_int64, MVM_operand_read_reg | MVM_operand_obj, MVM_operand_read_reg | MVM_operand_str }
    },
    {
        MVM_OP_ceil_n,
        "ceil_n",
        "  ",
        2,
        { MVM_operand_write_reg | MVM_operand_int64, MVM_operand_read_reg | MVM_operand_num64 }
    },
    {
        MVM_OP_floor_n,
        "floor_n",
        "  ",
        2,
        { MVM_operand_write_reg | MVM_operand_int64, MVM_operand_read_reg | MVM_operand_num64 }
    },
    {
        MVM_OP_assign,
        "assign",
        "  ",
        2,
        { MVM_operand_read_reg | MVM_operand_obj, MVM_operand_read_reg | MVM_operand_obj }
    },
    {
        MVM_OP_assignunchecked,
        "assignunchecked",
        "  ",
        2,
        { MVM_operand_read_reg | MVM_operand_obj, MVM_operand_read_reg | MVM_operand_obj }
    },
    {
        MVM_OP_objprimspec,
        "objprimspec",
        "  ",
        2,
        { MVM_operand_write_reg | MVM_operand_int64, MVM_operand_read_reg | MVM_operand_obj }
    },
    {
        MVM_OP_backtracestrings,
        "backtracestrings",
        "  ",
        2,
        { MVM_operand_write_reg | MVM_operand_obj, MVM_operand_read_reg | MVM_operand_obj }
    },
    {
        MVM_OP_masttofile,
        "masttofile",
        "  ",
        3,
        { MVM_operand_read_reg | MVM_operand_obj, MVM_operand_read_reg | MVM_operand_obj, MVM_operand_read_reg | MVM_operand_str }
    },
    {
        MVM_OP_masttocu,
        "masttocu",
        "  ",
        3,
        { MVM_operand_write_reg | MVM_operand_obj, MVM_operand_read_reg | MVM_operand_obj, MVM_operand_read_reg | MVM_operand_obj }
    },
    {
        MVM_OP_iscompunit,
        "iscompunit",
        "  ",
        2,
        { MVM_operand_write_reg | MVM_operand_int64, MVM_operand_read_reg | MVM_operand_obj }
    },
    {
        MVM_OP_compunitmainline,
        "compunitmainline",
        "  ",
        2,
        { MVM_operand_write_reg | MVM_operand_obj, MVM_operand_read_reg | MVM_operand_obj }
    },
    {
        MVM_OP_compunitcodes,
        "compunitcodes",
        "  ",
        2,
        { MVM_operand_write_reg | MVM_operand_obj, MVM_operand_read_reg | MVM_operand_obj }
    },
    {
        MVM_OP_sleep,
        "sleep",
        "  ",
        1,
        { MVM_operand_read_reg | MVM_operand_num64 }
    },
    {
        MVM_OP_concat_s,
        "concat_s",
        "  ",
        3,
        { MVM_operand_write_reg | MVM_operand_str, MVM_operand_read_reg | MVM_operand_str, MVM_operand_read_reg | MVM_operand_str }
    },
    {
        MVM_OP_repeat_s,
        "repeat_s",
        "  ",
        3,
        { MVM_operand_write_reg | MVM_operand_str, MVM_operand_read_reg | MVM_operand_str, MVM_operand_read_reg | MVM_operand_int64 }
    },
    {
        MVM_OP_substr_s,
        "substr_s",
        "  ",
        4,
        { MVM_operand_write_reg | MVM_operand_str, MVM_operand_read_reg | MVM_operand_str, MVM_operand_read_reg | MVM_operand_int64, MVM_operand_read_reg | MVM_operand_int64 }
    },
    {
        MVM_OP_index_s,
        "index_s",
        "  ",
        4,
        { MVM_operand_write_reg | MVM_operand_int64, MVM_operand_read_reg | MVM_operand_str, MVM_operand_read_reg | MVM_operand_str, MVM_operand_read_reg | MVM_operand_int64 }
    },
    {
        MVM_OP_graphs_s,
        "graphs_s",
        "  ",
        2,
        { MVM_operand_write_reg | MVM_operand_int64, MVM_operand_read_reg | MVM_operand_str }
    },
    {
        MVM_OP_codes_s,
        "codes_s",
        "  ",
        2,
        { MVM_operand_write_reg | MVM_operand_int64, MVM_operand_read_reg | MVM_operand_str }
    },
    {
        MVM_OP_eq_s,
        "eq_s",
        "  ",
        3,
        { MVM_operand_write_reg | MVM_operand_int64, MVM_operand_read_reg | MVM_operand_str, MVM_operand_read_reg | MVM_operand_str }
    },
    {
        MVM_OP_ne_s,
        "ne_s",
        "  ",
        3,
        { MVM_operand_write_reg | MVM_operand_int64, MVM_operand_read_reg | MVM_operand_str, MVM_operand_read_reg | MVM_operand_str }
    },
    {
        MVM_OP_eqat_s,
        "eqat_s",
        "  ",
        4,
        { MVM_operand_write_reg | MVM_operand_int64, MVM_operand_read_reg | MVM_operand_str, MVM_operand_read_reg | MVM_operand_str, MVM_operand_read_reg | MVM_operand_int64 }
    },
    {
        MVM_OP_haveat_s,
        "haveat_s",
        "  ",
        6,
        { MVM_operand_write_reg | MVM_operand_int64, MVM_operand_read_reg | MVM_operand_str, MVM_operand_read_reg | MVM_operand_int64, MVM_operand_read_reg | MVM_operand_int64, MVM_operand_read_reg | MVM_operand_str, MVM_operand_read_reg | MVM_operand_int64 }
    },
    {
        MVM_OP_getcp_s,
        "getcp_s",
        "  ",
        3,
        { MVM_operand_write_reg | MVM_operand_int64, MVM_operand_read_reg | MVM_operand_str, MVM_operand_read_reg | MVM_operand_int64 }
    },
    {
        MVM_OP_indexcp_s,
        "indexcp_s",
        "  ",
        3,
        { MVM_operand_write_reg | MVM_operand_int64, MVM_operand_read_reg | MVM_operand_str, MVM_operand_read_reg | MVM_operand_int64 }
    },
    {
        MVM_OP_uc,
        "uc",
        "  ",
        2,
        { MVM_operand_write_reg | MVM_operand_str, MVM_operand_read_reg | MVM_operand_str }
    },
    {
        MVM_OP_lc,
        "lc",
        "  ",
        2,
        { MVM_operand_write_reg | MVM_operand_str, MVM_operand_read_reg | MVM_operand_str }
    },
    {
        MVM_OP_tc,
        "tc",
        "  ",
        2,
        { MVM_operand_write_reg | MVM_operand_str, MVM_operand_read_reg | MVM_operand_str }
    },
    {
        MVM_OP_split,
        "split",
        "  ",
        3,
        { MVM_operand_write_reg | MVM_operand_obj, MVM_operand_read_reg | MVM_operand_str, MVM_operand_read_reg | MVM_operand_str }
    },
    {
        MVM_OP_join,
        "join",
        "  ",
        3,
        { MVM_operand_write_reg | MVM_operand_str, MVM_operand_read_reg | MVM_operand_str, MVM_operand_read_reg | MVM_operand_obj }
    },
    {
        MVM_OP_getcpbyname,
        "getcpbyname",
        "  ",
        2,
        { MVM_operand_write_reg | MVM_operand_int64, MVM_operand_read_reg | MVM_operand_str }
    },
    {
        MVM_OP_indexat_scb,
        "indexat_scb",
        "  ",
        4,
        { MVM_operand_read_reg | MVM_operand_str, MVM_operand_read_reg | MVM_operand_int64, MVM_operand_str, MVM_operand_ins }
    },
    {
        MVM_OP_unipropcode,
        "unipropcode",
        "  ",
        2,
        { MVM_operand_write_reg | MVM_operand_int64, MVM_operand_read_reg | MVM_operand_str }
    },
    {
        MVM_OP_unipvalcode,
        "unipvalcode",
        "  ",
        3,
        { MVM_operand_write_reg | MVM_operand_int64, MVM_operand_read_reg | MVM_operand_int64, MVM_operand_read_reg | MVM_operand_str }
    },
    {
        MVM_OP_hasuniprop,
        "hasuniprop",
        "  ",
        5,
        { MVM_operand_write_reg | MVM_operand_int64, MVM_operand_read_reg | MVM_operand_str, MVM_operand_read_reg | MVM_operand_int64, MVM_operand_read_reg | MVM_operand_int64, MVM_operand_read_reg | MVM_operand_int64 }
    },
    {
        MVM_OP_hasunipropc,
        "hasunipropc",
        "  ",
        5,
        { MVM_operand_write_reg | MVM_operand_int64, MVM_operand_read_reg | MVM_operand_str, MVM_operand_read_reg | MVM_operand_int64, MVM_operand_int16, MVM_operand_int16 }
    },
    {
        MVM_OP_chars,
        "chars",
        "  ",
        2,
        { MVM_operand_write_reg | MVM_operand_int64, MVM_operand_read_reg | MVM_operand_str }
    },
    {
        MVM_OP_chr,
        "chr",
        "  ",
        2,
        { MVM_operand_write_reg | MVM_operand_str, MVM_operand_read_reg | MVM_operand_int64 }
    },
    {
        MVM_OP_ordfirst,
        "ordfirst",
        "  ",
        2,
        { MVM_operand_write_reg | MVM_operand_int64, MVM_operand_read_reg | MVM_operand_str }
    },
    {
        MVM_OP_ordat,
        "ordat",
        "  ",
        3,
        { MVM_operand_write_reg | MVM_operand_int64, MVM_operand_read_reg | MVM_operand_str, MVM_operand_read_reg | MVM_operand_int64 }
    },
    {
        MVM_OP_rindexfrom,
        "rindexfrom",
        "  ",
        4,
        { MVM_operand_write_reg | MVM_operand_int64, MVM_operand_read_reg | MVM_operand_str, MVM_operand_read_reg | MVM_operand_str, MVM_operand_read_reg | MVM_operand_int64 }
    },
    {
        MVM_OP_escape,
        "escape",
        "  ",
        2,
        { MVM_operand_write_reg | MVM_operand_str, MVM_operand_read_reg | MVM_operand_str }
    },
    {
        MVM_OP_flip,
        "flip",
        "  ",
        2,
        { MVM_operand_write_reg | MVM_operand_str, MVM_operand_read_reg | MVM_operand_str }
    },
    {
        MVM_OP_iscclass,
        "iscclass",
        "  ",
        4,
        { MVM_operand_write_reg | MVM_operand_int64, MVM_operand_read_reg | MVM_operand_int64, MVM_operand_read_reg | MVM_operand_str, MVM_operand_read_reg | MVM_operand_int64 }
    },
    {
        MVM_OP_findcclass,
        "findcclass",
        "  ",
        5,
        { MVM_operand_write_reg | MVM_operand_int64, MVM_operand_read_reg | MVM_operand_int64, MVM_operand_read_reg | MVM_operand_str, MVM_operand_read_reg | MVM_operand_int64, MVM_operand_read_reg | MVM_operand_int64 }
    },
    {
        MVM_OP_findnotcclass,
        "findnotcclass",
        "  ",
        5,
        { MVM_operand_write_reg | MVM_operand_int64, MVM_operand_read_reg | MVM_operand_int64, MVM_operand_read_reg | MVM_operand_str, MVM_operand_read_reg | MVM_operand_int64, MVM_operand_read_reg | MVM_operand_int64 }
    },
    {
        MVM_OP_nfafromstatelist,
        "nfafromstatelist",
        "  ",
        3,
        { MVM_operand_write_reg | MVM_operand_obj, MVM_operand_read_reg | MVM_operand_obj, MVM_operand_read_reg | MVM_operand_obj }
    },
    {
        MVM_OP_nfarunproto,
        "nfarunproto",
        "  ",
        4,
        { MVM_operand_write_reg | MVM_operand_obj, MVM_operand_read_reg | MVM_operand_obj, MVM_operand_read_reg | MVM_operand_str, MVM_operand_read_reg | MVM_operand_int64 }
    },
    {
        MVM_OP_nfarunalt,
        "nfarunalt",
        "  ",
        6,
        { MVM_operand_read_reg | MVM_operand_obj, MVM_operand_read_reg | MVM_operand_str, MVM_operand_read_reg | MVM_operand_int64, MVM_operand_read_reg | MVM_operand_obj, MVM_operand_read_reg | MVM_operand_obj, MVM_operand_read_reg | MVM_operand_obj }
    },
    {
        MVM_OP_flattenropes,
        "flattenropes",
        "  ",
        1,
        { MVM_operand_read_reg | MVM_operand_str }
    },
    {
        MVM_OP_gt_s,
        "gt_s",
        "  ",
        3,
        { MVM_operand_write_reg | MVM_operand_int64, MVM_operand_read_reg | MVM_operand_str, MVM_operand_read_reg | MVM_operand_str }
    },
    {
        MVM_OP_ge_s,
        "ge_s",
        "  ",
        3,
        { MVM_operand_write_reg | MVM_operand_int64, MVM_operand_read_reg | MVM_operand_str, MVM_operand_read_reg | MVM_operand_str }
    },
    {
        MVM_OP_lt_s,
        "lt_s",
        "  ",
        3,
        { MVM_operand_write_reg | MVM_operand_int64, MVM_operand_read_reg | MVM_operand_str, MVM_operand_read_reg | MVM_operand_str }
    },
    {
        MVM_OP_le_s,
        "le_s",
        "  ",
        3,
        { MVM_operand_write_reg | MVM_operand_int64, MVM_operand_read_reg | MVM_operand_str, MVM_operand_read_reg | MVM_operand_str }
    },
    {
        MVM_OP_cmp_s,
        "cmp_s",
        "  ",
        3,
        { MVM_operand_write_reg | MVM_operand_int64, MVM_operand_read_reg | MVM_operand_str, MVM_operand_read_reg | MVM_operand_str }
    },
    {
        MVM_OP_radix,
        "radix",
        "  ",
        5,
        { MVM_operand_write_reg | MVM_operand_obj, MVM_operand_read_reg | MVM_operand_int64, MVM_operand_read_reg | MVM_operand_str, MVM_operand_read_reg | MVM_operand_int64, MVM_operand_read_reg | MVM_operand_int64 }
    },
    {
        MVM_OP_eqatic_s,
        "eqatic_s",
        "  ",
        4,
        { MVM_operand_write_reg | MVM_operand_int64, MVM_operand_read_reg | MVM_operand_str, MVM_operand_read_reg | MVM_operand_str, MVM_operand_read_reg | MVM_operand_int64 }
    },
    {
        MVM_OP_sin_n,
        "sin_n",
        "  ",
        2,
        { MVM_operand_write_reg | MVM_operand_num64, MVM_operand_read_reg | MVM_operand_num64 }
    },
    {
        MVM_OP_asin_n,
        "asin_n",
        "  ",
        2,
        { MVM_operand_write_reg | MVM_operand_num64, MVM_operand_read_reg | MVM_operand_num64 }
    },
    {
        MVM_OP_cos_n,
        "cos_n",
        "  ",
        2,
        { MVM_operand_write_reg | MVM_operand_num64, MVM_operand_read_reg | MVM_operand_num64 }
    },
    {
        MVM_OP_acos_n,
        "acos_n",
        "  ",
        2,
        { MVM_operand_write_reg | MVM_operand_num64, MVM_operand_read_reg | MVM_operand_num64 }
    },
    {
        MVM_OP_tan_n,
        "tan_n",
        "  ",
        2,
        { MVM_operand_write_reg | MVM_operand_num64, MVM_operand_read_reg | MVM_operand_num64 }
    },
    {
        MVM_OP_atan_n,
        "atan_n",
        "  ",
        2,
        { MVM_operand_write_reg | MVM_operand_num64, MVM_operand_read_reg | MVM_operand_num64 }
    },
    {
        MVM_OP_atan2_n,
        "atan2_n",
        "  ",
        3,
        { MVM_operand_write_reg | MVM_operand_num64, MVM_operand_read_reg | MVM_operand_num64, MVM_operand_write_reg | MVM_operand_num64 }
    },
    {
        MVM_OP_sec_n,
        "sec_n",
        "  ",
        2,
        { MVM_operand_write_reg | MVM_operand_num64, MVM_operand_read_reg | MVM_operand_num64 }
    },
    {
        MVM_OP_asec_n,
        "asec_n",
        "  ",
        2,
        { MVM_operand_write_reg | MVM_operand_num64, MVM_operand_read_reg | MVM_operand_num64 }
    },
    {
        MVM_OP_sinh_n,
        "sinh_n",
        "  ",
        2,
        { MVM_operand_write_reg | MVM_operand_num64, MVM_operand_read_reg | MVM_operand_num64 }
    },
    {
        MVM_OP_cosh_n,
        "cosh_n",
        "  ",
        2,
        { MVM_operand_write_reg | MVM_operand_num64, MVM_operand_read_reg | MVM_operand_num64 }
    },
    {
        MVM_OP_tanh_n,
        "tanh_n",
        "  ",
        2,
        { MVM_operand_write_reg | MVM_operand_num64, MVM_operand_read_reg | MVM_operand_num64 }
    },
    {
        MVM_OP_sech_n,
        "sech_n",
        "  ",
        2,
        { MVM_operand_write_reg | MVM_operand_num64, MVM_operand_read_reg | MVM_operand_num64 }
    },
    {
        MVM_OP_sqrt_n,
        "sqrt_n",
        "  ",
        2,
        { MVM_operand_write_reg | MVM_operand_num64, MVM_operand_read_reg | MVM_operand_num64 }
    },
    {
        MVM_OP_gcd_i,
        "gcd_i",
        "  ",
        3,
        { MVM_operand_write_reg | MVM_operand_int64, MVM_operand_read_reg | MVM_operand_int64, MVM_operand_read_reg | MVM_operand_int64 }
    },
    {
        MVM_OP_lcm_i,
        "lcm_i",
        "  ",
        3,
        { MVM_operand_write_reg | MVM_operand_int64, MVM_operand_read_reg | MVM_operand_int64, MVM_operand_read_reg | MVM_operand_int64 }
    },
    {
        MVM_OP_add_I,
        "add_I",
        "  ",
        4,
        { MVM_operand_write_reg | MVM_operand_obj, MVM_operand_read_reg | MVM_operand_obj, MVM_operand_read_reg | MVM_operand_obj, MVM_operand_read_reg | MVM_operand_obj }
    },
    {
        MVM_OP_sub_I,
        "sub_I",
        "  ",
        4,
        { MVM_operand_write_reg | MVM_operand_obj, MVM_operand_read_reg | MVM_operand_obj, MVM_operand_read_reg | MVM_operand_obj, MVM_operand_read_reg | MVM_operand_obj }
    },
    {
        MVM_OP_mul_I,
        "mul_I",
        "  ",
        4,
        { MVM_operand_write_reg | MVM_operand_obj, MVM_operand_read_reg | MVM_operand_obj, MVM_operand_read_reg | MVM_operand_obj, MVM_operand_read_reg | MVM_operand_obj }
    },
    {
        MVM_OP_div_I,
        "div_I",
        "  ",
        4,
        { MVM_operand_write_reg | MVM_operand_obj, MVM_operand_read_reg | MVM_operand_obj, MVM_operand_read_reg | MVM_operand_obj, MVM_operand_read_reg | MVM_operand_obj }
    },
    {
        MVM_OP_mod_I,
        "mod_I",
        "  ",
        4,
        { MVM_operand_write_reg | MVM_operand_obj, MVM_operand_read_reg | MVM_operand_obj, MVM_operand_read_reg | MVM_operand_obj, MVM_operand_read_reg | MVM_operand_obj }
    },
    {
        MVM_OP_neg_I,
        "neg_I",
        "  ",
        3,
        { MVM_operand_write_reg | MVM_operand_obj, MVM_operand_read_reg | MVM_operand_obj, MVM_operand_read_reg | MVM_operand_obj }
    },
    {
        MVM_OP_abs_I,
        "abs_I",
        "  ",
        3,
        { MVM_operand_write_reg | MVM_operand_obj, MVM_operand_read_reg | MVM_operand_obj, MVM_operand_read_reg | MVM_operand_obj }
    },
    {
        MVM_OP_cmp_I,
        "cmp_I",
        "  ",
        3,
        { MVM_operand_write_reg | MVM_operand_int64, MVM_operand_read_reg | MVM_operand_obj, MVM_operand_read_reg | MVM_operand_obj }
    },
    {
        MVM_OP_eq_I,
        "eq_I",
        "  ",
        3,
        { MVM_operand_write_reg | MVM_operand_int64, MVM_operand_read_reg | MVM_operand_obj, MVM_operand_read_reg | MVM_operand_obj }
    },
    {
        MVM_OP_ne_I,
        "ne_I",
        "  ",
        3,
        { MVM_operand_write_reg | MVM_operand_int64, MVM_operand_read_reg | MVM_operand_obj, MVM_operand_read_reg | MVM_operand_obj }
    },
    {
        MVM_OP_lt_I,
        "lt_I",
        "  ",
        3,
        { MVM_operand_write_reg | MVM_operand_int64, MVM_operand_read_reg | MVM_operand_obj, MVM_operand_read_reg | MVM_operand_obj }
    },
    {
        MVM_OP_le_I,
        "le_I",
        "  ",
        3,
        { MVM_operand_write_reg | MVM_operand_int64, MVM_operand_read_reg | MVM_operand_obj, MVM_operand_read_reg | MVM_operand_obj }
    },
    {
        MVM_OP_gt_I,
        "gt_I",
        "  ",
        3,
        { MVM_operand_write_reg | MVM_operand_int64, MVM_operand_read_reg | MVM_operand_obj, MVM_operand_read_reg | MVM_operand_obj }
    },
    {
        MVM_OP_ge_I,
        "ge_I",
        "  ",
        3,
        { MVM_operand_write_reg | MVM_operand_int64, MVM_operand_read_reg | MVM_operand_obj, MVM_operand_read_reg | MVM_operand_obj }
    },
    {
        MVM_OP_bor_I,
        "bor_I",
        "  ",
        4,
        { MVM_operand_write_reg | MVM_operand_obj, MVM_operand_read_reg | MVM_operand_obj, MVM_operand_read_reg | MVM_operand_obj, MVM_operand_read_reg | MVM_operand_obj }
    },
    {
        MVM_OP_bxor_I,
        "bxor_I",
        "  ",
        4,
        { MVM_operand_write_reg | MVM_operand_obj, MVM_operand_read_reg | MVM_operand_obj, MVM_operand_read_reg | MVM_operand_obj, MVM_operand_read_reg | MVM_operand_obj }
    },
    {
        MVM_OP_band_I,
        "band_I",
        "  ",
        4,
        { MVM_operand_write_reg | MVM_operand_obj, MVM_operand_read_reg | MVM_operand_obj, MVM_operand_read_reg | MVM_operand_obj, MVM_operand_read_reg | MVM_operand_obj }
    },
    {
        MVM_OP_bnot_I,
        "bnot_I",
        "  ",
        3,
        { MVM_operand_write_reg | MVM_operand_obj, MVM_operand_read_reg | MVM_operand_obj, MVM_operand_read_reg | MVM_operand_obj }
    },
    {
        MVM_OP_blshift_I,
        "blshift_I",
        "  ",
        4,
        { MVM_operand_write_reg | MVM_operand_obj, MVM_operand_read_reg | MVM_operand_obj, MVM_operand_read_reg | MVM_operand_int64, MVM_operand_read_reg | MVM_operand_obj }
    },
    {
        MVM_OP_brshift_I,
        "brshift_I",
        "  ",
        4,
        { MVM_operand_write_reg | MVM_operand_obj, MVM_operand_read_reg | MVM_operand_obj, MVM_operand_read_reg | MVM_operand_int64, MVM_operand_read_reg | MVM_operand_obj }
    },
    {
        MVM_OP_pow_I,
        "pow_I",
        "  ",
        5,
        { MVM_operand_write_reg | MVM_operand_obj, MVM_operand_read_reg | MVM_operand_obj, MVM_operand_read_reg | MVM_operand_obj, MVM_operand_read_reg | MVM_operand_obj, MVM_operand_read_reg | MVM_operand_obj }
    },
    {
        MVM_OP_gcd_I,
        "gcd_I",
        "  ",
        4,
        { MVM_operand_write_reg | MVM_operand_obj, MVM_operand_read_reg | MVM_operand_obj, MVM_operand_read_reg | MVM_operand_obj, MVM_operand_read_reg | MVM_operand_obj }
    },
    {
        MVM_OP_lcm_I,
        "lcm_I",
        "  ",
        4,
        { MVM_operand_write_reg | MVM_operand_obj, MVM_operand_read_reg | MVM_operand_obj, MVM_operand_read_reg | MVM_operand_obj, MVM_operand_read_reg | MVM_operand_obj }
    },
    {
        MVM_OP_expmod_I,
        "expmod_I",
        "  ",
        5,
        { MVM_operand_write_reg | MVM_operand_obj, MVM_operand_read_reg | MVM_operand_obj, MVM_operand_read_reg | MVM_operand_obj, MVM_operand_read_reg | MVM_operand_obj, MVM_operand_read_reg | MVM_operand_obj }
    },
    {
        MVM_OP_isprime_I,
        "isprime_I",
        "  ",
        3,
        { MVM_operand_write_reg | MVM_operand_int64, MVM_operand_read_reg | MVM_operand_obj, MVM_operand_read_reg | MVM_operand_int64 }
    },
    {
        MVM_OP_rand_I,
        "rand_I",
        "  ",
        3,
        { MVM_operand_write_reg | MVM_operand_obj, MVM_operand_read_reg | MVM_operand_obj, MVM_operand_read_reg | MVM_operand_obj }
    },
    {
        MVM_OP_coerce_In,
        "coerce_In",
        "  ",
        2,
        { MVM_operand_write_reg | MVM_operand_num64, MVM_operand_read_reg | MVM_operand_obj }
    },
    {
        MVM_OP_coerce_Is,
        "coerce_Is",
        "  ",
        2,
        { MVM_operand_write_reg | MVM_operand_str, MVM_operand_read_reg | MVM_operand_obj }
    },
    {
        MVM_OP_coerce_nI,
        "coerce_nI",
        "  ",
        3,
        { MVM_operand_write_reg | MVM_operand_obj, MVM_operand_read_reg | MVM_operand_num64, MVM_operand_read_reg | MVM_operand_obj }
    },
    {
        MVM_OP_coerce_sI,
        "coerce_sI",
        "  ",
        3,
        { MVM_operand_write_reg | MVM_operand_obj, MVM_operand_read_reg | MVM_operand_str, MVM_operand_read_reg | MVM_operand_obj }
    },
    {
        MVM_OP_isbig_I,
        "isbig_I",
        "  ",
        2,
        { MVM_operand_write_reg | MVM_operand_int64, MVM_operand_read_reg | MVM_operand_obj }
    },
    {
        MVM_OP_base_I,
        "base_I",
        "  ",
        3,
        { MVM_operand_write_reg | MVM_operand_str, MVM_operand_read_reg | MVM_operand_obj, MVM_operand_read_reg | MVM_operand_int64 }
    },
    {
        MVM_OP_radix_I,
        "radix_I",
        "  ",
        6,
        { MVM_operand_write_reg | MVM_operand_obj, MVM_operand_read_reg | MVM_operand_int64, MVM_operand_read_reg | MVM_operand_str, MVM_operand_read_reg | MVM_operand_int64, MVM_operand_read_reg | MVM_operand_int64, MVM_operand_read_reg | MVM_operand_obj }
    },
    {
        MVM_OP_div_In,
        "div_In",
        "  ",
        3,
        { MVM_operand_write_reg | MVM_operand_num64, MVM_operand_read_reg | MVM_operand_obj, MVM_operand_read_reg | MVM_operand_obj }
    },
    {
        MVM_OP_log_n,
        "log_n",
        "  ",
        2,
        { MVM_operand_write_reg | MVM_operand_num64, MVM_operand_read_reg | MVM_operand_num64 }
    },
    {
        MVM_OP_exp_n,
        "exp_n",
        "  ",
        2,
        { MVM_operand_write_reg | MVM_operand_num64, MVM_operand_read_reg | MVM_operand_num64 }
    },
    {
        MVM_OP_knowhow,
        "knowhow",
        "  ",
        1,
        { MVM_operand_write_reg | MVM_operand_obj }
    },
    {
        MVM_OP_findmeth,
        "findmeth",
        "  ",
        3,
        { MVM_operand_write_reg | MVM_operand_obj, MVM_operand_read_reg | MVM_operand_obj, MVM_operand_str }
    },
    {
        MVM_OP_findmeth_s,
        "findmeth_s",
        "  ",
        3,
        { MVM_operand_write_reg | MVM_operand_obj, MVM_operand_read_reg | MVM_operand_obj, MVM_operand_read_reg | MVM_operand_str }
    },
    {
        MVM_OP_can,
        "can",
        "  ",
        3,
        { MVM_operand_write_reg | MVM_operand_int64, MVM_operand_read_reg | MVM_operand_obj, MVM_operand_str }
    },
    {
        MVM_OP_can_s,
        "can_s",
        "  ",
        3,
        { MVM_operand_write_reg | MVM_operand_int64, MVM_operand_read_reg | MVM_operand_obj, MVM_operand_read_reg | MVM_operand_str }
    },
    {
        MVM_OP_create,
        "create",
        "  ",
        2,
        { MVM_operand_write_reg | MVM_operand_obj, MVM_operand_read_reg | MVM_operand_obj }
    },
    {
        MVM_OP_gethow,
        "gethow",
        "  ",
        2,
        { MVM_operand_write_reg | MVM_operand_obj, MVM_operand_read_reg | MVM_operand_obj }
    },
    {
        MVM_OP_getwhat,
        "getwhat",
        "  ",
        2,
        { MVM_operand_write_reg | MVM_operand_obj, MVM_operand_read_reg | MVM_operand_obj }
    },
    {
        MVM_OP_atkey_i,
        "atkey_i",
        "  ",
        3,
        { MVM_operand_write_reg | MVM_operand_int64, MVM_operand_read_reg | MVM_operand_obj, MVM_operand_read_reg | MVM_operand_str }
    },
    {
        MVM_OP_atkey_n,
        "atkey_n",
        "  ",
        3,
        { MVM_operand_write_reg | MVM_operand_num64, MVM_operand_read_reg | MVM_operand_obj, MVM_operand_read_reg | MVM_operand_str }
    },
    {
        MVM_OP_atkey_s,
        "atkey_s",
        "  ",
        3,
        { MVM_operand_write_reg | MVM_operand_str, MVM_operand_read_reg | MVM_operand_obj, MVM_operand_read_reg | MVM_operand_str }
    },
    {
        MVM_OP_atkey_o,
        "atkey_o",
        "  ",
        3,
        { MVM_operand_write_reg | MVM_operand_obj, MVM_operand_read_reg | MVM_operand_obj, MVM_operand_read_reg | MVM_operand_str }
    },
    {
        MVM_OP_bindkey_i,
        "bindkey_i",
        "  ",
        3,
        { MVM_operand_read_reg | MVM_operand_obj, MVM_operand_read_reg | MVM_operand_str, MVM_operand_read_reg | MVM_operand_int64 }
    },
    {
        MVM_OP_bindkey_n,
        "bindkey_n",
        "  ",
        3,
        { MVM_operand_read_reg | MVM_operand_obj, MVM_operand_read_reg | MVM_operand_str, MVM_operand_read_reg | MVM_operand_num64 }
    },
    {
        MVM_OP_bindkey_s,
        "bindkey_s",
        "  ",
        3,
        { MVM_operand_read_reg | MVM_operand_obj, MVM_operand_read_reg | MVM_operand_str, MVM_operand_read_reg | MVM_operand_str }
    },
    {
        MVM_OP_bindkey_o,
        "bindkey_o",
        "  ",
        3,
        { MVM_operand_read_reg | MVM_operand_obj, MVM_operand_read_reg | MVM_operand_str, MVM_operand_read_reg | MVM_operand_obj }
    },
    {
        MVM_OP_existskey,
        "existskey",
        "  ",
        3,
        { MVM_operand_write_reg | MVM_operand_int64, MVM_operand_read_reg | MVM_operand_obj, MVM_operand_read_reg | MVM_operand_str }
    },
    {
        MVM_OP_deletekey,
        "deletekey",
        "  ",
        2,
        { MVM_operand_read_reg | MVM_operand_obj, MVM_operand_read_reg | MVM_operand_str }
    },
    {
        MVM_OP_getwhere,
        "getwhere",
        "  ",
        2,
        { MVM_operand_write_reg | MVM_operand_int64, MVM_operand_read_reg | MVM_operand_obj }
    },
    {
        MVM_OP_eqaddr,
        "eqaddr",
        "  ",
        3,
        { MVM_operand_write_reg | MVM_operand_int64, MVM_operand_read_reg | MVM_operand_obj, MVM_operand_read_reg | MVM_operand_obj }
    },
    {
        MVM_OP_reprname,
        "reprname",
        "  ",
        2,
        { MVM_operand_write_reg | MVM_operand_str, MVM_operand_read_reg | MVM_operand_obj }
    },
    {
        MVM_OP_isconcrete,
        "isconcrete",
        "  ",
        2,
        { MVM_operand_write_reg | MVM_operand_int64, MVM_operand_read_reg | MVM_operand_obj }
    },
    {
        MVM_OP_atpos_i,
        "atpos_i",
        "  ",
        3,
        { MVM_operand_write_reg | MVM_operand_int64, MVM_operand_read_reg | MVM_operand_obj, MVM_operand_read_reg | MVM_operand_int64 }
    },
    {
        MVM_OP_atpos_n,
        "atpos_n",
        "  ",
        3,
        { MVM_operand_write_reg | MVM_operand_num64, MVM_operand_read_reg | MVM_operand_obj, MVM_operand_read_reg | MVM_operand_int64 }
    },
    {
        MVM_OP_atpos_s,
        "atpos_s",
        "  ",
        3,
        { MVM_operand_write_reg | MVM_operand_str, MVM_operand_read_reg | MVM_operand_obj, MVM_operand_read_reg | MVM_operand_int64 }
    },
    {
        MVM_OP_atpos_o,
        "atpos_o",
        "  ",
        3,
        { MVM_operand_write_reg | MVM_operand_obj, MVM_operand_read_reg | MVM_operand_obj, MVM_operand_read_reg | MVM_operand_int64 }
    },
    {
        MVM_OP_bindpos_i,
        "bindpos_i",
        "  ",
        3,
        { MVM_operand_read_reg | MVM_operand_obj, MVM_operand_read_reg | MVM_operand_int64, MVM_operand_read_reg | MVM_operand_int64 }
    },
    {
        MVM_OP_bindpos_n,
        "bindpos_n",
        "  ",
        3,
        { MVM_operand_read_reg | MVM_operand_obj, MVM_operand_read_reg | MVM_operand_int64, MVM_operand_read_reg | MVM_operand_num64 }
    },
    {
        MVM_OP_bindpos_s,
        "bindpos_s",
        "  ",
        3,
        { MVM_operand_read_reg | MVM_operand_obj, MVM_operand_read_reg | MVM_operand_int64, MVM_operand_read_reg | MVM_operand_str }
    },
    {
        MVM_OP_bindpos_o,
        "bindpos_o",
        "  ",
        3,
        { MVM_operand_read_reg | MVM_operand_obj, MVM_operand_read_reg | MVM_operand_int64, MVM_operand_read_reg | MVM_operand_obj }
    },
    {
        MVM_OP_push_i,
        "push_i",
        "  ",
        2,
        { MVM_operand_read_reg | MVM_operand_obj, MVM_operand_read_reg | MVM_operand_int64 }
    },
    {
        MVM_OP_push_n,
        "push_n",
        "  ",
        2,
        { MVM_operand_read_reg | MVM_operand_obj, MVM_operand_read_reg | MVM_operand_num64 }
    },
    {
        MVM_OP_push_s,
        "push_s",
        "  ",
        2,
        { MVM_operand_read_reg | MVM_operand_obj, MVM_operand_read_reg | MVM_operand_str }
    },
    {
        MVM_OP_push_o,
        "push_o",
        "  ",
        2,
        { MVM_operand_read_reg | MVM_operand_obj, MVM_operand_read_reg | MVM_operand_obj }
    },
    {
        MVM_OP_pop_i,
        "pop_i",
        "  ",
        2,
        { MVM_operand_write_reg | MVM_operand_int64, MVM_operand_read_reg | MVM_operand_obj }
    },
    {
        MVM_OP_pop_n,
        "pop_n",
        "  ",
        2,
        { MVM_operand_write_reg | MVM_operand_num64, MVM_operand_read_reg | MVM_operand_obj }
    },
    {
        MVM_OP_pop_s,
        "pop_s",
        "  ",
        2,
        { MVM_operand_write_reg | MVM_operand_str, MVM_operand_read_reg | MVM_operand_obj }
    },
    {
        MVM_OP_pop_o,
        "pop_o",
        "  ",
        2,
        { MVM_operand_write_reg | MVM_operand_obj, MVM_operand_read_reg | MVM_operand_obj }
    },
    {
        MVM_OP_shift_i,
        "shift_i",
        "  ",
        2,
        { MVM_operand_write_reg | MVM_operand_int64, MVM_operand_read_reg | MVM_operand_obj }
    },
    {
        MVM_OP_shift_n,
        "shift_n",
        "  ",
        2,
        { MVM_operand_write_reg | MVM_operand_num64, MVM_operand_read_reg | MVM_operand_obj }
    },
    {
        MVM_OP_shift_s,
        "shift_s",
        "  ",
        2,
        { MVM_operand_write_reg | MVM_operand_str, MVM_operand_read_reg | MVM_operand_obj }
    },
    {
        MVM_OP_shift_o,
        "shift_o",
        "  ",
        2,
        { MVM_operand_write_reg | MVM_operand_obj, MVM_operand_read_reg | MVM_operand_obj }
    },
    {
        MVM_OP_unshift_i,
        "unshift_i",
        "  ",
        2,
        { MVM_operand_read_reg | MVM_operand_obj, MVM_operand_read_reg | MVM_operand_int64 }
    },
    {
        MVM_OP_unshift_n,
        "unshift_n",
        "  ",
        2,
        { MVM_operand_read_reg | MVM_operand_obj, MVM_operand_read_reg | MVM_operand_num64 }
    },
    {
        MVM_OP_unshift_s,
        "unshift_s",
        "  ",
        2,
        { MVM_operand_read_reg | MVM_operand_obj, MVM_operand_read_reg | MVM_operand_str }
    },
    {
        MVM_OP_unshift_o,
        "unshift_o",
        "  ",
        2,
        { MVM_operand_read_reg | MVM_operand_obj, MVM_operand_read_reg | MVM_operand_obj }
    },
    {
        MVM_OP_splice,
        "splice",
        "  ",
        4,
        { MVM_operand_read_reg | MVM_operand_obj, MVM_operand_read_reg | MVM_operand_obj, MVM_operand_read_reg | MVM_operand_int64, MVM_operand_read_reg | MVM_operand_int64 }
    },
    {
        MVM_OP_setelemspos,
        "setelemspos",
        "  ",
        2,
        { MVM_operand_read_reg | MVM_operand_obj, MVM_operand_read_reg | MVM_operand_int64 }
    },
    {
        MVM_OP_box_i,
        "box_i",
        "  ",
        3,
        { MVM_operand_write_reg | MVM_operand_obj, MVM_operand_read_reg | MVM_operand_int64, MVM_operand_read_reg | MVM_operand_obj }
    },
    {
        MVM_OP_box_n,
        "box_n",
        "  ",
        3,
        { MVM_operand_write_reg | MVM_operand_obj, MVM_operand_read_reg | MVM_operand_num64, MVM_operand_read_reg | MVM_operand_obj }
    },
    {
        MVM_OP_box_s,
        "box_s",
        "  ",
        3,
        { MVM_operand_write_reg | MVM_operand_obj, MVM_operand_read_reg | MVM_operand_str, MVM_operand_read_reg | MVM_operand_obj }
    },
    {
        MVM_OP_unbox_i,
        "unbox_i",
        "  ",
        2,
        { MVM_operand_write_reg | MVM_operand_int64, MVM_operand_read_reg | MVM_operand_obj }
    },
    {
        MVM_OP_unbox_n,
        "unbox_n",
        "  ",
        2,
        { MVM_operand_write_reg | MVM_operand_num64, MVM_operand_read_reg | MVM_operand_obj }
    },
    {
        MVM_OP_unbox_s,
        "unbox_s",
        "  ",
        2,
        { MVM_operand_write_reg | MVM_operand_str, MVM_operand_read_reg | MVM_operand_obj }
    },
    {
        MVM_OP_bindattr_i,
        "bindattr_i",
        "  ",
        5,
        { MVM_operand_read_reg | MVM_operand_obj, MVM_operand_read_reg | MVM_operand_obj, MVM_operand_str, MVM_operand_read_reg | MVM_operand_int64, MVM_operand_int16 }
    },
    {
        MVM_OP_bindattr_n,
        "bindattr_n",
        "  ",
        5,
        { MVM_operand_read_reg | MVM_operand_obj, MVM_operand_read_reg | MVM_operand_obj, MVM_operand_str, MVM_operand_read_reg | MVM_operand_num64, MVM_operand_int16 }
    },
    {
        MVM_OP_bindattr_s,
        "bindattr_s",
        "  ",
        5,
        { MVM_operand_read_reg | MVM_operand_obj, MVM_operand_read_reg | MVM_operand_obj, MVM_operand_str, MVM_operand_read_reg | MVM_operand_str, MVM_operand_int16 }
    },
    {
        MVM_OP_bindattr_o,
        "bindattr_o",
        "  ",
        5,
        { MVM_operand_read_reg | MVM_operand_obj, MVM_operand_read_reg | MVM_operand_obj, MVM_operand_str, MVM_operand_read_reg | MVM_operand_obj, MVM_operand_int16 }
    },
    {
        MVM_OP_bindattrs_i,
        "bindattrs_i",
        "  ",
        4,
        { MVM_operand_read_reg | MVM_operand_obj, MVM_operand_read_reg | MVM_operand_obj, MVM_operand_read_reg | MVM_operand_str, MVM_operand_read_reg | MVM_operand_int64 }
    },
    {
        MVM_OP_bindattrs_n,
        "bindattrs_n",
        "  ",
        4,
        { MVM_operand_read_reg | MVM_operand_obj, MVM_operand_read_reg | MVM_operand_obj, MVM_operand_read_reg | MVM_operand_str, MVM_operand_read_reg | MVM_operand_num64 }
    },
    {
        MVM_OP_bindattrs_s,
        "bindattrs_s",
        "  ",
        4,
        { MVM_operand_read_reg | MVM_operand_obj, MVM_operand_read_reg | MVM_operand_obj, MVM_operand_read_reg | MVM_operand_str, MVM_operand_read_reg | MVM_operand_str }
    },
    {
        MVM_OP_bindattrs_o,
        "bindattrs_o",
        "  ",
        4,
        { MVM_operand_read_reg | MVM_operand_obj, MVM_operand_read_reg | MVM_operand_obj, MVM_operand_read_reg | MVM_operand_str, MVM_operand_read_reg | MVM_operand_obj }
    },
    {
        MVM_OP_getattr_i,
        "getattr_i",
        "  ",
        5,
        { MVM_operand_write_reg | MVM_operand_int64, MVM_operand_read_reg | MVM_operand_obj, MVM_operand_read_reg | MVM_operand_obj, MVM_operand_str, MVM_operand_int16 }
    },
    {
        MVM_OP_getattr_n,
        "getattr_n",
        "  ",
        5,
        { MVM_operand_write_reg | MVM_operand_num64, MVM_operand_read_reg | MVM_operand_obj, MVM_operand_read_reg | MVM_operand_obj, MVM_operand_str, MVM_operand_int16 }
    },
    {
        MVM_OP_getattr_s,
        "getattr_s",
        "  ",
        5,
        { MVM_operand_write_reg | MVM_operand_str, MVM_operand_read_reg | MVM_operand_obj, MVM_operand_read_reg | MVM_operand_obj, MVM_operand_str, MVM_operand_int16 }
    },
    {
        MVM_OP_getattr_o,
        "getattr_o",
        "  ",
        5,
        { MVM_operand_write_reg | MVM_operand_obj, MVM_operand_read_reg | MVM_operand_obj, MVM_operand_read_reg | MVM_operand_obj, MVM_operand_str, MVM_operand_int16 }
    },
    {
        MVM_OP_getattrs_i,
        "getattrs_i",
        "  ",
        4,
        { MVM_operand_write_reg | MVM_operand_int64, MVM_operand_read_reg | MVM_operand_obj, MVM_operand_read_reg | MVM_operand_obj, MVM_operand_read_reg | MVM_operand_str }
    },
    {
        MVM_OP_getattrs_n,
        "getattrs_n",
        "  ",
        4,
        { MVM_operand_write_reg | MVM_operand_num64, MVM_operand_read_reg | MVM_operand_obj, MVM_operand_read_reg | MVM_operand_obj, MVM_operand_read_reg | MVM_operand_str }
    },
    {
        MVM_OP_getattrs_s,
        "getattrs_s",
        "  ",
        4,
        { MVM_operand_write_reg | MVM_operand_str, MVM_operand_read_reg | MVM_operand_obj, MVM_operand_read_reg | MVM_operand_obj, MVM_operand_read_reg | MVM_operand_str }
    },
    {
        MVM_OP_getattrs_o,
        "getattrs_o",
        "  ",
        4,
        { MVM_operand_write_reg | MVM_operand_obj, MVM_operand_read_reg | MVM_operand_obj, MVM_operand_read_reg | MVM_operand_obj, MVM_operand_read_reg | MVM_operand_str }
    },
    {
        MVM_OP_isnull,
        "isnull",
        "  ",
        2,
        { MVM_operand_write_reg | MVM_operand_int64, MVM_operand_read_reg | MVM_operand_obj }
    },
    {
        MVM_OP_knowhowattr,
        "knowhowattr",
        "  ",
        1,
        { MVM_operand_write_reg | MVM_operand_obj }
    },
    {
        MVM_OP_iscoderef,
        "iscoderef",
        "  ",
        2,
        { MVM_operand_write_reg | MVM_operand_int64, MVM_operand_read_reg | MVM_operand_obj }
    },
    {
        MVM_OP_null,
        "null",
        "  ",
        1,
        { MVM_operand_write_reg | MVM_operand_obj }
    },
    {
        MVM_OP_clone,
        "clone",
        "  ",
        2,
        { MVM_operand_write_reg | MVM_operand_obj, MVM_operand_read_reg | MVM_operand_obj }
    },
    {
        MVM_OP_isnull_s,
        "isnull_s",
        "  ",
        2,
        { MVM_operand_write_reg | MVM_operand_int64, MVM_operand_read_reg | MVM_operand_str }
    },
    {
        MVM_OP_bootint,
        "bootint",
        "  ",
        1,
        { MVM_operand_write_reg | MVM_operand_obj }
    },
    {
        MVM_OP_bootnum,
        "bootnum",
        "  ",
        1,
        { MVM_operand_write_reg | MVM_operand_obj }
    },
    {
        MVM_OP_bootstr,
        "bootstr",
        "  ",
        1,
        { MVM_operand_write_reg | MVM_operand_obj }
    },
    {
        MVM_OP_bootarray,
        "bootarray",
        "  ",
        1,
        { MVM_operand_write_reg | MVM_operand_obj }
    },
    {
        MVM_OP_boothash,
        "boothash",
        "  ",
        1,
        { MVM_operand_write_reg | MVM_operand_obj }
    },
    {
        MVM_OP_sethllconfig,
        "sethllconfig",
        "  ",
        2,
        { MVM_operand_read_reg | MVM_operand_str, MVM_operand_read_reg | MVM_operand_obj }
    },
    {
        MVM_OP_hllboxtype_i,
        "hllboxtype_i",
        "  ",
        1,
        { MVM_operand_write_reg | MVM_operand_obj }
    },
    {
        MVM_OP_hllboxtype_n,
        "hllboxtype_n",
        "  ",
        1,
        { MVM_operand_write_reg | MVM_operand_obj }
    },
    {
        MVM_OP_hllboxtype_s,
        "hllboxtype_s",
        "  ",
        1,
        { MVM_operand_write_reg | MVM_operand_obj }
    },
    {
        MVM_OP_elems,
        "elems",
        "  ",
        2,
        { MVM_operand_write_reg | MVM_operand_int64, MVM_operand_read_reg | MVM_operand_obj }
    },
    {
        MVM_OP_null_s,
        "null_s",
        "  ",
        1,
        { MVM_operand_write_reg | MVM_operand_str }
    },
    {
        MVM_OP_newtype,
        "newtype",
        "  ",
        3,
        { MVM_operand_write_reg | MVM_operand_obj, MVM_operand_read_reg | MVM_operand_obj, MVM_operand_read_reg | MVM_operand_str }
    },
    {
        MVM_OP_islist,
        "islist",
        "  ",
        2,
        { MVM_operand_write_reg | MVM_operand_int64, MVM_operand_read_reg | MVM_operand_obj }
    },
    {
        MVM_OP_ishash,
        "ishash",
        "  ",
        2,
        { MVM_operand_write_reg | MVM_operand_int64, MVM_operand_read_reg | MVM_operand_obj }
    },
    {
        MVM_OP_iter,
        "iter",
        "  ",
        2,
        { MVM_operand_write_reg | MVM_operand_obj, MVM_operand_read_reg | MVM_operand_obj }
    },
    {
        MVM_OP_iterkey_s,
        "iterkey_s",
        "  ",
        2,
        { MVM_operand_write_reg | MVM_operand_str, MVM_operand_read_reg | MVM_operand_obj }
    },
    {
        MVM_OP_iterval,
        "iterval",
        "  ",
        2,
        { MVM_operand_write_reg | MVM_operand_obj, MVM_operand_read_reg | MVM_operand_obj }
    },
    {
        MVM_OP_getcodename,
        "getcodename",
        "  ",
        2,
        { MVM_operand_write_reg | MVM_operand_str, MVM_operand_read_reg | MVM_operand_obj }
    },
    {
        MVM_OP_composetype,
        "composetype",
        "  ",
        3,
        { MVM_operand_write_reg | MVM_operand_obj, MVM_operand_read_reg | MVM_operand_obj, MVM_operand_read_reg | MVM_operand_obj }
    },
    {
        MVM_OP_setmethcache,
        "setmethcache",
        "  ",
        2,
        { MVM_operand_read_reg | MVM_operand_obj, MVM_operand_read_reg | MVM_operand_obj }
    },
    {
        MVM_OP_setmethcacheauth,
        "setmethcacheauth",
        "  ",
        2,
        { MVM_operand_read_reg | MVM_operand_obj, MVM_operand_read_reg | MVM_operand_int64 }
    },
    {
        MVM_OP_settypecache,
        "settypecache",
        "  ",
        2,
        { MVM_operand_read_reg | MVM_operand_obj, MVM_operand_read_reg | MVM_operand_obj }
    },
    {
        MVM_OP_setinvokespec,
        "setinvokespec",
        "  ",
        4,
        { MVM_operand_read_reg | MVM_operand_obj, MVM_operand_read_reg | MVM_operand_obj, MVM_operand_read_reg | MVM_operand_str, MVM_operand_read_reg | MVM_operand_obj }
    },
    {
        MVM_OP_isinvokable,
        "isinvokable",
        "  ",
        2,
        { MVM_operand_write_reg | MVM_operand_int64, MVM_operand_read_reg | MVM_operand_obj }
    },
    {
        MVM_OP_iscont,
        "iscont",
        "  ",
        2,
        { MVM_operand_write_reg | MVM_operand_int64, MVM_operand_read_reg | MVM_operand_obj }
    },
    {
        MVM_OP_decont,
        "decont",
        "  ",
        2,
        { MVM_operand_write_reg | MVM_operand_obj, MVM_operand_read_reg | MVM_operand_obj }
    },
    {
        MVM_OP_setboolspec,
        "setboolspec",
        "  ",
        3,
        { MVM_operand_read_reg | MVM_operand_obj, MVM_operand_read_reg | MVM_operand_int64, MVM_operand_read_reg | MVM_operand_obj }
    },
    {
        MVM_OP_istrue,
        "istrue",
        "  ",
        2,
        { MVM_operand_write_reg | MVM_operand_int64, MVM_operand_read_reg | MVM_operand_obj }
    },
    {
        MVM_OP_isfalse,
        "isfalse",
        "  ",
        2,
        { MVM_operand_write_reg | MVM_operand_int64, MVM_operand_read_reg | MVM_operand_obj }
    },
    {
        MVM_OP_istrue_s,
        "istrue_s",
        "  ",
        2,
        { MVM_operand_write_reg | MVM_operand_int64, MVM_operand_read_reg | MVM_operand_str }
    },
    {
        MVM_OP_isfalse_s,
        "isfalse_s",
        "  ",
        2,
        { MVM_operand_write_reg | MVM_operand_int64, MVM_operand_read_reg | MVM_operand_str }
    },
    {
        MVM_OP_getcodeobj,
        "getcodeobj",
        "  ",
        2,
        { MVM_operand_write_reg | MVM_operand_obj, MVM_operand_read_reg | MVM_operand_obj }
    },
    {
        MVM_OP_setcodeobj,
        "setcodeobj",
        "  ",
        2,
        { MVM_operand_read_reg | MVM_operand_obj, MVM_operand_read_reg | MVM_operand_obj }
    },
    {
        MVM_OP_setcodename,
        "setcodename",
        "  ",
        2,
        { MVM_operand_read_reg | MVM_operand_obj, MVM_operand_read_reg | MVM_operand_str }
    },
    {
        MVM_OP_forceouterctx,
        "forceouterctx",
        "  ",
        2,
        { MVM_operand_read_reg | MVM_operand_obj, MVM_operand_read_reg | MVM_operand_obj }
    },
    {
        MVM_OP_getcomp,
        "getcomp",
        "  ",
        2,
        { MVM_operand_write_reg | MVM_operand_obj, MVM_operand_read_reg | MVM_operand_str }
    },
    {
        MVM_OP_bindcomp,
        "bindcomp",
        "  ",
        3,
        { MVM_operand_write_reg | MVM_operand_obj, MVM_operand_read_reg | MVM_operand_str, MVM_operand_read_reg | MVM_operand_obj }
    },
    {
        MVM_OP_getcurhllsym,
        "getcurhllsym",
        "  ",
        2,
        { MVM_operand_write_reg | MVM_operand_obj, MVM_operand_read_reg | MVM_operand_str }
    },
    {
        MVM_OP_bindcurhllsym,
        "bindcurhllsym",
        "  ",
        3,
        { MVM_operand_write_reg | MVM_operand_obj, MVM_operand_read_reg | MVM_operand_str, MVM_operand_read_reg | MVM_operand_obj }
    },
    {
        MVM_OP_getwho,
        "getwho",
        "  ",
        2,
        { MVM_operand_write_reg | MVM_operand_obj, MVM_operand_read_reg | MVM_operand_obj }
    },
    {
        MVM_OP_setwho,
        "setwho",
        "  ",
        3,
        { MVM_operand_write_reg | MVM_operand_obj, MVM_operand_read_reg | MVM_operand_obj, MVM_operand_read_reg | MVM_operand_obj }
    },
    {
        MVM_OP_rebless,
        "rebless",
        "  ",
        3,
        { MVM_operand_write_reg | MVM_operand_obj, MVM_operand_read_reg | MVM_operand_obj, MVM_operand_read_reg | MVM_operand_obj }
    },
    {
        MVM_OP_istype,
        "istype",
        "  ",
        3,
        { MVM_operand_write_reg | MVM_operand_int64, MVM_operand_read_reg | MVM_operand_obj, MVM_operand_read_reg | MVM_operand_obj }
    },
    {
        MVM_OP_ctx,
        "ctx",
        "  ",
        1,
        { MVM_operand_write_reg | MVM_operand_obj }
    },
    {
        MVM_OP_ctxouter,
        "ctxouter",
        "  ",
        2,
        { MVM_operand_write_reg | MVM_operand_obj, MVM_operand_read_reg | MVM_operand_obj }
    },
    {
        MVM_OP_ctxcaller,
        "ctxcaller",
        "  ",
        2,
        { MVM_operand_write_reg | MVM_operand_obj, MVM_operand_read_reg | MVM_operand_obj }
    },
    {
        MVM_OP_ctxlexpad,
        "ctxlexpad",
        "  ",
        2,
        { MVM_operand_write_reg | MVM_operand_obj, MVM_operand_read_reg | MVM_operand_obj }
    },
    {
        MVM_OP_curcode,
        "curcode",
        "  ",
        1,
        { MVM_operand_write_reg | MVM_operand_obj }
    },
    {
        MVM_OP_callercode,
        "callercode",
        "  ",
        1,
        { MVM_operand_write_reg | MVM_operand_obj }
    },
    {
        MVM_OP_bootintarray,
        "bootintarray",
        "  ",
        1,
        { MVM_operand_write_reg | MVM_operand_obj }
    },
    {
        MVM_OP_bootnumarray,
        "bootnumarray",
        "  ",
        1,
        { MVM_operand_write_reg | MVM_operand_obj }
    },
    {
        MVM_OP_bootstrarray,
        "bootstrarray",
        "  ",
        1,
        { MVM_operand_write_reg | MVM_operand_obj }
    },
    {
        MVM_OP_hlllist,
        "hlllist",
        "  ",
        1,
        { MVM_operand_write_reg | MVM_operand_obj }
    },
    {
        MVM_OP_hllhash,
        "hllhash",
        "  ",
        1,
        { MVM_operand_write_reg | MVM_operand_obj }
    },
    {
        MVM_OP_attrinited,
        "attrinited",
        "  ",
        4,
        { MVM_operand_write_reg | MVM_operand_int64, MVM_operand_read_reg | MVM_operand_obj, MVM_operand_read_reg | MVM_operand_obj, MVM_operand_read_reg | MVM_operand_str }
    },
    {
        MVM_OP_setcontspec,
        "setcontspec",
        "  ",
        3,
        { MVM_operand_read_reg | MVM_operand_obj, MVM_operand_read_reg | MVM_operand_str, MVM_operand_read_reg | MVM_operand_obj }
    },
    {
        MVM_OP_existspos,
        "existspos",
        "  ",
        3,
        { MVM_operand_write_reg | MVM_operand_int64, MVM_operand_read_reg | MVM_operand_obj, MVM_operand_read_reg | MVM_operand_int64 }
    },
    {
        MVM_OP_gethllsym,
        "gethllsym",
        "  ",
        3,
        { MVM_operand_write_reg | MVM_operand_obj, MVM_operand_read_reg | MVM_operand_str, MVM_operand_read_reg | MVM_operand_str }
    },
    {
        MVM_OP_freshcoderef,
        "freshcoderef",
        "  ",
        2,
        { MVM_operand_write_reg | MVM_operand_obj, MVM_operand_read_reg | MVM_operand_obj }
    },
    {
        MVM_OP_markcodestatic,
        "markcodestatic",
        "  ",
        1,
        { MVM_operand_read_reg | MVM_operand_obj }
    },
    {
        MVM_OP_markcodestub,
        "markcodestub",
        "  ",
        1,
        { MVM_operand_read_reg | MVM_operand_obj }
    },
    {
        MVM_OP_getstaticcode,
        "getstaticcode",
        "  ",
        2,
        { MVM_operand_write_reg | MVM_operand_obj, MVM_operand_read_reg | MVM_operand_obj }
    },
    {
        MVM_OP_getcodecuid,
        "getcodecuid",
        "  ",
        2,
        { MVM_operand_write_reg | MVM_operand_str, MVM_operand_read_reg | MVM_operand_obj }
    },
    {
        MVM_OP_copy_f,
        "copy_f",
        "  ",
        2,
        { MVM_operand_read_reg | MVM_operand_str, MVM_operand_read_reg | MVM_operand_str }
    },
    {
        MVM_OP_append_f,
        "append_f",
        "  ",
        2,
        { MVM_operand_read_reg | MVM_operand_str, MVM_operand_read_reg | MVM_operand_str }
    },
    {
        MVM_OP_rename_f,
        "rename_f",
        "  ",
        2,
        { MVM_operand_read_reg | MVM_operand_str, MVM_operand_read_reg | MVM_operand_str }
    },
    {
        MVM_OP_delete_f,
        "delete_f",
        "  ",
        1,
        { MVM_operand_read_reg | MVM_operand_str }
    },
    {
        MVM_OP_chmod_f,
        "chmod_f",
        "  ",
        2,
        { MVM_operand_read_reg | MVM_operand_str, MVM_operand_read_reg | MVM_operand_int64 }
    },
    {
        MVM_OP_exists_f,
        "exists_f",
        "  ",
        2,
        { MVM_operand_write_reg | MVM_operand_int64, MVM_operand_read_reg | MVM_operand_str }
    },
    {
        MVM_OP_mkdir,
        "mkdir",
        "  ",
        2,
        { MVM_operand_read_reg | MVM_operand_str, MVM_operand_read_reg | MVM_operand_int64 }
    },
    {
        MVM_OP_rmdir,
        "rmdir",
        "  ",
        1,
        { MVM_operand_read_reg | MVM_operand_str }
    },
    {
        MVM_OP_open_dir,
        "open_dir",
        "  ",
        2,
        { MVM_operand_write_reg | MVM_operand_obj, MVM_operand_read_reg | MVM_operand_str }
    },
    {
        MVM_OP_read_dir,
        "read_dir",
        "  ",
        2,
        { MVM_operand_write_reg | MVM_operand_str, MVM_operand_read_reg | MVM_operand_obj }
    },
    {
        MVM_OP_close_dir,
        "close_dir",
        "  ",
        1,
        { MVM_operand_read_reg | MVM_operand_obj }
    },
    {
        MVM_OP_open_fh,
        "open_fh",
        "  ",
        3,
        { MVM_operand_write_reg | MVM_operand_obj, MVM_operand_read_reg | MVM_operand_str, MVM_operand_read_reg | MVM_operand_str }
    },
    {
        MVM_OP_close_fh,
        "close_fh",
        "  ",
        1,
        { MVM_operand_read_reg | MVM_operand_obj }
    },
    {
        MVM_OP_read_fhs,
        "read_fhs",
        "  ",
        3,
        { MVM_operand_write_reg | MVM_operand_str, MVM_operand_read_reg | MVM_operand_obj, MVM_operand_read_reg | MVM_operand_int64 }
    },
    {
        MVM_OP_slurp,
        "slurp",
        "  ",
        3,
        { MVM_operand_write_reg | MVM_operand_str, MVM_operand_read_reg | MVM_operand_str, MVM_operand_read_reg | MVM_operand_str }
    },
    {
        MVM_OP_spew,
        "spew",
        "  ",
        3,
        { MVM_operand_read_reg | MVM_operand_str, MVM_operand_read_reg | MVM_operand_str, MVM_operand_read_reg | MVM_operand_str }
    },
    {
        MVM_OP_write_fhs,
        "write_fhs",
        "  ",
        3,
        { MVM_operand_write_reg | MVM_operand_int64, MVM_operand_read_reg | MVM_operand_obj, MVM_operand_read_reg | MVM_operand_str }
    },
    {
        MVM_OP_seek_fh,
        "seek_fh",
        "  ",
        3,
        { MVM_operand_read_reg | MVM_operand_obj, MVM_operand_read_reg | MVM_operand_int64, MVM_operand_read_reg | MVM_operand_int64 }
    },
    {
        MVM_OP_lock_fh,
        "lock_fh",
        "  ",
        3,
        { MVM_operand_write_reg | MVM_operand_int64, MVM_operand_read_reg | MVM_operand_obj, MVM_operand_read_reg | MVM_operand_int64 }
    },
    {
        MVM_OP_unlock_fh,
        "unlock_fh",
        "  ",
        1,
        { MVM_operand_read_reg | MVM_operand_obj }
    },
    {
        MVM_OP_sync_fh,
        "sync_fh",
        "  ",
        1,
        { MVM_operand_read_reg | MVM_operand_obj }
    },
    {
        MVM_OP_trunc_fh,
        "trunc_fh",
        "  ",
        2,
        { MVM_operand_read_reg | MVM_operand_obj, MVM_operand_read_reg | MVM_operand_int64 }
    },
    {
        MVM_OP_eof_fh,
        "eof_fh",
        "  ",
        2,
        { MVM_operand_write_reg | MVM_operand_int64, MVM_operand_read_reg | MVM_operand_obj }
    },
    {
        MVM_OP_getstdin,
        "getstdin",
        "  ",
        1,
        { MVM_operand_write_reg | MVM_operand_obj }
    },
    {
        MVM_OP_getstdout,
        "getstdout",
        "  ",
        1,
        { MVM_operand_write_reg | MVM_operand_obj }
    },
    {
        MVM_OP_getstderr,
        "getstderr",
        "  ",
        1,
        { MVM_operand_write_reg | MVM_operand_obj }
    },
    {
        MVM_OP_connect_sk,
        "connect_sk",
        "  ",
        5,
        { MVM_operand_write_reg | MVM_operand_obj, MVM_operand_read_reg | MVM_operand_str, MVM_operand_read_reg | MVM_operand_int64, MVM_operand_read_reg | MVM_operand_int64, MVM_operand_read_reg | MVM_operand_int64 }
    },
    {
        MVM_OP_close_sk,
        "close_sk",
        "  ",
        1,
        { MVM_operand_read_reg | MVM_operand_obj }
    },
    {
        MVM_OP_bind_sk,
        "bind_sk",
        "  ",
        5,
        { MVM_operand_write_reg | MVM_operand_obj, MVM_operand_read_reg | MVM_operand_str, MVM_operand_read_reg | MVM_operand_int64, MVM_operand_read_reg | MVM_operand_int64, MVM_operand_read_reg | MVM_operand_int64 }
    },
    {
        MVM_OP_listen_sk,
        "listen_sk",
        "  ",
        2,
        { MVM_operand_read_reg | MVM_operand_obj, MVM_operand_read_reg | MVM_operand_int64 }
    },
    {
        MVM_OP_accept_sk,
        "accept_sk",
        "  ",
        2,
        { MVM_operand_write_reg | MVM_operand_obj, MVM_operand_read_reg | MVM_operand_obj }
    },
    {
        MVM_OP_send_sks,
        "send_sks",
        "  ",
        5,
        { MVM_operand_write_reg | MVM_operand_int64, MVM_operand_read_reg | MVM_operand_obj, MVM_operand_read_reg | MVM_operand_str, MVM_operand_read_reg | MVM_operand_int64, MVM_operand_read_reg | MVM_operand_int64 }
    },
    {
        MVM_OP_recv_sks,
        "recv_sks",
        "  ",
        3,
        { MVM_operand_write_reg | MVM_operand_str, MVM_operand_read_reg | MVM_operand_obj, MVM_operand_read_reg | MVM_operand_int64 }
    },
    {
        MVM_OP_setencoding,
        "setencoding",
        "  ",
        2,
        { MVM_operand_read_reg | MVM_operand_obj, MVM_operand_read_reg | MVM_operand_str }
    },
    {
        MVM_OP_print,
        "print",
        "  ",
        1,
        { MVM_operand_read_reg | MVM_operand_str }
    },
    {
        MVM_OP_say,
        "say",
        "  ",
        1,
        { MVM_operand_read_reg | MVM_operand_str }
    },
    {
        MVM_OP_readall_fh,
        "readall_fh",
        "  ",
        2,
        { MVM_operand_write_reg | MVM_operand_str, MVM_operand_read_reg | MVM_operand_obj }
    },
    {
        MVM_OP_tell_fh,
        "tell_fh",
        "  ",
        2,
        { MVM_operand_write_reg | MVM_operand_int64, MVM_operand_read_reg | MVM_operand_obj }
    },
    {
        MVM_OP_stat,
        "stat",
        "  ",
        3,
        { MVM_operand_write_reg | MVM_operand_int64, MVM_operand_read_reg | MVM_operand_str, MVM_operand_read_reg | MVM_operand_int64 }
    },
    {
        MVM_OP_readline_fh,
        "readline_fh",
        "  ",
        2,
        { MVM_operand_write_reg | MVM_operand_str, MVM_operand_read_reg | MVM_operand_obj }
    },
    {
        MVM_OP_readlineint_fh,
        "readlineint_fh",
        "  ",
        3,
        { MVM_operand_write_reg | MVM_operand_str, MVM_operand_read_reg | MVM_operand_obj, MVM_operand_read_reg | MVM_operand_str }
    },
    {
        MVM_OP_chdir,
        "chdir",
        "  ",
        1,
        { MVM_operand_read_reg | MVM_operand_str }
    },
    {
        MVM_OP_rand_i,
        "rand_i",
        "  ",
        1,
        { MVM_operand_write_reg | MVM_operand_int64 }
    },
    {
        MVM_OP_rand_n,
        "rand_n",
        "  ",
        1,
        { MVM_operand_write_reg | MVM_operand_num64 }
    },
    {
        MVM_OP_time_i,
        "time_i",
        "  ",
        1,
        { MVM_operand_write_reg | MVM_operand_int64 }
    },
    {
        MVM_OP_clargs,
        "clargs",
        "  ",
        1,
        { MVM_operand_write_reg | MVM_operand_obj }
    },
    {
        MVM_OP_newthread,
        "newthread",
        "  ",
        3,
        { MVM_operand_write_reg | MVM_operand_obj, MVM_operand_read_reg | MVM_operand_obj, MVM_operand_read_reg | MVM_operand_obj }
    },
    {
        MVM_OP_jointhread,
        "jointhread",
        "  ",
        1,
        { MVM_operand_read_reg | MVM_operand_obj }
    },
    {
        MVM_OP_time_n,
        "time_n",
        "  ",
        1,
        { MVM_operand_write_reg | MVM_operand_num64 }
    },
    {
        MVM_OP_exit,
        "exit",
        "  ",
        1,
        { MVM_operand_read_reg | MVM_operand_int64 }
    },
    {
        MVM_OP_loadbytecode,
        "loadbytecode",
        "  ",
        2,
        { MVM_operand_write_reg | MVM_operand_str, MVM_operand_read_reg | MVM_operand_str }
    },
    {
        MVM_OP_getenvhash,
        "getenvhash",
        "  ",
        1,
        { MVM_operand_write_reg | MVM_operand_obj }
    },
    {
        MVM_OP_sha1,
        "sha1",
        "  ",
        2,
        { MVM_operand_write_reg | MVM_operand_str, MVM_operand_read_reg | MVM_operand_str }
    },
    {
        MVM_OP_createsc,
        "createsc",
        "  ",
        2,
        { MVM_operand_write_reg | MVM_operand_obj, MVM_operand_read_reg | MVM_operand_str }
    },
    {
        MVM_OP_scsetobj,
        "scsetobj",
        "  ",
        3,
        { MVM_operand_read_reg | MVM_operand_obj, MVM_operand_read_reg | MVM_operand_int64, MVM_operand_read_reg | MVM_operand_obj }
    },
    {
        MVM_OP_scsetcode,
        "scsetcode",
        "  ",
        3,
        { MVM_operand_read_reg | MVM_operand_obj, MVM_operand_read_reg | MVM_operand_int64, MVM_operand_read_reg | MVM_operand_obj }
    },
    {
        MVM_OP_scgetobj,
        "scgetobj",
        "  ",
        3,
        { MVM_operand_write_reg | MVM_operand_obj, MVM_operand_read_reg | MVM_operand_obj, MVM_operand_read_reg | MVM_operand_int64 }
    },
    {
        MVM_OP_scgethandle,
        "scgethandle",
        "  ",
        2,
        { MVM_operand_write_reg | MVM_operand_str, MVM_operand_read_reg | MVM_operand_obj }
    },
    {
        MVM_OP_scgetobjidx,
        "scgetobjidx",
        "  ",
        3,
        { MVM_operand_write_reg | MVM_operand_int64, MVM_operand_read_reg | MVM_operand_obj, MVM_operand_read_reg | MVM_operand_obj }
    },
    {
        MVM_OP_scsetdesc,
        "scsetdesc",
        "  ",
        2,
        { MVM_operand_read_reg | MVM_operand_obj, MVM_operand_read_reg | MVM_operand_str }
    },
    {
        MVM_OP_scobjcount,
        "scobjcount",
        "  ",
        2,
        { MVM_operand_write_reg | MVM_operand_int64, MVM_operand_read_reg | MVM_operand_obj }
    },
    {
        MVM_OP_setobjsc,
        "setobjsc",
        "  ",
        2,
        { MVM_operand_read_reg | MVM_operand_obj, MVM_operand_read_reg | MVM_operand_obj }
    },
    {
        MVM_OP_getobjsc,
        "getobjsc",
        "  ",
        2,
        { MVM_operand_write_reg | MVM_operand_obj, MVM_operand_read_reg | MVM_operand_obj }
    },
    {
        MVM_OP_serialize,
        "serialize",
        "  ",
        3,
        { MVM_operand_write_reg | MVM_operand_str, MVM_operand_read_reg | MVM_operand_obj, MVM_operand_read_reg | MVM_operand_obj }
    },
    {
        MVM_OP_deserialize,
        "deserialize",
        "  ",
        5,
        { MVM_operand_read_reg | MVM_operand_str, MVM_operand_read_reg | MVM_operand_obj, MVM_operand_read_reg | MVM_operand_obj, MVM_operand_read_reg | MVM_operand_obj, MVM_operand_read_reg | MVM_operand_obj }
    },
    {
        MVM_OP_wval,
        "wval",
        "  ",
        3,
        { MVM_operand_write_reg | MVM_operand_obj, MVM_operand_int16, MVM_operand_int16 }
    },
    {
        MVM_OP_wval_wide,
        "wval_wide",
        "  ",
        3,
        { MVM_operand_write_reg | MVM_operand_obj, MVM_operand_int16, MVM_operand_int64 }
    },
    {
        MVM_OP_scwbdisable,
        "scwbdisable",
        "  ",
        1,
        { MVM_operand_write_reg | MVM_operand_obj }
    },
    {
        MVM_OP_scwbenable,
        "scwbenable",
        "  ",
        1,
        { MVM_operand_write_reg | MVM_operand_obj }
    },
    {
        MVM_OP_pushcompsc,
        "pushcompsc",
        "  ",
        1,
        { MVM_operand_read_reg | MVM_operand_obj }
    },
    {
        MVM_OP_popcompsc,
        "popcompsc",
        "  ",
        1,
        { MVM_operand_write_reg | MVM_operand_obj }
    },
    {
        MVM_OP_shell,
        "shell",
        "  ",
        4,
        { MVM_operand_write_reg | MVM_operand_int64, MVM_operand_read_reg | MVM_operand_str, MVM_operand_read_reg | MVM_operand_str, MVM_operand_read_reg | MVM_operand_obj }
    },
    {
        MVM_OP_cwd,
        "cwd",
        "  ",
        1,
        { MVM_operand_write_reg | MVM_operand_str }
    },
    {
        MVM_OP_seed,
        "seed",
        "  ",
        1,
        { MVM_operand_read_reg | MVM_operand_int64 }
    },
    {
        MVM_OP_rethrow,
        "rethrow",
        "  ",
        1,
        { MVM_operand_read_reg | MVM_operand_obj }
    },
    {
        MVM_OP_resume,
        "resume",
        "  ",
        1,
        { MVM_operand_read_reg | MVM_operand_obj }
    },
    {
        MVM_OP_bloballoc,
        "bloballoc",
        "  ",
        2,
        { MVM_operand_write_reg | MVM_operand_obj, MVM_operand_read_reg | MVM_operand_int64 }
    },
    {
        MVM_OP_ptrcast,
        "ptrcast",
        "  ",
        4,
        { MVM_operand_write_reg | MVM_operand_obj, MVM_operand_read_reg | MVM_operand_obj, MVM_operand_read_reg | MVM_operand_obj, MVM_operand_read_reg | MVM_operand_int64 }
    },
    {
        MVM_OP_csizeof,
        "csizeof",
        "  ",
        2,
        { MVM_operand_write_reg | MVM_operand_int64, MVM_operand_read_reg | MVM_operand_obj }
    },
    {
        MVM_OP_calignof,
        "calignof",
        "  ",
        2,
        { MVM_operand_write_reg | MVM_operand_int64, MVM_operand_read_reg | MVM_operand_obj }
    },
    {
        MVM_OP_coffsetof,
        "coffsetof",
        "  ",
        3,
        { MVM_operand_write_reg | MVM_operand_int64, MVM_operand_read_reg | MVM_operand_obj, MVM_operand_read_reg | MVM_operand_str }
    },
    {
        MVM_OP_assignnodecont,
        "assignnodecont",
        "  ",
        2,
        { MVM_operand_read_reg | MVM_operand_obj, MVM_operand_read_reg | MVM_operand_obj }
    },
};

<<<<<<< HEAD
static unsigned short MVM_op_counts = 499;
=======
static unsigned short MVM_op_counts = 495;
>>>>>>> f2c8224d

MVMOpInfo * MVM_op_get_op(unsigned short op) {
    if (op >= MVM_op_counts)
        return NULL;
    return &MVM_op_infos[op];
}<|MERGE_RESOLUTION|>--- conflicted
+++ resolved
@@ -3517,11 +3517,7 @@
     },
 };
 
-<<<<<<< HEAD
-static unsigned short MVM_op_counts = 499;
-=======
-static unsigned short MVM_op_counts = 495;
->>>>>>> f2c8224d
+static unsigned short MVM_op_counts = 501;
 
 MVMOpInfo * MVM_op_get_op(unsigned short op) {
     if (op >= MVM_op_counts)
