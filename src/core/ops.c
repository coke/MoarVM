#ifdef PARROT_OPS_BUILD
#define PARROT_IN_EXTENSION
#include "parrot/parrot.h"
#include "parrot/extend.h"
#include "sixmodelobject.h"
#include "nodes_parrot.h"
#include "../../src/core/ops.h"
#else
#include "moar.h"
#endif
/* This file is generated from src/core/oplist by tools/update_ops.p6. */
static MVMOpInfo MVM_op_infos[] = {
    {
        MVM_OP_no_op,
        "no_op",
        "  ",
        0,
    },
    {
        MVM_OP_const_i8,
        "const_i8",
        "  ",
        2,
        { MVM_operand_write_reg | MVM_operand_int8, MVM_operand_int8 }
    },
    {
        MVM_OP_const_i16,
        "const_i16",
        "  ",
        2,
        { MVM_operand_write_reg | MVM_operand_int16, MVM_operand_int16 }
    },
    {
        MVM_OP_const_i32,
        "const_i32",
        "  ",
        2,
        { MVM_operand_write_reg | MVM_operand_int32, MVM_operand_int32 }
    },
    {
        MVM_OP_const_i64,
        "const_i64",
        "  ",
        2,
        { MVM_operand_write_reg | MVM_operand_int64, MVM_operand_int64 }
    },
    {
        MVM_OP_const_n32,
        "const_n32",
        "  ",
        2,
        { MVM_operand_write_reg | MVM_operand_num32, MVM_operand_num32 }
    },
    {
        MVM_OP_const_n64,
        "const_n64",
        "  ",
        2,
        { MVM_operand_write_reg | MVM_operand_num64, MVM_operand_num64 }
    },
    {
        MVM_OP_const_s,
        "const_s",
        "  ",
        2,
        { MVM_operand_write_reg | MVM_operand_str, MVM_operand_str }
    },
    {
        MVM_OP_set,
        "set",
        "  ",
        2,
        { MVM_operand_write_reg | MVM_operand_type_var, MVM_operand_read_reg | MVM_operand_type_var }
    },
    {
        MVM_OP_extend_u8,
        "extend_u8",
        "  ",
        2,
        { MVM_operand_write_reg | MVM_operand_int64, MVM_operand_read_reg | MVM_operand_int8 }
    },
    {
        MVM_OP_extend_u16,
        "extend_u16",
        "  ",
        2,
        { MVM_operand_write_reg | MVM_operand_int64, MVM_operand_read_reg | MVM_operand_int16 }
    },
    {
        MVM_OP_extend_u32,
        "extend_u32",
        "  ",
        2,
        { MVM_operand_write_reg | MVM_operand_int64, MVM_operand_read_reg | MVM_operand_int32 }
    },
    {
        MVM_OP_extend_i8,
        "extend_i8",
        "  ",
        2,
        { MVM_operand_write_reg | MVM_operand_int64, MVM_operand_read_reg | MVM_operand_int8 }
    },
    {
        MVM_OP_extend_i16,
        "extend_i16",
        "  ",
        2,
        { MVM_operand_write_reg | MVM_operand_int64, MVM_operand_read_reg | MVM_operand_int16 }
    },
    {
        MVM_OP_extend_i32,
        "extend_i32",
        "  ",
        2,
        { MVM_operand_write_reg | MVM_operand_int64, MVM_operand_read_reg | MVM_operand_int32 }
    },
    {
        MVM_OP_trunc_u8,
        "trunc_u8",
        "  ",
        2,
        { MVM_operand_write_reg | MVM_operand_int8, MVM_operand_read_reg | MVM_operand_int64 }
    },
    {
        MVM_OP_trunc_u16,
        "trunc_u16",
        "  ",
        2,
        { MVM_operand_write_reg | MVM_operand_int16, MVM_operand_read_reg | MVM_operand_int64 }
    },
    {
        MVM_OP_trunc_u32,
        "trunc_u32",
        "  ",
        2,
        { MVM_operand_write_reg | MVM_operand_int32, MVM_operand_read_reg | MVM_operand_int64 }
    },
    {
        MVM_OP_trunc_i8,
        "trunc_i8",
        "  ",
        2,
        { MVM_operand_write_reg | MVM_operand_int8, MVM_operand_read_reg | MVM_operand_int64 }
    },
    {
        MVM_OP_trunc_i16,
        "trunc_i16",
        "  ",
        2,
        { MVM_operand_write_reg | MVM_operand_int16, MVM_operand_read_reg | MVM_operand_int64 }
    },
    {
        MVM_OP_trunc_i32,
        "trunc_i32",
        "  ",
        2,
        { MVM_operand_write_reg | MVM_operand_int32, MVM_operand_read_reg | MVM_operand_int64 }
    },
    {
        MVM_OP_extend_n32,
        "extend_n32",
        "  ",
        2,
        { MVM_operand_write_reg | MVM_operand_num64, MVM_operand_read_reg | MVM_operand_num32 }
    },
    {
        MVM_OP_trunc_n32,
        "trunc_n32",
        "  ",
        2,
        { MVM_operand_write_reg | MVM_operand_num32, MVM_operand_read_reg | MVM_operand_num64 }
    },
    {
        MVM_OP_goto,
        "goto",
        ".j",
        1,
        { MVM_operand_ins }
    },
    {
        MVM_OP_if_i,
        "if_i",
        "  ",
        2,
        { MVM_operand_read_reg | MVM_operand_int64, MVM_operand_ins }
    },
    {
        MVM_OP_unless_i,
        "unless_i",
        "  ",
        2,
        { MVM_operand_read_reg | MVM_operand_int64, MVM_operand_ins }
    },
    {
        MVM_OP_if_n,
        "if_n",
        "  ",
        2,
        { MVM_operand_read_reg | MVM_operand_num64, MVM_operand_ins }
    },
    {
        MVM_OP_unless_n,
        "unless_n",
        "  ",
        2,
        { MVM_operand_read_reg | MVM_operand_num64, MVM_operand_ins }
    },
    {
        MVM_OP_if_s,
        "if_s",
        "  ",
        2,
        { MVM_operand_read_reg | MVM_operand_str, MVM_operand_ins }
    },
    {
        MVM_OP_unless_s,
        "unless_s",
        "  ",
        2,
        { MVM_operand_read_reg | MVM_operand_str, MVM_operand_ins }
    },
    {
        MVM_OP_if_s0,
        "if_s0",
        "  ",
        2,
        { MVM_operand_read_reg | MVM_operand_str, MVM_operand_ins }
    },
    {
        MVM_OP_unless_s0,
        "unless_s0",
        "  ",
        2,
        { MVM_operand_read_reg | MVM_operand_str, MVM_operand_ins }
    },
    {
        MVM_OP_if_o,
        "if_o",
        "  ",
        2,
        { MVM_operand_read_reg | MVM_operand_obj, MVM_operand_ins }
    },
    {
        MVM_OP_unless_o,
        "unless_o",
        "  ",
        2,
        { MVM_operand_read_reg | MVM_operand_obj, MVM_operand_ins }
    },
    {
        MVM_OP_jumplist,
        "jumplist",
        ":j",
        2,
        { MVM_operand_int64, MVM_operand_read_reg | MVM_operand_int64 }
    },
    {
        MVM_OP_getlex,
        "getlex",
        "  ",
        2,
        { MVM_operand_write_reg | MVM_operand_type_var, MVM_operand_read_lex | MVM_operand_type_var }
    },
    {
        MVM_OP_bindlex,
        "bindlex",
        "  ",
        2,
        { MVM_operand_write_lex | MVM_operand_type_var, MVM_operand_read_reg | MVM_operand_type_var }
    },
    {
        MVM_OP_getlex_ni,
        "getlex_ni",
        "  ",
        2,
        { MVM_operand_write_reg | MVM_operand_int64, MVM_operand_str }
    },
    {
        MVM_OP_getlex_nn,
        "getlex_nn",
        "  ",
        2,
        { MVM_operand_write_reg | MVM_operand_num64, MVM_operand_str }
    },
    {
        MVM_OP_getlex_ns,
        "getlex_ns",
        "  ",
        2,
        { MVM_operand_write_reg | MVM_operand_str, MVM_operand_str }
    },
    {
        MVM_OP_getlex_no,
        "getlex_no",
        "  ",
        2,
        { MVM_operand_write_reg | MVM_operand_obj, MVM_operand_str }
    },
    {
        MVM_OP_bindlex_ni,
        "bindlex_ni",
        "  ",
        2,
        { MVM_operand_str, MVM_operand_read_reg | MVM_operand_int64 }
    },
    {
        MVM_OP_bindlex_nn,
        "bindlex_nn",
        "  ",
        2,
        { MVM_operand_str, MVM_operand_read_reg | MVM_operand_num64 }
    },
    {
        MVM_OP_bindlex_ns,
        "bindlex_ns",
        "  ",
        2,
        { MVM_operand_str, MVM_operand_read_reg | MVM_operand_str }
    },
    {
        MVM_OP_bindlex_no,
        "bindlex_no",
        "  ",
        2,
        { MVM_operand_str, MVM_operand_read_reg | MVM_operand_obj }
    },
    {
        MVM_OP_getlex_ng,
        "getlex_ng",
        "  ",
        2,
        { MVM_operand_write_reg | MVM_operand_obj, MVM_operand_read_reg | MVM_operand_str }
    },
    {
        MVM_OP_bindlex_ng,
        "bindlex_ng",
        "  ",
        2,
        { MVM_operand_read_reg | MVM_operand_str, MVM_operand_read_reg | MVM_operand_obj }
    },
    {
        MVM_OP_getdynlex,
        "getdynlex",
        "  ",
        2,
        { MVM_operand_write_reg | MVM_operand_obj, MVM_operand_read_reg | MVM_operand_str }
    },
    {
        MVM_OP_binddynlex,
        "binddynlex",
        "  ",
        2,
        { MVM_operand_read_reg | MVM_operand_str, MVM_operand_read_reg | MVM_operand_obj }
    },
    {
        MVM_OP_setlexvalue,
        "setlexvalue",
        "  ",
        4,
        { MVM_operand_read_reg | MVM_operand_obj, MVM_operand_str, MVM_operand_read_reg | MVM_operand_obj, MVM_operand_int16 }
    },
    {
        MVM_OP_lexprimspec,
        "lexprimspec",
        "  ",
        3,
        { MVM_operand_write_reg | MVM_operand_int64, MVM_operand_read_reg | MVM_operand_obj, MVM_operand_read_reg | MVM_operand_str }
    },
    {
        MVM_OP_return_i,
        "return_i",
        ".r",
        1,
        { MVM_operand_read_reg | MVM_operand_int64 }
    },
    {
        MVM_OP_return_n,
        "return_n",
        ".r",
        1,
        { MVM_operand_read_reg | MVM_operand_num64 }
    },
    {
        MVM_OP_return_s,
        "return_s",
        ".r",
        1,
        { MVM_operand_read_reg | MVM_operand_str }
    },
    {
        MVM_OP_return_o,
        "return_o",
        ".r",
        1,
        { MVM_operand_read_reg | MVM_operand_obj }
    },
    {
        MVM_OP_return,
        "return",
        ".r",
        0,
    },
    {
        MVM_OP_eq_i,
        "eq_i",
        "  ",
        3,
        { MVM_operand_write_reg | MVM_operand_int64, MVM_operand_read_reg | MVM_operand_int64, MVM_operand_read_reg | MVM_operand_int64 }
    },
    {
        MVM_OP_ne_i,
        "ne_i",
        "  ",
        3,
        { MVM_operand_write_reg | MVM_operand_int64, MVM_operand_read_reg | MVM_operand_int64, MVM_operand_read_reg | MVM_operand_int64 }
    },
    {
        MVM_OP_lt_i,
        "lt_i",
        "  ",
        3,
        { MVM_operand_write_reg | MVM_operand_int64, MVM_operand_read_reg | MVM_operand_int64, MVM_operand_read_reg | MVM_operand_int64 }
    },
    {
        MVM_OP_le_i,
        "le_i",
        "  ",
        3,
        { MVM_operand_write_reg | MVM_operand_int64, MVM_operand_read_reg | MVM_operand_int64, MVM_operand_read_reg | MVM_operand_int64 }
    },
    {
        MVM_OP_gt_i,
        "gt_i",
        "  ",
        3,
        { MVM_operand_write_reg | MVM_operand_int64, MVM_operand_read_reg | MVM_operand_int64, MVM_operand_read_reg | MVM_operand_int64 }
    },
    {
        MVM_OP_ge_i,
        "ge_i",
        "  ",
        3,
        { MVM_operand_write_reg | MVM_operand_int64, MVM_operand_read_reg | MVM_operand_int64, MVM_operand_read_reg | MVM_operand_int64 }
    },
    {
        MVM_OP_cmp_i,
        "cmp_i",
        "  ",
        3,
        { MVM_operand_write_reg | MVM_operand_int64, MVM_operand_read_reg | MVM_operand_int64, MVM_operand_read_reg | MVM_operand_int64 }
    },
    {
        MVM_OP_add_i,
        "add_i",
        "  ",
        3,
        { MVM_operand_write_reg | MVM_operand_int64, MVM_operand_read_reg | MVM_operand_int64, MVM_operand_read_reg | MVM_operand_int64 }
    },
    {
        MVM_OP_sub_i,
        "sub_i",
        "  ",
        3,
        { MVM_operand_write_reg | MVM_operand_int64, MVM_operand_read_reg | MVM_operand_int64, MVM_operand_read_reg | MVM_operand_int64 }
    },
    {
        MVM_OP_mul_i,
        "mul_i",
        "  ",
        3,
        { MVM_operand_write_reg | MVM_operand_int64, MVM_operand_read_reg | MVM_operand_int64, MVM_operand_read_reg | MVM_operand_int64 }
    },
    {
        MVM_OP_div_i,
        "div_i",
        "  ",
        3,
        { MVM_operand_write_reg | MVM_operand_int64, MVM_operand_read_reg | MVM_operand_int64, MVM_operand_read_reg | MVM_operand_int64 }
    },
    {
        MVM_OP_div_u,
        "div_u",
        "  ",
        3,
        { MVM_operand_write_reg | MVM_operand_int64, MVM_operand_read_reg | MVM_operand_int64, MVM_operand_read_reg | MVM_operand_int64 }
    },
    {
        MVM_OP_mod_i,
        "mod_i",
        "  ",
        3,
        { MVM_operand_write_reg | MVM_operand_int64, MVM_operand_read_reg | MVM_operand_int64, MVM_operand_read_reg | MVM_operand_int64 }
    },
    {
        MVM_OP_mod_u,
        "mod_u",
        "  ",
        3,
        { MVM_operand_write_reg | MVM_operand_int64, MVM_operand_read_reg | MVM_operand_int64, MVM_operand_read_reg | MVM_operand_int64 }
    },
    {
        MVM_OP_neg_i,
        "neg_i",
        "  ",
        2,
        { MVM_operand_write_reg | MVM_operand_int64, MVM_operand_read_reg | MVM_operand_int64 }
    },
    {
        MVM_OP_abs_i,
        "abs_i",
        "  ",
        2,
        { MVM_operand_write_reg | MVM_operand_int64, MVM_operand_read_reg | MVM_operand_int64 }
    },
    {
        MVM_OP_inc_i,
        "inc_i",
        "  ",
        1,
        { MVM_operand_write_reg | MVM_operand_int64 }
    },
    {
        MVM_OP_inc_u,
        "inc_u",
        "  ",
        1,
        { MVM_operand_write_reg | MVM_operand_int64 }
    },
    {
        MVM_OP_dec_i,
        "dec_i",
        "  ",
        1,
        { MVM_operand_write_reg | MVM_operand_int64 }
    },
    {
        MVM_OP_dec_u,
        "dec_u",
        "  ",
        1,
        { MVM_operand_write_reg | MVM_operand_int64 }
    },
    {
        MVM_OP_band_i,
        "band_i",
        "  ",
        3,
        { MVM_operand_write_reg | MVM_operand_int64, MVM_operand_read_reg | MVM_operand_int64, MVM_operand_read_reg | MVM_operand_int64 }
    },
    {
        MVM_OP_bor_i,
        "bor_i",
        "  ",
        3,
        { MVM_operand_write_reg | MVM_operand_int64, MVM_operand_read_reg | MVM_operand_int64, MVM_operand_read_reg | MVM_operand_int64 }
    },
    {
        MVM_OP_bxor_i,
        "bxor_i",
        "  ",
        3,
        { MVM_operand_write_reg | MVM_operand_int64, MVM_operand_read_reg | MVM_operand_int64, MVM_operand_read_reg | MVM_operand_int64 }
    },
    {
        MVM_OP_bnot_i,
        "bnot_i",
        "  ",
        2,
        { MVM_operand_write_reg | MVM_operand_int64, MVM_operand_read_reg | MVM_operand_int64 }
    },
    {
        MVM_OP_blshift_i,
        "blshift_i",
        "  ",
        3,
        { MVM_operand_write_reg | MVM_operand_int64, MVM_operand_read_reg | MVM_operand_int64, MVM_operand_read_reg | MVM_operand_int64 }
    },
    {
        MVM_OP_brshift_i,
        "brshift_i",
        "  ",
        3,
        { MVM_operand_write_reg | MVM_operand_int64, MVM_operand_read_reg | MVM_operand_int64, MVM_operand_read_reg | MVM_operand_int64 }
    },
    {
        MVM_OP_pow_i,
        "pow_i",
        "  ",
        3,
        { MVM_operand_write_reg | MVM_operand_int64, MVM_operand_read_reg | MVM_operand_int64, MVM_operand_read_reg | MVM_operand_int64 }
    },
    {
        MVM_OP_not_i,
        "not_i",
        "  ",
        2,
        { MVM_operand_write_reg | MVM_operand_int64, MVM_operand_read_reg | MVM_operand_int64 }
    },
    {
        MVM_OP_gcd_i,
        "gcd_i",
        "  ",
        3,
        { MVM_operand_write_reg | MVM_operand_int64, MVM_operand_read_reg | MVM_operand_int64, MVM_operand_read_reg | MVM_operand_int64 }
    },
    {
        MVM_OP_lcm_i,
        "lcm_i",
        "  ",
        3,
        { MVM_operand_write_reg | MVM_operand_int64, MVM_operand_read_reg | MVM_operand_int64, MVM_operand_read_reg | MVM_operand_int64 }
    },
    {
        MVM_OP_eq_n,
        "eq_n",
        "  ",
        3,
        { MVM_operand_write_reg | MVM_operand_int64, MVM_operand_read_reg | MVM_operand_num64, MVM_operand_read_reg | MVM_operand_num64 }
    },
    {
        MVM_OP_ne_n,
        "ne_n",
        "  ",
        3,
        { MVM_operand_write_reg | MVM_operand_int64, MVM_operand_read_reg | MVM_operand_num64, MVM_operand_read_reg | MVM_operand_num64 }
    },
    {
        MVM_OP_lt_n,
        "lt_n",
        "  ",
        3,
        { MVM_operand_write_reg | MVM_operand_int64, MVM_operand_read_reg | MVM_operand_num64, MVM_operand_read_reg | MVM_operand_num64 }
    },
    {
        MVM_OP_le_n,
        "le_n",
        "  ",
        3,
        { MVM_operand_write_reg | MVM_operand_int64, MVM_operand_read_reg | MVM_operand_num64, MVM_operand_read_reg | MVM_operand_num64 }
    },
    {
        MVM_OP_gt_n,
        "gt_n",
        "  ",
        3,
        { MVM_operand_write_reg | MVM_operand_int64, MVM_operand_read_reg | MVM_operand_num64, MVM_operand_read_reg | MVM_operand_num64 }
    },
    {
        MVM_OP_ge_n,
        "ge_n",
        "  ",
        3,
        { MVM_operand_write_reg | MVM_operand_int64, MVM_operand_read_reg | MVM_operand_num64, MVM_operand_read_reg | MVM_operand_num64 }
    },
    {
        MVM_OP_cmp_n,
        "cmp_n",
        "  ",
        3,
        { MVM_operand_write_reg | MVM_operand_int64, MVM_operand_read_reg | MVM_operand_num64, MVM_operand_read_reg | MVM_operand_num64 }
    },
    {
        MVM_OP_add_n,
        "add_n",
        "  ",
        3,
        { MVM_operand_write_reg | MVM_operand_num64, MVM_operand_read_reg | MVM_operand_num64, MVM_operand_read_reg | MVM_operand_num64 }
    },
    {
        MVM_OP_sub_n,
        "sub_n",
        "  ",
        3,
        { MVM_operand_write_reg | MVM_operand_num64, MVM_operand_read_reg | MVM_operand_num64, MVM_operand_read_reg | MVM_operand_num64 }
    },
    {
        MVM_OP_mul_n,
        "mul_n",
        "  ",
        3,
        { MVM_operand_write_reg | MVM_operand_num64, MVM_operand_read_reg | MVM_operand_num64, MVM_operand_read_reg | MVM_operand_num64 }
    },
    {
        MVM_OP_div_n,
        "div_n",
        "  ",
        3,
        { MVM_operand_write_reg | MVM_operand_num64, MVM_operand_read_reg | MVM_operand_num64, MVM_operand_read_reg | MVM_operand_num64 }
    },
    {
        MVM_OP_mod_n,
        "mod_n",
        "  ",
        3,
        { MVM_operand_write_reg | MVM_operand_num64, MVM_operand_read_reg | MVM_operand_num64, MVM_operand_read_reg | MVM_operand_num64 }
    },
    {
        MVM_OP_neg_n,
        "neg_n",
        "  ",
        2,
        { MVM_operand_write_reg | MVM_operand_num64, MVM_operand_read_reg | MVM_operand_num64 }
    },
    {
        MVM_OP_abs_n,
        "abs_n",
        "  ",
        2,
        { MVM_operand_write_reg | MVM_operand_num64, MVM_operand_read_reg | MVM_operand_num64 }
    },
    {
        MVM_OP_pow_n,
        "pow_n",
        "  ",
        3,
        { MVM_operand_write_reg | MVM_operand_num64, MVM_operand_read_reg | MVM_operand_num64, MVM_operand_read_reg | MVM_operand_num64 }
    },
    {
        MVM_OP_ceil_n,
        "ceil_n",
        "  ",
        2,
        { MVM_operand_write_reg | MVM_operand_int64, MVM_operand_read_reg | MVM_operand_num64 }
    },
    {
        MVM_OP_floor_n,
        "floor_n",
        "  ",
        2,
        { MVM_operand_write_reg | MVM_operand_int64, MVM_operand_read_reg | MVM_operand_num64 }
    },
    {
        MVM_OP_sin_n,
        "sin_n",
        "  ",
        2,
        { MVM_operand_write_reg | MVM_operand_num64, MVM_operand_read_reg | MVM_operand_num64 }
    },
    {
        MVM_OP_asin_n,
        "asin_n",
        "  ",
        2,
        { MVM_operand_write_reg | MVM_operand_num64, MVM_operand_read_reg | MVM_operand_num64 }
    },
    {
        MVM_OP_cos_n,
        "cos_n",
        "  ",
        2,
        { MVM_operand_write_reg | MVM_operand_num64, MVM_operand_read_reg | MVM_operand_num64 }
    },
    {
        MVM_OP_acos_n,
        "acos_n",
        "  ",
        2,
        { MVM_operand_write_reg | MVM_operand_num64, MVM_operand_read_reg | MVM_operand_num64 }
    },
    {
        MVM_OP_tan_n,
        "tan_n",
        "  ",
        2,
        { MVM_operand_write_reg | MVM_operand_num64, MVM_operand_read_reg | MVM_operand_num64 }
    },
    {
        MVM_OP_atan_n,
        "atan_n",
        "  ",
        2,
        { MVM_operand_write_reg | MVM_operand_num64, MVM_operand_read_reg | MVM_operand_num64 }
    },
    {
        MVM_OP_atan2_n,
        "atan2_n",
        "  ",
        3,
        { MVM_operand_write_reg | MVM_operand_num64, MVM_operand_read_reg | MVM_operand_num64, MVM_operand_write_reg | MVM_operand_num64 }
    },
    {
        MVM_OP_sec_n,
        "sec_n",
        "  ",
        2,
        { MVM_operand_write_reg | MVM_operand_num64, MVM_operand_read_reg | MVM_operand_num64 }
    },
    {
        MVM_OP_asec_n,
        "asec_n",
        "  ",
        2,
        { MVM_operand_write_reg | MVM_operand_num64, MVM_operand_read_reg | MVM_operand_num64 }
    },
    {
        MVM_OP_sinh_n,
        "sinh_n",
        "  ",
        2,
        { MVM_operand_write_reg | MVM_operand_num64, MVM_operand_read_reg | MVM_operand_num64 }
    },
    {
        MVM_OP_cosh_n,
        "cosh_n",
        "  ",
        2,
        { MVM_operand_write_reg | MVM_operand_num64, MVM_operand_read_reg | MVM_operand_num64 }
    },
    {
        MVM_OP_tanh_n,
        "tanh_n",
        "  ",
        2,
        { MVM_operand_write_reg | MVM_operand_num64, MVM_operand_read_reg | MVM_operand_num64 }
    },
    {
        MVM_OP_sech_n,
        "sech_n",
        "  ",
        2,
        { MVM_operand_write_reg | MVM_operand_num64, MVM_operand_read_reg | MVM_operand_num64 }
    },
    {
        MVM_OP_sqrt_n,
        "sqrt_n",
        "  ",
        2,
        { MVM_operand_write_reg | MVM_operand_num64, MVM_operand_read_reg | MVM_operand_num64 }
    },
    {
        MVM_OP_log_n,
        "log_n",
        "  ",
        2,
        { MVM_operand_write_reg | MVM_operand_num64, MVM_operand_read_reg | MVM_operand_num64 }
    },
    {
        MVM_OP_exp_n,
        "exp_n",
        "  ",
        2,
        { MVM_operand_write_reg | MVM_operand_num64, MVM_operand_read_reg | MVM_operand_num64 }
    },
    {
        MVM_OP_coerce_in,
        "coerce_in",
        "  ",
        2,
        { MVM_operand_write_reg | MVM_operand_num64, MVM_operand_read_reg | MVM_operand_int64 }
    },
    {
        MVM_OP_coerce_ni,
        "coerce_ni",
        "  ",
        2,
        { MVM_operand_write_reg | MVM_operand_int64, MVM_operand_read_reg | MVM_operand_num64 }
    },
    {
        MVM_OP_coerce_is,
        "coerce_is",
        "  ",
        2,
        { MVM_operand_write_reg | MVM_operand_str, MVM_operand_read_reg | MVM_operand_int64 }
    },
    {
        MVM_OP_coerce_ns,
        "coerce_ns",
        "  ",
        2,
        { MVM_operand_write_reg | MVM_operand_str, MVM_operand_read_reg | MVM_operand_num64 }
    },
    {
        MVM_OP_coerce_si,
        "coerce_si",
        "  ",
        2,
        { MVM_operand_write_reg | MVM_operand_int64, MVM_operand_read_reg | MVM_operand_str }
    },
    {
        MVM_OP_coerce_sn,
        "coerce_sn",
        "  ",
        2,
        { MVM_operand_write_reg | MVM_operand_num64, MVM_operand_read_reg | MVM_operand_str }
    },
    {
        MVM_OP_smrt_numify,
        "smrt_numify",
        "  ",
        2,
        { MVM_operand_write_reg | MVM_operand_num64, MVM_operand_read_reg | MVM_operand_obj }
    },
    {
        MVM_OP_smrt_strify,
        "smrt_strify",
        "  ",
        2,
        { MVM_operand_write_reg | MVM_operand_str, MVM_operand_read_reg | MVM_operand_obj }
    },
    {
        MVM_OP_prepargs,
        "prepargs",
        "+a",
        1,
        { MVM_operand_callsite }
    },
    {
        MVM_OP_arg_i,
        "arg_i",
        "*a",
        2,
        { MVM_operand_int16, MVM_operand_read_reg | MVM_operand_int64 }
    },
    {
        MVM_OP_arg_n,
        "arg_n",
        "*a",
        2,
        { MVM_operand_int16, MVM_operand_read_reg | MVM_operand_num64 }
    },
    {
        MVM_OP_arg_s,
        "arg_s",
        "*a",
        2,
        { MVM_operand_int16, MVM_operand_read_reg | MVM_operand_str }
    },
    {
        MVM_OP_arg_o,
        "arg_o",
        "*a",
        2,
        { MVM_operand_int16, MVM_operand_read_reg | MVM_operand_obj }
    },
    {
        MVM_OP_argconst_i,
        "argconst_i",
        "*a",
        2,
        { MVM_operand_int16, MVM_operand_int64 }
    },
    {
        MVM_OP_argconst_n,
        "argconst_n",
        "*a",
        2,
        { MVM_operand_int16, MVM_operand_num64 }
    },
    {
        MVM_OP_argconst_s,
        "argconst_s",
        "*a",
        2,
        { MVM_operand_int16, MVM_operand_str }
    },
    {
        MVM_OP_invoke_v,
        "invoke_v",
        "-a",
        1,
        { MVM_operand_read_reg | MVM_operand_obj }
    },
    {
        MVM_OP_invoke_i,
        "invoke_i",
        "-a",
        2,
        { MVM_operand_write_reg | MVM_operand_int64, MVM_operand_read_reg | MVM_operand_obj }
    },
    {
        MVM_OP_invoke_n,
        "invoke_n",
        "-a",
        2,
        { MVM_operand_write_reg | MVM_operand_num64, MVM_operand_read_reg | MVM_operand_obj }
    },
    {
        MVM_OP_invoke_s,
        "invoke_s",
        "-a",
        2,
        { MVM_operand_write_reg | MVM_operand_str, MVM_operand_read_reg | MVM_operand_obj }
    },
    {
        MVM_OP_invoke_o,
        "invoke_o",
        "-a",
        2,
        { MVM_operand_write_reg | MVM_operand_obj, MVM_operand_read_reg | MVM_operand_obj }
    },
    {
        MVM_OP_checkarity,
        "checkarity",
        "  ",
        2,
        { MVM_operand_int16, MVM_operand_int16 }
    },
    {
        MVM_OP_param_rp_i,
        "param_rp_i",
        "  ",
        2,
        { MVM_operand_write_reg | MVM_operand_int64, MVM_operand_int16 }
    },
    {
        MVM_OP_param_rp_n,
        "param_rp_n",
        "  ",
        2,
        { MVM_operand_write_reg | MVM_operand_num64, MVM_operand_int16 }
    },
    {
        MVM_OP_param_rp_s,
        "param_rp_s",
        "  ",
        2,
        { MVM_operand_write_reg | MVM_operand_str, MVM_operand_int16 }
    },
    {
        MVM_OP_param_rp_o,
        "param_rp_o",
        "  ",
        2,
        { MVM_operand_write_reg | MVM_operand_obj, MVM_operand_int16 }
    },
    {
        MVM_OP_param_op_i,
        "param_op_i",
        "  ",
        3,
        { MVM_operand_write_reg | MVM_operand_int64, MVM_operand_int16, MVM_operand_ins }
    },
    {
        MVM_OP_param_op_n,
        "param_op_n",
        "  ",
        3,
        { MVM_operand_write_reg | MVM_operand_num64, MVM_operand_int16, MVM_operand_ins }
    },
    {
        MVM_OP_param_op_s,
        "param_op_s",
        "  ",
        3,
        { MVM_operand_write_reg | MVM_operand_str, MVM_operand_int16, MVM_operand_ins }
    },
    {
        MVM_OP_param_op_o,
        "param_op_o",
        "  ",
        3,
        { MVM_operand_write_reg | MVM_operand_obj, MVM_operand_int16, MVM_operand_ins }
    },
    {
        MVM_OP_param_rn_i,
        "param_rn_i",
        "  ",
        2,
        { MVM_operand_write_reg | MVM_operand_int64, MVM_operand_str }
    },
    {
        MVM_OP_param_rn_n,
        "param_rn_n",
        "  ",
        2,
        { MVM_operand_write_reg | MVM_operand_num64, MVM_operand_str }
    },
    {
        MVM_OP_param_rn_s,
        "param_rn_s",
        "  ",
        2,
        { MVM_operand_write_reg | MVM_operand_str, MVM_operand_str }
    },
    {
        MVM_OP_param_rn_o,
        "param_rn_o",
        "  ",
        2,
        { MVM_operand_write_reg | MVM_operand_obj, MVM_operand_str }
    },
    {
        MVM_OP_param_on_i,
        "param_on_i",
        "  ",
        3,
        { MVM_operand_write_reg | MVM_operand_int64, MVM_operand_str, MVM_operand_ins }
    },
    {
        MVM_OP_param_on_n,
        "param_on_n",
        "  ",
        3,
        { MVM_operand_write_reg | MVM_operand_num64, MVM_operand_str, MVM_operand_ins }
    },
    {
        MVM_OP_param_on_s,
        "param_on_s",
        "  ",
        3,
        { MVM_operand_write_reg | MVM_operand_str, MVM_operand_str, MVM_operand_ins }
    },
    {
        MVM_OP_param_on_o,
        "param_on_o",
        "  ",
        3,
        { MVM_operand_write_reg | MVM_operand_obj, MVM_operand_str, MVM_operand_ins }
    },
    {
        MVM_OP_param_sp,
        "param_sp",
        "  ",
        2,
        { MVM_operand_write_reg | MVM_operand_obj, MVM_operand_int16 }
    },
    {
        MVM_OP_param_sn,
        "param_sn",
        "  ",
        1,
        { MVM_operand_write_reg | MVM_operand_obj }
    },
    {
        MVM_OP_getcode,
        "getcode",
        "  ",
        2,
        { MVM_operand_write_reg | MVM_operand_obj, MVM_operand_coderef }
    },
    {
        MVM_OP_caller,
        "caller",
        "  ",
        2,
        { MVM_operand_write_reg | MVM_operand_obj, MVM_operand_read_reg | MVM_operand_int64 }
    },
    {
        MVM_OP_capturelex,
        "capturelex",
        "  ",
        1,
        { MVM_operand_read_reg | MVM_operand_obj }
    },
    {
        MVM_OP_takeclosure,
        "takeclosure",
        "  ",
        2,
        { MVM_operand_write_reg | MVM_operand_obj, MVM_operand_read_reg | MVM_operand_obj }
    },
    {
        MVM_OP_exception,
        "exception",
        "  ",
        1,
        { MVM_operand_write_reg | MVM_operand_obj }
    },
    {
        MVM_OP_bindexmessage,
        "bindexmessage",
        "  ",
        2,
        { MVM_operand_read_reg | MVM_operand_obj, MVM_operand_read_reg | MVM_operand_str }
    },
    {
        MVM_OP_bindexpayload,
        "bindexpayload",
        "  ",
        2,
        { MVM_operand_read_reg | MVM_operand_obj, MVM_operand_read_reg | MVM_operand_obj }
    },
    {
        MVM_OP_bindexcategory,
        "bindexcategory",
        "  ",
        2,
        { MVM_operand_read_reg | MVM_operand_obj, MVM_operand_read_reg | MVM_operand_int64 }
    },
    {
        MVM_OP_getexmessage,
        "getexmessage",
        "  ",
        2,
        { MVM_operand_write_reg | MVM_operand_str, MVM_operand_read_reg | MVM_operand_obj }
    },
    {
        MVM_OP_getexpayload,
        "getexpayload",
        "  ",
        2,
        { MVM_operand_write_reg | MVM_operand_obj, MVM_operand_read_reg | MVM_operand_obj }
    },
    {
        MVM_OP_getexcategory,
        "getexcategory",
        "  ",
        2,
        { MVM_operand_write_reg | MVM_operand_int64, MVM_operand_read_reg | MVM_operand_obj }
    },
    {
        MVM_OP_throwdyn,
        "throwdyn",
        "  ",
        2,
        { MVM_operand_write_reg | MVM_operand_obj, MVM_operand_read_reg | MVM_operand_obj }
    },
    {
        MVM_OP_throwlex,
        "throwlex",
        "  ",
        2,
        { MVM_operand_write_reg | MVM_operand_obj, MVM_operand_read_reg | MVM_operand_obj }
    },
    {
        MVM_OP_throwlexotic,
        "throwlexotic",
        "  ",
        2,
        { MVM_operand_write_reg | MVM_operand_obj, MVM_operand_read_reg | MVM_operand_obj }
    },
    {
        MVM_OP_throwcatdyn,
        "throwcatdyn",
        "  ",
        2,
        { MVM_operand_write_reg | MVM_operand_obj, MVM_operand_int64 }
    },
    {
        MVM_OP_throwcatlex,
        "throwcatlex",
        "  ",
        2,
        { MVM_operand_write_reg | MVM_operand_obj, MVM_operand_int64 }
    },
    {
        MVM_OP_throwcatlexotic,
        "throwcatlexotic",
        "  ",
        2,
        { MVM_operand_write_reg | MVM_operand_obj, MVM_operand_int64 }
    },
    {
        MVM_OP_die,
        "die",
        "  ",
        2,
        { MVM_operand_write_reg | MVM_operand_obj, MVM_operand_read_reg | MVM_operand_str }
    },
    {
        MVM_OP_rethrow,
        "rethrow",
        "  ",
        1,
        { MVM_operand_read_reg | MVM_operand_obj }
    },
    {
        MVM_OP_resume,
        "resume",
        "  ",
        1,
        { MVM_operand_read_reg | MVM_operand_obj }
    },
    {
        MVM_OP_takehandlerresult,
        "takehandlerresult",
        "  ",
        1,
        { MVM_operand_write_reg | MVM_operand_obj }
    },
    {
        MVM_OP_newlexotic,
        "newlexotic",
        "  ",
        2,
        { MVM_operand_write_reg | MVM_operand_obj, MVM_operand_ins }
    },
    {
        MVM_OP_lexoticresult,
        "lexoticresult",
        "  ",
        2,
        { MVM_operand_write_reg | MVM_operand_obj, MVM_operand_read_reg | MVM_operand_obj }
    },
    {
        MVM_OP_backtracestrings,
        "backtracestrings",
        "  ",
        2,
        { MVM_operand_write_reg | MVM_operand_obj, MVM_operand_read_reg | MVM_operand_obj }
    },
    {
        MVM_OP_usecapture,
        "usecapture",
        "  ",
        1,
        { MVM_operand_write_reg | MVM_operand_obj }
    },
    {
        MVM_OP_savecapture,
        "savecapture",
        "  ",
        1,
        { MVM_operand_write_reg | MVM_operand_obj }
    },
    {
        MVM_OP_captureposelems,
        "captureposelems",
        "  ",
        2,
        { MVM_operand_write_reg | MVM_operand_int64, MVM_operand_read_reg | MVM_operand_obj }
    },
    {
        MVM_OP_captureposarg,
        "captureposarg",
        "  ",
        3,
        { MVM_operand_write_reg | MVM_operand_obj, MVM_operand_read_reg | MVM_operand_obj, MVM_operand_read_reg | MVM_operand_int64 }
    },
    {
        MVM_OP_captureposarg_i,
        "captureposarg_i",
        "  ",
        3,
        { MVM_operand_write_reg | MVM_operand_int64, MVM_operand_read_reg | MVM_operand_obj, MVM_operand_read_reg | MVM_operand_int64 }
    },
    {
        MVM_OP_captureposarg_n,
        "captureposarg_n",
        "  ",
        3,
        { MVM_operand_write_reg | MVM_operand_num64, MVM_operand_read_reg | MVM_operand_obj, MVM_operand_read_reg | MVM_operand_int64 }
    },
    {
        MVM_OP_captureposarg_s,
        "captureposarg_s",
        "  ",
        3,
        { MVM_operand_write_reg | MVM_operand_str, MVM_operand_read_reg | MVM_operand_obj, MVM_operand_read_reg | MVM_operand_int64 }
    },
    {
        MVM_OP_captureposprimspec,
        "captureposprimspec",
        "  ",
        3,
        { MVM_operand_write_reg | MVM_operand_int64, MVM_operand_read_reg | MVM_operand_obj, MVM_operand_read_reg | MVM_operand_int64 }
    },
    {
        MVM_OP_captureexistsnamed,
        "captureexistsnamed",
        "  ",
        3,
        { MVM_operand_write_reg | MVM_operand_int64, MVM_operand_read_reg | MVM_operand_obj, MVM_operand_read_reg | MVM_operand_str }
    },
    {
        MVM_OP_capturehasnameds,
        "capturehasnameds",
        "  ",
        2,
        { MVM_operand_write_reg | MVM_operand_int64, MVM_operand_read_reg | MVM_operand_obj }
    },
    {
        MVM_OP_invokewithcapture,
        "invokewithcapture",
        "  ",
        3,
        { MVM_operand_write_reg | MVM_operand_obj, MVM_operand_read_reg | MVM_operand_obj, MVM_operand_read_reg | MVM_operand_obj }
    },
    {
        MVM_OP_multicacheadd,
        "multicacheadd",
        "  ",
        4,
        { MVM_operand_write_reg | MVM_operand_obj, MVM_operand_read_reg | MVM_operand_obj, MVM_operand_read_reg | MVM_operand_obj, MVM_operand_read_reg | MVM_operand_obj }
    },
    {
        MVM_OP_multicachefind,
        "multicachefind",
        "  ",
        3,
        { MVM_operand_write_reg | MVM_operand_obj, MVM_operand_read_reg | MVM_operand_obj, MVM_operand_read_reg | MVM_operand_obj }
    },
    {
        MVM_OP_null_s,
        "null_s",
        "  ",
        1,
        { MVM_operand_write_reg | MVM_operand_str }
    },
    {
        MVM_OP_isnull_s,
        "isnull_s",
        "  ",
        2,
        { MVM_operand_write_reg | MVM_operand_int64, MVM_operand_read_reg | MVM_operand_str }
    },
    {
        MVM_OP_eq_s,
        "eq_s",
        "  ",
        3,
        { MVM_operand_write_reg | MVM_operand_int64, MVM_operand_read_reg | MVM_operand_str, MVM_operand_read_reg | MVM_operand_str }
    },
    {
        MVM_OP_ne_s,
        "ne_s",
        "  ",
        3,
        { MVM_operand_write_reg | MVM_operand_int64, MVM_operand_read_reg | MVM_operand_str, MVM_operand_read_reg | MVM_operand_str }
    },
    {
        MVM_OP_gt_s,
        "gt_s",
        "  ",
        3,
        { MVM_operand_write_reg | MVM_operand_int64, MVM_operand_read_reg | MVM_operand_str, MVM_operand_read_reg | MVM_operand_str }
    },
    {
        MVM_OP_ge_s,
        "ge_s",
        "  ",
        3,
        { MVM_operand_write_reg | MVM_operand_int64, MVM_operand_read_reg | MVM_operand_str, MVM_operand_read_reg | MVM_operand_str }
    },
    {
        MVM_OP_lt_s,
        "lt_s",
        "  ",
        3,
        { MVM_operand_write_reg | MVM_operand_int64, MVM_operand_read_reg | MVM_operand_str, MVM_operand_read_reg | MVM_operand_str }
    },
    {
        MVM_OP_le_s,
        "le_s",
        "  ",
        3,
        { MVM_operand_write_reg | MVM_operand_int64, MVM_operand_read_reg | MVM_operand_str, MVM_operand_read_reg | MVM_operand_str }
    },
    {
        MVM_OP_cmp_s,
        "cmp_s",
        "  ",
        3,
        { MVM_operand_write_reg | MVM_operand_int64, MVM_operand_read_reg | MVM_operand_str, MVM_operand_read_reg | MVM_operand_str }
    },
    {
        MVM_OP_eqat_s,
        "eqat_s",
        "  ",
        4,
        { MVM_operand_write_reg | MVM_operand_int64, MVM_operand_read_reg | MVM_operand_str, MVM_operand_read_reg | MVM_operand_str, MVM_operand_read_reg | MVM_operand_int64 }
    },
    {
        MVM_OP_eqatic_s,
        "eqatic_s",
        "  ",
        4,
        { MVM_operand_write_reg | MVM_operand_int64, MVM_operand_read_reg | MVM_operand_str, MVM_operand_read_reg | MVM_operand_str, MVM_operand_read_reg | MVM_operand_int64 }
    },
    {
        MVM_OP_haveat_s,
        "haveat_s",
        "  ",
        6,
        { MVM_operand_write_reg | MVM_operand_int64, MVM_operand_read_reg | MVM_operand_str, MVM_operand_read_reg | MVM_operand_int64, MVM_operand_read_reg | MVM_operand_int64, MVM_operand_read_reg | MVM_operand_str, MVM_operand_read_reg | MVM_operand_int64 }
    },
    {
        MVM_OP_concat_s,
        "concat_s",
        "  ",
        3,
        { MVM_operand_write_reg | MVM_operand_str, MVM_operand_read_reg | MVM_operand_str, MVM_operand_read_reg | MVM_operand_str }
    },
    {
        MVM_OP_repeat_s,
        "repeat_s",
        "  ",
        3,
        { MVM_operand_write_reg | MVM_operand_str, MVM_operand_read_reg | MVM_operand_str, MVM_operand_read_reg | MVM_operand_int64 }
    },
    {
        MVM_OP_substr_s,
        "substr_s",
        "  ",
        4,
        { MVM_operand_write_reg | MVM_operand_str, MVM_operand_read_reg | MVM_operand_str, MVM_operand_read_reg | MVM_operand_int64, MVM_operand_read_reg | MVM_operand_int64 }
    },
    {
        MVM_OP_index_s,
        "index_s",
        "  ",
        4,
        { MVM_operand_write_reg | MVM_operand_int64, MVM_operand_read_reg | MVM_operand_str, MVM_operand_read_reg | MVM_operand_str, MVM_operand_read_reg | MVM_operand_int64 }
    },
    {
        MVM_OP_graphs_s,
        "graphs_s",
        "  ",
        2,
        { MVM_operand_write_reg | MVM_operand_int64, MVM_operand_read_reg | MVM_operand_str }
    },
    {
        MVM_OP_codes_s,
        "codes_s",
        "  ",
        2,
        { MVM_operand_write_reg | MVM_operand_int64, MVM_operand_read_reg | MVM_operand_str }
    },
    {
        MVM_OP_getcp_s,
        "getcp_s",
        "  ",
        3,
        { MVM_operand_write_reg | MVM_operand_int64, MVM_operand_read_reg | MVM_operand_str, MVM_operand_read_reg | MVM_operand_int64 }
    },
    {
        MVM_OP_indexcp_s,
        "indexcp_s",
        "  ",
        3,
        { MVM_operand_write_reg | MVM_operand_int64, MVM_operand_read_reg | MVM_operand_str, MVM_operand_read_reg | MVM_operand_int64 }
    },
    {
        MVM_OP_uc,
        "uc",
        "  ",
        2,
        { MVM_operand_write_reg | MVM_operand_str, MVM_operand_read_reg | MVM_operand_str }
    },
    {
        MVM_OP_lc,
        "lc",
        "  ",
        2,
        { MVM_operand_write_reg | MVM_operand_str, MVM_operand_read_reg | MVM_operand_str }
    },
    {
        MVM_OP_tc,
        "tc",
        "  ",
        2,
        { MVM_operand_write_reg | MVM_operand_str, MVM_operand_read_reg | MVM_operand_str }
    },
    {
        MVM_OP_split,
        "split",
        "  ",
        3,
        { MVM_operand_write_reg | MVM_operand_obj, MVM_operand_read_reg | MVM_operand_str, MVM_operand_read_reg | MVM_operand_str }
    },
    {
        MVM_OP_join,
        "join",
        "  ",
        3,
        { MVM_operand_write_reg | MVM_operand_str, MVM_operand_read_reg | MVM_operand_str, MVM_operand_read_reg | MVM_operand_obj }
    },
    {
        MVM_OP_getcpbyname,
        "getcpbyname",
        "  ",
        2,
        { MVM_operand_write_reg | MVM_operand_int64, MVM_operand_read_reg | MVM_operand_str }
    },
    {
        MVM_OP_indexat,
        "indexat",
        "  ",
        4,
        { MVM_operand_read_reg | MVM_operand_str, MVM_operand_read_reg | MVM_operand_int64, MVM_operand_str, MVM_operand_ins }
    },
    {
        MVM_OP_indexnat,
        "indexnat",
        "  ",
        4,
        { MVM_operand_read_reg | MVM_operand_str, MVM_operand_read_reg | MVM_operand_int64, MVM_operand_str, MVM_operand_ins }
    },
    {
        MVM_OP_unipropcode,
        "unipropcode",
        "  ",
        2,
        { MVM_operand_write_reg | MVM_operand_int64, MVM_operand_read_reg | MVM_operand_str }
    },
    {
        MVM_OP_unipvalcode,
        "unipvalcode",
        "  ",
        3,
        { MVM_operand_write_reg | MVM_operand_int64, MVM_operand_read_reg | MVM_operand_int64, MVM_operand_read_reg | MVM_operand_str }
    },
    {
        MVM_OP_hasuniprop,
        "hasuniprop",
        "  ",
        5,
        { MVM_operand_write_reg | MVM_operand_int64, MVM_operand_read_reg | MVM_operand_str, MVM_operand_read_reg | MVM_operand_int64, MVM_operand_read_reg | MVM_operand_int64, MVM_operand_read_reg | MVM_operand_int64 }
    },
    {
        MVM_OP_hasunipropc,
        "hasunipropc",
        "  ",
        5,
        { MVM_operand_write_reg | MVM_operand_int64, MVM_operand_read_reg | MVM_operand_str, MVM_operand_read_reg | MVM_operand_int64, MVM_operand_int16, MVM_operand_int16 }
    },
    {
        MVM_OP_chars,
        "chars",
        "  ",
        2,
        { MVM_operand_write_reg | MVM_operand_int64, MVM_operand_read_reg | MVM_operand_str }
    },
    {
        MVM_OP_chr,
        "chr",
        "  ",
        2,
        { MVM_operand_write_reg | MVM_operand_str, MVM_operand_read_reg | MVM_operand_int64 }
    },
    {
        MVM_OP_ordfirst,
        "ordfirst",
        "  ",
        2,
        { MVM_operand_write_reg | MVM_operand_int64, MVM_operand_read_reg | MVM_operand_str }
    },
    {
        MVM_OP_ordat,
        "ordat",
        "  ",
        3,
        { MVM_operand_write_reg | MVM_operand_int64, MVM_operand_read_reg | MVM_operand_str, MVM_operand_read_reg | MVM_operand_int64 }
    },
    {
        MVM_OP_rindexfrom,
        "rindexfrom",
        "  ",
        4,
        { MVM_operand_write_reg | MVM_operand_int64, MVM_operand_read_reg | MVM_operand_str, MVM_operand_read_reg | MVM_operand_str, MVM_operand_read_reg | MVM_operand_int64 }
    },
    {
        MVM_OP_escape,
        "escape",
        "  ",
        2,
        { MVM_operand_write_reg | MVM_operand_str, MVM_operand_read_reg | MVM_operand_str }
    },
    {
        MVM_OP_flip,
        "flip",
        "  ",
        2,
        { MVM_operand_write_reg | MVM_operand_str, MVM_operand_read_reg | MVM_operand_str }
    },
    {
        MVM_OP_flattenropes,
        "flattenropes",
        "  ",
        1,
        { MVM_operand_read_reg | MVM_operand_str }
    },
    {
        MVM_OP_iscclass,
        "iscclass",
        "  ",
        4,
        { MVM_operand_write_reg | MVM_operand_int64, MVM_operand_read_reg | MVM_operand_int64, MVM_operand_read_reg | MVM_operand_str, MVM_operand_read_reg | MVM_operand_int64 }
    },
    {
        MVM_OP_findcclass,
        "findcclass",
        "  ",
        5,
        { MVM_operand_write_reg | MVM_operand_int64, MVM_operand_read_reg | MVM_operand_int64, MVM_operand_read_reg | MVM_operand_str, MVM_operand_read_reg | MVM_operand_int64, MVM_operand_read_reg | MVM_operand_int64 }
    },
    {
        MVM_OP_findnotcclass,
        "findnotcclass",
        "  ",
        5,
        { MVM_operand_write_reg | MVM_operand_int64, MVM_operand_read_reg | MVM_operand_int64, MVM_operand_read_reg | MVM_operand_str, MVM_operand_read_reg | MVM_operand_int64, MVM_operand_read_reg | MVM_operand_int64 }
    },
    {
        MVM_OP_nfafromstatelist,
        "nfafromstatelist",
        "  ",
        3,
        { MVM_operand_write_reg | MVM_operand_obj, MVM_operand_read_reg | MVM_operand_obj, MVM_operand_read_reg | MVM_operand_obj }
    },
    {
        MVM_OP_nfarunproto,
        "nfarunproto",
        "  ",
        4,
        { MVM_operand_write_reg | MVM_operand_obj, MVM_operand_read_reg | MVM_operand_obj, MVM_operand_read_reg | MVM_operand_str, MVM_operand_read_reg | MVM_operand_int64 }
    },
    {
        MVM_OP_nfarunalt,
        "nfarunalt",
        "  ",
        6,
        { MVM_operand_read_reg | MVM_operand_obj, MVM_operand_read_reg | MVM_operand_str, MVM_operand_read_reg | MVM_operand_int64, MVM_operand_read_reg | MVM_operand_obj, MVM_operand_read_reg | MVM_operand_obj, MVM_operand_read_reg | MVM_operand_obj }
    },
    {
        MVM_OP_radix,
        "radix",
        "  ",
        5,
        { MVM_operand_write_reg | MVM_operand_obj, MVM_operand_read_reg | MVM_operand_int64, MVM_operand_read_reg | MVM_operand_str, MVM_operand_read_reg | MVM_operand_int64, MVM_operand_read_reg | MVM_operand_int64 }
    },
    {
        MVM_OP_encode,
        "encode",
        "  ",
        4,
        { MVM_operand_write_reg | MVM_operand_obj, MVM_operand_read_reg | MVM_operand_str, MVM_operand_read_reg | MVM_operand_str, MVM_operand_read_reg | MVM_operand_obj }
    },
    {
        MVM_OP_decode,
        "decode",
        "  ",
        3,
        { MVM_operand_write_reg | MVM_operand_str, MVM_operand_read_reg | MVM_operand_obj, MVM_operand_read_reg | MVM_operand_str }
    },
    {
        MVM_OP_istrue_s,
        "istrue_s",
        "  ",
        2,
        { MVM_operand_write_reg | MVM_operand_int64, MVM_operand_read_reg | MVM_operand_str }
    },
    {
        MVM_OP_isfalse_s,
        "isfalse_s",
        "  ",
        2,
        { MVM_operand_write_reg | MVM_operand_int64, MVM_operand_read_reg | MVM_operand_str }
    },
    {
        MVM_OP_null,
        "null",
        "  ",
        1,
        { MVM_operand_write_reg | MVM_operand_obj }
    },
    {
        MVM_OP_isnull,
        "isnull",
        "  ",
        2,
        { MVM_operand_write_reg | MVM_operand_int64, MVM_operand_read_reg | MVM_operand_obj }
    },
    {
        MVM_OP_ifnonnull,
        "ifnonnull",
        "  ",
        2,
        { MVM_operand_read_reg | MVM_operand_obj, MVM_operand_ins }
    },
    {
        MVM_OP_findmeth,
        "findmeth",
        "  ",
        3,
        { MVM_operand_write_reg | MVM_operand_obj, MVM_operand_read_reg | MVM_operand_obj, MVM_operand_str }
    },
    {
        MVM_OP_findmeth_s,
        "findmeth_s",
        "  ",
        3,
        { MVM_operand_write_reg | MVM_operand_obj, MVM_operand_read_reg | MVM_operand_obj, MVM_operand_read_reg | MVM_operand_str }
    },
    {
        MVM_OP_can,
        "can",
        "  ",
        3,
        { MVM_operand_write_reg | MVM_operand_int64, MVM_operand_read_reg | MVM_operand_obj, MVM_operand_str }
    },
    {
        MVM_OP_can_s,
        "can_s",
        "  ",
        3,
        { MVM_operand_write_reg | MVM_operand_int64, MVM_operand_read_reg | MVM_operand_obj, MVM_operand_read_reg | MVM_operand_str }
    },
    {
        MVM_OP_create,
        "create",
        "  ",
        2,
        { MVM_operand_write_reg | MVM_operand_obj, MVM_operand_read_reg | MVM_operand_obj }
    },
    {
        MVM_OP_clone,
        "clone",
        "  ",
        2,
        { MVM_operand_write_reg | MVM_operand_obj, MVM_operand_read_reg | MVM_operand_obj }
    },
    {
        MVM_OP_isconcrete,
        "isconcrete",
        "  ",
        2,
        { MVM_operand_write_reg | MVM_operand_int64, MVM_operand_read_reg | MVM_operand_obj }
    },
    {
        MVM_OP_rebless,
        "rebless",
        "  ",
        3,
        { MVM_operand_write_reg | MVM_operand_obj, MVM_operand_read_reg | MVM_operand_obj, MVM_operand_read_reg | MVM_operand_obj }
    },
    {
        MVM_OP_istype,
        "istype",
        "  ",
        3,
        { MVM_operand_write_reg | MVM_operand_int64, MVM_operand_read_reg | MVM_operand_obj, MVM_operand_read_reg | MVM_operand_obj }
    },
    {
        MVM_OP_objprimspec,
        "objprimspec",
        "  ",
        2,
        { MVM_operand_write_reg | MVM_operand_int64, MVM_operand_read_reg | MVM_operand_obj }
    },
    {
        MVM_OP_gethow,
        "gethow",
        "  ",
        2,
        { MVM_operand_write_reg | MVM_operand_obj, MVM_operand_read_reg | MVM_operand_obj }
    },
    {
        MVM_OP_getwhat,
        "getwhat",
        "  ",
        2,
        { MVM_operand_write_reg | MVM_operand_obj, MVM_operand_read_reg | MVM_operand_obj }
    },
    {
        MVM_OP_getwho,
        "getwho",
        "  ",
        2,
        { MVM_operand_write_reg | MVM_operand_obj, MVM_operand_read_reg | MVM_operand_obj }
    },
    {
        MVM_OP_setwho,
        "setwho",
        "  ",
        3,
        { MVM_operand_write_reg | MVM_operand_obj, MVM_operand_read_reg | MVM_operand_obj, MVM_operand_read_reg | MVM_operand_obj }
    },
    {
        MVM_OP_reprname,
        "reprname",
        "  ",
        2,
        { MVM_operand_write_reg | MVM_operand_str, MVM_operand_read_reg | MVM_operand_obj }
    },
    {
        MVM_OP_getwhere,
        "getwhere",
        "  ",
        2,
        { MVM_operand_write_reg | MVM_operand_int64, MVM_operand_read_reg | MVM_operand_obj }
    },
    {
        MVM_OP_eqaddr,
        "eqaddr",
        "  ",
        3,
        { MVM_operand_write_reg | MVM_operand_int64, MVM_operand_read_reg | MVM_operand_obj, MVM_operand_read_reg | MVM_operand_obj }
    },
    {
        MVM_OP_bindattr_i,
        "bindattr_i",
        "  ",
        5,
        { MVM_operand_read_reg | MVM_operand_obj, MVM_operand_read_reg | MVM_operand_obj, MVM_operand_str, MVM_operand_read_reg | MVM_operand_int64, MVM_operand_int16 }
    },
    {
        MVM_OP_bindattr_n,
        "bindattr_n",
        "  ",
        5,
        { MVM_operand_read_reg | MVM_operand_obj, MVM_operand_read_reg | MVM_operand_obj, MVM_operand_str, MVM_operand_read_reg | MVM_operand_num64, MVM_operand_int16 }
    },
    {
        MVM_OP_bindattr_s,
        "bindattr_s",
        "  ",
        5,
        { MVM_operand_read_reg | MVM_operand_obj, MVM_operand_read_reg | MVM_operand_obj, MVM_operand_str, MVM_operand_read_reg | MVM_operand_str, MVM_operand_int16 }
    },
    {
        MVM_OP_bindattr_o,
        "bindattr_o",
        "  ",
        5,
        { MVM_operand_read_reg | MVM_operand_obj, MVM_operand_read_reg | MVM_operand_obj, MVM_operand_str, MVM_operand_read_reg | MVM_operand_obj, MVM_operand_int16 }
    },
    {
        MVM_OP_bindattrs_i,
        "bindattrs_i",
        "  ",
        4,
        { MVM_operand_read_reg | MVM_operand_obj, MVM_operand_read_reg | MVM_operand_obj, MVM_operand_read_reg | MVM_operand_str, MVM_operand_read_reg | MVM_operand_int64 }
    },
    {
        MVM_OP_bindattrs_n,
        "bindattrs_n",
        "  ",
        4,
        { MVM_operand_read_reg | MVM_operand_obj, MVM_operand_read_reg | MVM_operand_obj, MVM_operand_read_reg | MVM_operand_str, MVM_operand_read_reg | MVM_operand_num64 }
    },
    {
        MVM_OP_bindattrs_s,
        "bindattrs_s",
        "  ",
        4,
        { MVM_operand_read_reg | MVM_operand_obj, MVM_operand_read_reg | MVM_operand_obj, MVM_operand_read_reg | MVM_operand_str, MVM_operand_read_reg | MVM_operand_str }
    },
    {
        MVM_OP_bindattrs_o,
        "bindattrs_o",
        "  ",
        4,
        { MVM_operand_read_reg | MVM_operand_obj, MVM_operand_read_reg | MVM_operand_obj, MVM_operand_read_reg | MVM_operand_str, MVM_operand_read_reg | MVM_operand_obj }
    },
    {
        MVM_OP_getattr_i,
        "getattr_i",
        "  ",
        5,
        { MVM_operand_write_reg | MVM_operand_int64, MVM_operand_read_reg | MVM_operand_obj, MVM_operand_read_reg | MVM_operand_obj, MVM_operand_str, MVM_operand_int16 }
    },
    {
        MVM_OP_getattr_n,
        "getattr_n",
        "  ",
        5,
        { MVM_operand_write_reg | MVM_operand_num64, MVM_operand_read_reg | MVM_operand_obj, MVM_operand_read_reg | MVM_operand_obj, MVM_operand_str, MVM_operand_int16 }
    },
    {
        MVM_OP_getattr_s,
        "getattr_s",
        "  ",
        5,
        { MVM_operand_write_reg | MVM_operand_str, MVM_operand_read_reg | MVM_operand_obj, MVM_operand_read_reg | MVM_operand_obj, MVM_operand_str, MVM_operand_int16 }
    },
    {
        MVM_OP_getattr_o,
        "getattr_o",
        "  ",
        5,
        { MVM_operand_write_reg | MVM_operand_obj, MVM_operand_read_reg | MVM_operand_obj, MVM_operand_read_reg | MVM_operand_obj, MVM_operand_str, MVM_operand_int16 }
    },
    {
        MVM_OP_getattrs_i,
        "getattrs_i",
        "  ",
        4,
        { MVM_operand_write_reg | MVM_operand_int64, MVM_operand_read_reg | MVM_operand_obj, MVM_operand_read_reg | MVM_operand_obj, MVM_operand_read_reg | MVM_operand_str }
    },
    {
        MVM_OP_getattrs_n,
        "getattrs_n",
        "  ",
        4,
        { MVM_operand_write_reg | MVM_operand_num64, MVM_operand_read_reg | MVM_operand_obj, MVM_operand_read_reg | MVM_operand_obj, MVM_operand_read_reg | MVM_operand_str }
    },
    {
        MVM_OP_getattrs_s,
        "getattrs_s",
        "  ",
        4,
        { MVM_operand_write_reg | MVM_operand_str, MVM_operand_read_reg | MVM_operand_obj, MVM_operand_read_reg | MVM_operand_obj, MVM_operand_read_reg | MVM_operand_str }
    },
    {
        MVM_OP_getattrs_o,
        "getattrs_o",
        "  ",
        4,
        { MVM_operand_write_reg | MVM_operand_obj, MVM_operand_read_reg | MVM_operand_obj, MVM_operand_read_reg | MVM_operand_obj, MVM_operand_read_reg | MVM_operand_str }
    },
    {
        MVM_OP_attrinited,
        "attrinited",
        "  ",
        4,
        { MVM_operand_write_reg | MVM_operand_int64, MVM_operand_read_reg | MVM_operand_obj, MVM_operand_read_reg | MVM_operand_obj, MVM_operand_read_reg | MVM_operand_str }
    },
    {
        MVM_OP_box_i,
        "box_i",
        "  ",
        3,
        { MVM_operand_write_reg | MVM_operand_obj, MVM_operand_read_reg | MVM_operand_int64, MVM_operand_read_reg | MVM_operand_obj }
    },
    {
        MVM_OP_box_n,
        "box_n",
        "  ",
        3,
        { MVM_operand_write_reg | MVM_operand_obj, MVM_operand_read_reg | MVM_operand_num64, MVM_operand_read_reg | MVM_operand_obj }
    },
    {
        MVM_OP_box_s,
        "box_s",
        "  ",
        3,
        { MVM_operand_write_reg | MVM_operand_obj, MVM_operand_read_reg | MVM_operand_str, MVM_operand_read_reg | MVM_operand_obj }
    },
    {
        MVM_OP_unbox_i,
        "unbox_i",
        "  ",
        2,
        { MVM_operand_write_reg | MVM_operand_int64, MVM_operand_read_reg | MVM_operand_obj }
    },
    {
        MVM_OP_unbox_n,
        "unbox_n",
        "  ",
        2,
        { MVM_operand_write_reg | MVM_operand_num64, MVM_operand_read_reg | MVM_operand_obj }
    },
    {
        MVM_OP_unbox_s,
        "unbox_s",
        "  ",
        2,
        { MVM_operand_write_reg | MVM_operand_str, MVM_operand_read_reg | MVM_operand_obj }
    },
    {
        MVM_OP_atpos_i,
        "atpos_i",
        "  ",
        3,
        { MVM_operand_write_reg | MVM_operand_int64, MVM_operand_read_reg | MVM_operand_obj, MVM_operand_read_reg | MVM_operand_int64 }
    },
    {
        MVM_OP_atpos_n,
        "atpos_n",
        "  ",
        3,
        { MVM_operand_write_reg | MVM_operand_num64, MVM_operand_read_reg | MVM_operand_obj, MVM_operand_read_reg | MVM_operand_int64 }
    },
    {
        MVM_OP_atpos_s,
        "atpos_s",
        "  ",
        3,
        { MVM_operand_write_reg | MVM_operand_str, MVM_operand_read_reg | MVM_operand_obj, MVM_operand_read_reg | MVM_operand_int64 }
    },
    {
        MVM_OP_atpos_o,
        "atpos_o",
        "  ",
        3,
        { MVM_operand_write_reg | MVM_operand_obj, MVM_operand_read_reg | MVM_operand_obj, MVM_operand_read_reg | MVM_operand_int64 }
    },
    {
        MVM_OP_bindpos_i,
        "bindpos_i",
        "  ",
        3,
        { MVM_operand_read_reg | MVM_operand_obj, MVM_operand_read_reg | MVM_operand_int64, MVM_operand_read_reg | MVM_operand_int64 }
    },
    {
        MVM_OP_bindpos_n,
        "bindpos_n",
        "  ",
        3,
        { MVM_operand_read_reg | MVM_operand_obj, MVM_operand_read_reg | MVM_operand_int64, MVM_operand_read_reg | MVM_operand_num64 }
    },
    {
        MVM_OP_bindpos_s,
        "bindpos_s",
        "  ",
        3,
        { MVM_operand_read_reg | MVM_operand_obj, MVM_operand_read_reg | MVM_operand_int64, MVM_operand_read_reg | MVM_operand_str }
    },
    {
        MVM_OP_bindpos_o,
        "bindpos_o",
        "  ",
        3,
        { MVM_operand_read_reg | MVM_operand_obj, MVM_operand_read_reg | MVM_operand_int64, MVM_operand_read_reg | MVM_operand_obj }
    },
    {
        MVM_OP_push_i,
        "push_i",
        "  ",
        2,
        { MVM_operand_read_reg | MVM_operand_obj, MVM_operand_read_reg | MVM_operand_int64 }
    },
    {
        MVM_OP_push_n,
        "push_n",
        "  ",
        2,
        { MVM_operand_read_reg | MVM_operand_obj, MVM_operand_read_reg | MVM_operand_num64 }
    },
    {
        MVM_OP_push_s,
        "push_s",
        "  ",
        2,
        { MVM_operand_read_reg | MVM_operand_obj, MVM_operand_read_reg | MVM_operand_str }
    },
    {
        MVM_OP_push_o,
        "push_o",
        "  ",
        2,
        { MVM_operand_read_reg | MVM_operand_obj, MVM_operand_read_reg | MVM_operand_obj }
    },
    {
        MVM_OP_pop_i,
        "pop_i",
        "  ",
        2,
        { MVM_operand_write_reg | MVM_operand_int64, MVM_operand_read_reg | MVM_operand_obj }
    },
    {
        MVM_OP_pop_n,
        "pop_n",
        "  ",
        2,
        { MVM_operand_write_reg | MVM_operand_num64, MVM_operand_read_reg | MVM_operand_obj }
    },
    {
        MVM_OP_pop_s,
        "pop_s",
        "  ",
        2,
        { MVM_operand_write_reg | MVM_operand_str, MVM_operand_read_reg | MVM_operand_obj }
    },
    {
        MVM_OP_pop_o,
        "pop_o",
        "  ",
        2,
        { MVM_operand_write_reg | MVM_operand_obj, MVM_operand_read_reg | MVM_operand_obj }
    },
    {
        MVM_OP_shift_i,
        "shift_i",
        "  ",
        2,
        { MVM_operand_write_reg | MVM_operand_int64, MVM_operand_read_reg | MVM_operand_obj }
    },
    {
        MVM_OP_shift_n,
        "shift_n",
        "  ",
        2,
        { MVM_operand_write_reg | MVM_operand_num64, MVM_operand_read_reg | MVM_operand_obj }
    },
    {
        MVM_OP_shift_s,
        "shift_s",
        "  ",
        2,
        { MVM_operand_write_reg | MVM_operand_str, MVM_operand_read_reg | MVM_operand_obj }
    },
    {
        MVM_OP_shift_o,
        "shift_o",
        "  ",
        2,
        { MVM_operand_write_reg | MVM_operand_obj, MVM_operand_read_reg | MVM_operand_obj }
    },
    {
        MVM_OP_unshift_i,
        "unshift_i",
        "  ",
        2,
        { MVM_operand_read_reg | MVM_operand_obj, MVM_operand_read_reg | MVM_operand_int64 }
    },
    {
        MVM_OP_unshift_n,
        "unshift_n",
        "  ",
        2,
        { MVM_operand_read_reg | MVM_operand_obj, MVM_operand_read_reg | MVM_operand_num64 }
    },
    {
        MVM_OP_unshift_s,
        "unshift_s",
        "  ",
        2,
        { MVM_operand_read_reg | MVM_operand_obj, MVM_operand_read_reg | MVM_operand_str }
    },
    {
        MVM_OP_unshift_o,
        "unshift_o",
        "  ",
        2,
        { MVM_operand_read_reg | MVM_operand_obj, MVM_operand_read_reg | MVM_operand_obj }
    },
    {
        MVM_OP_splice,
        "splice",
        "  ",
        4,
        { MVM_operand_read_reg | MVM_operand_obj, MVM_operand_read_reg | MVM_operand_obj, MVM_operand_read_reg | MVM_operand_int64, MVM_operand_read_reg | MVM_operand_int64 }
    },
    {
        MVM_OP_setelemspos,
        "setelemspos",
        "  ",
        2,
        { MVM_operand_read_reg | MVM_operand_obj, MVM_operand_read_reg | MVM_operand_int64 }
    },
    {
        MVM_OP_existspos,
        "existspos",
        "  ",
        3,
        { MVM_operand_write_reg | MVM_operand_int64, MVM_operand_read_reg | MVM_operand_obj, MVM_operand_read_reg | MVM_operand_int64 }
    },
    {
        MVM_OP_atkey_i,
        "atkey_i",
        "  ",
        3,
        { MVM_operand_write_reg | MVM_operand_int64, MVM_operand_read_reg | MVM_operand_obj, MVM_operand_read_reg | MVM_operand_str }
    },
    {
        MVM_OP_atkey_n,
        "atkey_n",
        "  ",
        3,
        { MVM_operand_write_reg | MVM_operand_num64, MVM_operand_read_reg | MVM_operand_obj, MVM_operand_read_reg | MVM_operand_str }
    },
    {
        MVM_OP_atkey_s,
        "atkey_s",
        "  ",
        3,
        { MVM_operand_write_reg | MVM_operand_str, MVM_operand_read_reg | MVM_operand_obj, MVM_operand_read_reg | MVM_operand_str }
    },
    {
        MVM_OP_atkey_o,
        "atkey_o",
        "  ",
        3,
        { MVM_operand_write_reg | MVM_operand_obj, MVM_operand_read_reg | MVM_operand_obj, MVM_operand_read_reg | MVM_operand_str }
    },
    {
        MVM_OP_bindkey_i,
        "bindkey_i",
        "  ",
        3,
        { MVM_operand_read_reg | MVM_operand_obj, MVM_operand_read_reg | MVM_operand_str, MVM_operand_read_reg | MVM_operand_int64 }
    },
    {
        MVM_OP_bindkey_n,
        "bindkey_n",
        "  ",
        3,
        { MVM_operand_read_reg | MVM_operand_obj, MVM_operand_read_reg | MVM_operand_str, MVM_operand_read_reg | MVM_operand_num64 }
    },
    {
        MVM_OP_bindkey_s,
        "bindkey_s",
        "  ",
        3,
        { MVM_operand_read_reg | MVM_operand_obj, MVM_operand_read_reg | MVM_operand_str, MVM_operand_read_reg | MVM_operand_str }
    },
    {
        MVM_OP_bindkey_o,
        "bindkey_o",
        "  ",
        3,
        { MVM_operand_read_reg | MVM_operand_obj, MVM_operand_read_reg | MVM_operand_str, MVM_operand_read_reg | MVM_operand_obj }
    },
    {
        MVM_OP_existskey,
        "existskey",
        "  ",
        3,
        { MVM_operand_write_reg | MVM_operand_int64, MVM_operand_read_reg | MVM_operand_obj, MVM_operand_read_reg | MVM_operand_str }
    },
    {
        MVM_OP_deletekey,
        "deletekey",
        "  ",
        2,
        { MVM_operand_read_reg | MVM_operand_obj, MVM_operand_read_reg | MVM_operand_str }
    },
    {
        MVM_OP_elems,
        "elems",
        "  ",
        2,
        { MVM_operand_write_reg | MVM_operand_int64, MVM_operand_read_reg | MVM_operand_obj }
    },
    {
        MVM_OP_knowhow,
        "knowhow",
        "  ",
        1,
        { MVM_operand_write_reg | MVM_operand_obj }
    },
    {
        MVM_OP_knowhowattr,
        "knowhowattr",
        "  ",
        1,
        { MVM_operand_write_reg | MVM_operand_obj }
    },
    {
        MVM_OP_newtype,
        "newtype",
        "  ",
        3,
        { MVM_operand_write_reg | MVM_operand_obj, MVM_operand_read_reg | MVM_operand_obj, MVM_operand_read_reg | MVM_operand_str }
    },
    {
        MVM_OP_composetype,
        "composetype",
        "  ",
        3,
        { MVM_operand_write_reg | MVM_operand_obj, MVM_operand_read_reg | MVM_operand_obj, MVM_operand_read_reg | MVM_operand_obj }
    },
    {
        MVM_OP_setmethcache,
        "setmethcache",
        "  ",
        2,
        { MVM_operand_read_reg | MVM_operand_obj, MVM_operand_read_reg | MVM_operand_obj }
    },
    {
        MVM_OP_setmethcacheauth,
        "setmethcacheauth",
        "  ",
        2,
        { MVM_operand_read_reg | MVM_operand_obj, MVM_operand_read_reg | MVM_operand_int64 }
    },
    {
        MVM_OP_settypecache,
        "settypecache",
        "  ",
        2,
        { MVM_operand_read_reg | MVM_operand_obj, MVM_operand_read_reg | MVM_operand_obj }
    },
    {
        MVM_OP_settypecheckmode,
        "settypecheckmode",
        "  ",
        2,
        { MVM_operand_read_reg | MVM_operand_obj, MVM_operand_read_reg | MVM_operand_int64 }
    },
    {
        MVM_OP_setboolspec,
        "setboolspec",
        "  ",
        3,
        { MVM_operand_read_reg | MVM_operand_obj, MVM_operand_read_reg | MVM_operand_int64, MVM_operand_read_reg | MVM_operand_obj }
    },
    {
        MVM_OP_istrue,
        "istrue",
        "  ",
        2,
        { MVM_operand_write_reg | MVM_operand_int64, MVM_operand_read_reg | MVM_operand_obj }
    },
    {
        MVM_OP_isfalse,
        "isfalse",
        "  ",
        2,
        { MVM_operand_write_reg | MVM_operand_int64, MVM_operand_read_reg | MVM_operand_obj }
    },
    {
        MVM_OP_bootint,
        "bootint",
        "  ",
        1,
        { MVM_operand_write_reg | MVM_operand_obj }
    },
    {
        MVM_OP_bootnum,
        "bootnum",
        "  ",
        1,
        { MVM_operand_write_reg | MVM_operand_obj }
    },
    {
        MVM_OP_bootstr,
        "bootstr",
        "  ",
        1,
        { MVM_operand_write_reg | MVM_operand_obj }
    },
    {
        MVM_OP_bootarray,
        "bootarray",
        "  ",
        1,
        { MVM_operand_write_reg | MVM_operand_obj }
    },
    {
        MVM_OP_bootintarray,
        "bootintarray",
        "  ",
        1,
        { MVM_operand_write_reg | MVM_operand_obj }
    },
    {
        MVM_OP_bootnumarray,
        "bootnumarray",
        "  ",
        1,
        { MVM_operand_write_reg | MVM_operand_obj }
    },
    {
        MVM_OP_bootstrarray,
        "bootstrarray",
        "  ",
        1,
        { MVM_operand_write_reg | MVM_operand_obj }
    },
    {
        MVM_OP_boothash,
        "boothash",
        "  ",
        1,
        { MVM_operand_write_reg | MVM_operand_obj }
    },
    {
        MVM_OP_isint,
        "isint",
        "  ",
        2,
        { MVM_operand_write_reg | MVM_operand_int64, MVM_operand_read_reg | MVM_operand_obj }
    },
    {
        MVM_OP_isnum,
        "isnum",
        "  ",
        2,
        { MVM_operand_write_reg | MVM_operand_int64, MVM_operand_read_reg | MVM_operand_obj }
    },
    {
        MVM_OP_isstr,
        "isstr",
        "  ",
        2,
        { MVM_operand_write_reg | MVM_operand_int64, MVM_operand_read_reg | MVM_operand_obj }
    },
    {
        MVM_OP_islist,
        "islist",
        "  ",
        2,
        { MVM_operand_write_reg | MVM_operand_int64, MVM_operand_read_reg | MVM_operand_obj }
    },
    {
        MVM_OP_ishash,
        "ishash",
        "  ",
        2,
        { MVM_operand_write_reg | MVM_operand_int64, MVM_operand_read_reg | MVM_operand_obj }
    },
    {
        MVM_OP_sethllconfig,
        "sethllconfig",
        "  ",
        2,
        { MVM_operand_read_reg | MVM_operand_str, MVM_operand_read_reg | MVM_operand_obj }
    },
    {
        MVM_OP_hllboxtype_i,
        "hllboxtype_i",
        "  ",
        1,
        { MVM_operand_write_reg | MVM_operand_obj }
    },
    {
        MVM_OP_hllboxtype_n,
        "hllboxtype_n",
        "  ",
        1,
        { MVM_operand_write_reg | MVM_operand_obj }
    },
    {
        MVM_OP_hllboxtype_s,
        "hllboxtype_s",
        "  ",
        1,
        { MVM_operand_write_reg | MVM_operand_obj }
    },
    {
        MVM_OP_hlllist,
        "hlllist",
        "  ",
        1,
        { MVM_operand_write_reg | MVM_operand_obj }
    },
    {
        MVM_OP_hllhash,
        "hllhash",
        "  ",
        1,
        { MVM_operand_write_reg | MVM_operand_obj }
    },
    {
        MVM_OP_getcomp,
        "getcomp",
        "  ",
        2,
        { MVM_operand_write_reg | MVM_operand_obj, MVM_operand_read_reg | MVM_operand_str }
    },
    {
        MVM_OP_bindcomp,
        "bindcomp",
        "  ",
        3,
        { MVM_operand_write_reg | MVM_operand_obj, MVM_operand_read_reg | MVM_operand_str, MVM_operand_read_reg | MVM_operand_obj }
    },
    {
        MVM_OP_getcurhllsym,
        "getcurhllsym",
        "  ",
        2,
        { MVM_operand_write_reg | MVM_operand_obj, MVM_operand_read_reg | MVM_operand_str }
    },
    {
        MVM_OP_bindcurhllsym,
        "bindcurhllsym",
        "  ",
        3,
        { MVM_operand_write_reg | MVM_operand_obj, MVM_operand_read_reg | MVM_operand_str, MVM_operand_read_reg | MVM_operand_obj }
    },
    {
        MVM_OP_gethllsym,
        "gethllsym",
        "  ",
        3,
        { MVM_operand_write_reg | MVM_operand_obj, MVM_operand_read_reg | MVM_operand_str, MVM_operand_read_reg | MVM_operand_str }
    },
    {
        MVM_OP_bindhllsym,
        "bindhllsym",
        "  ",
        3,
        { MVM_operand_read_reg | MVM_operand_str, MVM_operand_read_reg | MVM_operand_str, MVM_operand_read_reg | MVM_operand_obj }
    },
    {
        MVM_OP_settypehll,
        "settypehll",
        "  ",
        2,
        { MVM_operand_read_reg | MVM_operand_obj, MVM_operand_read_reg | MVM_operand_str }
    },
    {
        MVM_OP_settypehllrole,
        "settypehllrole",
        "  ",
        2,
        { MVM_operand_read_reg | MVM_operand_obj, MVM_operand_read_reg | MVM_operand_int64 }
    },
    {
        MVM_OP_hllize,
        "hllize",
        "  ",
        2,
        { MVM_operand_write_reg | MVM_operand_obj, MVM_operand_read_reg | MVM_operand_obj }
    },
    {
        MVM_OP_hllizefor,
        "hllizefor",
        "  ",
        3,
        { MVM_operand_write_reg | MVM_operand_obj, MVM_operand_read_reg | MVM_operand_obj, MVM_operand_read_reg | MVM_operand_str }
    },
    {
        MVM_OP_usecompileehllconfig,
        "usecompileehllconfig",
        "  ",
        0,
    },
    {
        MVM_OP_usecompilerhllconfig,
        "usecompilerhllconfig",
        "  ",
        0,
    },
    {
        MVM_OP_iter,
        "iter",
        "  ",
        2,
        { MVM_operand_write_reg | MVM_operand_obj, MVM_operand_read_reg | MVM_operand_obj }
    },
    {
        MVM_OP_iterkey_s,
        "iterkey_s",
        "  ",
        2,
        { MVM_operand_write_reg | MVM_operand_str, MVM_operand_read_reg | MVM_operand_obj }
    },
    {
        MVM_OP_iterval,
        "iterval",
        "  ",
        2,
        { MVM_operand_write_reg | MVM_operand_obj, MVM_operand_read_reg | MVM_operand_obj }
    },
    {
        MVM_OP_getcodename,
        "getcodename",
        "  ",
        2,
        { MVM_operand_write_reg | MVM_operand_str, MVM_operand_read_reg | MVM_operand_obj }
    },
    {
        MVM_OP_iscoderef,
        "iscoderef",
        "  ",
        2,
        { MVM_operand_write_reg | MVM_operand_int64, MVM_operand_read_reg | MVM_operand_obj }
    },
    {
        MVM_OP_getcodeobj,
        "getcodeobj",
        "  ",
        2,
        { MVM_operand_write_reg | MVM_operand_obj, MVM_operand_read_reg | MVM_operand_obj }
    },
    {
        MVM_OP_setcodeobj,
        "setcodeobj",
        "  ",
        2,
        { MVM_operand_read_reg | MVM_operand_obj, MVM_operand_read_reg | MVM_operand_obj }
    },
    {
        MVM_OP_setcodename,
        "setcodename",
        "  ",
        2,
        { MVM_operand_read_reg | MVM_operand_obj, MVM_operand_read_reg | MVM_operand_str }
    },
    {
        MVM_OP_forceouterctx,
        "forceouterctx",
        "  ",
        2,
        { MVM_operand_read_reg | MVM_operand_obj, MVM_operand_read_reg | MVM_operand_obj }
    },
    {
        MVM_OP_setinvokespec,
        "setinvokespec",
        "  ",
        4,
        { MVM_operand_read_reg | MVM_operand_obj, MVM_operand_read_reg | MVM_operand_obj, MVM_operand_read_reg | MVM_operand_str, MVM_operand_read_reg | MVM_operand_obj }
    },
    {
        MVM_OP_isinvokable,
        "isinvokable",
        "  ",
        2,
        { MVM_operand_write_reg | MVM_operand_int64, MVM_operand_read_reg | MVM_operand_obj }
    },
    {
        MVM_OP_freshcoderef,
        "freshcoderef",
        "  ",
        2,
        { MVM_operand_write_reg | MVM_operand_obj, MVM_operand_read_reg | MVM_operand_obj }
    },
    {
        MVM_OP_markcodestatic,
        "markcodestatic",
        "  ",
        1,
        { MVM_operand_read_reg | MVM_operand_obj }
    },
    {
        MVM_OP_markcodestub,
        "markcodestub",
        "  ",
        1,
        { MVM_operand_read_reg | MVM_operand_obj }
    },
    {
        MVM_OP_getstaticcode,
        "getstaticcode",
        "  ",
        2,
        { MVM_operand_write_reg | MVM_operand_obj, MVM_operand_read_reg | MVM_operand_obj }
    },
    {
        MVM_OP_getcodecuid,
        "getcodecuid",
        "  ",
        2,
        { MVM_operand_write_reg | MVM_operand_str, MVM_operand_read_reg | MVM_operand_obj }
    },
    {
        MVM_OP_setdispatcher,
        "setdispatcher",
        "  ",
        1,
        { MVM_operand_read_reg | MVM_operand_obj }
    },
    {
        MVM_OP_takedispatcher,
        "takedispatcher",
        "  ",
        1,
        { MVM_operand_write_reg | MVM_operand_obj }
    },
    {
        MVM_OP_assign,
        "assign",
        "  ",
        2,
        { MVM_operand_read_reg | MVM_operand_obj, MVM_operand_read_reg | MVM_operand_obj }
    },
    {
        MVM_OP_assignunchecked,
        "assignunchecked",
        "  ",
        2,
        { MVM_operand_read_reg | MVM_operand_obj, MVM_operand_read_reg | MVM_operand_obj }
    },
    {
        MVM_OP_iscont,
        "iscont",
        "  ",
        2,
        { MVM_operand_write_reg | MVM_operand_int64, MVM_operand_read_reg | MVM_operand_obj }
    },
    {
        MVM_OP_decont,
        "decont",
        "  ",
        2,
        { MVM_operand_write_reg | MVM_operand_obj, MVM_operand_read_reg | MVM_operand_obj }
    },
    {
        MVM_OP_setcontspec,
        "setcontspec",
        "  ",
        3,
        { MVM_operand_read_reg | MVM_operand_obj, MVM_operand_read_reg | MVM_operand_str, MVM_operand_read_reg | MVM_operand_obj }
    },
    {
        MVM_OP_sha1,
        "sha1",
        "  ",
        2,
        { MVM_operand_write_reg | MVM_operand_str, MVM_operand_read_reg | MVM_operand_str }
    },
    {
        MVM_OP_createsc,
        "createsc",
        "  ",
        2,
        { MVM_operand_write_reg | MVM_operand_obj, MVM_operand_read_reg | MVM_operand_str }
    },
    {
        MVM_OP_scsetobj,
        "scsetobj",
        "  ",
        3,
        { MVM_operand_read_reg | MVM_operand_obj, MVM_operand_read_reg | MVM_operand_int64, MVM_operand_read_reg | MVM_operand_obj }
    },
    {
        MVM_OP_scsetcode,
        "scsetcode",
        "  ",
        3,
        { MVM_operand_read_reg | MVM_operand_obj, MVM_operand_read_reg | MVM_operand_int64, MVM_operand_read_reg | MVM_operand_obj }
    },
    {
        MVM_OP_scgetobj,
        "scgetobj",
        "  ",
        3,
        { MVM_operand_write_reg | MVM_operand_obj, MVM_operand_read_reg | MVM_operand_obj, MVM_operand_read_reg | MVM_operand_int64 }
    },
    {
        MVM_OP_scgethandle,
        "scgethandle",
        "  ",
        2,
        { MVM_operand_write_reg | MVM_operand_str, MVM_operand_read_reg | MVM_operand_obj }
    },
    {
        MVM_OP_scgetobjidx,
        "scgetobjidx",
        "  ",
        3,
        { MVM_operand_write_reg | MVM_operand_int64, MVM_operand_read_reg | MVM_operand_obj, MVM_operand_read_reg | MVM_operand_obj }
    },
    {
        MVM_OP_scsetdesc,
        "scsetdesc",
        "  ",
        2,
        { MVM_operand_read_reg | MVM_operand_obj, MVM_operand_read_reg | MVM_operand_str }
    },
    {
        MVM_OP_scobjcount,
        "scobjcount",
        "  ",
        2,
        { MVM_operand_write_reg | MVM_operand_int64, MVM_operand_read_reg | MVM_operand_obj }
    },
    {
        MVM_OP_setobjsc,
        "setobjsc",
        "  ",
        2,
        { MVM_operand_read_reg | MVM_operand_obj, MVM_operand_read_reg | MVM_operand_obj }
    },
    {
        MVM_OP_getobjsc,
        "getobjsc",
        "  ",
        2,
        { MVM_operand_write_reg | MVM_operand_obj, MVM_operand_read_reg | MVM_operand_obj }
    },
    {
        MVM_OP_serialize,
        "serialize",
        "  ",
        3,
        { MVM_operand_write_reg | MVM_operand_str, MVM_operand_read_reg | MVM_operand_obj, MVM_operand_read_reg | MVM_operand_obj }
    },
    {
        MVM_OP_deserialize,
        "deserialize",
        "  ",
        5,
        { MVM_operand_read_reg | MVM_operand_str, MVM_operand_read_reg | MVM_operand_obj, MVM_operand_read_reg | MVM_operand_obj, MVM_operand_read_reg | MVM_operand_obj, MVM_operand_read_reg | MVM_operand_obj }
    },
    {
        MVM_OP_wval,
        "wval",
        "  ",
        3,
        { MVM_operand_write_reg | MVM_operand_obj, MVM_operand_int16, MVM_operand_int16 }
    },
    {
        MVM_OP_wval_wide,
        "wval_wide",
        "  ",
        3,
        { MVM_operand_write_reg | MVM_operand_obj, MVM_operand_int16, MVM_operand_int64 }
    },
    {
        MVM_OP_scwbdisable,
        "scwbdisable",
        "  ",
        1,
        { MVM_operand_write_reg | MVM_operand_int64 }
    },
    {
        MVM_OP_scwbenable,
        "scwbenable",
        "  ",
        1,
        { MVM_operand_write_reg | MVM_operand_int64 }
    },
    {
        MVM_OP_pushcompsc,
        "pushcompsc",
        "  ",
        1,
        { MVM_operand_read_reg | MVM_operand_obj }
    },
    {
        MVM_OP_popcompsc,
        "popcompsc",
        "  ",
        1,
        { MVM_operand_write_reg | MVM_operand_obj }
    },
    {
        MVM_OP_scgetdesc,
        "scgetdesc",
        "  ",
        2,
        { MVM_operand_write_reg | MVM_operand_str, MVM_operand_read_reg | MVM_operand_obj }
    },
    {
        MVM_OP_loadbytecode,
        "loadbytecode",
        "  ",
        2,
        { MVM_operand_write_reg | MVM_operand_str, MVM_operand_read_reg | MVM_operand_str }
    },
    {
        MVM_OP_masttofile,
        "masttofile",
        "  ",
        3,
        { MVM_operand_read_reg | MVM_operand_obj, MVM_operand_read_reg | MVM_operand_obj, MVM_operand_read_reg | MVM_operand_str }
    },
    {
        MVM_OP_masttocu,
        "masttocu",
        "  ",
        3,
        { MVM_operand_write_reg | MVM_operand_obj, MVM_operand_read_reg | MVM_operand_obj, MVM_operand_read_reg | MVM_operand_obj }
    },
    {
        MVM_OP_iscompunit,
        "iscompunit",
        "  ",
        2,
        { MVM_operand_write_reg | MVM_operand_int64, MVM_operand_read_reg | MVM_operand_obj }
    },
    {
        MVM_OP_compunitmainline,
        "compunitmainline",
        "  ",
        2,
        { MVM_operand_write_reg | MVM_operand_obj, MVM_operand_read_reg | MVM_operand_obj }
    },
    {
        MVM_OP_compunitcodes,
        "compunitcodes",
        "  ",
        2,
        { MVM_operand_write_reg | MVM_operand_obj, MVM_operand_read_reg | MVM_operand_obj }
    },
    {
        MVM_OP_ctx,
        "ctx",
        "  ",
        1,
        { MVM_operand_write_reg | MVM_operand_obj }
    },
    {
        MVM_OP_ctxouter,
        "ctxouter",
        "  ",
        2,
        { MVM_operand_write_reg | MVM_operand_obj, MVM_operand_read_reg | MVM_operand_obj }
    },
    {
        MVM_OP_ctxcaller,
        "ctxcaller",
        "  ",
        2,
        { MVM_operand_write_reg | MVM_operand_obj, MVM_operand_read_reg | MVM_operand_obj }
    },
    {
        MVM_OP_ctxlexpad,
        "ctxlexpad",
        "  ",
        2,
        { MVM_operand_write_reg | MVM_operand_obj, MVM_operand_read_reg | MVM_operand_obj }
    },
    {
        MVM_OP_curcode,
        "curcode",
        "  ",
        1,
        { MVM_operand_write_reg | MVM_operand_obj }
    },
    {
        MVM_OP_callercode,
        "callercode",
        "  ",
        1,
        { MVM_operand_write_reg | MVM_operand_obj }
    },
    {
        MVM_OP_add_I,
        "add_I",
        "  ",
        4,
        { MVM_operand_write_reg | MVM_operand_obj, MVM_operand_read_reg | MVM_operand_obj, MVM_operand_read_reg | MVM_operand_obj, MVM_operand_read_reg | MVM_operand_obj }
    },
    {
        MVM_OP_sub_I,
        "sub_I",
        "  ",
        4,
        { MVM_operand_write_reg | MVM_operand_obj, MVM_operand_read_reg | MVM_operand_obj, MVM_operand_read_reg | MVM_operand_obj, MVM_operand_read_reg | MVM_operand_obj }
    },
    {
        MVM_OP_mul_I,
        "mul_I",
        "  ",
        4,
        { MVM_operand_write_reg | MVM_operand_obj, MVM_operand_read_reg | MVM_operand_obj, MVM_operand_read_reg | MVM_operand_obj, MVM_operand_read_reg | MVM_operand_obj }
    },
    {
        MVM_OP_div_I,
        "div_I",
        "  ",
        4,
        { MVM_operand_write_reg | MVM_operand_obj, MVM_operand_read_reg | MVM_operand_obj, MVM_operand_read_reg | MVM_operand_obj, MVM_operand_read_reg | MVM_operand_obj }
    },
    {
        MVM_OP_mod_I,
        "mod_I",
        "  ",
        4,
        { MVM_operand_write_reg | MVM_operand_obj, MVM_operand_read_reg | MVM_operand_obj, MVM_operand_read_reg | MVM_operand_obj, MVM_operand_read_reg | MVM_operand_obj }
    },
    {
        MVM_OP_neg_I,
        "neg_I",
        "  ",
        3,
        { MVM_operand_write_reg | MVM_operand_obj, MVM_operand_read_reg | MVM_operand_obj, MVM_operand_read_reg | MVM_operand_obj }
    },
    {
        MVM_OP_abs_I,
        "abs_I",
        "  ",
        3,
        { MVM_operand_write_reg | MVM_operand_obj, MVM_operand_read_reg | MVM_operand_obj, MVM_operand_read_reg | MVM_operand_obj }
    },
    {
        MVM_OP_cmp_I,
        "cmp_I",
        "  ",
        3,
        { MVM_operand_write_reg | MVM_operand_int64, MVM_operand_read_reg | MVM_operand_obj, MVM_operand_read_reg | MVM_operand_obj }
    },
    {
        MVM_OP_eq_I,
        "eq_I",
        "  ",
        3,
        { MVM_operand_write_reg | MVM_operand_int64, MVM_operand_read_reg | MVM_operand_obj, MVM_operand_read_reg | MVM_operand_obj }
    },
    {
        MVM_OP_ne_I,
        "ne_I",
        "  ",
        3,
        { MVM_operand_write_reg | MVM_operand_int64, MVM_operand_read_reg | MVM_operand_obj, MVM_operand_read_reg | MVM_operand_obj }
    },
    {
        MVM_OP_lt_I,
        "lt_I",
        "  ",
        3,
        { MVM_operand_write_reg | MVM_operand_int64, MVM_operand_read_reg | MVM_operand_obj, MVM_operand_read_reg | MVM_operand_obj }
    },
    {
        MVM_OP_le_I,
        "le_I",
        "  ",
        3,
        { MVM_operand_write_reg | MVM_operand_int64, MVM_operand_read_reg | MVM_operand_obj, MVM_operand_read_reg | MVM_operand_obj }
    },
    {
        MVM_OP_gt_I,
        "gt_I",
        "  ",
        3,
        { MVM_operand_write_reg | MVM_operand_int64, MVM_operand_read_reg | MVM_operand_obj, MVM_operand_read_reg | MVM_operand_obj }
    },
    {
        MVM_OP_ge_I,
        "ge_I",
        "  ",
        3,
        { MVM_operand_write_reg | MVM_operand_int64, MVM_operand_read_reg | MVM_operand_obj, MVM_operand_read_reg | MVM_operand_obj }
    },
    {
        MVM_OP_bor_I,
        "bor_I",
        "  ",
        4,
        { MVM_operand_write_reg | MVM_operand_obj, MVM_operand_read_reg | MVM_operand_obj, MVM_operand_read_reg | MVM_operand_obj, MVM_operand_read_reg | MVM_operand_obj }
    },
    {
        MVM_OP_bxor_I,
        "bxor_I",
        "  ",
        4,
        { MVM_operand_write_reg | MVM_operand_obj, MVM_operand_read_reg | MVM_operand_obj, MVM_operand_read_reg | MVM_operand_obj, MVM_operand_read_reg | MVM_operand_obj }
    },
    {
        MVM_OP_band_I,
        "band_I",
        "  ",
        4,
        { MVM_operand_write_reg | MVM_operand_obj, MVM_operand_read_reg | MVM_operand_obj, MVM_operand_read_reg | MVM_operand_obj, MVM_operand_read_reg | MVM_operand_obj }
    },
    {
        MVM_OP_bnot_I,
        "bnot_I",
        "  ",
        3,
        { MVM_operand_write_reg | MVM_operand_obj, MVM_operand_read_reg | MVM_operand_obj, MVM_operand_read_reg | MVM_operand_obj }
    },
    {
        MVM_OP_blshift_I,
        "blshift_I",
        "  ",
        4,
        { MVM_operand_write_reg | MVM_operand_obj, MVM_operand_read_reg | MVM_operand_obj, MVM_operand_read_reg | MVM_operand_int64, MVM_operand_read_reg | MVM_operand_obj }
    },
    {
        MVM_OP_brshift_I,
        "brshift_I",
        "  ",
        4,
        { MVM_operand_write_reg | MVM_operand_obj, MVM_operand_read_reg | MVM_operand_obj, MVM_operand_read_reg | MVM_operand_int64, MVM_operand_read_reg | MVM_operand_obj }
    },
    {
        MVM_OP_pow_I,
        "pow_I",
        "  ",
        5,
        { MVM_operand_write_reg | MVM_operand_obj, MVM_operand_read_reg | MVM_operand_obj, MVM_operand_read_reg | MVM_operand_obj, MVM_operand_read_reg | MVM_operand_obj, MVM_operand_read_reg | MVM_operand_obj }
    },
    {
        MVM_OP_gcd_I,
        "gcd_I",
        "  ",
        4,
        { MVM_operand_write_reg | MVM_operand_obj, MVM_operand_read_reg | MVM_operand_obj, MVM_operand_read_reg | MVM_operand_obj, MVM_operand_read_reg | MVM_operand_obj }
    },
    {
        MVM_OP_lcm_I,
        "lcm_I",
        "  ",
        4,
        { MVM_operand_write_reg | MVM_operand_obj, MVM_operand_read_reg | MVM_operand_obj, MVM_operand_read_reg | MVM_operand_obj, MVM_operand_read_reg | MVM_operand_obj }
    },
    {
        MVM_OP_expmod_I,
        "expmod_I",
        "  ",
        5,
        { MVM_operand_write_reg | MVM_operand_obj, MVM_operand_read_reg | MVM_operand_obj, MVM_operand_read_reg | MVM_operand_obj, MVM_operand_read_reg | MVM_operand_obj, MVM_operand_read_reg | MVM_operand_obj }
    },
    {
        MVM_OP_isprime_I,
        "isprime_I",
        "  ",
        3,
        { MVM_operand_write_reg | MVM_operand_int64, MVM_operand_read_reg | MVM_operand_obj, MVM_operand_read_reg | MVM_operand_int64 }
    },
    {
        MVM_OP_rand_I,
        "rand_I",
        "  ",
        3,
        { MVM_operand_write_reg | MVM_operand_obj, MVM_operand_read_reg | MVM_operand_obj, MVM_operand_read_reg | MVM_operand_obj }
    },
    {
        MVM_OP_coerce_In,
        "coerce_In",
        "  ",
        2,
        { MVM_operand_write_reg | MVM_operand_num64, MVM_operand_read_reg | MVM_operand_obj }
    },
    {
        MVM_OP_coerce_Is,
        "coerce_Is",
        "  ",
        2,
        { MVM_operand_write_reg | MVM_operand_str, MVM_operand_read_reg | MVM_operand_obj }
    },
    {
        MVM_OP_coerce_nI,
        "coerce_nI",
        "  ",
        3,
        { MVM_operand_write_reg | MVM_operand_obj, MVM_operand_read_reg | MVM_operand_num64, MVM_operand_read_reg | MVM_operand_obj }
    },
    {
        MVM_OP_coerce_sI,
        "coerce_sI",
        "  ",
        3,
        { MVM_operand_write_reg | MVM_operand_obj, MVM_operand_read_reg | MVM_operand_str, MVM_operand_read_reg | MVM_operand_obj }
    },
    {
        MVM_OP_isbig_I,
        "isbig_I",
        "  ",
        2,
        { MVM_operand_write_reg | MVM_operand_int64, MVM_operand_read_reg | MVM_operand_obj }
    },
    {
        MVM_OP_bool_I,
        "bool_I",
        "  ",
        2,
        { MVM_operand_write_reg | MVM_operand_int64, MVM_operand_read_reg | MVM_operand_obj }
    },
    {
        MVM_OP_base_I,
        "base_I",
        "  ",
        3,
        { MVM_operand_write_reg | MVM_operand_str, MVM_operand_read_reg | MVM_operand_obj, MVM_operand_read_reg | MVM_operand_int64 }
    },
    {
        MVM_OP_radix_I,
        "radix_I",
        "  ",
        6,
        { MVM_operand_write_reg | MVM_operand_obj, MVM_operand_read_reg | MVM_operand_int64, MVM_operand_read_reg | MVM_operand_str, MVM_operand_read_reg | MVM_operand_int64, MVM_operand_read_reg | MVM_operand_int64, MVM_operand_read_reg | MVM_operand_obj }
    },
    {
        MVM_OP_div_In,
        "div_In",
        "  ",
        3,
        { MVM_operand_write_reg | MVM_operand_num64, MVM_operand_read_reg | MVM_operand_obj, MVM_operand_read_reg | MVM_operand_obj }
    },
    {
        MVM_OP_copy_f,
        "copy_f",
        "  ",
        2,
        { MVM_operand_read_reg | MVM_operand_str, MVM_operand_read_reg | MVM_operand_str }
    },
    {
        MVM_OP_append_f,
        "append_f",
        "  ",
        2,
        { MVM_operand_read_reg | MVM_operand_str, MVM_operand_read_reg | MVM_operand_str }
    },
    {
        MVM_OP_rename_f,
        "rename_f",
        "  ",
        2,
        { MVM_operand_read_reg | MVM_operand_str, MVM_operand_read_reg | MVM_operand_str }
    },
    {
        MVM_OP_delete_f,
        "delete_f",
        "  ",
        1,
        { MVM_operand_read_reg | MVM_operand_str }
    },
    {
        MVM_OP_chmod_f,
        "chmod_f",
        "  ",
        2,
        { MVM_operand_read_reg | MVM_operand_str, MVM_operand_read_reg | MVM_operand_int64 }
    },
    {
        MVM_OP_exists_f,
        "exists_f",
        "  ",
        2,
        { MVM_operand_write_reg | MVM_operand_int64, MVM_operand_read_reg | MVM_operand_str }
    },
    {
        MVM_OP_mkdir,
        "mkdir",
        "  ",
        2,
        { MVM_operand_read_reg | MVM_operand_str, MVM_operand_read_reg | MVM_operand_int64 }
    },
    {
        MVM_OP_rmdir,
        "rmdir",
        "  ",
        1,
        { MVM_operand_read_reg | MVM_operand_str }
    },
    {
        MVM_OP_open_dir,
        "open_dir",
        "  ",
        2,
        { MVM_operand_write_reg | MVM_operand_obj, MVM_operand_read_reg | MVM_operand_str }
    },
    {
        MVM_OP_read_dir,
        "read_dir",
        "  ",
        2,
        { MVM_operand_write_reg | MVM_operand_str, MVM_operand_read_reg | MVM_operand_obj }
    },
    {
        MVM_OP_close_dir,
        "close_dir",
        "  ",
        1,
        { MVM_operand_read_reg | MVM_operand_obj }
    },
    {
        MVM_OP_open_fh,
        "open_fh",
        "  ",
        3,
        { MVM_operand_write_reg | MVM_operand_obj, MVM_operand_read_reg | MVM_operand_str, MVM_operand_read_reg | MVM_operand_str }
    },
    {
        MVM_OP_close_fh,
        "close_fh",
        "  ",
        1,
        { MVM_operand_read_reg | MVM_operand_obj }
    },
    {
        MVM_OP_read_fhs,
        "read_fhs",
        "  ",
        3,
        { MVM_operand_write_reg | MVM_operand_str, MVM_operand_read_reg | MVM_operand_obj, MVM_operand_read_reg | MVM_operand_int64 }
    },
    {
        MVM_OP_slurp,
        "slurp",
        "  ",
        3,
        { MVM_operand_write_reg | MVM_operand_str, MVM_operand_read_reg | MVM_operand_str, MVM_operand_read_reg | MVM_operand_str }
    },
    {
        MVM_OP_spew,
        "spew",
        "  ",
        3,
        { MVM_operand_read_reg | MVM_operand_str, MVM_operand_read_reg | MVM_operand_str, MVM_operand_read_reg | MVM_operand_str }
    },
    {
        MVM_OP_write_fhs,
        "write_fhs",
        "  ",
        3,
        { MVM_operand_write_reg | MVM_operand_int64, MVM_operand_read_reg | MVM_operand_obj, MVM_operand_read_reg | MVM_operand_str }
    },
    {
        MVM_OP_seek_fh,
        "seek_fh",
        "  ",
        3,
        { MVM_operand_read_reg | MVM_operand_obj, MVM_operand_read_reg | MVM_operand_int64, MVM_operand_read_reg | MVM_operand_int64 }
    },
    {
        MVM_OP_lock_fh,
        "lock_fh",
        "  ",
        3,
        { MVM_operand_write_reg | MVM_operand_int64, MVM_operand_read_reg | MVM_operand_obj, MVM_operand_read_reg | MVM_operand_int64 }
    },
    {
        MVM_OP_unlock_fh,
        "unlock_fh",
        "  ",
        1,
        { MVM_operand_read_reg | MVM_operand_obj }
    },
    {
        MVM_OP_sync_fh,
        "sync_fh",
        "  ",
        1,
        { MVM_operand_read_reg | MVM_operand_obj }
    },
    {
        MVM_OP_trunc_fh,
        "trunc_fh",
        "  ",
        2,
        { MVM_operand_read_reg | MVM_operand_obj, MVM_operand_read_reg | MVM_operand_int64 }
    },
    {
        MVM_OP_eof_fh,
        "eof_fh",
        "  ",
        2,
        { MVM_operand_write_reg | MVM_operand_int64, MVM_operand_read_reg | MVM_operand_obj }
    },
    {
        MVM_OP_getstdin,
        "getstdin",
        "  ",
        1,
        { MVM_operand_write_reg | MVM_operand_obj }
    },
    {
        MVM_OP_getstdout,
        "getstdout",
        "  ",
        1,
        { MVM_operand_write_reg | MVM_operand_obj }
    },
    {
        MVM_OP_getstderr,
        "getstderr",
        "  ",
        1,
        { MVM_operand_write_reg | MVM_operand_obj }
    },
    {
        MVM_OP_connect_sk,
        "connect_sk",
        "  ",
        3,
        { MVM_operand_read_reg | MVM_operand_obj, MVM_operand_read_reg | MVM_operand_str, MVM_operand_read_reg | MVM_operand_int64 }
    },
    {
        MVM_OP_socket,
        "socket",
        "  ",
        2,
        { MVM_operand_write_reg | MVM_operand_obj, MVM_operand_read_reg | MVM_operand_int64 }
    },
    {
        MVM_OP_bind_sk,
        "bind_sk",
        "  ",
        3,
        { MVM_operand_read_reg | MVM_operand_obj, MVM_operand_read_reg | MVM_operand_str, MVM_operand_read_reg | MVM_operand_int64 }
    },
    {
        MVM_OP_setinputlinesep_fh,
        "setinputlinesep_fh",
        "  ",
        2,
        { MVM_operand_read_reg | MVM_operand_obj, MVM_operand_read_reg | MVM_operand_str }
    },
    {
        MVM_OP_accept_sk,
        "accept_sk",
        "  ",
        2,
        { MVM_operand_write_reg | MVM_operand_obj, MVM_operand_read_reg | MVM_operand_obj }
    },
    {
        MVM_OP_DEPRECATED_1,
        "DEPRECATED_1",
        "  ",
        0,
    },
    {
        MVM_OP_DEPRECATED_2,
        "DEPRECATED_2",
        "  ",
        0,
    },
    {
        MVM_OP_setencoding,
        "setencoding",
        "  ",
        2,
        { MVM_operand_read_reg | MVM_operand_obj, MVM_operand_read_reg | MVM_operand_str }
    },
    {
        MVM_OP_print,
        "print",
        "  ",
        1,
        { MVM_operand_read_reg | MVM_operand_str }
    },
    {
        MVM_OP_say,
        "say",
        "  ",
        1,
        { MVM_operand_read_reg | MVM_operand_str }
    },
    {
        MVM_OP_readall_fh,
        "readall_fh",
        "  ",
        2,
        { MVM_operand_write_reg | MVM_operand_str, MVM_operand_read_reg | MVM_operand_obj }
    },
    {
        MVM_OP_tell_fh,
        "tell_fh",
        "  ",
        2,
        { MVM_operand_write_reg | MVM_operand_int64, MVM_operand_read_reg | MVM_operand_obj }
    },
    {
        MVM_OP_stat,
        "stat",
        "  ",
        3,
        { MVM_operand_write_reg | MVM_operand_int64, MVM_operand_read_reg | MVM_operand_str, MVM_operand_read_reg | MVM_operand_int64 }
    },
    {
        MVM_OP_readline_fh,
        "readline_fh",
        "  ",
        2,
        { MVM_operand_write_reg | MVM_operand_str, MVM_operand_read_reg | MVM_operand_obj }
    },
    {
        MVM_OP_readlineint_fh,
        "readlineint_fh",
        "  ",
        3,
        { MVM_operand_write_reg | MVM_operand_str, MVM_operand_read_reg | MVM_operand_obj, MVM_operand_read_reg | MVM_operand_str }
    },
    {
        MVM_OP_chdir,
        "chdir",
        "  ",
        1,
        { MVM_operand_read_reg | MVM_operand_str }
    },
    {
        MVM_OP_srand,
        "srand",
        "  ",
        1,
        { MVM_operand_read_reg | MVM_operand_int64 }
    },
    {
        MVM_OP_rand_i,
        "rand_i",
        "  ",
        1,
        { MVM_operand_write_reg | MVM_operand_int64 }
    },
    {
        MVM_OP_rand_n,
        "rand_n",
        "  ",
        1,
        { MVM_operand_write_reg | MVM_operand_num64 }
    },
    {
        MVM_OP_time_i,
        "time_i",
        "  ",
        1,
        { MVM_operand_write_reg | MVM_operand_int64 }
    },
    {
        MVM_OP_sleep,
        "sleep",
        "  ",
        1,
        { MVM_operand_read_reg | MVM_operand_num64 }
    },
    {
        MVM_OP_newthread,
        "newthread",
        "  ",
        3,
        { MVM_operand_write_reg | MVM_operand_obj, MVM_operand_read_reg | MVM_operand_obj, MVM_operand_read_reg | MVM_operand_int64 }
    },
    {
        MVM_OP_threadjoin,
        "threadjoin",
        "  ",
        1,
        { MVM_operand_read_reg | MVM_operand_obj }
    },
    {
        MVM_OP_time_n,
        "time_n",
        "  ",
        1,
        { MVM_operand_write_reg | MVM_operand_num64 }
    },
    {
        MVM_OP_exit,
        "exit",
        "  ",
        1,
        { MVM_operand_read_reg | MVM_operand_int64 }
    },
    {
        MVM_OP_shell,
        "shell",
        "  ",
        4,
        { MVM_operand_write_reg | MVM_operand_int64, MVM_operand_read_reg | MVM_operand_str, MVM_operand_read_reg | MVM_operand_str, MVM_operand_read_reg | MVM_operand_obj }
    },
    {
        MVM_OP_cwd,
        "cwd",
        "  ",
        1,
        { MVM_operand_write_reg | MVM_operand_str }
    },
    {
        MVM_OP_clargs,
        "clargs",
        "  ",
        1,
        { MVM_operand_write_reg | MVM_operand_obj }
    },
    {
        MVM_OP_getenvhash,
        "getenvhash",
        "  ",
        1,
        { MVM_operand_write_reg | MVM_operand_obj }
    },
    {
        MVM_OP_loadlib,
        "loadlib",
        "  ",
        2,
        { MVM_operand_read_reg | MVM_operand_str, MVM_operand_read_reg | MVM_operand_str }
    },
    {
        MVM_OP_freelib,
        "freelib",
        "  ",
        1,
        { MVM_operand_read_reg | MVM_operand_str }
    },
    {
        MVM_OP_findsym,
        "findsym",
        "  ",
        3,
        { MVM_operand_write_reg | MVM_operand_obj, MVM_operand_read_reg | MVM_operand_str, MVM_operand_read_reg | MVM_operand_str }
    },
    {
        MVM_OP_dropsym,
        "dropsym",
        "  ",
        1,
        { MVM_operand_read_reg | MVM_operand_obj }
    },
    {
        MVM_OP_loadext,
        "loadext",
        "  ",
        2,
        { MVM_operand_read_reg | MVM_operand_str, MVM_operand_read_reg | MVM_operand_str }
    },
    {
        MVM_OP_backendconfig,
        "backendconfig",
        "  ",
        1,
        { MVM_operand_write_reg | MVM_operand_obj }
    },
    {
        MVM_OP_getlexouter,
        "getlexouter",
        "  ",
        2,
        { MVM_operand_write_reg | MVM_operand_obj, MVM_operand_read_reg | MVM_operand_str }
    },
    {
        MVM_OP_getlexrel,
        "getlexrel",
        "  ",
        3,
        { MVM_operand_write_reg | MVM_operand_obj, MVM_operand_read_reg | MVM_operand_obj, MVM_operand_read_reg | MVM_operand_str }
    },
    {
        MVM_OP_getlexreldyn,
        "getlexreldyn",
        "  ",
        3,
        { MVM_operand_write_reg | MVM_operand_obj, MVM_operand_read_reg | MVM_operand_obj, MVM_operand_read_reg | MVM_operand_str }
    },
    {
        MVM_OP_getlexrelcaller,
        "getlexrelcaller",
        "  ",
        3,
        { MVM_operand_write_reg | MVM_operand_obj, MVM_operand_read_reg | MVM_operand_obj, MVM_operand_read_reg | MVM_operand_str }
    },
    {
        MVM_OP_getlexcaller,
        "getlexcaller",
        "  ",
        2,
        { MVM_operand_write_reg | MVM_operand_obj, MVM_operand_read_reg | MVM_operand_str }
    },
    {
        MVM_OP_bitand_s,
        "bitand_s",
        "  ",
        3,
        { MVM_operand_write_reg | MVM_operand_str, MVM_operand_read_reg | MVM_operand_str, MVM_operand_read_reg | MVM_operand_str }
    },
    {
        MVM_OP_bitor_s,
        "bitor_s",
        "  ",
        3,
        { MVM_operand_write_reg | MVM_operand_str, MVM_operand_read_reg | MVM_operand_str, MVM_operand_read_reg | MVM_operand_str }
    },
    {
        MVM_OP_bitxor_s,
        "bitxor_s",
        "  ",
        3,
        { MVM_operand_write_reg | MVM_operand_str, MVM_operand_read_reg | MVM_operand_str, MVM_operand_read_reg | MVM_operand_str }
    },
    {
        MVM_OP_isnanorinf,
        "isnanorinf",
        "  ",
        2,
        { MVM_operand_write_reg | MVM_operand_int64, MVM_operand_read_reg | MVM_operand_num64 }
    },
    {
        MVM_OP_inf,
        "inf",
        "  ",
        1,
        { MVM_operand_write_reg | MVM_operand_num64 }
    },
    {
        MVM_OP_neginf,
        "neginf",
        "  ",
        1,
        { MVM_operand_write_reg | MVM_operand_num64 }
    },
    {
        MVM_OP_nan,
        "nan",
        "  ",
        1,
        { MVM_operand_write_reg | MVM_operand_num64 }
    },
    {
        MVM_OP_getpid,
        "getpid",
        "  ",
        1,
        { MVM_operand_write_reg | MVM_operand_int64 }
    },
    {
        MVM_OP_spawn,
        "spawn",
        "  ",
        4,
        { MVM_operand_write_reg | MVM_operand_int64, MVM_operand_read_reg | MVM_operand_obj, MVM_operand_read_reg | MVM_operand_str, MVM_operand_read_reg | MVM_operand_obj }
    },
    {
        MVM_OP_filereadable,
        "filereadable",
        "  ",
        2,
        { MVM_operand_write_reg | MVM_operand_int64, MVM_operand_read_reg | MVM_operand_str }
    },
    {
        MVM_OP_filewritable,
        "filewritable",
        "  ",
        2,
        { MVM_operand_write_reg | MVM_operand_int64, MVM_operand_read_reg | MVM_operand_str }
    },
    {
        MVM_OP_fileexecutable,
        "fileexecutable",
        "  ",
        2,
        { MVM_operand_write_reg | MVM_operand_int64, MVM_operand_read_reg | MVM_operand_str }
    },
    {
        MVM_OP_say_fhs,
        "say_fhs",
        "  ",
        3,
        { MVM_operand_write_reg | MVM_operand_int64, MVM_operand_read_reg | MVM_operand_obj, MVM_operand_read_reg | MVM_operand_str }
    },
    {
        MVM_OP_capturenamedshash,
        "capturenamedshash",
        "  ",
        2,
        { MVM_operand_write_reg | MVM_operand_obj, MVM_operand_read_reg | MVM_operand_obj }
    },
    {
        MVM_OP_read_fhb,
        "read_fhb",
        "  ",
        3,
        { MVM_operand_read_reg | MVM_operand_obj, MVM_operand_read_reg | MVM_operand_obj, MVM_operand_read_reg | MVM_operand_int64 }
    },
    {
        MVM_OP_write_fhb,
        "write_fhb",
        "  ",
        2,
        { MVM_operand_read_reg | MVM_operand_obj, MVM_operand_read_reg | MVM_operand_obj }
    },
    {
        MVM_OP_replace,
        "replace",
        "  ",
        5,
        { MVM_operand_write_reg | MVM_operand_str, MVM_operand_read_reg | MVM_operand_str, MVM_operand_read_reg | MVM_operand_int64, MVM_operand_read_reg | MVM_operand_int64, MVM_operand_read_reg | MVM_operand_str }
    },
    {
        MVM_OP_newexception,
        "newexception",
        "  ",
        1,
        { MVM_operand_write_reg | MVM_operand_obj }
    },
    {
        MVM_OP_openpipe,
        "openpipe",
        "  ",
        5,
        { MVM_operand_write_reg | MVM_operand_obj, MVM_operand_read_reg | MVM_operand_str, MVM_operand_read_reg | MVM_operand_str, MVM_operand_read_reg | MVM_operand_obj, MVM_operand_read_reg | MVM_operand_str }
    },
    {
        MVM_OP_backtrace,
        "backtrace",
        "  ",
        2,
        { MVM_operand_write_reg | MVM_operand_obj, MVM_operand_read_reg | MVM_operand_obj }
    },
    {
        MVM_OP_symlink,
        "symlink",
        "  ",
        2,
        { MVM_operand_read_reg | MVM_operand_str, MVM_operand_read_reg | MVM_operand_str }
    },
    {
        MVM_OP_link,
        "link",
        "  ",
        2,
        { MVM_operand_read_reg | MVM_operand_str, MVM_operand_read_reg | MVM_operand_str }
    },
    {
        MVM_OP_gethostname,
        "gethostname",
        "  ",
        1,
        { MVM_operand_write_reg | MVM_operand_str }
    },
    {
        MVM_OP_exreturnafterunwind,
        "exreturnafterunwind",
        "  ",
        1,
        { MVM_operand_read_reg | MVM_operand_obj }
    },
    {
        MVM_OP_continuationclone,
        "continuationclone",
        "  ",
        2,
        { MVM_operand_write_reg | MVM_operand_obj, MVM_operand_read_reg | MVM_operand_obj }
    },
    {
        MVM_OP_continuationreset,
        "continuationreset",
        "  ",
        3,
        { MVM_operand_write_reg | MVM_operand_obj, MVM_operand_read_reg | MVM_operand_obj, MVM_operand_read_reg | MVM_operand_obj }
    },
    {
        MVM_OP_continuationcontrol,
        "continuationcontrol",
        "  ",
        4,
        { MVM_operand_write_reg | MVM_operand_obj, MVM_operand_read_reg | MVM_operand_int64, MVM_operand_read_reg | MVM_operand_obj, MVM_operand_read_reg | MVM_operand_obj }
    },
    {
        MVM_OP_continuationinvoke,
        "continuationinvoke",
        "  ",
        3,
        { MVM_operand_write_reg | MVM_operand_obj, MVM_operand_read_reg | MVM_operand_obj, MVM_operand_read_reg | MVM_operand_obj }
    },
    {
        MVM_OP_randscale_n,
        "randscale_n",
        "  ",
        2,
        { MVM_operand_write_reg | MVM_operand_num64, MVM_operand_read_reg | MVM_operand_num64 }
    },
    {
        MVM_OP_uniisblock,
        "uniisblock",
        "  ",
        4,
        { MVM_operand_write_reg | MVM_operand_int64, MVM_operand_read_reg | MVM_operand_str, MVM_operand_read_reg | MVM_operand_int64, MVM_operand_read_reg | MVM_operand_str }
    },
    {
        MVM_OP_assertparamcheck,
        "assertparamcheck",
        "  ",
        1,
        { MVM_operand_read_reg | MVM_operand_int64 }
    },
    {
        MVM_OP_hintfor,
        "hintfor",
        "  ",
        3,
        { MVM_operand_write_reg | MVM_operand_int64, MVM_operand_read_reg | MVM_operand_obj, MVM_operand_read_reg | MVM_operand_str }
    },
    {
        MVM_OP_paramnamesused,
        "paramnamesused",
        "  ",
        0,
    },
    {
<<<<<<< HEAD
        MVM_OP_threadrun,
        "threadrun",
        "  ",
        1,
        { MVM_operand_read_reg | MVM_operand_obj }
    },
    {
        MVM_OP_threadid,
        "threadid",
        "  ",
        2,
        { MVM_operand_write_reg | MVM_operand_int64, MVM_operand_read_reg | MVM_operand_obj }
    },
    {
        MVM_OP_threadyield,
        "threadyield",
        "  ",
        0,
    },
    {
        MVM_OP_currentthread,
        "currentthread",
        "  ",
        1,
        { MVM_operand_write_reg | MVM_operand_obj }
    },
    {
        MVM_OP_lock,
        "lock",
        "  ",
        1,
        { MVM_operand_read_reg | MVM_operand_obj }
    },
    {
        MVM_OP_unlock,
        "unlock",
        "  ",
        1,
        { MVM_operand_read_reg | MVM_operand_obj }
    },
    {
        MVM_OP_semacquire,
        "semacquire",
        "  ",
        1,
        { MVM_operand_read_reg | MVM_operand_obj }
    },
    {
        MVM_OP_semtryacquire,
        "semtryacquire",
        "  ",
        2,
        { MVM_operand_write_reg | MVM_operand_int64, MVM_operand_read_reg | MVM_operand_obj }
    },
    {
        MVM_OP_semrelease,
        "semrelease",
        "  ",
        1,
        { MVM_operand_read_reg | MVM_operand_obj }
    },
};

static unsigned short MVM_op_counts = 568;
=======
        MVM_OP_getuniname,
        "getuniname",
        "  ",
        2,
        { MVM_operand_write_reg | MVM_operand_str, MVM_operand_read_reg | MVM_operand_int64 }
    },
    {
        MVM_OP_getuniprop_int,
        "getuniprop_int",
        "  ",
        3,
        { MVM_operand_write_reg | MVM_operand_int64, MVM_operand_read_reg | MVM_operand_int64, MVM_operand_read_reg | MVM_operand_int64 }
    },
    {
        MVM_OP_getuniprop_bool,
        "getuniprop_bool",
        "  ",
        3,
        { MVM_operand_write_reg | MVM_operand_int64, MVM_operand_read_reg | MVM_operand_int64, MVM_operand_read_reg | MVM_operand_int64 }
    },
    {
        MVM_OP_getuniprop_str,
        "getuniprop_str",
        "  ",
        3,
        { MVM_operand_write_reg | MVM_operand_str, MVM_operand_read_reg | MVM_operand_int64, MVM_operand_read_reg | MVM_operand_int64 }
    },
    {
        MVM_OP_matchuniprop,
        "matchuniprop",
        "  ",
        4,
        { MVM_operand_write_reg | MVM_operand_int64, MVM_operand_read_reg | MVM_operand_int64, MVM_operand_read_reg | MVM_operand_int64, MVM_operand_read_reg | MVM_operand_int64 }
    },
};

static unsigned short MVM_op_counts = 564;
>>>>>>> adfa8fc1

MVMOpInfo * MVM_op_get_op(unsigned short op) {
    if (op >= MVM_op_counts)
        return NULL;
    return &MVM_op_infos[op];
}<|MERGE_RESOLUTION|>--- conflicted
+++ resolved
@@ -3917,7 +3917,41 @@
         0,
     },
     {
-<<<<<<< HEAD
+        MVM_OP_getuniname,
+        "getuniname",
+        "  ",
+        2,
+        { MVM_operand_write_reg | MVM_operand_str, MVM_operand_read_reg | MVM_operand_int64 }
+    },
+    {
+        MVM_OP_getuniprop_int,
+        "getuniprop_int",
+        "  ",
+        3,
+        { MVM_operand_write_reg | MVM_operand_int64, MVM_operand_read_reg | MVM_operand_int64, MVM_operand_read_reg | MVM_operand_int64 }
+    },
+    {
+        MVM_OP_getuniprop_bool,
+        "getuniprop_bool",
+        "  ",
+        3,
+        { MVM_operand_write_reg | MVM_operand_int64, MVM_operand_read_reg | MVM_operand_int64, MVM_operand_read_reg | MVM_operand_int64 }
+    },
+    {
+        MVM_OP_getuniprop_str,
+        "getuniprop_str",
+        "  ",
+        3,
+        { MVM_operand_write_reg | MVM_operand_str, MVM_operand_read_reg | MVM_operand_int64, MVM_operand_read_reg | MVM_operand_int64 }
+    },
+    {
+        MVM_OP_matchuniprop,
+        "matchuniprop",
+        "  ",
+        4,
+        { MVM_operand_write_reg | MVM_operand_int64, MVM_operand_read_reg | MVM_operand_int64, MVM_operand_read_reg | MVM_operand_int64, MVM_operand_read_reg | MVM_operand_int64 }
+    },
+    {
         MVM_OP_threadrun,
         "threadrun",
         "  ",
@@ -3981,46 +4015,7 @@
     },
 };
 
-static unsigned short MVM_op_counts = 568;
-=======
-        MVM_OP_getuniname,
-        "getuniname",
-        "  ",
-        2,
-        { MVM_operand_write_reg | MVM_operand_str, MVM_operand_read_reg | MVM_operand_int64 }
-    },
-    {
-        MVM_OP_getuniprop_int,
-        "getuniprop_int",
-        "  ",
-        3,
-        { MVM_operand_write_reg | MVM_operand_int64, MVM_operand_read_reg | MVM_operand_int64, MVM_operand_read_reg | MVM_operand_int64 }
-    },
-    {
-        MVM_OP_getuniprop_bool,
-        "getuniprop_bool",
-        "  ",
-        3,
-        { MVM_operand_write_reg | MVM_operand_int64, MVM_operand_read_reg | MVM_operand_int64, MVM_operand_read_reg | MVM_operand_int64 }
-    },
-    {
-        MVM_OP_getuniprop_str,
-        "getuniprop_str",
-        "  ",
-        3,
-        { MVM_operand_write_reg | MVM_operand_str, MVM_operand_read_reg | MVM_operand_int64, MVM_operand_read_reg | MVM_operand_int64 }
-    },
-    {
-        MVM_OP_matchuniprop,
-        "matchuniprop",
-        "  ",
-        4,
-        { MVM_operand_write_reg | MVM_operand_int64, MVM_operand_read_reg | MVM_operand_int64, MVM_operand_read_reg | MVM_operand_int64, MVM_operand_read_reg | MVM_operand_int64 }
-    },
-};
-
-static unsigned short MVM_op_counts = 564;
->>>>>>> adfa8fc1
+static unsigned short MVM_op_counts = 573;
 
 MVMOpInfo * MVM_op_get_op(unsigned short op) {
     if (op >= MVM_op_counts)
