#ifdef PARROT_OPS_BUILD
#define PARROT_IN_EXTENSION
#include "parrot/parrot.h"
#include "parrot/extend.h"
#include "sixmodelobject.h"
#include "nodes_parrot.h"
#include "../../src/core/ops.h"
#else
#include "moarvm.h"
#endif
/* This file is generated from src/core/oplist by tools/update_ops.p6. */
static MVMOpInfo MVM_op_infos[] = {
    {
        MVM_OP_no_op,
        "no_op",
        "  ",
        0,
    },
    {
        MVM_OP_goto,
        "goto",
        ".j",
        1,
        { MVM_operand_ins }
    },
    {
        MVM_OP_if_i,
        "if_i",
        "  ",
        2,
        { MVM_operand_read_reg | MVM_operand_int64, MVM_operand_ins }
    },
    {
        MVM_OP_unless_i,
        "unless_i",
        "  ",
        2,
        { MVM_operand_read_reg | MVM_operand_int64, MVM_operand_ins }
    },
    {
        MVM_OP_if_n,
        "if_n",
        "  ",
        2,
        { MVM_operand_read_reg | MVM_operand_num64, MVM_operand_ins }
    },
    {
        MVM_OP_unless_n,
        "unless_n",
        "  ",
        2,
        { MVM_operand_read_reg | MVM_operand_num64, MVM_operand_ins }
    },
    {
        MVM_OP_if_s,
        "if_s",
        "  ",
        2,
        { MVM_operand_read_reg | MVM_operand_str, MVM_operand_ins }
    },
    {
        MVM_OP_unless_s,
        "unless_s",
        "  ",
        2,
        { MVM_operand_read_reg | MVM_operand_str, MVM_operand_ins }
    },
    {
        MVM_OP_if_s0,
        "if_s0",
        "  ",
        2,
        { MVM_operand_read_reg | MVM_operand_str, MVM_operand_ins }
    },
    {
        MVM_OP_unless_s0,
        "unless_s0",
        "  ",
        2,
        { MVM_operand_read_reg | MVM_operand_str, MVM_operand_ins }
    },
    {
        MVM_OP_if_o,
        "if_o",
        "  ",
        2,
        { MVM_operand_read_reg | MVM_operand_obj, MVM_operand_ins }
    },
    {
        MVM_OP_unless_o,
        "unless_o",
        "  ",
        2,
        { MVM_operand_read_reg | MVM_operand_obj, MVM_operand_ins }
    },
    {
        MVM_OP_set,
        "set",
        "  ",
        2,
        { MVM_operand_write_reg | MVM_operand_type_var, MVM_operand_read_reg | MVM_operand_type_var }
    },
    {
        MVM_OP_extend_u8,
        "extend_u8",
        "  ",
        2,
        { MVM_operand_write_reg | MVM_operand_int64, MVM_operand_read_reg | MVM_operand_int8 }
    },
    {
        MVM_OP_extend_u16,
        "extend_u16",
        "  ",
        2,
        { MVM_operand_write_reg | MVM_operand_int64, MVM_operand_read_reg | MVM_operand_int16 }
    },
    {
        MVM_OP_extend_u32,
        "extend_u32",
        "  ",
        2,
        { MVM_operand_write_reg | MVM_operand_int64, MVM_operand_read_reg | MVM_operand_int32 }
    },
    {
        MVM_OP_extend_i8,
        "extend_i8",
        "  ",
        2,
        { MVM_operand_write_reg | MVM_operand_int64, MVM_operand_read_reg | MVM_operand_int8 }
    },
    {
        MVM_OP_extend_i16,
        "extend_i16",
        "  ",
        2,
        { MVM_operand_write_reg | MVM_operand_int64, MVM_operand_read_reg | MVM_operand_int16 }
    },
    {
        MVM_OP_extend_i32,
        "extend_i32",
        "  ",
        2,
        { MVM_operand_write_reg | MVM_operand_int64, MVM_operand_read_reg | MVM_operand_int32 }
    },
    {
        MVM_OP_trunc_u8,
        "trunc_u8",
        "  ",
        2,
        { MVM_operand_write_reg | MVM_operand_int8, MVM_operand_read_reg | MVM_operand_int64 }
    },
    {
        MVM_OP_trunc_u16,
        "trunc_u16",
        "  ",
        2,
        { MVM_operand_write_reg | MVM_operand_int16, MVM_operand_read_reg | MVM_operand_int64 }
    },
    {
        MVM_OP_trunc_u32,
        "trunc_u32",
        "  ",
        2,
        { MVM_operand_write_reg | MVM_operand_int32, MVM_operand_read_reg | MVM_operand_int64 }
    },
    {
        MVM_OP_trunc_i8,
        "trunc_i8",
        "  ",
        2,
        { MVM_operand_write_reg | MVM_operand_int8, MVM_operand_read_reg | MVM_operand_int64 }
    },
    {
        MVM_OP_trunc_i16,
        "trunc_i16",
        "  ",
        2,
        { MVM_operand_write_reg | MVM_operand_int16, MVM_operand_read_reg | MVM_operand_int64 }
    },
    {
        MVM_OP_trunc_i32,
        "trunc_i32",
        "  ",
        2,
        { MVM_operand_write_reg | MVM_operand_int32, MVM_operand_read_reg | MVM_operand_int64 }
    },
    {
        MVM_OP_extend_n32,
        "extend_n32",
        "  ",
        2,
        { MVM_operand_write_reg | MVM_operand_num64, MVM_operand_read_reg | MVM_operand_num32 }
    },
    {
        MVM_OP_trunc_n32,
        "trunc_n32",
        "  ",
        2,
        { MVM_operand_write_reg | MVM_operand_num32, MVM_operand_read_reg | MVM_operand_num64 }
    },
    {
        MVM_OP_getlex,
        "getlex",
        "  ",
        2,
        { MVM_operand_write_reg | MVM_operand_type_var, MVM_operand_read_lex | MVM_operand_type_var }
    },
    {
        MVM_OP_bindlex,
        "bindlex",
        "  ",
        2,
        { MVM_operand_write_lex | MVM_operand_type_var, MVM_operand_read_reg | MVM_operand_type_var }
    },
    {
        MVM_OP_getlex_ni,
        "getlex_ni",
        "  ",
        2,
        { MVM_operand_write_reg | MVM_operand_int64, MVM_operand_str }
    },
    {
        MVM_OP_getlex_nn,
        "getlex_nn",
        "  ",
        2,
        { MVM_operand_write_reg | MVM_operand_num64, MVM_operand_str }
    },
    {
        MVM_OP_getlex_ns,
        "getlex_ns",
        "  ",
        2,
        { MVM_operand_write_reg | MVM_operand_str, MVM_operand_str }
    },
    {
        MVM_OP_getlex_no,
        "getlex_no",
        "  ",
        2,
        { MVM_operand_write_reg | MVM_operand_obj, MVM_operand_str }
    },
    {
        MVM_OP_bindlex_ni,
        "bindlex_ni",
        "  ",
        2,
        { MVM_operand_str, MVM_operand_read_reg | MVM_operand_int64 }
    },
    {
        MVM_OP_bindlex_nn,
        "bindlex_nn",
        "  ",
        2,
        { MVM_operand_str, MVM_operand_read_reg | MVM_operand_num64 }
    },
    {
        MVM_OP_bindlex_ns,
        "bindlex_ns",
        "  ",
        2,
        { MVM_operand_str, MVM_operand_read_reg | MVM_operand_str }
    },
    {
        MVM_OP_bindlex_no,
        "bindlex_no",
        "  ",
        2,
        { MVM_operand_str, MVM_operand_read_reg | MVM_operand_obj }
    },
    {
        MVM_OP_getlex_ng,
        "getlex_ng",
        "  ",
        2,
        { MVM_operand_write_reg | MVM_operand_obj, MVM_operand_read_reg | MVM_operand_str }
    },
    {
        MVM_OP_bindlex_ng,
        "bindlex_ng",
        "  ",
        2,
        { MVM_operand_read_reg | MVM_operand_str, MVM_operand_read_reg | MVM_operand_obj }
    },
    {
        MVM_OP_return_i,
        "return_i",
        ".r",
        1,
        { MVM_operand_read_reg | MVM_operand_int64 }
    },
    {
        MVM_OP_return_n,
        "return_n",
        ".r",
        1,
        { MVM_operand_read_reg | MVM_operand_num64 }
    },
    {
        MVM_OP_return_s,
        "return_s",
        ".r",
        1,
        { MVM_operand_read_reg | MVM_operand_str }
    },
    {
        MVM_OP_return_o,
        "return_o",
        ".r",
        1,
        { MVM_operand_read_reg | MVM_operand_obj }
    },
    {
        MVM_OP_return,
        "return",
        ".r",
        0,
    },
    {
        MVM_OP_const_i8,
        "const_i8",
        "  ",
        2,
        { MVM_operand_write_reg | MVM_operand_int8, MVM_operand_int8 }
    },
    {
        MVM_OP_const_i16,
        "const_i16",
        "  ",
        2,
        { MVM_operand_write_reg | MVM_operand_int16, MVM_operand_int16 }
    },
    {
        MVM_OP_const_i32,
        "const_i32",
        "  ",
        2,
        { MVM_operand_write_reg | MVM_operand_int32, MVM_operand_int32 }
    },
    {
        MVM_OP_const_i64,
        "const_i64",
        "  ",
        2,
        { MVM_operand_write_reg | MVM_operand_int64, MVM_operand_int64 }
    },
    {
        MVM_OP_const_n32,
        "const_n32",
        "  ",
        2,
        { MVM_operand_write_reg | MVM_operand_num32, MVM_operand_num32 }
    },
    {
        MVM_OP_const_n64,
        "const_n64",
        "  ",
        2,
        { MVM_operand_write_reg | MVM_operand_num64, MVM_operand_num64 }
    },
    {
        MVM_OP_const_s,
        "const_s",
        "  ",
        2,
        { MVM_operand_write_reg | MVM_operand_str, MVM_operand_str }
    },
    {
        MVM_OP_add_i,
        "add_i",
        "  ",
        3,
        { MVM_operand_write_reg | MVM_operand_int64, MVM_operand_read_reg | MVM_operand_int64, MVM_operand_read_reg | MVM_operand_int64 }
    },
    {
        MVM_OP_sub_i,
        "sub_i",
        "  ",
        3,
        { MVM_operand_write_reg | MVM_operand_int64, MVM_operand_read_reg | MVM_operand_int64, MVM_operand_read_reg | MVM_operand_int64 }
    },
    {
        MVM_OP_mul_i,
        "mul_i",
        "  ",
        3,
        { MVM_operand_write_reg | MVM_operand_int64, MVM_operand_read_reg | MVM_operand_int64, MVM_operand_read_reg | MVM_operand_int64 }
    },
    {
        MVM_OP_div_i,
        "div_i",
        "  ",
        3,
        { MVM_operand_write_reg | MVM_operand_int64, MVM_operand_read_reg | MVM_operand_int64, MVM_operand_read_reg | MVM_operand_int64 }
    },
    {
        MVM_OP_div_u,
        "div_u",
        "  ",
        3,
        { MVM_operand_write_reg | MVM_operand_int64, MVM_operand_read_reg | MVM_operand_int64, MVM_operand_read_reg | MVM_operand_int64 }
    },
    {
        MVM_OP_mod_i,
        "mod_i",
        "  ",
        3,
        { MVM_operand_write_reg | MVM_operand_int64, MVM_operand_read_reg | MVM_operand_int64, MVM_operand_read_reg | MVM_operand_int64 }
    },
    {
        MVM_OP_mod_u,
        "mod_u",
        "  ",
        3,
        { MVM_operand_write_reg | MVM_operand_int64, MVM_operand_read_reg | MVM_operand_int64, MVM_operand_read_reg | MVM_operand_int64 }
    },
    {
        MVM_OP_neg_i,
        "neg_i",
        "  ",
        2,
        { MVM_operand_write_reg | MVM_operand_int64, MVM_operand_read_reg | MVM_operand_int64 }
    },
    {
        MVM_OP_abs_i,
        "abs_i",
        "  ",
        2,
        { MVM_operand_write_reg | MVM_operand_int64, MVM_operand_read_reg | MVM_operand_int64 }
    },
    {
        MVM_OP_inc_i,
        "inc_i",
        "  ",
        1,
        { MVM_operand_write_reg | MVM_operand_int64 }
    },
    {
        MVM_OP_inc_u,
        "inc_u",
        "  ",
        1,
        { MVM_operand_write_reg | MVM_operand_int64 }
    },
    {
        MVM_OP_dec_i,
        "dec_i",
        "  ",
        1,
        { MVM_operand_write_reg | MVM_operand_int64 }
    },
    {
        MVM_OP_dec_u,
        "dec_u",
        "  ",
        1,
        { MVM_operand_write_reg | MVM_operand_int64 }
    },
    {
        MVM_OP_getcode,
        "getcode",
        "  ",
        2,
        { MVM_operand_write_reg | MVM_operand_obj, MVM_operand_coderef }
    },
    {
        MVM_OP_prepargs,
        "prepargs",
        "+a",
        1,
        { MVM_operand_callsite }
    },
    {
        MVM_OP_arg_i,
        "arg_i",
        "*a",
        2,
        { MVM_operand_int16, MVM_operand_read_reg | MVM_operand_int64 }
    },
    {
        MVM_OP_arg_n,
        "arg_n",
        "*a",
        2,
        { MVM_operand_int16, MVM_operand_read_reg | MVM_operand_num64 }
    },
    {
        MVM_OP_arg_s,
        "arg_s",
        "*a",
        2,
        { MVM_operand_int16, MVM_operand_read_reg | MVM_operand_str }
    },
    {
        MVM_OP_arg_o,
        "arg_o",
        "*a",
        2,
        { MVM_operand_int16, MVM_operand_read_reg | MVM_operand_obj }
    },
    {
        MVM_OP_invoke_v,
        "invoke_v",
        "-a",
        1,
        { MVM_operand_read_reg | MVM_operand_obj }
    },
    {
        MVM_OP_invoke_i,
        "invoke_i",
        "-a",
        2,
        { MVM_operand_write_reg | MVM_operand_int64, MVM_operand_read_reg | MVM_operand_obj }
    },
    {
        MVM_OP_invoke_n,
        "invoke_n",
        "-a",
        2,
        { MVM_operand_write_reg | MVM_operand_num64, MVM_operand_read_reg | MVM_operand_obj }
    },
    {
        MVM_OP_invoke_s,
        "invoke_s",
        "-a",
        2,
        { MVM_operand_write_reg | MVM_operand_str, MVM_operand_read_reg | MVM_operand_obj }
    },
    {
        MVM_OP_invoke_o,
        "invoke_o",
        "-a",
        2,
        { MVM_operand_write_reg | MVM_operand_obj, MVM_operand_read_reg | MVM_operand_obj }
    },
    {
        MVM_OP_add_n,
        "add_n",
        "  ",
        3,
        { MVM_operand_write_reg | MVM_operand_num64, MVM_operand_read_reg | MVM_operand_num64, MVM_operand_read_reg | MVM_operand_num64 }
    },
    {
        MVM_OP_sub_n,
        "sub_n",
        "  ",
        3,
        { MVM_operand_write_reg | MVM_operand_num64, MVM_operand_read_reg | MVM_operand_num64, MVM_operand_read_reg | MVM_operand_num64 }
    },
    {
        MVM_OP_mul_n,
        "mul_n",
        "  ",
        3,
        { MVM_operand_write_reg | MVM_operand_num64, MVM_operand_read_reg | MVM_operand_num64, MVM_operand_read_reg | MVM_operand_num64 }
    },
    {
        MVM_OP_div_n,
        "div_n",
        "  ",
        3,
        { MVM_operand_write_reg | MVM_operand_num64, MVM_operand_read_reg | MVM_operand_num64, MVM_operand_read_reg | MVM_operand_num64 }
    },
    {
        MVM_OP_neg_n,
        "neg_n",
        "  ",
        2,
        { MVM_operand_write_reg | MVM_operand_num64, MVM_operand_read_reg | MVM_operand_num64 }
    },
    {
        MVM_OP_abs_n,
        "abs_n",
        "  ",
        2,
        { MVM_operand_write_reg | MVM_operand_num64, MVM_operand_read_reg | MVM_operand_num64 }
    },
    {
        MVM_OP_eq_i,
        "eq_i",
        "  ",
        3,
        { MVM_operand_write_reg | MVM_operand_int64, MVM_operand_read_reg | MVM_operand_int64, MVM_operand_read_reg | MVM_operand_int64 }
    },
    {
        MVM_OP_ne_i,
        "ne_i",
        "  ",
        3,
        { MVM_operand_write_reg | MVM_operand_int64, MVM_operand_read_reg | MVM_operand_int64, MVM_operand_read_reg | MVM_operand_int64 }
    },
    {
        MVM_OP_lt_i,
        "lt_i",
        "  ",
        3,
        { MVM_operand_write_reg | MVM_operand_int64, MVM_operand_read_reg | MVM_operand_int64, MVM_operand_read_reg | MVM_operand_int64 }
    },
    {
        MVM_OP_le_i,
        "le_i",
        "  ",
        3,
        { MVM_operand_write_reg | MVM_operand_int64, MVM_operand_read_reg | MVM_operand_int64, MVM_operand_read_reg | MVM_operand_int64 }
    },
    {
        MVM_OP_gt_i,
        "gt_i",
        "  ",
        3,
        { MVM_operand_write_reg | MVM_operand_int64, MVM_operand_read_reg | MVM_operand_int64, MVM_operand_read_reg | MVM_operand_int64 }
    },
    {
        MVM_OP_ge_i,
        "ge_i",
        "  ",
        3,
        { MVM_operand_write_reg | MVM_operand_int64, MVM_operand_read_reg | MVM_operand_int64, MVM_operand_read_reg | MVM_operand_int64 }
    },
    {
        MVM_OP_eq_n,
        "eq_n",
        "  ",
        3,
        { MVM_operand_write_reg | MVM_operand_int64, MVM_operand_read_reg | MVM_operand_num64, MVM_operand_read_reg | MVM_operand_num64 }
    },
    {
        MVM_OP_ne_n,
        "ne_n",
        "  ",
        3,
        { MVM_operand_write_reg | MVM_operand_int64, MVM_operand_read_reg | MVM_operand_num64, MVM_operand_read_reg | MVM_operand_num64 }
    },
    {
        MVM_OP_lt_n,
        "lt_n",
        "  ",
        3,
        { MVM_operand_write_reg | MVM_operand_int64, MVM_operand_read_reg | MVM_operand_num64, MVM_operand_read_reg | MVM_operand_num64 }
    },
    {
        MVM_OP_le_n,
        "le_n",
        "  ",
        3,
        { MVM_operand_write_reg | MVM_operand_int64, MVM_operand_read_reg | MVM_operand_num64, MVM_operand_read_reg | MVM_operand_num64 }
    },
    {
        MVM_OP_gt_n,
        "gt_n",
        "  ",
        3,
        { MVM_operand_write_reg | MVM_operand_int64, MVM_operand_read_reg | MVM_operand_num64, MVM_operand_read_reg | MVM_operand_num64 }
    },
    {
        MVM_OP_ge_n,
        "ge_n",
        "  ",
        3,
        { MVM_operand_write_reg | MVM_operand_int64, MVM_operand_read_reg | MVM_operand_num64, MVM_operand_read_reg | MVM_operand_num64 }
    },
    {
        MVM_OP_argconst_i,
        "argconst_i",
        "*a",
        2,
        { MVM_operand_int16, MVM_operand_int64 }
    },
    {
        MVM_OP_argconst_n,
        "argconst_n",
        "*a",
        2,
        { MVM_operand_int16, MVM_operand_num64 }
    },
    {
        MVM_OP_argconst_s,
        "argconst_s",
        "*a",
        2,
        { MVM_operand_int16, MVM_operand_str }
    },
    {
        MVM_OP_checkarity,
        "checkarity",
        "  ",
        2,
        { MVM_operand_int16, MVM_operand_int16 }
    },
    {
        MVM_OP_param_rp_i,
        "param_rp_i",
        "  ",
        2,
        { MVM_operand_write_reg | MVM_operand_int64, MVM_operand_int16 }
    },
    {
        MVM_OP_param_rp_n,
        "param_rp_n",
        "  ",
        2,
        { MVM_operand_write_reg | MVM_operand_num64, MVM_operand_int16 }
    },
    {
        MVM_OP_param_rp_s,
        "param_rp_s",
        "  ",
        2,
        { MVM_operand_write_reg | MVM_operand_str, MVM_operand_int16 }
    },
    {
        MVM_OP_param_rp_o,
        "param_rp_o",
        "  ",
        2,
        { MVM_operand_write_reg | MVM_operand_obj, MVM_operand_int16 }
    },
    {
        MVM_OP_param_op_i,
        "param_op_i",
        "  ",
        3,
        { MVM_operand_write_reg | MVM_operand_int64, MVM_operand_int16, MVM_operand_ins }
    },
    {
        MVM_OP_param_op_n,
        "param_op_n",
        "  ",
        3,
        { MVM_operand_write_reg | MVM_operand_num64, MVM_operand_int16, MVM_operand_ins }
    },
    {
        MVM_OP_param_op_s,
        "param_op_s",
        "  ",
        3,
        { MVM_operand_write_reg | MVM_operand_str, MVM_operand_int16, MVM_operand_ins }
    },
    {
        MVM_OP_param_op_o,
        "param_op_o",
        "  ",
        3,
        { MVM_operand_write_reg | MVM_operand_obj, MVM_operand_int16, MVM_operand_ins }
    },
    {
        MVM_OP_param_rn_i,
        "param_rn_i",
        "  ",
        2,
        { MVM_operand_write_reg | MVM_operand_int64, MVM_operand_str }
    },
    {
        MVM_OP_param_rn_n,
        "param_rn_n",
        "  ",
        2,
        { MVM_operand_write_reg | MVM_operand_num64, MVM_operand_str }
    },
    {
        MVM_OP_param_rn_s,
        "param_rn_s",
        "  ",
        2,
        { MVM_operand_write_reg | MVM_operand_str, MVM_operand_str }
    },
    {
        MVM_OP_param_rn_o,
        "param_rn_o",
        "  ",
        2,
        { MVM_operand_write_reg | MVM_operand_obj, MVM_operand_str }
    },
    {
        MVM_OP_param_on_i,
        "param_on_i",
        "  ",
        3,
        { MVM_operand_write_reg | MVM_operand_int64, MVM_operand_str, MVM_operand_ins }
    },
    {
        MVM_OP_param_on_n,
        "param_on_n",
        "  ",
        3,
        { MVM_operand_write_reg | MVM_operand_num64, MVM_operand_str, MVM_operand_ins }
    },
    {
        MVM_OP_param_on_s,
        "param_on_s",
        "  ",
        3,
        { MVM_operand_write_reg | MVM_operand_str, MVM_operand_str, MVM_operand_ins }
    },
    {
        MVM_OP_param_on_o,
        "param_on_o",
        "  ",
        3,
        { MVM_operand_write_reg | MVM_operand_obj, MVM_operand_str, MVM_operand_ins }
    },
    {
        MVM_OP_coerce_in,
        "coerce_in",
        "  ",
        2,
        { MVM_operand_write_reg | MVM_operand_num64, MVM_operand_read_reg | MVM_operand_int64 }
    },
    {
        MVM_OP_coerce_ni,
        "coerce_ni",
        "  ",
        2,
        { MVM_operand_write_reg | MVM_operand_int64, MVM_operand_read_reg | MVM_operand_num64 }
    },
    {
        MVM_OP_band_i,
        "band_i",
        "  ",
        3,
        { MVM_operand_write_reg | MVM_operand_int64, MVM_operand_read_reg | MVM_operand_int64, MVM_operand_read_reg | MVM_operand_int64 }
    },
    {
        MVM_OP_bor_i,
        "bor_i",
        "  ",
        3,
        { MVM_operand_write_reg | MVM_operand_int64, MVM_operand_read_reg | MVM_operand_int64, MVM_operand_read_reg | MVM_operand_int64 }
    },
    {
        MVM_OP_bxor_i,
        "bxor_i",
        "  ",
        3,
        { MVM_operand_write_reg | MVM_operand_int64, MVM_operand_read_reg | MVM_operand_int64, MVM_operand_read_reg | MVM_operand_int64 }
    },
    {
        MVM_OP_bnot_i,
        "bnot_i",
        "  ",
        2,
        { MVM_operand_write_reg | MVM_operand_int64, MVM_operand_read_reg | MVM_operand_int64 }
    },
    {
        MVM_OP_blshift_i,
        "blshift_i",
        "  ",
        3,
        { MVM_operand_write_reg | MVM_operand_int64, MVM_operand_read_reg | MVM_operand_int64, MVM_operand_read_reg | MVM_operand_int64 }
    },
    {
        MVM_OP_brshift_i,
        "brshift_i",
        "  ",
        3,
        { MVM_operand_write_reg | MVM_operand_int64, MVM_operand_read_reg | MVM_operand_int64, MVM_operand_read_reg | MVM_operand_int64 }
    },
    {
        MVM_OP_pow_i,
        "pow_i",
        "  ",
        3,
        { MVM_operand_write_reg | MVM_operand_int64, MVM_operand_read_reg | MVM_operand_int64, MVM_operand_read_reg | MVM_operand_int64 }
    },
    {
        MVM_OP_pow_n,
        "pow_n",
        "  ",
        3,
        { MVM_operand_write_reg | MVM_operand_num64, MVM_operand_read_reg | MVM_operand_num64, MVM_operand_read_reg | MVM_operand_num64 }
    },
    {
        MVM_OP_capturelex,
        "capturelex",
        "  ",
        1,
        { MVM_operand_read_reg | MVM_operand_obj }
    },
    {
        MVM_OP_takeclosure,
        "takeclosure",
        "  ",
        2,
        { MVM_operand_write_reg | MVM_operand_obj, MVM_operand_read_reg | MVM_operand_obj }
    },
    {
        MVM_OP_jumplist,
        "jumplist",
        ":j",
        2,
        { MVM_operand_int64, MVM_operand_read_reg | MVM_operand_int64 }
    },
    {
        MVM_OP_caller,
        "caller",
        "  ",
        2,
        { MVM_operand_write_reg | MVM_operand_obj, MVM_operand_read_reg | MVM_operand_int64 }
    },
    {
        MVM_OP_getdynlex,
        "getdynlex",
        "  ",
        2,
        { MVM_operand_write_reg | MVM_operand_obj, MVM_operand_read_reg | MVM_operand_str }
    },
    {
        MVM_OP_binddynlex,
        "binddynlex",
        "  ",
        2,
        { MVM_operand_read_reg | MVM_operand_str, MVM_operand_read_reg | MVM_operand_obj }
    },
    {
        MVM_OP_coerce_is,
        "coerce_is",
        "  ",
        2,
        { MVM_operand_write_reg | MVM_operand_str, MVM_operand_read_reg | MVM_operand_int64 }
    },
    {
        MVM_OP_coerce_ns,
        "coerce_ns",
        "  ",
        2,
        { MVM_operand_write_reg | MVM_operand_str, MVM_operand_read_reg | MVM_operand_num64 }
    },
    {
        MVM_OP_coerce_si,
        "coerce_si",
        "  ",
        2,
        { MVM_operand_write_reg | MVM_operand_int64, MVM_operand_read_reg | MVM_operand_str }
    },
    {
        MVM_OP_coerce_sn,
        "coerce_sn",
        "  ",
        2,
        { MVM_operand_write_reg | MVM_operand_num64, MVM_operand_read_reg | MVM_operand_str }
    },
    {
        MVM_OP_smrt_numify,
        "smrt_numify",
        "  ",
        2,
        { MVM_operand_write_reg | MVM_operand_num64, MVM_operand_read_reg | MVM_operand_obj }
    },
    {
        MVM_OP_smrt_strify,
        "smrt_strify",
        "  ",
        2,
        { MVM_operand_write_reg | MVM_operand_str, MVM_operand_read_reg | MVM_operand_obj }
    },
    {
        MVM_OP_param_sp,
        "param_sp",
        "  ",
        2,
        { MVM_operand_write_reg | MVM_operand_obj, MVM_operand_int16 }
    },
    {
        MVM_OP_param_sn,
        "param_sn",
        "  ",
        1,
        { MVM_operand_write_reg | MVM_operand_obj }
    },
    {
        MVM_OP_ifnonnull,
        "ifnonnull",
        "  ",
        2,
        { MVM_operand_read_reg | MVM_operand_obj, MVM_operand_ins }
    },
    {
        MVM_OP_cmp_i,
        "cmp_i",
        "  ",
        3,
        { MVM_operand_write_reg | MVM_operand_int64, MVM_operand_read_reg | MVM_operand_int64, MVM_operand_read_reg | MVM_operand_int64 }
    },
    {
        MVM_OP_cmp_n,
        "cmp_n",
        "  ",
        3,
        { MVM_operand_write_reg | MVM_operand_int64, MVM_operand_read_reg | MVM_operand_num64, MVM_operand_read_reg | MVM_operand_num64 }
    },
    {
        MVM_OP_not_i,
        "not_i",
        "  ",
        2,
        { MVM_operand_write_reg | MVM_operand_int64, MVM_operand_read_reg | MVM_operand_int64 }
    },
    {
        MVM_OP_setlexvalue,
        "setlexvalue",
        "  ",
        4,
        { MVM_operand_read_reg | MVM_operand_obj, MVM_operand_str, MVM_operand_read_reg | MVM_operand_obj, MVM_operand_int16 }
    },
    {
        MVM_OP_exception,
        "exception",
        "  ",
        1,
        { MVM_operand_write_reg | MVM_operand_obj }
    },
    {
        MVM_OP_bindexmessage,
        "bindexmessage",
        "  ",
        2,
        { MVM_operand_read_reg | MVM_operand_obj, MVM_operand_read_reg | MVM_operand_str }
    },
    {
        MVM_OP_bindexpayload,
        "bindexpayload",
        "  ",
        2,
        { MVM_operand_read_reg | MVM_operand_obj, MVM_operand_read_reg | MVM_operand_obj }
    },
    {
        MVM_OP_bindexcategory,
        "bindexcategory",
        "  ",
        2,
        { MVM_operand_read_reg | MVM_operand_obj, MVM_operand_read_reg | MVM_operand_int64 }
    },
    {
        MVM_OP_getexmessage,
        "getexmessage",
        "  ",
        2,
        { MVM_operand_write_reg | MVM_operand_str, MVM_operand_read_reg | MVM_operand_obj }
    },
    {
        MVM_OP_getexpayload,
        "getexpayload",
        "  ",
        2,
        { MVM_operand_write_reg | MVM_operand_obj, MVM_operand_read_reg | MVM_operand_obj }
    },
    {
        MVM_OP_getexcategory,
        "getexcategory",
        "  ",
        2,
        { MVM_operand_write_reg | MVM_operand_int64, MVM_operand_read_reg | MVM_operand_obj }
    },
    {
        MVM_OP_throwdyn,
        "throwdyn",
        "  ",
        2,
        { MVM_operand_write_reg | MVM_operand_obj, MVM_operand_read_reg | MVM_operand_obj }
    },
    {
        MVM_OP_throwlex,
        "throwlex",
        "  ",
        2,
        { MVM_operand_write_reg | MVM_operand_obj, MVM_operand_read_reg | MVM_operand_obj }
    },
    {
        MVM_OP_throwlexotic,
        "throwlexotic",
        "  ",
        2,
        { MVM_operand_write_reg | MVM_operand_obj, MVM_operand_read_reg | MVM_operand_obj }
    },
    {
        MVM_OP_throwcatdyn,
        "throwcatdyn",
        "  ",
        2,
        { MVM_operand_write_reg | MVM_operand_obj, MVM_operand_int64 }
    },
    {
        MVM_OP_throwcatlex,
        "throwcatlex",
        "  ",
        2,
        { MVM_operand_write_reg | MVM_operand_obj, MVM_operand_int64 }
    },
    {
        MVM_OP_throwcatlexotic,
        "throwcatlexotic",
        "  ",
        2,
        { MVM_operand_write_reg | MVM_operand_obj, MVM_operand_int64 }
    },
    {
        MVM_OP_die,
        "die",
        "  ",
        2,
        { MVM_operand_write_reg | MVM_operand_obj, MVM_operand_read_reg | MVM_operand_str }
    },
    {
        MVM_OP_takehandlerresult,
        "takehandlerresult",
        "  ",
        1,
        { MVM_operand_write_reg | MVM_operand_obj }
    },
    {
        MVM_OP_newlexotic,
        "newlexotic",
        "  ",
        2,
        { MVM_operand_write_reg | MVM_operand_obj, MVM_operand_ins }
    },
    {
        MVM_OP_lexoticresult,
        "lexoticresult",
        "  ",
        2,
        { MVM_operand_write_reg | MVM_operand_obj, MVM_operand_read_reg | MVM_operand_obj }
    },
    {
        MVM_OP_mod_n,
        "mod_n",
        "  ",
        3,
        { MVM_operand_write_reg | MVM_operand_num64, MVM_operand_read_reg | MVM_operand_num64, MVM_operand_read_reg | MVM_operand_num64 }
    },
    {
        MVM_OP_usecapture,
        "usecapture",
        "  ",
        1,
        { MVM_operand_write_reg | MVM_operand_obj }
    },
    {
        MVM_OP_savecapture,
        "savecapture",
        "  ",
        1,
        { MVM_operand_write_reg | MVM_operand_obj }
    },
    {
        MVM_OP_captureposelems,
        "captureposelems",
        "  ",
        2,
        { MVM_operand_write_reg | MVM_operand_int64, MVM_operand_read_reg | MVM_operand_obj }
    },
    {
        MVM_OP_captureposarg,
        "captureposarg",
        "  ",
        3,
        { MVM_operand_write_reg | MVM_operand_obj, MVM_operand_read_reg | MVM_operand_obj, MVM_operand_read_reg | MVM_operand_int64 }
    },
    {
        MVM_OP_captureposarg_i,
        "captureposarg_i",
        "  ",
        3,
        { MVM_operand_write_reg | MVM_operand_int64, MVM_operand_read_reg | MVM_operand_obj, MVM_operand_read_reg | MVM_operand_int64 }
    },
    {
        MVM_OP_captureposarg_n,
        "captureposarg_n",
        "  ",
        3,
        { MVM_operand_write_reg | MVM_operand_num64, MVM_operand_read_reg | MVM_operand_obj, MVM_operand_read_reg | MVM_operand_int64 }
    },
    {
        MVM_OP_captureposarg_s,
        "captureposarg_s",
        "  ",
        3,
        { MVM_operand_write_reg | MVM_operand_str, MVM_operand_read_reg | MVM_operand_obj, MVM_operand_read_reg | MVM_operand_int64 }
    },
    {
        MVM_OP_captureposprimspec,
        "captureposprimspec",
        "  ",
        3,
        { MVM_operand_write_reg | MVM_operand_int64, MVM_operand_read_reg | MVM_operand_obj, MVM_operand_read_reg | MVM_operand_int64 }
    },
    {
        MVM_OP_invokewithcapture,
        "invokewithcapture",
        "  ",
        3,
        { MVM_operand_write_reg | MVM_operand_obj, MVM_operand_read_reg | MVM_operand_obj, MVM_operand_read_reg | MVM_operand_obj }
    },
    {
        MVM_OP_multicacheadd,
        "multicacheadd",
        "  ",
        4,
        { MVM_operand_write_reg | MVM_operand_obj, MVM_operand_read_reg | MVM_operand_obj, MVM_operand_read_reg | MVM_operand_obj, MVM_operand_read_reg | MVM_operand_obj }
    },
    {
        MVM_OP_multicachefind,
        "multicachefind",
        "  ",
        3,
        { MVM_operand_write_reg | MVM_operand_obj, MVM_operand_read_reg | MVM_operand_obj, MVM_operand_read_reg | MVM_operand_obj }
    },
    {
        MVM_OP_lexprimspec,
        "lexprimspec",
        "  ",
        3,
        { MVM_operand_write_reg | MVM_operand_int64, MVM_operand_read_reg | MVM_operand_obj, MVM_operand_read_reg | MVM_operand_str }
    },
    {
        MVM_OP_ceil_n,
        "ceil_n",
        "  ",
        2,
        { MVM_operand_write_reg | MVM_operand_int64, MVM_operand_read_reg | MVM_operand_num64 }
    },
    {
        MVM_OP_floor_n,
        "floor_n",
        "  ",
        2,
        { MVM_operand_write_reg | MVM_operand_int64, MVM_operand_read_reg | MVM_operand_num64 }
    },
    {
        MVM_OP_assign,
        "assign",
        "  ",
        2,
        { MVM_operand_read_reg | MVM_operand_obj, MVM_operand_read_reg | MVM_operand_obj }
    },
    {
        MVM_OP_assignunchecked,
        "assignunchecked",
        "  ",
        2,
        { MVM_operand_read_reg | MVM_operand_obj, MVM_operand_read_reg | MVM_operand_obj }
    },
    {
        MVM_OP_objprimspec,
        "objprimspec",
        "  ",
        2,
        { MVM_operand_write_reg | MVM_operand_int64, MVM_operand_read_reg | MVM_operand_obj }
    },
    {
        MVM_OP_backtracestrings,
        "backtracestrings",
        "  ",
        2,
        { MVM_operand_write_reg | MVM_operand_obj, MVM_operand_read_reg | MVM_operand_obj }
    },
    {
        MVM_OP_masttofile,
        "masttofile",
        "  ",
        3,
        { MVM_operand_read_reg | MVM_operand_obj, MVM_operand_read_reg | MVM_operand_obj, MVM_operand_read_reg | MVM_operand_str }
    },
    {
        MVM_OP_masttocu,
        "masttocu",
        "  ",
        3,
        { MVM_operand_write_reg | MVM_operand_obj, MVM_operand_read_reg | MVM_operand_obj, MVM_operand_read_reg | MVM_operand_obj }
    },
    {
        MVM_OP_iscompunit,
        "iscompunit",
        "  ",
        2,
        { MVM_operand_write_reg | MVM_operand_int64, MVM_operand_read_reg | MVM_operand_obj }
    },
    {
        MVM_OP_compunitmainline,
        "compunitmainline",
        "  ",
        2,
        { MVM_operand_write_reg | MVM_operand_obj, MVM_operand_read_reg | MVM_operand_obj }
    },
    {
        MVM_OP_compunitcodes,
        "compunitcodes",
        "  ",
        2,
        { MVM_operand_write_reg | MVM_operand_obj, MVM_operand_read_reg | MVM_operand_obj }
    },
    {
        MVM_OP_sleep,
        "sleep",
        "  ",
        1,
        { MVM_operand_read_reg | MVM_operand_num64 }
    },
    {
        MVM_OP_concat_s,
        "concat_s",
        "  ",
        3,
        { MVM_operand_write_reg | MVM_operand_str, MVM_operand_read_reg | MVM_operand_str, MVM_operand_read_reg | MVM_operand_str }
    },
    {
        MVM_OP_repeat_s,
        "repeat_s",
        "  ",
        3,
        { MVM_operand_write_reg | MVM_operand_str, MVM_operand_read_reg | MVM_operand_str, MVM_operand_read_reg | MVM_operand_int64 }
    },
    {
        MVM_OP_substr_s,
        "substr_s",
        "  ",
        4,
        { MVM_operand_write_reg | MVM_operand_str, MVM_operand_read_reg | MVM_operand_str, MVM_operand_read_reg | MVM_operand_int64, MVM_operand_read_reg | MVM_operand_int64 }
    },
    {
        MVM_OP_index_s,
        "index_s",
        "  ",
        4,
        { MVM_operand_write_reg | MVM_operand_int64, MVM_operand_read_reg | MVM_operand_str, MVM_operand_read_reg | MVM_operand_str, MVM_operand_read_reg | MVM_operand_int64 }
    },
    {
        MVM_OP_graphs_s,
        "graphs_s",
        "  ",
        2,
        { MVM_operand_write_reg | MVM_operand_int64, MVM_operand_read_reg | MVM_operand_str }
    },
    {
        MVM_OP_codes_s,
        "codes_s",
        "  ",
        2,
        { MVM_operand_write_reg | MVM_operand_int64, MVM_operand_read_reg | MVM_operand_str }
    },
    {
        MVM_OP_eq_s,
        "eq_s",
        "  ",
        3,
        { MVM_operand_write_reg | MVM_operand_int64, MVM_operand_read_reg | MVM_operand_str, MVM_operand_read_reg | MVM_operand_str }
    },
    {
        MVM_OP_ne_s,
        "ne_s",
        "  ",
        3,
        { MVM_operand_write_reg | MVM_operand_int64, MVM_operand_read_reg | MVM_operand_str, MVM_operand_read_reg | MVM_operand_str }
    },
    {
        MVM_OP_eqat_s,
        "eqat_s",
        "  ",
        4,
        { MVM_operand_write_reg | MVM_operand_int64, MVM_operand_read_reg | MVM_operand_str, MVM_operand_read_reg | MVM_operand_str, MVM_operand_read_reg | MVM_operand_int64 }
    },
    {
        MVM_OP_haveat_s,
        "haveat_s",
        "  ",
        6,
        { MVM_operand_write_reg | MVM_operand_int64, MVM_operand_read_reg | MVM_operand_str, MVM_operand_read_reg | MVM_operand_int64, MVM_operand_read_reg | MVM_operand_int64, MVM_operand_read_reg | MVM_operand_str, MVM_operand_read_reg | MVM_operand_int64 }
    },
    {
        MVM_OP_getcp_s,
        "getcp_s",
        "  ",
        3,
        { MVM_operand_write_reg | MVM_operand_int64, MVM_operand_read_reg | MVM_operand_str, MVM_operand_read_reg | MVM_operand_int64 }
    },
    {
        MVM_OP_indexcp_s,
        "indexcp_s",
        "  ",
        3,
        { MVM_operand_write_reg | MVM_operand_int64, MVM_operand_read_reg | MVM_operand_str, MVM_operand_read_reg | MVM_operand_int64 }
    },
    {
        MVM_OP_uc,
        "uc",
        "  ",
        2,
        { MVM_operand_write_reg | MVM_operand_str, MVM_operand_read_reg | MVM_operand_str }
    },
    {
        MVM_OP_lc,
        "lc",
        "  ",
        2,
        { MVM_operand_write_reg | MVM_operand_str, MVM_operand_read_reg | MVM_operand_str }
    },
    {
        MVM_OP_tc,
        "tc",
        "  ",
        2,
        { MVM_operand_write_reg | MVM_operand_str, MVM_operand_read_reg | MVM_operand_str }
    },
    {
        MVM_OP_split,
        "split",
        "  ",
        3,
        { MVM_operand_write_reg | MVM_operand_obj, MVM_operand_read_reg | MVM_operand_str, MVM_operand_read_reg | MVM_operand_str }
    },
    {
        MVM_OP_join,
        "join",
        "  ",
        3,
        { MVM_operand_write_reg | MVM_operand_str, MVM_operand_read_reg | MVM_operand_str, MVM_operand_read_reg | MVM_operand_obj }
    },
    {
        MVM_OP_getcpbyname,
        "getcpbyname",
        "  ",
        2,
        { MVM_operand_write_reg | MVM_operand_int64, MVM_operand_read_reg | MVM_operand_str }
    },
    {
        MVM_OP_indexat_scb,
        "indexat_scb",
        "  ",
        4,
        { MVM_operand_read_reg | MVM_operand_str, MVM_operand_read_reg | MVM_operand_int64, MVM_operand_str, MVM_operand_ins }
    },
    {
        MVM_OP_unipropcode,
        "unipropcode",
        "  ",
        2,
        { MVM_operand_write_reg | MVM_operand_int64, MVM_operand_read_reg | MVM_operand_str }
    },
    {
        MVM_OP_unipvalcode,
        "unipvalcode",
        "  ",
        3,
        { MVM_operand_write_reg | MVM_operand_int64, MVM_operand_read_reg | MVM_operand_int64, MVM_operand_read_reg | MVM_operand_str }
    },
    {
        MVM_OP_hasuniprop,
        "hasuniprop",
        "  ",
        5,
        { MVM_operand_write_reg | MVM_operand_int64, MVM_operand_read_reg | MVM_operand_str, MVM_operand_read_reg | MVM_operand_int64, MVM_operand_read_reg | MVM_operand_int64, MVM_operand_read_reg | MVM_operand_int64 }
    },
    {
        MVM_OP_hasunipropc,
        "hasunipropc",
        "  ",
        5,
        { MVM_operand_write_reg | MVM_operand_int64, MVM_operand_read_reg | MVM_operand_str, MVM_operand_read_reg | MVM_operand_int64, MVM_operand_int16, MVM_operand_int16 }
    },
    {
        MVM_OP_chars,
        "chars",
        "  ",
        2,
        { MVM_operand_write_reg | MVM_operand_int64, MVM_operand_read_reg | MVM_operand_str }
    },
    {
        MVM_OP_chr,
        "chr",
        "  ",
        2,
        { MVM_operand_write_reg | MVM_operand_str, MVM_operand_read_reg | MVM_operand_int64 }
    },
    {
        MVM_OP_ordfirst,
        "ordfirst",
        "  ",
        2,
        { MVM_operand_write_reg | MVM_operand_int64, MVM_operand_read_reg | MVM_operand_str }
    },
    {
        MVM_OP_ordat,
        "ordat",
        "  ",
        3,
        { MVM_operand_write_reg | MVM_operand_int64, MVM_operand_read_reg | MVM_operand_str, MVM_operand_read_reg | MVM_operand_int64 }
    },
    {
        MVM_OP_rindexfrom,
        "rindexfrom",
        "  ",
        4,
        { MVM_operand_write_reg | MVM_operand_int64, MVM_operand_read_reg | MVM_operand_str, MVM_operand_read_reg | MVM_operand_str, MVM_operand_read_reg | MVM_operand_int64 }
    },
    {
        MVM_OP_escape,
        "escape",
        "  ",
        2,
        { MVM_operand_write_reg | MVM_operand_str, MVM_operand_read_reg | MVM_operand_str }
    },
    {
        MVM_OP_flip,
        "flip",
        "  ",
        2,
        { MVM_operand_write_reg | MVM_operand_str, MVM_operand_read_reg | MVM_operand_str }
    },
    {
        MVM_OP_iscclass,
        "iscclass",
        "  ",
        4,
        { MVM_operand_write_reg | MVM_operand_int64, MVM_operand_read_reg | MVM_operand_int64, MVM_operand_read_reg | MVM_operand_str, MVM_operand_read_reg | MVM_operand_int64 }
    },
    {
        MVM_OP_findcclass,
        "findcclass",
        "  ",
        5,
        { MVM_operand_write_reg | MVM_operand_int64, MVM_operand_read_reg | MVM_operand_int64, MVM_operand_read_reg | MVM_operand_str, MVM_operand_read_reg | MVM_operand_int64, MVM_operand_read_reg | MVM_operand_int64 }
    },
    {
        MVM_OP_findnotcclass,
        "findnotcclass",
        "  ",
        5,
        { MVM_operand_write_reg | MVM_operand_int64, MVM_operand_read_reg | MVM_operand_int64, MVM_operand_read_reg | MVM_operand_str, MVM_operand_read_reg | MVM_operand_int64, MVM_operand_read_reg | MVM_operand_int64 }
    },
    {
        MVM_OP_nfafromstatelist,
        "nfafromstatelist",
        "  ",
        3,
        { MVM_operand_write_reg | MVM_operand_obj, MVM_operand_read_reg | MVM_operand_obj, MVM_operand_read_reg | MVM_operand_obj }
    },
    {
        MVM_OP_nfarunproto,
        "nfarunproto",
        "  ",
        4,
        { MVM_operand_write_reg | MVM_operand_obj, MVM_operand_read_reg | MVM_operand_obj, MVM_operand_read_reg | MVM_operand_str, MVM_operand_read_reg | MVM_operand_int64 }
    },
    {
        MVM_OP_nfarunalt,
        "nfarunalt",
        "  ",
        6,
        { MVM_operand_read_reg | MVM_operand_obj, MVM_operand_read_reg | MVM_operand_str, MVM_operand_read_reg | MVM_operand_int64, MVM_operand_read_reg | MVM_operand_obj, MVM_operand_read_reg | MVM_operand_obj, MVM_operand_read_reg | MVM_operand_obj }
    },
    {
        MVM_OP_flattenropes,
        "flattenropes",
        "  ",
        1,
        { MVM_operand_read_reg | MVM_operand_str }
    },
    {
        MVM_OP_gt_s,
        "gt_s",
        "  ",
        3,
        { MVM_operand_write_reg | MVM_operand_int64, MVM_operand_read_reg | MVM_operand_str, MVM_operand_read_reg | MVM_operand_str }
    },
    {
        MVM_OP_ge_s,
        "ge_s",
        "  ",
        3,
        { MVM_operand_write_reg | MVM_operand_int64, MVM_operand_read_reg | MVM_operand_str, MVM_operand_read_reg | MVM_operand_str }
    },
    {
        MVM_OP_lt_s,
        "lt_s",
        "  ",
        3,
        { MVM_operand_write_reg | MVM_operand_int64, MVM_operand_read_reg | MVM_operand_str, MVM_operand_read_reg | MVM_operand_str }
    },
    {
        MVM_OP_le_s,
        "le_s",
        "  ",
        3,
        { MVM_operand_write_reg | MVM_operand_int64, MVM_operand_read_reg | MVM_operand_str, MVM_operand_read_reg | MVM_operand_str }
    },
    {
        MVM_OP_cmp_s,
        "cmp_s",
        "  ",
        3,
        { MVM_operand_write_reg | MVM_operand_int64, MVM_operand_read_reg | MVM_operand_str, MVM_operand_read_reg | MVM_operand_str }
    },
    {
        MVM_OP_radix,
        "radix",
        "  ",
        5,
        { MVM_operand_write_reg | MVM_operand_obj, MVM_operand_read_reg | MVM_operand_int64, MVM_operand_read_reg | MVM_operand_str, MVM_operand_read_reg | MVM_operand_int64, MVM_operand_read_reg | MVM_operand_int64 }
    },
    {
        MVM_OP_eqatic_s,
        "eqatic_s",
        "  ",
        4,
        { MVM_operand_write_reg | MVM_operand_int64, MVM_operand_read_reg | MVM_operand_str, MVM_operand_read_reg | MVM_operand_str, MVM_operand_read_reg | MVM_operand_int64 }
    },
    {
        MVM_OP_sin_n,
        "sin_n",
        "  ",
        2,
        { MVM_operand_write_reg | MVM_operand_num64, MVM_operand_read_reg | MVM_operand_num64 }
    },
    {
        MVM_OP_asin_n,
        "asin_n",
        "  ",
        2,
        { MVM_operand_write_reg | MVM_operand_num64, MVM_operand_read_reg | MVM_operand_num64 }
    },
    {
        MVM_OP_cos_n,
        "cos_n",
        "  ",
        2,
        { MVM_operand_write_reg | MVM_operand_num64, MVM_operand_read_reg | MVM_operand_num64 }
    },
    {
        MVM_OP_acos_n,
        "acos_n",
        "  ",
        2,
        { MVM_operand_write_reg | MVM_operand_num64, MVM_operand_read_reg | MVM_operand_num64 }
    },
    {
        MVM_OP_tan_n,
        "tan_n",
        "  ",
        2,
        { MVM_operand_write_reg | MVM_operand_num64, MVM_operand_read_reg | MVM_operand_num64 }
    },
    {
        MVM_OP_atan_n,
        "atan_n",
        "  ",
        2,
        { MVM_operand_write_reg | MVM_operand_num64, MVM_operand_read_reg | MVM_operand_num64 }
    },
    {
        MVM_OP_atan2_n,
        "atan2_n",
        "  ",
        3,
        { MVM_operand_write_reg | MVM_operand_num64, MVM_operand_read_reg | MVM_operand_num64, MVM_operand_write_reg | MVM_operand_num64 }
    },
    {
        MVM_OP_sec_n,
        "sec_n",
        "  ",
        2,
        { MVM_operand_write_reg | MVM_operand_num64, MVM_operand_read_reg | MVM_operand_num64 }
    },
    {
        MVM_OP_asec_n,
        "asec_n",
        "  ",
        2,
        { MVM_operand_write_reg | MVM_operand_num64, MVM_operand_read_reg | MVM_operand_num64 }
    },
    {
        MVM_OP_sinh_n,
        "sinh_n",
        "  ",
        2,
        { MVM_operand_write_reg | MVM_operand_num64, MVM_operand_read_reg | MVM_operand_num64 }
    },
    {
        MVM_OP_cosh_n,
        "cosh_n",
        "  ",
        2,
        { MVM_operand_write_reg | MVM_operand_num64, MVM_operand_read_reg | MVM_operand_num64 }
    },
    {
        MVM_OP_tanh_n,
        "tanh_n",
        "  ",
        2,
        { MVM_operand_write_reg | MVM_operand_num64, MVM_operand_read_reg | MVM_operand_num64 }
    },
    {
        MVM_OP_sech_n,
        "sech_n",
        "  ",
        2,
        { MVM_operand_write_reg | MVM_operand_num64, MVM_operand_read_reg | MVM_operand_num64 }
    },
    {
        MVM_OP_sqrt_n,
        "sqrt_n",
        "  ",
        2,
        { MVM_operand_write_reg | MVM_operand_num64, MVM_operand_read_reg | MVM_operand_num64 }
    },
    {
        MVM_OP_gcd_i,
        "gcd_i",
        "  ",
        3,
        { MVM_operand_write_reg | MVM_operand_int64, MVM_operand_read_reg | MVM_operand_int64, MVM_operand_read_reg | MVM_operand_int64 }
    },
    {
        MVM_OP_lcm_i,
        "lcm_i",
        "  ",
        3,
        { MVM_operand_write_reg | MVM_operand_int64, MVM_operand_read_reg | MVM_operand_int64, MVM_operand_read_reg | MVM_operand_int64 }
    },
    {
        MVM_OP_add_I,
        "add_I",
        "  ",
        4,
        { MVM_operand_write_reg | MVM_operand_obj, MVM_operand_read_reg | MVM_operand_obj, MVM_operand_read_reg | MVM_operand_obj, MVM_operand_read_reg | MVM_operand_obj }
    },
    {
        MVM_OP_sub_I,
        "sub_I",
        "  ",
        4,
        { MVM_operand_write_reg | MVM_operand_obj, MVM_operand_read_reg | MVM_operand_obj, MVM_operand_read_reg | MVM_operand_obj, MVM_operand_read_reg | MVM_operand_obj }
    },
    {
        MVM_OP_mul_I,
        "mul_I",
        "  ",
        4,
        { MVM_operand_write_reg | MVM_operand_obj, MVM_operand_read_reg | MVM_operand_obj, MVM_operand_read_reg | MVM_operand_obj, MVM_operand_read_reg | MVM_operand_obj }
    },
    {
        MVM_OP_div_I,
        "div_I",
        "  ",
        4,
        { MVM_operand_write_reg | MVM_operand_obj, MVM_operand_read_reg | MVM_operand_obj, MVM_operand_read_reg | MVM_operand_obj, MVM_operand_read_reg | MVM_operand_obj }
    },
    {
        MVM_OP_mod_I,
        "mod_I",
        "  ",
        4,
        { MVM_operand_write_reg | MVM_operand_obj, MVM_operand_read_reg | MVM_operand_obj, MVM_operand_read_reg | MVM_operand_obj, MVM_operand_read_reg | MVM_operand_obj }
    },
    {
        MVM_OP_neg_I,
        "neg_I",
        "  ",
        3,
        { MVM_operand_write_reg | MVM_operand_obj, MVM_operand_read_reg | MVM_operand_obj, MVM_operand_read_reg | MVM_operand_obj }
    },
    {
        MVM_OP_abs_I,
        "abs_I",
        "  ",
        3,
        { MVM_operand_write_reg | MVM_operand_obj, MVM_operand_read_reg | MVM_operand_obj, MVM_operand_read_reg | MVM_operand_obj }
    },
    {
        MVM_OP_cmp_I,
        "cmp_I",
        "  ",
        3,
        { MVM_operand_write_reg | MVM_operand_int64, MVM_operand_read_reg | MVM_operand_obj, MVM_operand_read_reg | MVM_operand_obj }
    },
    {
        MVM_OP_eq_I,
        "eq_I",
        "  ",
        3,
        { MVM_operand_write_reg | MVM_operand_int64, MVM_operand_read_reg | MVM_operand_obj, MVM_operand_read_reg | MVM_operand_obj }
    },
    {
        MVM_OP_ne_I,
        "ne_I",
        "  ",
        3,
        { MVM_operand_write_reg | MVM_operand_int64, MVM_operand_read_reg | MVM_operand_obj, MVM_operand_read_reg | MVM_operand_obj }
    },
    {
        MVM_OP_lt_I,
        "lt_I",
        "  ",
        3,
        { MVM_operand_write_reg | MVM_operand_int64, MVM_operand_read_reg | MVM_operand_obj, MVM_operand_read_reg | MVM_operand_obj }
    },
    {
        MVM_OP_le_I,
        "le_I",
        "  ",
        3,
        { MVM_operand_write_reg | MVM_operand_int64, MVM_operand_read_reg | MVM_operand_obj, MVM_operand_read_reg | MVM_operand_obj }
    },
    {
        MVM_OP_gt_I,
        "gt_I",
        "  ",
        3,
        { MVM_operand_write_reg | MVM_operand_int64, MVM_operand_read_reg | MVM_operand_obj, MVM_operand_read_reg | MVM_operand_obj }
    },
    {
        MVM_OP_ge_I,
        "ge_I",
        "  ",
        3,
        { MVM_operand_write_reg | MVM_operand_int64, MVM_operand_read_reg | MVM_operand_obj, MVM_operand_read_reg | MVM_operand_obj }
    },
    {
        MVM_OP_bor_I,
        "bor_I",
        "  ",
        4,
        { MVM_operand_write_reg | MVM_operand_obj, MVM_operand_read_reg | MVM_operand_obj, MVM_operand_read_reg | MVM_operand_obj, MVM_operand_read_reg | MVM_operand_obj }
    },
    {
        MVM_OP_bxor_I,
        "bxor_I",
        "  ",
        4,
        { MVM_operand_write_reg | MVM_operand_obj, MVM_operand_read_reg | MVM_operand_obj, MVM_operand_read_reg | MVM_operand_obj, MVM_operand_read_reg | MVM_operand_obj }
    },
    {
        MVM_OP_band_I,
        "band_I",
        "  ",
        4,
        { MVM_operand_write_reg | MVM_operand_obj, MVM_operand_read_reg | MVM_operand_obj, MVM_operand_read_reg | MVM_operand_obj, MVM_operand_read_reg | MVM_operand_obj }
    },
    {
        MVM_OP_bnot_I,
        "bnot_I",
        "  ",
        3,
        { MVM_operand_write_reg | MVM_operand_obj, MVM_operand_read_reg | MVM_operand_obj, MVM_operand_read_reg | MVM_operand_obj }
    },
    {
        MVM_OP_blshift_I,
        "blshift_I",
        "  ",
        4,
        { MVM_operand_write_reg | MVM_operand_obj, MVM_operand_read_reg | MVM_operand_obj, MVM_operand_read_reg | MVM_operand_int64, MVM_operand_read_reg | MVM_operand_obj }
    },
    {
        MVM_OP_brshift_I,
        "brshift_I",
        "  ",
        4,
        { MVM_operand_write_reg | MVM_operand_obj, MVM_operand_read_reg | MVM_operand_obj, MVM_operand_read_reg | MVM_operand_int64, MVM_operand_read_reg | MVM_operand_obj }
    },
    {
        MVM_OP_pow_I,
        "pow_I",
        "  ",
        5,
        { MVM_operand_write_reg | MVM_operand_obj, MVM_operand_read_reg | MVM_operand_obj, MVM_operand_read_reg | MVM_operand_obj, MVM_operand_read_reg | MVM_operand_obj, MVM_operand_read_reg | MVM_operand_obj }
    },
    {
        MVM_OP_gcd_I,
        "gcd_I",
        "  ",
        4,
        { MVM_operand_write_reg | MVM_operand_obj, MVM_operand_read_reg | MVM_operand_obj, MVM_operand_read_reg | MVM_operand_obj, MVM_operand_read_reg | MVM_operand_obj }
    },
    {
        MVM_OP_lcm_I,
        "lcm_I",
        "  ",
        4,
        { MVM_operand_write_reg | MVM_operand_obj, MVM_operand_read_reg | MVM_operand_obj, MVM_operand_read_reg | MVM_operand_obj, MVM_operand_read_reg | MVM_operand_obj }
    },
    {
        MVM_OP_expmod_I,
        "expmod_I",
        "  ",
        5,
        { MVM_operand_write_reg | MVM_operand_obj, MVM_operand_read_reg | MVM_operand_obj, MVM_operand_read_reg | MVM_operand_obj, MVM_operand_read_reg | MVM_operand_obj, MVM_operand_read_reg | MVM_operand_obj }
    },
    {
        MVM_OP_isprime_I,
        "isprime_I",
        "  ",
        3,
        { MVM_operand_write_reg | MVM_operand_int64, MVM_operand_read_reg | MVM_operand_obj, MVM_operand_read_reg | MVM_operand_int64 }
    },
    {
        MVM_OP_rand_I,
        "rand_I",
        "  ",
        3,
        { MVM_operand_write_reg | MVM_operand_obj, MVM_operand_read_reg | MVM_operand_obj, MVM_operand_read_reg | MVM_operand_obj }
    },
    {
        MVM_OP_coerce_In,
        "coerce_In",
        "  ",
        2,
        { MVM_operand_write_reg | MVM_operand_num64, MVM_operand_read_reg | MVM_operand_obj }
    },
    {
        MVM_OP_coerce_Is,
        "coerce_Is",
        "  ",
        2,
        { MVM_operand_write_reg | MVM_operand_str, MVM_operand_read_reg | MVM_operand_obj }
    },
    {
        MVM_OP_coerce_nI,
        "coerce_nI",
        "  ",
        3,
        { MVM_operand_write_reg | MVM_operand_obj, MVM_operand_read_reg | MVM_operand_num64, MVM_operand_read_reg | MVM_operand_obj }
    },
    {
        MVM_OP_coerce_sI,
        "coerce_sI",
        "  ",
        3,
        { MVM_operand_write_reg | MVM_operand_obj, MVM_operand_read_reg | MVM_operand_str, MVM_operand_read_reg | MVM_operand_obj }
    },
    {
        MVM_OP_isbig_I,
        "isbig_I",
        "  ",
        2,
        { MVM_operand_write_reg | MVM_operand_int64, MVM_operand_read_reg | MVM_operand_obj }
    },
    {
        MVM_OP_base_I,
        "base_I",
        "  ",
        3,
        { MVM_operand_write_reg | MVM_operand_str, MVM_operand_read_reg | MVM_operand_obj, MVM_operand_read_reg | MVM_operand_int64 }
    },
    {
        MVM_OP_radix_I,
        "radix_I",
        "  ",
        6,
        { MVM_operand_write_reg | MVM_operand_obj, MVM_operand_read_reg | MVM_operand_int64, MVM_operand_read_reg | MVM_operand_str, MVM_operand_read_reg | MVM_operand_int64, MVM_operand_read_reg | MVM_operand_int64, MVM_operand_read_reg | MVM_operand_obj }
    },
    {
        MVM_OP_div_In,
        "div_In",
        "  ",
        3,
        { MVM_operand_write_reg | MVM_operand_num64, MVM_operand_read_reg | MVM_operand_obj, MVM_operand_read_reg | MVM_operand_obj }
    },
    {
        MVM_OP_log_n,
        "log_n",
        "  ",
        2,
        { MVM_operand_write_reg | MVM_operand_num64, MVM_operand_read_reg | MVM_operand_num64 }
    },
    {
        MVM_OP_exp_n,
        "exp_n",
        "  ",
        2,
        { MVM_operand_write_reg | MVM_operand_num64, MVM_operand_read_reg | MVM_operand_num64 }
    },
    {
        MVM_OP_knowhow,
        "knowhow",
        "  ",
        1,
        { MVM_operand_write_reg | MVM_operand_obj }
    },
    {
        MVM_OP_findmeth,
        "findmeth",
        "  ",
        3,
        { MVM_operand_write_reg | MVM_operand_obj, MVM_operand_read_reg | MVM_operand_obj, MVM_operand_str }
    },
    {
        MVM_OP_findmeth_s,
        "findmeth_s",
        "  ",
        3,
        { MVM_operand_write_reg | MVM_operand_obj, MVM_operand_read_reg | MVM_operand_obj, MVM_operand_read_reg | MVM_operand_str }
    },
    {
        MVM_OP_can,
        "can",
        "  ",
        3,
        { MVM_operand_write_reg | MVM_operand_int64, MVM_operand_read_reg | MVM_operand_obj, MVM_operand_str }
    },
    {
        MVM_OP_can_s,
        "can_s",
        "  ",
        3,
        { MVM_operand_write_reg | MVM_operand_int64, MVM_operand_read_reg | MVM_operand_obj, MVM_operand_read_reg | MVM_operand_str }
    },
    {
        MVM_OP_create,
        "create",
        "  ",
        2,
        { MVM_operand_write_reg | MVM_operand_obj, MVM_operand_read_reg | MVM_operand_obj }
    },
    {
        MVM_OP_gethow,
        "gethow",
        "  ",
        2,
        { MVM_operand_write_reg | MVM_operand_obj, MVM_operand_read_reg | MVM_operand_obj }
    },
    {
        MVM_OP_getwhat,
        "getwhat",
        "  ",
        2,
        { MVM_operand_write_reg | MVM_operand_obj, MVM_operand_read_reg | MVM_operand_obj }
    },
    {
        MVM_OP_atkey_i,
        "atkey_i",
        "  ",
        3,
        { MVM_operand_write_reg | MVM_operand_int64, MVM_operand_read_reg | MVM_operand_obj, MVM_operand_read_reg | MVM_operand_str }
    },
    {
        MVM_OP_atkey_n,
        "atkey_n",
        "  ",
        3,
        { MVM_operand_write_reg | MVM_operand_num64, MVM_operand_read_reg | MVM_operand_obj, MVM_operand_read_reg | MVM_operand_str }
    },
    {
        MVM_OP_atkey_s,
        "atkey_s",
        "  ",
        3,
        { MVM_operand_write_reg | MVM_operand_str, MVM_operand_read_reg | MVM_operand_obj, MVM_operand_read_reg | MVM_operand_str }
    },
    {
        MVM_OP_atkey_o,
        "atkey_o",
        "  ",
        3,
        { MVM_operand_write_reg | MVM_operand_obj, MVM_operand_read_reg | MVM_operand_obj, MVM_operand_read_reg | MVM_operand_str }
    },
    {
        MVM_OP_bindkey_i,
        "bindkey_i",
        "  ",
        3,
        { MVM_operand_read_reg | MVM_operand_obj, MVM_operand_read_reg | MVM_operand_str, MVM_operand_read_reg | MVM_operand_int64 }
    },
    {
        MVM_OP_bindkey_n,
        "bindkey_n",
        "  ",
        3,
        { MVM_operand_read_reg | MVM_operand_obj, MVM_operand_read_reg | MVM_operand_str, MVM_operand_read_reg | MVM_operand_num64 }
    },
    {
        MVM_OP_bindkey_s,
        "bindkey_s",
        "  ",
        3,
        { MVM_operand_read_reg | MVM_operand_obj, MVM_operand_read_reg | MVM_operand_str, MVM_operand_read_reg | MVM_operand_str }
    },
    {
        MVM_OP_bindkey_o,
        "bindkey_o",
        "  ",
        3,
        { MVM_operand_read_reg | MVM_operand_obj, MVM_operand_read_reg | MVM_operand_str, MVM_operand_read_reg | MVM_operand_obj }
    },
    {
        MVM_OP_existskey,
        "existskey",
        "  ",
        3,
        { MVM_operand_write_reg | MVM_operand_int64, MVM_operand_read_reg | MVM_operand_obj, MVM_operand_read_reg | MVM_operand_str }
    },
    {
        MVM_OP_deletekey,
        "deletekey",
        "  ",
        2,
        { MVM_operand_read_reg | MVM_operand_obj, MVM_operand_read_reg | MVM_operand_str }
    },
    {
        MVM_OP_getwhere,
        "getwhere",
        "  ",
        2,
        { MVM_operand_write_reg | MVM_operand_int64, MVM_operand_read_reg | MVM_operand_obj }
    },
    {
        MVM_OP_eqaddr,
        "eqaddr",
        "  ",
        3,
        { MVM_operand_write_reg | MVM_operand_int64, MVM_operand_read_reg | MVM_operand_obj, MVM_operand_read_reg | MVM_operand_obj }
    },
    {
        MVM_OP_reprname,
        "reprname",
        "  ",
        2,
        { MVM_operand_write_reg | MVM_operand_str, MVM_operand_read_reg | MVM_operand_obj }
    },
    {
        MVM_OP_isconcrete,
        "isconcrete",
        "  ",
        2,
        { MVM_operand_write_reg | MVM_operand_int64, MVM_operand_read_reg | MVM_operand_obj }
    },
    {
        MVM_OP_atpos_i,
        "atpos_i",
        "  ",
        3,
        { MVM_operand_write_reg | MVM_operand_int64, MVM_operand_read_reg | MVM_operand_obj, MVM_operand_read_reg | MVM_operand_int64 }
    },
    {
        MVM_OP_atpos_n,
        "atpos_n",
        "  ",
        3,
        { MVM_operand_write_reg | MVM_operand_num64, MVM_operand_read_reg | MVM_operand_obj, MVM_operand_read_reg | MVM_operand_int64 }
    },
    {
        MVM_OP_atpos_s,
        "atpos_s",
        "  ",
        3,
        { MVM_operand_write_reg | MVM_operand_str, MVM_operand_read_reg | MVM_operand_obj, MVM_operand_read_reg | MVM_operand_int64 }
    },
    {
        MVM_OP_atpos_o,
        "atpos_o",
        "  ",
        3,
        { MVM_operand_write_reg | MVM_operand_obj, MVM_operand_read_reg | MVM_operand_obj, MVM_operand_read_reg | MVM_operand_int64 }
    },
    {
        MVM_OP_bindpos_i,
        "bindpos_i",
        "  ",
        3,
        { MVM_operand_read_reg | MVM_operand_obj, MVM_operand_read_reg | MVM_operand_int64, MVM_operand_read_reg | MVM_operand_int64 }
    },
    {
        MVM_OP_bindpos_n,
        "bindpos_n",
        "  ",
        3,
        { MVM_operand_read_reg | MVM_operand_obj, MVM_operand_read_reg | MVM_operand_int64, MVM_operand_read_reg | MVM_operand_num64 }
    },
    {
        MVM_OP_bindpos_s,
        "bindpos_s",
        "  ",
        3,
        { MVM_operand_read_reg | MVM_operand_obj, MVM_operand_read_reg | MVM_operand_int64, MVM_operand_read_reg | MVM_operand_str }
    },
    {
        MVM_OP_bindpos_o,
        "bindpos_o",
        "  ",
        3,
        { MVM_operand_read_reg | MVM_operand_obj, MVM_operand_read_reg | MVM_operand_int64, MVM_operand_read_reg | MVM_operand_obj }
    },
    {
        MVM_OP_push_i,
        "push_i",
        "  ",
        2,
        { MVM_operand_read_reg | MVM_operand_obj, MVM_operand_read_reg | MVM_operand_int64 }
    },
    {
        MVM_OP_push_n,
        "push_n",
        "  ",
        2,
        { MVM_operand_read_reg | MVM_operand_obj, MVM_operand_read_reg | MVM_operand_num64 }
    },
    {
        MVM_OP_push_s,
        "push_s",
        "  ",
        2,
        { MVM_operand_read_reg | MVM_operand_obj, MVM_operand_read_reg | MVM_operand_str }
    },
    {
        MVM_OP_push_o,
        "push_o",
        "  ",
        2,
        { MVM_operand_read_reg | MVM_operand_obj, MVM_operand_read_reg | MVM_operand_obj }
    },
    {
        MVM_OP_pop_i,
        "pop_i",
        "  ",
        2,
        { MVM_operand_write_reg | MVM_operand_int64, MVM_operand_read_reg | MVM_operand_obj }
    },
    {
        MVM_OP_pop_n,
        "pop_n",
        "  ",
        2,
        { MVM_operand_write_reg | MVM_operand_num64, MVM_operand_read_reg | MVM_operand_obj }
    },
    {
        MVM_OP_pop_s,
        "pop_s",
        "  ",
        2,
        { MVM_operand_write_reg | MVM_operand_str, MVM_operand_read_reg | MVM_operand_obj }
    },
    {
        MVM_OP_pop_o,
        "pop_o",
        "  ",
        2,
        { MVM_operand_write_reg | MVM_operand_obj, MVM_operand_read_reg | MVM_operand_obj }
    },
    {
        MVM_OP_shift_i,
        "shift_i",
        "  ",
        2,
        { MVM_operand_write_reg | MVM_operand_int64, MVM_operand_read_reg | MVM_operand_obj }
    },
    {
        MVM_OP_shift_n,
        "shift_n",
        "  ",
        2,
        { MVM_operand_write_reg | MVM_operand_num64, MVM_operand_read_reg | MVM_operand_obj }
    },
    {
        MVM_OP_shift_s,
        "shift_s",
        "  ",
        2,
        { MVM_operand_write_reg | MVM_operand_str, MVM_operand_read_reg | MVM_operand_obj }
    },
    {
        MVM_OP_shift_o,
        "shift_o",
        "  ",
        2,
        { MVM_operand_write_reg | MVM_operand_obj, MVM_operand_read_reg | MVM_operand_obj }
    },
    {
        MVM_OP_unshift_i,
        "unshift_i",
        "  ",
        2,
        { MVM_operand_read_reg | MVM_operand_obj, MVM_operand_read_reg | MVM_operand_int64 }
    },
    {
        MVM_OP_unshift_n,
        "unshift_n",
        "  ",
        2,
        { MVM_operand_read_reg | MVM_operand_obj, MVM_operand_read_reg | MVM_operand_num64 }
    },
    {
        MVM_OP_unshift_s,
        "unshift_s",
        "  ",
        2,
        { MVM_operand_read_reg | MVM_operand_obj, MVM_operand_read_reg | MVM_operand_str }
    },
    {
        MVM_OP_unshift_o,
        "unshift_o",
        "  ",
        2,
        { MVM_operand_read_reg | MVM_operand_obj, MVM_operand_read_reg | MVM_operand_obj }
    },
    {
        MVM_OP_splice,
        "splice",
        "  ",
        4,
        { MVM_operand_read_reg | MVM_operand_obj, MVM_operand_read_reg | MVM_operand_obj, MVM_operand_read_reg | MVM_operand_int64, MVM_operand_read_reg | MVM_operand_int64 }
    },
    {
        MVM_OP_setelemspos,
        "setelemspos",
        "  ",
        2,
        { MVM_operand_read_reg | MVM_operand_obj, MVM_operand_read_reg | MVM_operand_int64 }
    },
    {
        MVM_OP_box_i,
        "box_i",
        "  ",
        3,
        { MVM_operand_write_reg | MVM_operand_obj, MVM_operand_read_reg | MVM_operand_int64, MVM_operand_read_reg | MVM_operand_obj }
    },
    {
        MVM_OP_box_n,
        "box_n",
        "  ",
        3,
        { MVM_operand_write_reg | MVM_operand_obj, MVM_operand_read_reg | MVM_operand_num64, MVM_operand_read_reg | MVM_operand_obj }
    },
    {
        MVM_OP_box_s,
        "box_s",
        "  ",
        3,
        { MVM_operand_write_reg | MVM_operand_obj, MVM_operand_read_reg | MVM_operand_str, MVM_operand_read_reg | MVM_operand_obj }
    },
    {
        MVM_OP_unbox_i,
        "unbox_i",
        "  ",
        2,
        { MVM_operand_write_reg | MVM_operand_int64, MVM_operand_read_reg | MVM_operand_obj }
    },
    {
        MVM_OP_unbox_n,
        "unbox_n",
        "  ",
        2,
        { MVM_operand_write_reg | MVM_operand_num64, MVM_operand_read_reg | MVM_operand_obj }
    },
    {
        MVM_OP_unbox_s,
        "unbox_s",
        "  ",
        2,
        { MVM_operand_write_reg | MVM_operand_str, MVM_operand_read_reg | MVM_operand_obj }
    },
    {
        MVM_OP_bindattr_i,
        "bindattr_i",
        "  ",
        5,
        { MVM_operand_read_reg | MVM_operand_obj, MVM_operand_read_reg | MVM_operand_obj, MVM_operand_str, MVM_operand_read_reg | MVM_operand_int64, MVM_operand_int16 }
    },
    {
        MVM_OP_bindattr_n,
        "bindattr_n",
        "  ",
        5,
        { MVM_operand_read_reg | MVM_operand_obj, MVM_operand_read_reg | MVM_operand_obj, MVM_operand_str, MVM_operand_read_reg | MVM_operand_num64, MVM_operand_int16 }
    },
    {
        MVM_OP_bindattr_s,
        "bindattr_s",
        "  ",
        5,
        { MVM_operand_read_reg | MVM_operand_obj, MVM_operand_read_reg | MVM_operand_obj, MVM_operand_str, MVM_operand_read_reg | MVM_operand_str, MVM_operand_int16 }
    },
    {
        MVM_OP_bindattr_o,
        "bindattr_o",
        "  ",
        5,
        { MVM_operand_read_reg | MVM_operand_obj, MVM_operand_read_reg | MVM_operand_obj, MVM_operand_str, MVM_operand_read_reg | MVM_operand_obj, MVM_operand_int16 }
    },
    {
        MVM_OP_bindattrs_i,
        "bindattrs_i",
        "  ",
        4,
        { MVM_operand_read_reg | MVM_operand_obj, MVM_operand_read_reg | MVM_operand_obj, MVM_operand_read_reg | MVM_operand_str, MVM_operand_read_reg | MVM_operand_int64 }
    },
    {
        MVM_OP_bindattrs_n,
        "bindattrs_n",
        "  ",
        4,
        { MVM_operand_read_reg | MVM_operand_obj, MVM_operand_read_reg | MVM_operand_obj, MVM_operand_read_reg | MVM_operand_str, MVM_operand_read_reg | MVM_operand_num64 }
    },
    {
        MVM_OP_bindattrs_s,
        "bindattrs_s",
        "  ",
        4,
        { MVM_operand_read_reg | MVM_operand_obj, MVM_operand_read_reg | MVM_operand_obj, MVM_operand_read_reg | MVM_operand_str, MVM_operand_read_reg | MVM_operand_str }
    },
    {
        MVM_OP_bindattrs_o,
        "bindattrs_o",
        "  ",
        4,
        { MVM_operand_read_reg | MVM_operand_obj, MVM_operand_read_reg | MVM_operand_obj, MVM_operand_read_reg | MVM_operand_str, MVM_operand_read_reg | MVM_operand_obj }
    },
    {
        MVM_OP_getattr_i,
        "getattr_i",
        "  ",
        5,
        { MVM_operand_write_reg | MVM_operand_int64, MVM_operand_read_reg | MVM_operand_obj, MVM_operand_read_reg | MVM_operand_obj, MVM_operand_str, MVM_operand_int16 }
    },
    {
        MVM_OP_getattr_n,
        "getattr_n",
        "  ",
        5,
        { MVM_operand_write_reg | MVM_operand_num64, MVM_operand_read_reg | MVM_operand_obj, MVM_operand_read_reg | MVM_operand_obj, MVM_operand_str, MVM_operand_int16 }
    },
    {
        MVM_OP_getattr_s,
        "getattr_s",
        "  ",
        5,
        { MVM_operand_write_reg | MVM_operand_str, MVM_operand_read_reg | MVM_operand_obj, MVM_operand_read_reg | MVM_operand_obj, MVM_operand_str, MVM_operand_int16 }
    },
    {
        MVM_OP_getattr_o,
        "getattr_o",
        "  ",
        5,
        { MVM_operand_write_reg | MVM_operand_obj, MVM_operand_read_reg | MVM_operand_obj, MVM_operand_read_reg | MVM_operand_obj, MVM_operand_str, MVM_operand_int16 }
    },
    {
        MVM_OP_getattrs_i,
        "getattrs_i",
        "  ",
        4,
        { MVM_operand_write_reg | MVM_operand_int64, MVM_operand_read_reg | MVM_operand_obj, MVM_operand_read_reg | MVM_operand_obj, MVM_operand_read_reg | MVM_operand_str }
    },
    {
        MVM_OP_getattrs_n,
        "getattrs_n",
        "  ",
        4,
        { MVM_operand_write_reg | MVM_operand_num64, MVM_operand_read_reg | MVM_operand_obj, MVM_operand_read_reg | MVM_operand_obj, MVM_operand_read_reg | MVM_operand_str }
    },
    {
        MVM_OP_getattrs_s,
        "getattrs_s",
        "  ",
        4,
        { MVM_operand_write_reg | MVM_operand_str, MVM_operand_read_reg | MVM_operand_obj, MVM_operand_read_reg | MVM_operand_obj, MVM_operand_read_reg | MVM_operand_str }
    },
    {
        MVM_OP_getattrs_o,
        "getattrs_o",
        "  ",
        4,
        { MVM_operand_write_reg | MVM_operand_obj, MVM_operand_read_reg | MVM_operand_obj, MVM_operand_read_reg | MVM_operand_obj, MVM_operand_read_reg | MVM_operand_str }
    },
    {
        MVM_OP_isnull,
        "isnull",
        "  ",
        2,
        { MVM_operand_write_reg | MVM_operand_int64, MVM_operand_read_reg | MVM_operand_obj }
    },
    {
        MVM_OP_knowhowattr,
        "knowhowattr",
        "  ",
        1,
        { MVM_operand_write_reg | MVM_operand_obj }
    },
    {
        MVM_OP_iscoderef,
        "iscoderef",
        "  ",
        2,
        { MVM_operand_write_reg | MVM_operand_int64, MVM_operand_read_reg | MVM_operand_obj }
    },
    {
        MVM_OP_null,
        "null",
        "  ",
        1,
        { MVM_operand_write_reg | MVM_operand_obj }
    },
    {
        MVM_OP_clone,
        "clone",
        "  ",
        2,
        { MVM_operand_write_reg | MVM_operand_obj, MVM_operand_read_reg | MVM_operand_obj }
    },
    {
        MVM_OP_isnull_s,
        "isnull_s",
        "  ",
        2,
        { MVM_operand_write_reg | MVM_operand_int64, MVM_operand_read_reg | MVM_operand_str }
    },
    {
        MVM_OP_bootint,
        "bootint",
        "  ",
        1,
        { MVM_operand_write_reg | MVM_operand_obj }
    },
    {
        MVM_OP_bootnum,
        "bootnum",
        "  ",
        1,
        { MVM_operand_write_reg | MVM_operand_obj }
    },
    {
        MVM_OP_bootstr,
        "bootstr",
        "  ",
        1,
        { MVM_operand_write_reg | MVM_operand_obj }
    },
    {
        MVM_OP_bootarray,
        "bootarray",
        "  ",
        1,
        { MVM_operand_write_reg | MVM_operand_obj }
    },
    {
        MVM_OP_boothash,
        "boothash",
        "  ",
        1,
        { MVM_operand_write_reg | MVM_operand_obj }
    },
    {
        MVM_OP_sethllconfig,
        "sethllconfig",
        "  ",
        2,
        { MVM_operand_read_reg | MVM_operand_str, MVM_operand_read_reg | MVM_operand_obj }
    },
    {
        MVM_OP_hllboxtype_i,
        "hllboxtype_i",
        "  ",
        1,
        { MVM_operand_write_reg | MVM_operand_obj }
    },
    {
        MVM_OP_hllboxtype_n,
        "hllboxtype_n",
        "  ",
        1,
        { MVM_operand_write_reg | MVM_operand_obj }
    },
    {
        MVM_OP_hllboxtype_s,
        "hllboxtype_s",
        "  ",
        1,
        { MVM_operand_write_reg | MVM_operand_obj }
    },
    {
        MVM_OP_elems,
        "elems",
        "  ",
        2,
        { MVM_operand_write_reg | MVM_operand_int64, MVM_operand_read_reg | MVM_operand_obj }
    },
    {
        MVM_OP_null_s,
        "null_s",
        "  ",
        1,
        { MVM_operand_write_reg | MVM_operand_str }
    },
    {
        MVM_OP_newtype,
        "newtype",
        "  ",
        3,
        { MVM_operand_write_reg | MVM_operand_obj, MVM_operand_read_reg | MVM_operand_obj, MVM_operand_read_reg | MVM_operand_str }
    },
    {
        MVM_OP_islist,
        "islist",
        "  ",
        2,
        { MVM_operand_write_reg | MVM_operand_int64, MVM_operand_read_reg | MVM_operand_obj }
    },
    {
        MVM_OP_ishash,
        "ishash",
        "  ",
        2,
        { MVM_operand_write_reg | MVM_operand_int64, MVM_operand_read_reg | MVM_operand_obj }
    },
    {
        MVM_OP_iter,
        "iter",
        "  ",
        2,
        { MVM_operand_write_reg | MVM_operand_obj, MVM_operand_read_reg | MVM_operand_obj }
    },
    {
        MVM_OP_iterkey_s,
        "iterkey_s",
        "  ",
        2,
        { MVM_operand_write_reg | MVM_operand_str, MVM_operand_read_reg | MVM_operand_obj }
    },
    {
        MVM_OP_iterval,
        "iterval",
        "  ",
        2,
        { MVM_operand_write_reg | MVM_operand_obj, MVM_operand_read_reg | MVM_operand_obj }
    },
    {
        MVM_OP_getcodename,
        "getcodename",
        "  ",
        2,
        { MVM_operand_write_reg | MVM_operand_str, MVM_operand_read_reg | MVM_operand_obj }
    },
    {
        MVM_OP_composetype,
        "composetype",
        "  ",
        3,
        { MVM_operand_write_reg | MVM_operand_obj, MVM_operand_read_reg | MVM_operand_obj, MVM_operand_read_reg | MVM_operand_obj }
    },
    {
        MVM_OP_setmethcache,
        "setmethcache",
        "  ",
        2,
        { MVM_operand_read_reg | MVM_operand_obj, MVM_operand_read_reg | MVM_operand_obj }
    },
    {
        MVM_OP_setmethcacheauth,
        "setmethcacheauth",
        "  ",
        2,
        { MVM_operand_read_reg | MVM_operand_obj, MVM_operand_read_reg | MVM_operand_int64 }
    },
    {
        MVM_OP_settypecache,
        "settypecache",
        "  ",
        2,
        { MVM_operand_read_reg | MVM_operand_obj, MVM_operand_read_reg | MVM_operand_obj }
    },
    {
        MVM_OP_setinvokespec,
        "setinvokespec",
        "  ",
        4,
        { MVM_operand_read_reg | MVM_operand_obj, MVM_operand_read_reg | MVM_operand_obj, MVM_operand_read_reg | MVM_operand_str, MVM_operand_read_reg | MVM_operand_obj }
    },
    {
        MVM_OP_isinvokable,
        "isinvokable",
        "  ",
        2,
        { MVM_operand_write_reg | MVM_operand_int64, MVM_operand_read_reg | MVM_operand_obj }
    },
    {
        MVM_OP_iscont,
        "iscont",
        "  ",
        2,
        { MVM_operand_write_reg | MVM_operand_int64, MVM_operand_read_reg | MVM_operand_obj }
    },
    {
        MVM_OP_decont,
        "decont",
        "  ",
        2,
        { MVM_operand_write_reg | MVM_operand_obj, MVM_operand_read_reg | MVM_operand_obj }
    },
    {
        MVM_OP_setboolspec,
        "setboolspec",
        "  ",
        3,
        { MVM_operand_read_reg | MVM_operand_obj, MVM_operand_read_reg | MVM_operand_int64, MVM_operand_read_reg | MVM_operand_obj }
    },
    {
        MVM_OP_istrue,
        "istrue",
        "  ",
        2,
        { MVM_operand_write_reg | MVM_operand_int64, MVM_operand_read_reg | MVM_operand_obj }
    },
    {
        MVM_OP_isfalse,
        "isfalse",
        "  ",
        2,
        { MVM_operand_write_reg | MVM_operand_int64, MVM_operand_read_reg | MVM_operand_obj }
    },
    {
        MVM_OP_istrue_s,
        "istrue_s",
        "  ",
        2,
        { MVM_operand_write_reg | MVM_operand_int64, MVM_operand_read_reg | MVM_operand_str }
    },
    {
        MVM_OP_isfalse_s,
        "isfalse_s",
        "  ",
        2,
        { MVM_operand_write_reg | MVM_operand_int64, MVM_operand_read_reg | MVM_operand_str }
    },
    {
        MVM_OP_getcodeobj,
        "getcodeobj",
        "  ",
        2,
        { MVM_operand_write_reg | MVM_operand_obj, MVM_operand_read_reg | MVM_operand_obj }
    },
    {
        MVM_OP_setcodeobj,
        "setcodeobj",
        "  ",
        2,
        { MVM_operand_read_reg | MVM_operand_obj, MVM_operand_read_reg | MVM_operand_obj }
    },
    {
        MVM_OP_setcodename,
        "setcodename",
        "  ",
        2,
        { MVM_operand_read_reg | MVM_operand_obj, MVM_operand_read_reg | MVM_operand_str }
    },
    {
        MVM_OP_forceouterctx,
        "forceouterctx",
        "  ",
        2,
        { MVM_operand_read_reg | MVM_operand_obj, MVM_operand_read_reg | MVM_operand_obj }
    },
    {
        MVM_OP_getcomp,
        "getcomp",
        "  ",
        2,
        { MVM_operand_write_reg | MVM_operand_obj, MVM_operand_read_reg | MVM_operand_str }
    },
    {
        MVM_OP_bindcomp,
        "bindcomp",
        "  ",
        3,
        { MVM_operand_write_reg | MVM_operand_obj, MVM_operand_read_reg | MVM_operand_str, MVM_operand_read_reg | MVM_operand_obj }
    },
    {
        MVM_OP_getcurhllsym,
        "getcurhllsym",
        "  ",
        2,
        { MVM_operand_write_reg | MVM_operand_obj, MVM_operand_read_reg | MVM_operand_str }
    },
    {
        MVM_OP_bindcurhllsym,
        "bindcurhllsym",
        "  ",
        3,
        { MVM_operand_write_reg | MVM_operand_obj, MVM_operand_read_reg | MVM_operand_str, MVM_operand_read_reg | MVM_operand_obj }
    },
    {
        MVM_OP_getwho,
        "getwho",
        "  ",
        2,
        { MVM_operand_write_reg | MVM_operand_obj, MVM_operand_read_reg | MVM_operand_obj }
    },
    {
        MVM_OP_setwho,
        "setwho",
        "  ",
        3,
        { MVM_operand_write_reg | MVM_operand_obj, MVM_operand_read_reg | MVM_operand_obj, MVM_operand_read_reg | MVM_operand_obj }
    },
    {
        MVM_OP_rebless,
        "rebless",
        "  ",
        3,
        { MVM_operand_write_reg | MVM_operand_obj, MVM_operand_read_reg | MVM_operand_obj, MVM_operand_read_reg | MVM_operand_obj }
    },
    {
        MVM_OP_istype,
        "istype",
        "  ",
        3,
        { MVM_operand_write_reg | MVM_operand_int64, MVM_operand_read_reg | MVM_operand_obj, MVM_operand_read_reg | MVM_operand_obj }
    },
    {
        MVM_OP_ctx,
        "ctx",
        "  ",
        1,
        { MVM_operand_write_reg | MVM_operand_obj }
    },
    {
        MVM_OP_ctxouter,
        "ctxouter",
        "  ",
        2,
        { MVM_operand_write_reg | MVM_operand_obj, MVM_operand_read_reg | MVM_operand_obj }
    },
    {
        MVM_OP_ctxcaller,
        "ctxcaller",
        "  ",
        2,
        { MVM_operand_write_reg | MVM_operand_obj, MVM_operand_read_reg | MVM_operand_obj }
    },
    {
        MVM_OP_ctxlexpad,
        "ctxlexpad",
        "  ",
        2,
        { MVM_operand_write_reg | MVM_operand_obj, MVM_operand_read_reg | MVM_operand_obj }
    },
    {
        MVM_OP_curcode,
        "curcode",
        "  ",
        1,
        { MVM_operand_write_reg | MVM_operand_obj }
    },
    {
        MVM_OP_callercode,
        "callercode",
        "  ",
        1,
        { MVM_operand_write_reg | MVM_operand_obj }
    },
    {
        MVM_OP_bootintarray,
        "bootintarray",
        "  ",
        1,
        { MVM_operand_write_reg | MVM_operand_obj }
    },
    {
        MVM_OP_bootnumarray,
        "bootnumarray",
        "  ",
        1,
        { MVM_operand_write_reg | MVM_operand_obj }
    },
    {
        MVM_OP_bootstrarray,
        "bootstrarray",
        "  ",
        1,
        { MVM_operand_write_reg | MVM_operand_obj }
    },
    {
        MVM_OP_hlllist,
        "hlllist",
        "  ",
        1,
        { MVM_operand_write_reg | MVM_operand_obj }
    },
    {
        MVM_OP_hllhash,
        "hllhash",
        "  ",
        1,
        { MVM_operand_write_reg | MVM_operand_obj }
    },
    {
        MVM_OP_attrinited,
        "attrinited",
        "  ",
        4,
        { MVM_operand_write_reg | MVM_operand_int64, MVM_operand_read_reg | MVM_operand_obj, MVM_operand_read_reg | MVM_operand_obj, MVM_operand_read_reg | MVM_operand_str }
    },
    {
        MVM_OP_setcontspec,
        "setcontspec",
        "  ",
        3,
        { MVM_operand_read_reg | MVM_operand_obj, MVM_operand_read_reg | MVM_operand_str, MVM_operand_read_reg | MVM_operand_obj }
    },
    {
        MVM_OP_existspos,
        "existspos",
        "  ",
        3,
        { MVM_operand_write_reg | MVM_operand_int64, MVM_operand_read_reg | MVM_operand_obj, MVM_operand_read_reg | MVM_operand_int64 }
    },
    {
        MVM_OP_gethllsym,
        "gethllsym",
        "  ",
        3,
        { MVM_operand_write_reg | MVM_operand_obj, MVM_operand_read_reg | MVM_operand_str, MVM_operand_read_reg | MVM_operand_str }
    },
    {
        MVM_OP_freshcoderef,
        "freshcoderef",
        "  ",
        2,
        { MVM_operand_write_reg | MVM_operand_obj, MVM_operand_read_reg | MVM_operand_obj }
    },
    {
        MVM_OP_markcodestatic,
        "markcodestatic",
        "  ",
        1,
        { MVM_operand_read_reg | MVM_operand_obj }
    },
    {
        MVM_OP_markcodestub,
        "markcodestub",
        "  ",
        1,
        { MVM_operand_read_reg | MVM_operand_obj }
    },
    {
        MVM_OP_getstaticcode,
        "getstaticcode",
        "  ",
        2,
        { MVM_operand_write_reg | MVM_operand_obj, MVM_operand_read_reg | MVM_operand_obj }
    },
    {
        MVM_OP_getcodecuid,
        "getcodecuid",
        "  ",
        2,
        { MVM_operand_write_reg | MVM_operand_str, MVM_operand_read_reg | MVM_operand_obj }
    },
    {
        MVM_OP_copy_f,
        "copy_f",
        "  ",
        2,
        { MVM_operand_read_reg | MVM_operand_str, MVM_operand_read_reg | MVM_operand_str }
    },
    {
        MVM_OP_append_f,
        "append_f",
        "  ",
        2,
        { MVM_operand_read_reg | MVM_operand_str, MVM_operand_read_reg | MVM_operand_str }
    },
    {
        MVM_OP_rename_f,
        "rename_f",
        "  ",
        2,
        { MVM_operand_read_reg | MVM_operand_str, MVM_operand_read_reg | MVM_operand_str }
    },
    {
        MVM_OP_delete_f,
        "delete_f",
        "  ",
        1,
        { MVM_operand_read_reg | MVM_operand_str }
    },
    {
        MVM_OP_chmod_f,
        "chmod_f",
        "  ",
        2,
        { MVM_operand_read_reg | MVM_operand_str, MVM_operand_read_reg | MVM_operand_int64 }
    },
    {
        MVM_OP_exists_f,
        "exists_f",
        "  ",
        2,
        { MVM_operand_write_reg | MVM_operand_int64, MVM_operand_read_reg | MVM_operand_str }
    },
    {
        MVM_OP_mkdir,
        "mkdir",
        "  ",
        2,
        { MVM_operand_read_reg | MVM_operand_str, MVM_operand_read_reg | MVM_operand_int64 }
    },
    {
        MVM_OP_rmdir,
        "rmdir",
        "  ",
        1,
        { MVM_operand_read_reg | MVM_operand_str }
    },
    {
        MVM_OP_open_dir,
        "open_dir",
        "  ",
        2,
        { MVM_operand_write_reg | MVM_operand_obj, MVM_operand_read_reg | MVM_operand_str }
    },
    {
        MVM_OP_read_dir,
        "read_dir",
        "  ",
        2,
        { MVM_operand_write_reg | MVM_operand_str, MVM_operand_read_reg | MVM_operand_obj }
    },
    {
        MVM_OP_close_dir,
        "close_dir",
        "  ",
        1,
        { MVM_operand_read_reg | MVM_operand_obj }
    },
    {
        MVM_OP_open_fh,
        "open_fh",
        "  ",
        3,
        { MVM_operand_write_reg | MVM_operand_obj, MVM_operand_read_reg | MVM_operand_str, MVM_operand_read_reg | MVM_operand_str }
    },
    {
        MVM_OP_close_fh,
        "close_fh",
        "  ",
        1,
        { MVM_operand_read_reg | MVM_operand_obj }
    },
    {
        MVM_OP_read_fhs,
        "read_fhs",
        "  ",
        3,
        { MVM_operand_write_reg | MVM_operand_str, MVM_operand_read_reg | MVM_operand_obj, MVM_operand_read_reg | MVM_operand_int64 }
    },
    {
        MVM_OP_slurp,
        "slurp",
        "  ",
        3,
        { MVM_operand_write_reg | MVM_operand_str, MVM_operand_read_reg | MVM_operand_str, MVM_operand_read_reg | MVM_operand_str }
    },
    {
        MVM_OP_spew,
        "spew",
        "  ",
        3,
        { MVM_operand_read_reg | MVM_operand_str, MVM_operand_read_reg | MVM_operand_str, MVM_operand_read_reg | MVM_operand_str }
    },
    {
        MVM_OP_write_fhs,
        "write_fhs",
        "  ",
        3,
        { MVM_operand_write_reg | MVM_operand_int64, MVM_operand_read_reg | MVM_operand_obj, MVM_operand_read_reg | MVM_operand_str }
    },
    {
        MVM_OP_seek_fh,
        "seek_fh",
        "  ",
        3,
        { MVM_operand_read_reg | MVM_operand_obj, MVM_operand_read_reg | MVM_operand_int64, MVM_operand_read_reg | MVM_operand_int64 }
    },
    {
        MVM_OP_lock_fh,
        "lock_fh",
        "  ",
        3,
        { MVM_operand_write_reg | MVM_operand_int64, MVM_operand_read_reg | MVM_operand_obj, MVM_operand_read_reg | MVM_operand_int64 }
    },
    {
        MVM_OP_unlock_fh,
        "unlock_fh",
        "  ",
        1,
        { MVM_operand_read_reg | MVM_operand_obj }
    },
    {
        MVM_OP_sync_fh,
        "sync_fh",
        "  ",
        1,
        { MVM_operand_read_reg | MVM_operand_obj }
    },
    {
        MVM_OP_trunc_fh,
        "trunc_fh",
        "  ",
        2,
        { MVM_operand_read_reg | MVM_operand_obj, MVM_operand_read_reg | MVM_operand_int64 }
    },
    {
        MVM_OP_eof_fh,
        "eof_fh",
        "  ",
        2,
        { MVM_operand_write_reg | MVM_operand_int64, MVM_operand_read_reg | MVM_operand_obj }
    },
    {
        MVM_OP_getstdin,
        "getstdin",
        "  ",
        1,
        { MVM_operand_write_reg | MVM_operand_obj }
    },
    {
        MVM_OP_getstdout,
        "getstdout",
        "  ",
        1,
        { MVM_operand_write_reg | MVM_operand_obj }
    },
    {
        MVM_OP_getstderr,
        "getstderr",
        "  ",
        1,
        { MVM_operand_write_reg | MVM_operand_obj }
    },
    {
        MVM_OP_connect_sk,
        "connect_sk",
        "  ",
        5,
        { MVM_operand_write_reg | MVM_operand_obj, MVM_operand_read_reg | MVM_operand_str, MVM_operand_read_reg | MVM_operand_int64, MVM_operand_read_reg | MVM_operand_int64, MVM_operand_read_reg | MVM_operand_int64 }
    },
    {
        MVM_OP_close_sk,
        "close_sk",
        "  ",
        1,
        { MVM_operand_read_reg | MVM_operand_obj }
    },
    {
        MVM_OP_bind_sk,
        "bind_sk",
        "  ",
        5,
        { MVM_operand_write_reg | MVM_operand_obj, MVM_operand_read_reg | MVM_operand_str, MVM_operand_read_reg | MVM_operand_int64, MVM_operand_read_reg | MVM_operand_int64, MVM_operand_read_reg | MVM_operand_int64 }
    },
    {
        MVM_OP_listen_sk,
        "listen_sk",
        "  ",
        2,
        { MVM_operand_read_reg | MVM_operand_obj, MVM_operand_read_reg | MVM_operand_int64 }
    },
    {
        MVM_OP_accept_sk,
        "accept_sk",
        "  ",
        2,
        { MVM_operand_write_reg | MVM_operand_obj, MVM_operand_read_reg | MVM_operand_obj }
    },
    {
        MVM_OP_send_sks,
        "send_sks",
        "  ",
        5,
        { MVM_operand_write_reg | MVM_operand_int64, MVM_operand_read_reg | MVM_operand_obj, MVM_operand_read_reg | MVM_operand_str, MVM_operand_read_reg | MVM_operand_int64, MVM_operand_read_reg | MVM_operand_int64 }
    },
    {
        MVM_OP_recv_sks,
        "recv_sks",
        "  ",
        3,
        { MVM_operand_write_reg | MVM_operand_str, MVM_operand_read_reg | MVM_operand_obj, MVM_operand_read_reg | MVM_operand_int64 }
    },
    {
        MVM_OP_setencoding,
        "setencoding",
        "  ",
        2,
        { MVM_operand_read_reg | MVM_operand_obj, MVM_operand_read_reg | MVM_operand_str }
    },
    {
        MVM_OP_print,
        "print",
        "  ",
        1,
        { MVM_operand_read_reg | MVM_operand_str }
    },
    {
        MVM_OP_say,
        "say",
        "  ",
        1,
        { MVM_operand_read_reg | MVM_operand_str }
    },
    {
        MVM_OP_readall_fh,
        "readall_fh",
        "  ",
        2,
        { MVM_operand_write_reg | MVM_operand_str, MVM_operand_read_reg | MVM_operand_obj }
    },
    {
        MVM_OP_tell_fh,
        "tell_fh",
        "  ",
        2,
        { MVM_operand_write_reg | MVM_operand_int64, MVM_operand_read_reg | MVM_operand_obj }
    },
    {
        MVM_OP_stat,
        "stat",
        "  ",
        3,
        { MVM_operand_write_reg | MVM_operand_int64, MVM_operand_read_reg | MVM_operand_str, MVM_operand_read_reg | MVM_operand_int64 }
    },
    {
        MVM_OP_readline_fh,
        "readline_fh",
        "  ",
        2,
        { MVM_operand_write_reg | MVM_operand_str, MVM_operand_read_reg | MVM_operand_obj }
    },
    {
        MVM_OP_readlineint_fh,
        "readlineint_fh",
        "  ",
        3,
        { MVM_operand_write_reg | MVM_operand_str, MVM_operand_read_reg | MVM_operand_obj, MVM_operand_read_reg | MVM_operand_str }
    },
    {
        MVM_OP_chdir,
        "chdir",
        "  ",
        1,
        { MVM_operand_read_reg | MVM_operand_str }
    },
    {
        MVM_OP_rand_i,
        "rand_i",
        "  ",
        1,
        { MVM_operand_write_reg | MVM_operand_int64 }
    },
    {
        MVM_OP_rand_n,
        "rand_n",
        "  ",
        1,
        { MVM_operand_write_reg | MVM_operand_num64 }
    },
    {
        MVM_OP_time_i,
        "time_i",
        "  ",
        1,
        { MVM_operand_write_reg | MVM_operand_int64 }
    },
    {
        MVM_OP_clargs,
        "clargs",
        "  ",
        1,
        { MVM_operand_write_reg | MVM_operand_obj }
    },
    {
        MVM_OP_newthread,
        "newthread",
        "  ",
        3,
        { MVM_operand_write_reg | MVM_operand_obj, MVM_operand_read_reg | MVM_operand_obj, MVM_operand_read_reg | MVM_operand_obj }
    },
    {
        MVM_OP_jointhread,
        "jointhread",
        "  ",
        1,
        { MVM_operand_read_reg | MVM_operand_obj }
    },
    {
        MVM_OP_time_n,
        "time_n",
        "  ",
        1,
        { MVM_operand_write_reg | MVM_operand_num64 }
    },
    {
        MVM_OP_exit,
        "exit",
        "  ",
        1,
        { MVM_operand_read_reg | MVM_operand_int64 }
    },
    {
        MVM_OP_loadbytecode,
        "loadbytecode",
        "  ",
        2,
        { MVM_operand_write_reg | MVM_operand_str, MVM_operand_read_reg | MVM_operand_str }
    },
    {
        MVM_OP_getenvhash,
        "getenvhash",
        "  ",
        1,
        { MVM_operand_write_reg | MVM_operand_obj }
    },
    {
        MVM_OP_sha1,
        "sha1",
        "  ",
        2,
        { MVM_operand_write_reg | MVM_operand_str, MVM_operand_read_reg | MVM_operand_str }
    },
    {
        MVM_OP_createsc,
        "createsc",
        "  ",
        2,
        { MVM_operand_write_reg | MVM_operand_obj, MVM_operand_read_reg | MVM_operand_str }
    },
    {
        MVM_OP_scsetobj,
        "scsetobj",
        "  ",
        3,
        { MVM_operand_read_reg | MVM_operand_obj, MVM_operand_read_reg | MVM_operand_int64, MVM_operand_read_reg | MVM_operand_obj }
    },
    {
        MVM_OP_scsetcode,
        "scsetcode",
        "  ",
        3,
        { MVM_operand_read_reg | MVM_operand_obj, MVM_operand_read_reg | MVM_operand_int64, MVM_operand_read_reg | MVM_operand_obj }
    },
    {
        MVM_OP_scgetobj,
        "scgetobj",
        "  ",
        3,
        { MVM_operand_write_reg | MVM_operand_obj, MVM_operand_read_reg | MVM_operand_obj, MVM_operand_read_reg | MVM_operand_int64 }
    },
    {
        MVM_OP_scgethandle,
        "scgethandle",
        "  ",
        2,
        { MVM_operand_write_reg | MVM_operand_str, MVM_operand_read_reg | MVM_operand_obj }
    },
    {
        MVM_OP_scgetobjidx,
        "scgetobjidx",
        "  ",
        3,
        { MVM_operand_write_reg | MVM_operand_int64, MVM_operand_read_reg | MVM_operand_obj, MVM_operand_read_reg | MVM_operand_obj }
    },
    {
        MVM_OP_scsetdesc,
        "scsetdesc",
        "  ",
        2,
        { MVM_operand_read_reg | MVM_operand_obj, MVM_operand_read_reg | MVM_operand_str }
    },
    {
        MVM_OP_scobjcount,
        "scobjcount",
        "  ",
        2,
        { MVM_operand_write_reg | MVM_operand_int64, MVM_operand_read_reg | MVM_operand_obj }
    },
    {
        MVM_OP_setobjsc,
        "setobjsc",
        "  ",
        2,
        { MVM_operand_read_reg | MVM_operand_obj, MVM_operand_read_reg | MVM_operand_obj }
    },
    {
        MVM_OP_getobjsc,
        "getobjsc",
        "  ",
        2,
        { MVM_operand_write_reg | MVM_operand_obj, MVM_operand_read_reg | MVM_operand_obj }
    },
    {
        MVM_OP_serialize,
        "serialize",
        "  ",
        3,
        { MVM_operand_write_reg | MVM_operand_str, MVM_operand_read_reg | MVM_operand_obj, MVM_operand_read_reg | MVM_operand_obj }
    },
    {
        MVM_OP_deserialize,
        "deserialize",
        "  ",
        5,
        { MVM_operand_read_reg | MVM_operand_str, MVM_operand_read_reg | MVM_operand_obj, MVM_operand_read_reg | MVM_operand_obj, MVM_operand_read_reg | MVM_operand_obj, MVM_operand_read_reg | MVM_operand_obj }
    },
    {
        MVM_OP_wval,
        "wval",
        "  ",
        3,
        { MVM_operand_write_reg | MVM_operand_obj, MVM_operand_int16, MVM_operand_int16 }
    },
    {
        MVM_OP_wval_wide,
        "wval_wide",
        "  ",
        3,
        { MVM_operand_write_reg | MVM_operand_obj, MVM_operand_int16, MVM_operand_int64 }
    },
    {
        MVM_OP_scwbdisable,
        "scwbdisable",
        "  ",
        1,
        { MVM_operand_write_reg | MVM_operand_obj }
    },
    {
        MVM_OP_scwbenable,
        "scwbenable",
        "  ",
        1,
        { MVM_operand_write_reg | MVM_operand_obj }
    },
    {
        MVM_OP_pushcompsc,
        "pushcompsc",
        "  ",
        1,
        { MVM_operand_read_reg | MVM_operand_obj }
    },
    {
        MVM_OP_popcompsc,
        "popcompsc",
        "  ",
        1,
        { MVM_operand_write_reg | MVM_operand_obj }
    },
    {
        MVM_OP_scgetdesc,
        "scgetdesc",
        "  ",
        2,
        { MVM_operand_write_reg | MVM_operand_str, MVM_operand_read_reg | MVM_operand_obj }
    },
    {
        MVM_OP_shell,
        "shell",
        "  ",
        4,
        { MVM_operand_write_reg | MVM_operand_int64, MVM_operand_read_reg | MVM_operand_str, MVM_operand_read_reg | MVM_operand_str, MVM_operand_read_reg | MVM_operand_obj }
    },
    {
        MVM_OP_cwd,
        "cwd",
        "  ",
        1,
        { MVM_operand_write_reg | MVM_operand_str }
    },
    {
        MVM_OP_seed,
        "seed",
        "  ",
        1,
        { MVM_operand_read_reg | MVM_operand_int64 }
    },
    {
        MVM_OP_rethrow,
        "rethrow",
        "  ",
        1,
        { MVM_operand_read_reg | MVM_operand_obj }
    },
    {
        MVM_OP_resume,
        "resume",
        "  ",
        1,
        { MVM_operand_read_reg | MVM_operand_obj }
    },
    {
<<<<<<< HEAD
        MVM_OP_bloballoc,
        "bloballoc",
        "  ",
        2,
        { MVM_operand_write_reg | MVM_operand_obj, MVM_operand_read_reg | MVM_operand_int64 }
    },
    {
        MVM_OP_ptrcast,
        "ptrcast",
        "  ",
        4,
        { MVM_operand_write_reg | MVM_operand_obj, MVM_operand_read_reg | MVM_operand_obj, MVM_operand_read_reg | MVM_operand_obj, MVM_operand_read_reg | MVM_operand_int64 }
    },
    {
        MVM_OP_csizeof,
        "csizeof",
        "  ",
        2,
        { MVM_operand_write_reg | MVM_operand_int64, MVM_operand_read_reg | MVM_operand_obj }
    },
    {
        MVM_OP_calignof,
        "calignof",
        "  ",
        2,
        { MVM_operand_write_reg | MVM_operand_int64, MVM_operand_read_reg | MVM_operand_obj }
    },
    {
        MVM_OP_coffsetof,
        "coffsetof",
        "  ",
        3,
        { MVM_operand_write_reg | MVM_operand_int64, MVM_operand_read_reg | MVM_operand_obj, MVM_operand_read_reg | MVM_operand_str }
    },
    {
        MVM_OP_assignnodecont,
        "assignnodecont",
        "  ",
        2,
        { MVM_operand_read_reg | MVM_operand_obj, MVM_operand_read_reg | MVM_operand_obj }
    },
};

static unsigned short MVM_op_counts = 501;
=======
        MVM_OP_loadlib,
        "loadlib",
        "  ",
        2,
        { MVM_operand_read_reg | MVM_operand_str, MVM_operand_read_reg | MVM_operand_str }
    },
    {
        MVM_OP_freelib,
        "freelib",
        "  ",
        1,
        { MVM_operand_read_reg | MVM_operand_str }
    },
    {
        MVM_OP_findsym,
        "findsym",
        "  ",
        3,
        { MVM_operand_write_reg | MVM_operand_obj, MVM_operand_read_reg | MVM_operand_str, MVM_operand_read_reg | MVM_operand_str }
    },
    {
        MVM_OP_dropsym,
        "dropsym",
        "  ",
        1,
        { MVM_operand_read_reg | MVM_operand_obj }
    },
};

static unsigned short MVM_op_counts = 500;
>>>>>>> 26215b81

MVMOpInfo * MVM_op_get_op(unsigned short op) {
    if (op >= MVM_op_counts)
        return NULL;
    return &MVM_op_infos[op];
}<|MERGE_RESOLUTION|>--- conflicted
+++ resolved
@@ -3481,7 +3481,34 @@
         { MVM_operand_read_reg | MVM_operand_obj }
     },
     {
-<<<<<<< HEAD
+        MVM_OP_loadlib,
+        "loadlib",
+        "  ",
+        2,
+        { MVM_operand_read_reg | MVM_operand_str, MVM_operand_read_reg | MVM_operand_str }
+    },
+    {
+        MVM_OP_freelib,
+        "freelib",
+        "  ",
+        1,
+        { MVM_operand_read_reg | MVM_operand_str }
+    },
+    {
+        MVM_OP_findsym,
+        "findsym",
+        "  ",
+        3,
+        { MVM_operand_write_reg | MVM_operand_obj, MVM_operand_read_reg | MVM_operand_str, MVM_operand_read_reg | MVM_operand_str }
+    },
+    {
+        MVM_OP_dropsym,
+        "dropsym",
+        "  ",
+        1,
+        { MVM_operand_read_reg | MVM_operand_obj }
+    },
+    {
         MVM_OP_bloballoc,
         "bloballoc",
         "  ",
@@ -3525,39 +3552,7 @@
     },
 };
 
-static unsigned short MVM_op_counts = 501;
-=======
-        MVM_OP_loadlib,
-        "loadlib",
-        "  ",
-        2,
-        { MVM_operand_read_reg | MVM_operand_str, MVM_operand_read_reg | MVM_operand_str }
-    },
-    {
-        MVM_OP_freelib,
-        "freelib",
-        "  ",
-        1,
-        { MVM_operand_read_reg | MVM_operand_str }
-    },
-    {
-        MVM_OP_findsym,
-        "findsym",
-        "  ",
-        3,
-        { MVM_operand_write_reg | MVM_operand_obj, MVM_operand_read_reg | MVM_operand_str, MVM_operand_read_reg | MVM_operand_str }
-    },
-    {
-        MVM_OP_dropsym,
-        "dropsym",
-        "  ",
-        1,
-        { MVM_operand_read_reg | MVM_operand_obj }
-    },
-};
-
-static unsigned short MVM_op_counts = 500;
->>>>>>> 26215b81
+static unsigned short MVM_op_counts = 506;
 
 MVMOpInfo * MVM_op_get_op(unsigned short op) {
     if (op >= MVM_op_counts)
