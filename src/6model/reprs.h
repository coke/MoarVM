--- conflicted
+++ resolved
@@ -24,13 +24,10 @@
 #include "6model/reprs/MVMException.h"
 #include "6model/reprs/MVMStaticFrame.h"
 #include "6model/reprs/MVMCompUnit.h"
-<<<<<<< HEAD
+#include "6model/reprs/VMDLLSym.h"
 #include "6model/reprs/VMBlob.h"
 #include "6model/reprs/VMPtr.h"
 #include "native/reprs.h"
-=======
-#include "6model/reprs/MVMDLLSym.h"
->>>>>>> 26215b81
 
 /* REPR related functions. */
 void MVM_repr_initialize_registry(MVMThreadContext *tc);
@@ -65,22 +62,17 @@
 #define MVM_REPR_ID_MVMException            22
 #define MVM_REPR_ID_MVMStaticFrame          23
 #define MVM_REPR_ID_MVMCompUnit             24
-<<<<<<< HEAD
-#define MVM_REPR_ID_VMBlob                  25
-#define MVM_REPR_ID_VMPtr                   26
-#define MVM_REPR_ID_CScalar                 27
-#define MVM_REPR_ID_CPtr                    28
-#define MVM_REPR_ID_CArray                  29
-#define MVM_REPR_ID_CStruct                 30
-#define MVM_REPR_ID_CUnion                  31
-#define MVM_REPR_ID_CFlexStruct             32
+#define MVM_REPR_ID_VMDLLSym                25
+#define MVM_REPR_ID_VMBlob                  26
+#define MVM_REPR_ID_VMPtr                   27
+#define MVM_REPR_ID_CScalar                 28
+#define MVM_REPR_ID_CPtr                    29
+#define MVM_REPR_ID_CArray                  30
+#define MVM_REPR_ID_CStruct                 31
+#define MVM_REPR_ID_CUnion                  32
+#define MVM_REPR_ID_CFlexStruct             33
 
-#define MVM_REPR_CORE_COUNT                 33
-=======
-#define MVM_REPR_ID_MVMDLLSym               25
-
-#define MVM_REPR_CORE_COUNT                 26
->>>>>>> 26215b81
+#define MVM_REPR_CORE_COUNT                 34
 #define MVM_REPR_MAX_COUNT                  64
 
 /* Default attribute functions for a REPR that lacks them. */
