#include "moar.h"

/* Dummy callsite for find_method. */
static MVMCallsiteEntry fm_flags[] = { MVM_CALLSITE_ARG_OBJ,
                                       MVM_CALLSITE_ARG_OBJ,
                                       MVM_CALLSITE_ARG_STR };
static MVMCallsite     fm_callsite = { fm_flags, 3, 3, 0 };

/* Dummy callsite for method not found errors. */
static MVMCallsiteEntry mnfe_flags[] = { MVM_CALLSITE_ARG_OBJ,
                                         MVM_CALLSITE_ARG_STR };
static MVMCallsite     mnfe_callsite = { mnfe_flags, 2, 2, 0 };

/* Dummy callsite for type_check. */
static MVMCallsiteEntry tc_flags[] = { MVM_CALLSITE_ARG_OBJ,
                                       MVM_CALLSITE_ARG_OBJ,
                                       MVM_CALLSITE_ARG_OBJ };
static MVMCallsite     tc_callsite = { tc_flags, 3, 3, 0 };

/* Gets the HOW (meta-object), which may be lazily deserialized. */
MVMObject * MVM_6model_get_how(MVMThreadContext *tc, MVMSTable *st) {
    MVMObject *HOW = st->HOW;
    if (!HOW)
        st->HOW = HOW = MVM_sc_get_object(tc, st->HOW_sc, st->HOW_idx);
    return HOW;
}

<<<<<<< HEAD
/* Gets the HOW (meta-object), which may be lazily deserialized, through the
 * STable of the passed object. */
MVMObject * MVM_6model_get_how_obj(MVMThreadContext *tc, MVMObject *obj) {
    return MVM_6model_get_how(tc, STABLE(obj));
=======
/* Obtains the method cache, lazily deserializing if it needed. */
static MVMObject * get_method_cache(MVMThreadContext *tc, MVMSTable *st) {
    if (!st->method_cache)
        MVM_serialization_finish_deserialize_method_cache(tc, st);
   return st->method_cache;
>>>>>>> 43991af6
}

/* Locates a method by name, checking in the method cache only. */
MVMObject * MVM_6model_find_method_cache_only(MVMThreadContext *tc, MVMObject *obj, MVMString *name) {
    MVMObject *cache = get_method_cache(tc, STABLE(obj));
    if (cache && IS_CONCRETE(cache))
        return MVM_repr_at_key_o(tc, cache, name);
    return NULL;
}

/* Locates a method by name. Returns the method if it exists, or throws an
 * exception if it can not be found. */
void MVM_6model_find_method(MVMThreadContext *tc, MVMObject *obj, MVMString *name, MVMRegister *res) {
    MVMObject *cache, *HOW, *find_method, *code;

    if (MVM_is_null(tc, obj))
        MVM_exception_throw_adhoc(tc,
            "Cannot call method '%s' on a null object",
             MVM_string_utf8_encode_C_string(tc, name));

    /* First try to find it in the cache. If we find it, we have a result.
     * If we don't find it, but the cache is authoritative, then error. */
    cache = get_method_cache(tc, STABLE(obj));
    if (cache && IS_CONCRETE(cache)) {
        MVMObject *meth = MVM_repr_at_key_o(tc, cache, name);
        if (!MVM_is_null(tc, meth)) {
            res->o = meth;
            return;
        }
        if (STABLE(obj)->mode_flags & MVM_METHOD_CACHE_AUTHORITATIVE) {
            MVMObject *handler = MVM_hll_current(tc)->method_not_found_error;
            if (!MVM_is_null(tc, handler)) {
                handler = MVM_frame_find_invokee(tc, handler, NULL);
                MVM_args_setup_thunk(tc, NULL, MVM_RETURN_VOID, &mnfe_callsite);
                tc->cur_frame->args[0].o = obj;
                tc->cur_frame->args[1].s = name;
                STABLE(handler)->invoke(tc, handler, &mnfe_callsite, tc->cur_frame->args);
                return;
            }
            else {
                MVM_exception_throw_adhoc(tc,
                    "Cannot find method '%s'",
                    MVM_string_utf8_encode_C_string(tc, name));
            }
        }
    }

    /* Otherwise, need to call the find_method method. We make the assumption
     * that the invocant's meta-object's type is composed. */
    HOW = MVM_6model_get_how(tc, STABLE(obj));
    find_method = MVM_6model_find_method_cache_only(tc, HOW,
        tc->instance->str_consts.find_method);
    if (MVM_is_null(tc, find_method))
        MVM_exception_throw_adhoc(tc,
            "Cannot find method '%s': no method cache and no .^find_method",
             MVM_string_utf8_encode_C_string(tc, name));

    /* Set up the call, using the result register as the target. */
    code = MVM_frame_find_invokee(tc, find_method, NULL);
    MVM_args_setup_thunk(tc, res, MVM_RETURN_OBJ, &fm_callsite);
    tc->cur_frame->args[0].o = HOW;
    tc->cur_frame->args[1].o = obj;
    tc->cur_frame->args[2].s = name;
    STABLE(code)->invoke(tc, code, &fm_callsite, tc->cur_frame->args);
}

MVMint32 MVM_6model_find_method_spesh(MVMThreadContext *tc, MVMObject *obj, MVMString *name,
                                      MVMint32 ss_idx, MVMRegister *res) {
    /* Missed mono-morph; try cache-only lookup. */
    MVMObject *meth = MVM_6model_find_method_cache_only(tc, obj, name);
    if (!MVM_is_null(tc, meth)) {
        /* Got it; cache. Must be careful due to threads
         * reading, races, etc. */
        MVMStaticFrame *sf = tc->cur_frame->static_info;
        uv_mutex_lock(&tc->instance->mutex_spesh_install);
        if (!tc->cur_frame->effective_spesh_slots[ss_idx + 1]) {
            MVM_ASSIGN_REF(tc, &(sf->common.header),
                           tc->cur_frame->effective_spesh_slots[ss_idx + 1],
                           (MVMCollectable *)meth);
            MVM_barrier();
            MVM_ASSIGN_REF(tc, &(sf->common.header),
                           tc->cur_frame->effective_spesh_slots[ss_idx],
                           (MVMCollectable *)STABLE(obj));
        }
        uv_mutex_unlock(&tc->instance->mutex_spesh_install);
        res->o = meth;
        return 0;
    }
    else {
        /* Fully late-bound. */
        MVM_6model_find_method(tc, obj, name, res);
        return 1;
    }
}


/* Locates a method by name. Returns 1 if it exists; otherwise 0. */
void late_bound_can_return(MVMThreadContext *tc, void *sr_data);

MVMint64 MVM_6model_can_method_cache_only(MVMThreadContext *tc, MVMObject *obj, MVMString *name) {
    MVMObject *cache, *HOW, *find_method, *code;

    if (MVM_is_null(tc, obj))
        MVM_exception_throw_adhoc(tc,
            "Cannot look for method '%s' on a null object",
             MVM_string_utf8_encode_C_string(tc, name));

    /* Consider the method cache. */
    cache = get_method_cache(tc, STABLE(obj));
    if (cache && IS_CONCRETE(cache)) {
        MVMObject *meth = MVM_repr_at_key_o(tc, cache, name);
        if (!MVM_is_null(tc, meth)) {
            return 1;
        }
        if (STABLE(obj)->mode_flags & MVM_METHOD_CACHE_AUTHORITATIVE) {
            return 0;
        }
    }
    return -1;
}

void MVM_6model_can_method(MVMThreadContext *tc, MVMObject *obj, MVMString *name, MVMRegister *res) {
    MVMObject *cache, *HOW, *find_method, *code;

    MVMint64 can_cached = MVM_6model_can_method_cache_only(tc, obj, name);

    if (can_cached == 0 || can_cached == 1) {
        res->i64 = can_cached;
        return;
    }

    /* If no method in cache and the cache is not authoritative, need to make
     * a late-bound call to find_method. */
    HOW = MVM_6model_get_how(tc, STABLE(obj));
    find_method = MVM_6model_find_method_cache_only(tc, HOW,
        tc->instance->str_consts.find_method);
    if (MVM_is_null(tc, find_method)) {
        /* This'll count as a "no"... */
        res->i64 = 0;
        return;
    }

    /* Set up the call, using the result register as the target. A little bad
     * as we're really talking about     */
    code = MVM_frame_find_invokee(tc, find_method, NULL);
    MVM_args_setup_thunk(tc, res, MVM_RETURN_OBJ, &fm_callsite);
    tc->cur_frame->special_return      = late_bound_can_return;
    tc->cur_frame->special_return_data = res;
    tc->cur_frame->args[0].o = HOW;
    tc->cur_frame->args[1].o = obj;
    tc->cur_frame->args[2].s = name;
    STABLE(code)->invoke(tc, code, &fm_callsite, tc->cur_frame->args);
}
void late_bound_can_return(MVMThreadContext *tc, void *sr_data) {
    /* Transform to an integer result. */
    MVMRegister *reg = (MVMRegister *)sr_data;
    reg->i64 = !MVM_is_null(tc, reg->o) && IS_CONCRETE(reg->o) ? 1 : 0;
}

/* Checks if an object has a given type, delegating to the type_check or
 * accepts_type methods as needed. */
static void do_accepts_type_check(MVMThreadContext *tc, MVMObject *obj, MVMObject *type, MVMRegister *res) {
    MVMObject *HOW = MVM_6model_get_how(tc, STABLE(type));
    MVMObject *meth = MVM_6model_find_method_cache_only(tc, HOW,
        tc->instance->str_consts.accepts_type);
    if (!MVM_is_null(tc, meth)) {
        /* Set up the call, using the result register as the target. */
        MVMObject *code = MVM_frame_find_invokee(tc, meth, NULL);
        MVM_args_setup_thunk(tc, res, MVM_RETURN_INT, &tc_callsite);
        tc->cur_frame->args[0].o = HOW;
        tc->cur_frame->args[1].o = type;
        tc->cur_frame->args[2].o = obj;
        STABLE(code)->invoke(tc, code, &tc_callsite, tc->cur_frame->args);
        return;
    }
    else {
        MVM_exception_throw_adhoc(tc,
            "Expected 'accepts_type' method, but none found in meta-object");
    }
}
typedef struct {
    MVMObject   *obj;
    MVMObject   *type;
    MVMRegister *res;
} AcceptsTypeSRData;
void accepts_type_sr(MVMThreadContext *tc, void *sr_data) {
    AcceptsTypeSRData *atd = (AcceptsTypeSRData *)sr_data;
    MVMObject   *obj  = atd->obj;
    MVMObject   *type = atd->type;
    MVMRegister *res  = atd->res;
    free(atd);
    if (!res->i64)
        do_accepts_type_check(tc, obj, type, res);
}
static void mark_sr_data(MVMThreadContext *tc, MVMFrame *frame, MVMGCWorklist *worklist) {
    AcceptsTypeSRData *atd = (AcceptsTypeSRData *)frame->special_return_data;
    MVM_gc_worklist_add(tc, worklist, &atd->obj);
    MVM_gc_worklist_add(tc, worklist, &atd->type);
}
void MVM_6model_istype(MVMThreadContext *tc, MVMObject *obj, MVMObject *type, MVMRegister *res) {
    MVMObject **cache;
    MVMSTable  *st;
    MVMint64    mode;

    /* Null never type-checks. */
    if (MVM_is_null(tc, obj)) {
        res->i64 = 0;
        return;
    }

    st    = STABLE(obj);
    mode  = STABLE(type)->mode_flags & MVM_TYPE_CHECK_CACHE_FLAG_MASK;
    cache = st->type_check_cache;
    if (cache) {
        /* We have the cache, so just look for the type object we
         * want to be in there. */
        MVMint64 elems = STABLE(obj)->type_check_cache_length;
        MVMint64 i;
        for (i = 0; i < elems; i++) {
            if (cache[i] == type) {
                res->i64 = 1;
                return;
            }
        }

        /* If the type check cache is definitive, we're done. */
        if ((mode & MVM_TYPE_CHECK_CACHE_THEN_METHOD) == 0 &&
            (mode & MVM_TYPE_CHECK_NEEDS_ACCEPTS) == 0) {
            res->i64 = 0;
            return;
        }
    }

    /* If we get here, need to call .^type_check on the value we're
     * checking, unless it's an accepts check. */
    if (!cache || (mode & MVM_TYPE_CHECK_CACHE_THEN_METHOD)) {
        MVMObject *HOW = MVM_6model_get_how(tc, st);
        MVMObject *meth = MVM_6model_find_method_cache_only(tc, HOW,
            tc->instance->str_consts.type_check);
        if (!MVM_is_null(tc, meth)) {
            /* Set up the call, using the result register as the target. */
            MVMObject *code = MVM_frame_find_invokee(tc, meth, NULL);
            MVM_args_setup_thunk(tc, res, MVM_RETURN_INT, &tc_callsite);
            tc->cur_frame->args[0].o = HOW;
            tc->cur_frame->args[1].o = obj;
            tc->cur_frame->args[2].o = type;
            if (mode & MVM_TYPE_CHECK_NEEDS_ACCEPTS) {
                AcceptsTypeSRData *atd = malloc(sizeof(AcceptsTypeSRData));
                atd->obj = obj;
                atd->type = type;
                atd->res = res;
                tc->cur_frame->special_return           = accepts_type_sr;
                tc->cur_frame->special_return_data      = atd;
                tc->cur_frame->mark_special_return_data = mark_sr_data;
            }
            STABLE(code)->invoke(tc, code, &tc_callsite, tc->cur_frame->args);
            return;
        }
    }

    /* If the flag to call .accepts_type on the target value is set, do so. */
    if (mode & MVM_TYPE_CHECK_NEEDS_ACCEPTS) {
        do_accepts_type_check(tc, obj, type, res);
    }
    else {
        /* If all else fails... */
        res->i64 = 0;
    }
}

/* Checks if an object has a given type, using the cache only. */
MVMint64 MVM_6model_istype_cache_only(MVMThreadContext *tc, MVMObject *obj, MVMObject *type) {
    if (!MVM_is_null(tc, obj)) {
        MVMuint16 i, elems = STABLE(obj)->type_check_cache_length;
        MVMObject  **cache = STABLE(obj)->type_check_cache;
        if (cache)
            for (i = 0; i < elems; i++) {
                if (cache[i] == type)
                    return 1;
            }
    }

    return 0;
}

/* Tries to do a type check using the cache. If the type is in the cache, then
 * result will be set to a true value and a true value will be returned. If it
 * is not in the cache and the cache is authoritative, then we know the answer
 * too; result is set to zero and a true value is returned. Otherwise, we can
 * not tell and a false value is returned and result is undefined. */
MVMint64 MVM_6model_try_cache_type_check(MVMThreadContext *tc, MVMObject *obj, MVMObject *type, MVMint32 *result) {
    if (!MVM_is_null(tc, obj)) {
        MVMuint16 i, elems = STABLE(obj)->type_check_cache_length;
        MVMObject  **cache = STABLE(obj)->type_check_cache;
        if (cache) {
            MVMint64 mode;
            for (i = 0; i < elems; i++) {
                if (cache[i] == type) {
                    *result = 1;
                    return 1;
                }
            }
            if ((STABLE(obj)->mode_flags & MVM_TYPE_CHECK_CACHE_THEN_METHOD) == 0 &&
                (STABLE(type)->mode_flags & MVM_TYPE_CHECK_NEEDS_ACCEPTS) == 0) {
                *result = 0;
                return 1;
            }
        }
    }
    return 0;
}

/* Default invoke function on STables; for non-invokable objects */
void MVM_6model_invoke_default(MVMThreadContext *tc, MVMObject *invokee, MVMCallsite *callsite, MVMRegister *args) {
    MVM_exception_throw_adhoc(tc, "non-invokable object is non-invokable");
}

/* Clean up STable memory. */
void MVM_6model_stable_gc_free(MVMThreadContext *tc, MVMSTable *st) {
    /* First have it free its repr_data if it wants. */
    if (st->REPR->gc_free_repr_data)
        st->REPR->gc_free_repr_data(tc, st);

    /* free various storage. */
    MVM_checked_free_null(st->type_check_cache);
    if (st->container_spec && st->container_spec->gc_free_data)
        st->container_spec->gc_free_data(tc, st);
    MVM_checked_free_null(st->invocation_spec);
    MVM_checked_free_null(st->boolification_spec);
}

/* Get the next type cache ID for a newly created STable. */
MVMuint64 MVM_6model_next_type_cache_id(MVMThreadContext *tc) {
    return (MVMuint64)MVM_add(&tc->instance->cur_type_cache_id, 64) + 64;
}<|MERGE_RESOLUTION|>--- conflicted
+++ resolved
@@ -25,18 +25,18 @@
     return HOW;
 }
 
-<<<<<<< HEAD
+
 /* Gets the HOW (meta-object), which may be lazily deserialized, through the
  * STable of the passed object. */
 MVMObject * MVM_6model_get_how_obj(MVMThreadContext *tc, MVMObject *obj) {
     return MVM_6model_get_how(tc, STABLE(obj));
-=======
+}
+
 /* Obtains the method cache, lazily deserializing if it needed. */
 static MVMObject * get_method_cache(MVMThreadContext *tc, MVMSTable *st) {
     if (!st->method_cache)
         MVM_serialization_finish_deserialize_method_cache(tc, st);
    return st->method_cache;
->>>>>>> 43991af6
 }
 
 /* Locates a method by name, checking in the method cache only. */
