--- conflicted
+++ resolved
@@ -15,27 +15,6 @@
             /* Add to weak lookup hash. */
             uv_mutex_lock(&tc->instance->mutex_sc_weakhash);
             MVM_string_flatten(tc, handle);
-<<<<<<< HEAD
-            MVM_HASH_BIND(tc, tc->instance->sc_weakhash, handle, ((MVMSerializationContext *)sc)->body);
-            uv_mutex_unlock(&tc->instance->mutex_sc_weakhash);
-
-            /* Visit compilation units that need this SC and resolve it. */
-            cur_cu = tc->instance->head_compunit;
-            while (cur_cu) {
-                if (cur_cu->body.scs_to_resolve) {
-                    MVMuint32 i;
-                    for (i = 0; i < cur_cu->body.num_scs; i++) {
-                        MVMString *res = cur_cu->body.scs_to_resolve[i];
-                        if (res && MVM_string_equal(tc, res, handle)) {
-                            MVM_ASSIGN_REF(tc, cur_cu, cur_cu->body.scs[i], (MVMSerializationContext *)sc);
-                            cur_cu->body.scs_to_resolve[i] = NULL;
-                            break;
-                        }
-                    }
-                }
-                cur_cu = cur_cu->body.next_compunit;
-            }
-=======
             MVM_HASH_GET(tc, tc->instance->sc_weakhash, handle, scb);
             if (!scb) {
                 sc->body = scb = calloc(1, sizeof(MVMSerializationContextBody));
@@ -54,9 +33,7 @@
                 MVM_ASSIGN_REF(tc, sc, scb->handle, handle);
                 MVM_repr_init(tc, (MVMObject *)sc);
             }
-            if (apr_thread_mutex_unlock(tc->instance->mutex_sc_weakhash) != APR_SUCCESS)
-                MVM_exception_throw_adhoc(tc, "Unable to unlock SC weakhash");
->>>>>>> b01dba83
+            uv_mutex_unlock(&tc->instance->mutex_sc_weakhash);
         });
     });
 
@@ -220,12 +197,6 @@
     MVM_string_flatten(tc, handle);
     uv_mutex_lock(&tc->instance->mutex_sc_weakhash);
     MVM_HASH_GET(tc, tc->instance->sc_weakhash, handle, scb);
-<<<<<<< HEAD
     uv_mutex_unlock(&tc->instance->mutex_sc_weakhash);
-    return scb ? scb->sc : NULL;
-=======
-    if (apr_thread_mutex_unlock(tc->instance->mutex_sc_weakhash) != APR_SUCCESS)
-        MVM_exception_throw_adhoc(tc, "Unable to unlock SC weakhash");
     return scb && scb->sc ? scb->sc : NULL;
->>>>>>> b01dba83
 }