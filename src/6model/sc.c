#include "moar.h"

/* Creates a new serialization context with the specified handle. If any
 * compilation units are waiting for an SC with this handle, removes it from
 * their to-resolve list after installing itself in the appropriate slot. */
MVMObject * MVM_sc_create(MVMThreadContext *tc, MVMString *handle) {
    MVMSerializationContext     *sc;
    MVMSerializationContextBody *scb;

    /* Allocate. */
    MVMROOT(tc, handle, {
        sc = (MVMSerializationContext *)REPR(tc->instance->SCRef)->allocate(tc, STABLE(tc->instance->SCRef));
        MVMROOT(tc, sc, {
            /* Add to weak lookup hash. */
            uv_mutex_lock(&tc->instance->mutex_sc_weakhash);
            MVM_string_flatten(tc, handle);
            MVM_HASH_GET(tc, tc->instance->sc_weakhash, handle, scb);
            if (!scb) {
                sc->body = scb = MVM_calloc(1, sizeof(MVMSerializationContextBody));
                MVM_ASSIGN_REF(tc, &(sc->common.header), scb->handle, handle);
                MVM_HASH_BIND(tc, tc->instance->sc_weakhash, handle, scb);
                /* Calling repr_init will allocate, BUT if it does so, and we
                 * get unlucky, the GC will try to acquire mutex_sc_weakhash.
                 * This deadlocks. Thus, we force allocation in gen2, which
                 * can never trigger GC. Note that releasing the mutex early
                 * is not a good way to fix this, as it leaves a race to
                 * test/set scb->sc (between the line doing it in this block,
                 * and in the else clauses beneath it). */
                MVM_gc_allocate_gen2_default_set(tc);
                MVM_repr_init(tc, (MVMObject *)sc);
                MVM_gc_allocate_gen2_default_clear(tc);
                scb->sc = sc;
                MVM_sc_add_all_scs_entry(tc, scb);
            }
            else if (scb->sc) {
                /* we lost a race to create it! */
                sc = scb->sc;
            }
            else {
                scb->sc = sc;
                sc->body = scb;
                MVM_ASSIGN_REF(tc, &(sc->common.header), scb->handle, handle);
                MVM_gc_allocate_gen2_default_set(tc);
                MVM_repr_init(tc, (MVMObject *)sc);
                MVM_gc_allocate_gen2_default_clear(tc);
            }
            uv_mutex_unlock(&tc->instance->mutex_sc_weakhash);
        });
    });

    return (MVMObject *)sc;
}

/* Makes an entry in all SCs list, the index of which is used to refer to
 * SCs in object headers. */
void MVM_sc_add_all_scs_entry(MVMThreadContext *tc, MVMSerializationContextBody *scb) {
    if (tc->instance->all_scs_next_idx == tc->instance->all_scs_alloc) {
        tc->instance->all_scs_alloc += 32;
        if (tc->instance->all_scs_next_idx == 0) {
            /* First time; allocate, and NULL first slot as it is
             * the "no SC" sentinel value. */
            tc->instance->all_scs    = MVM_malloc(tc->instance->all_scs_alloc * sizeof(MVMSerializationContextBody *));
            tc->instance->all_scs[0] = NULL;
            tc->instance->all_scs_next_idx++;
        }
        else {
            tc->instance->all_scs = MVM_realloc(tc->instance->all_scs,
                tc->instance->all_scs_alloc * sizeof(MVMSerializationContextBody *));
        }
    }
    scb->sc_idx = tc->instance->all_scs_next_idx;
    tc->instance->all_scs[tc->instance->all_scs_next_idx] = scb;
    tc->instance->all_scs_next_idx++;
}

/* Given an SC, returns its unique handle. */
MVMString * MVM_sc_get_handle(MVMThreadContext *tc, MVMSerializationContext *sc) {
    return sc->body->handle;
}

/* Given an SC, returns its description. */
MVMString * MVM_sc_get_description(MVMThreadContext *tc, MVMSerializationContext *sc) {
    return sc->body->description;
}

/* Given an SC, sets its description. */
void MVM_sc_set_description(MVMThreadContext *tc, MVMSerializationContext *sc, MVMString *desc) {
    MVM_ASSIGN_REF(tc, &(sc->common.header), sc->body->description, desc);
}

/* Given an SC, looks up the index of an object that is in its root set. */
MVMint64 MVM_sc_find_object_idx(MVMThreadContext *tc, MVMSerializationContext *sc, MVMObject *obj) {
    MVMObject **roots;
    MVMint64    i, count;
<<<<<<< HEAD
    MVMuint32   cached = MVM_sc_get_idx_in_sc(&obj->header);
    if (cached != ~0)
=======
    MVMuint32   cached = MVM_get_idx_in_sc(&obj->header);
    if (cached != ~0 && MVM_sc_get_collectable_sc(tc, &obj->header) == sc)
>>>>>>> c06b5198
        return cached;
    roots = sc->body->root_objects;
    count = sc->body->num_objects;
    for (i = 0; i < count; i++)
        if (roots[i] == obj)
            return i;
    MVM_exception_throw_adhoc(tc,
        "Object does not exist in serialization context");
}

/* Calls MVM_sc_find_object_idx, but first checks if the sc is actually an SCRef. */
MVMint64 MVM_sc_find_object_idx_jit(MVMThreadContext *tc, MVMObject *sc, MVMObject *obj) {
    if (REPR(sc)->ID != MVM_REPR_ID_SCRef)
        MVM_exception_throw_adhoc(tc,
            "Must provide an SCRef operand to scgetobjidx");
    return MVM_sc_find_object_idx(tc, (MVMSerializationContext *)sc, obj);
}

/* Given an SC, looks up the index of an STable that is in its root set. */
MVMint64 MVM_sc_find_stable_idx(MVMThreadContext *tc, MVMSerializationContext *sc, MVMSTable *st) {
    MVMuint64 i;
<<<<<<< HEAD
    MVMuint32 cached = MVM_sc_get_idx_in_sc(&st->header);
    if (cached != ~0)
=======
    MVMuint32 cached = MVM_get_idx_in_sc(&st->header);
    if (cached != ~0 && MVM_sc_get_collectable_sc(tc, &st->header) == sc)
>>>>>>> c06b5198
        return cached;
    for (i = 0; i < sc->body->num_stables; i++)
        if (sc->body->root_stables[i] == st)
            return i;
    MVM_exception_throw_adhoc(tc,
        "STable does not exist in serialization context");
}

/* Given an SC, looks up the index of a code ref that is in its root set. */
MVMint64 MVM_sc_find_code_idx(MVMThreadContext *tc, MVMSerializationContext *sc, MVMObject *obj) {
    MVMObject *roots;
    MVMint64   i, count;
    roots = sc->body->root_codes;
    count = MVM_repr_elems(tc, roots);
    for (i = 0; i < count; i++) {
        MVMObject *test = MVM_repr_at_pos_o(tc, roots, i);
        if (test == obj)
            return i;
    }

    if (REPR(obj)->ID == MVM_REPR_ID_MVMCode) {
        char *c_name = MVM_string_utf8_encode_C_string(tc, ((MVMCode *)obj)->body.name);
        char *waste[] = { c_name, NULL };
        MVM_exception_throw_adhoc_free(tc, waste,
            "Code ref '%s' does not exist in serialization context",
                c_name);
    }
    else {
        MVM_exception_throw_adhoc(tc,
            "Code ref '<NOT A CODE OBJECT>' does not exist in serialization context");
    }
}

/* Given a compilation unit and dependency index, returns that SC. */
MVMSerializationContext * MVM_sc_get_sc(MVMThreadContext *tc, MVMCompUnit *cu, MVMint16 dep) {
    MVMSerializationContext *sc = cu->body.scs[dep];
    if (sc == NULL) {
        MVMSerializationContextBody *scb = cu->body.scs_to_resolve[dep];
        if (!scb)
            MVM_exception_throw_adhoc(tc,
                "SC resolution: internal error");
        sc = scb->sc;
        if (sc == NULL)
            return NULL;
        MVM_ASSIGN_REF(tc, &(cu->common.header), cu->body.scs[dep], sc);
        scb->claimed = 1;
    }
    return sc;
}

/* Checks if an SC is currently in the process of doing deserialization work. */
MVM_STATIC_INLINE MVMint64 sc_working(MVMSerializationContext *sc) {
    MVMSerializationReader *sr = sc->body->sr;
    return sr && sr->working;
}

/* Given an SC and an index, fetch the object stored there. */
MVMObject * MVM_sc_get_object(MVMThreadContext *tc, MVMSerializationContext *sc, MVMint64 idx) {
    MVMObject **roots = sc->body->root_objects;
    MVMint64    count = sc->body->num_objects;
    if (idx >= 0 && idx < count)
        return roots[idx] && !sc_working(sc)
            ? roots[idx]
            : MVM_serialization_demand_object(tc, sc, idx);
    else {
        char *c_description = MVM_string_utf8_encode_C_string(tc, sc->body->description);
        char *waste[] = { c_description, NULL };
        MVM_exception_throw_adhoc_free(tc, waste,
            "Probable version skew in pre-compiled '%s' (cause: no object at index %"PRId64")",
            c_description, idx);
    }
}

MVMObject * MVM_sc_get_sc_object(MVMThreadContext *tc, MVMCompUnit *cu,
                                 MVMint16 dep, MVMint64 idx) {
    if (dep >= 0 && dep < cu->body.num_scs) {
        MVMSerializationContext *sc = MVM_sc_get_sc(tc, cu, dep);
        if (sc == NULL)
            MVM_exception_throw_adhoc(tc, "SC not yet resolved; lookup failed");
        return MVM_sc_get_object(tc, sc, idx);
    }
    else {
        MVM_exception_throw_adhoc(tc, "Invalid SC index in bytecode stream");
    }
}

/* Given an SC and an index, fetch the object stored there, or return NULL if
 * there is none. Does not cause lazy deserialization. */
MVMObject * MVM_sc_try_get_object(MVMThreadContext *tc, MVMSerializationContext *sc, MVMint64 idx) {
    MVMObject **roots = sc->body->root_objects;
    MVMint64    count = sc->body->num_objects;
    if (idx > 0 && idx < count)
        return roots[idx];
    else
        return NULL;
}

/* Given an SC, an index, and an object, store the object at that index. */
void MVM_sc_set_object(MVMThreadContext *tc, MVMSerializationContext *sc, MVMint64 idx, MVMObject *obj) {
    if (idx < 0)
        MVM_exception_throw_adhoc(tc, "Invalid (negative) object root index %"PRId64"", idx);
    if (idx < sc->body->num_objects) {
        /* Just updating an existing one. */
        MVM_ASSIGN_REF(tc, &(sc->common.header), sc->body->root_objects[idx], obj);
    }
    else {
        if (idx >= sc->body->alloc_objects) {
            MVMint64 orig_size = sc->body->alloc_objects;
            sc->body->alloc_objects *= 2;
            if (sc->body->alloc_objects < idx + 1)
                sc->body->alloc_objects = idx + 1;
            sc->body->root_objects = MVM_realloc(sc->body->root_objects,
                sc->body->alloc_objects * sizeof(MVMObject *));
            memset(sc->body->root_objects + orig_size, 0,
                (sc->body->alloc_objects - orig_size) * sizeof(MVMObject *));
        }
        MVM_ASSIGN_REF(tc, &(sc->common.header), sc->body->root_objects[idx], obj);
        sc->body->num_objects = idx + 1;
    }
    MVM_set_idx_in_sc(&obj->header, idx);
}

/* Given an SC and an index, fetch the STable stored there. */
MVMSTable * MVM_sc_get_stable(MVMThreadContext *tc, MVMSerializationContext *sc, MVMint64 idx) {
    if (idx >= 0 && idx < sc->body->num_stables) {
        MVMSTable *got = sc->body->root_stables[idx];
        return got && !sc_working(sc) ? got : MVM_serialization_demand_stable(tc, sc, idx);
    }
    else {
        char *c_description = MVM_string_utf8_encode_C_string(tc, sc->body->description);
        char *waste[] = { c_description, NULL };
        MVM_exception_throw_adhoc_free(tc, waste,
            "Probable version skew in pre-compiled '%s' (cause: no STable at index %"PRId64")",
            c_description, idx);
    }
}

/* Given an SC and an index, fetch the STable stored there, or return NULL if there
 * is none. Does not cause lazy deserialization. */
MVMSTable * MVM_sc_try_get_stable(MVMThreadContext *tc, MVMSerializationContext *sc, MVMint64 idx) {
    if (idx >= 0 && idx < sc->body->num_stables)
        return sc->body->root_stables[idx];
    else
        return NULL;
}

/* Given an SC, an index, and an STable, store the STable at the index. */
void MVM_sc_set_stable(MVMThreadContext *tc, MVMSerializationContext *sc, MVMint64 idx, MVMSTable *st) {
    if (idx < 0)
        MVM_exception_throw_adhoc(tc,
            "Invalid (negative) STable index %"PRId64, idx);
    if (idx < sc->body->num_stables) {
        /* Just updating an existing one. */
        MVM_ASSIGN_REF(tc, &(sc->common.header), sc->body->root_stables[idx], st);
    }
    else {
        if (idx >= sc->body->alloc_stables) {
            MVMint64 orig_size = sc->body->alloc_stables;
            sc->body->alloc_stables += 32;
            if (sc->body->alloc_stables < idx + 1)
                sc->body->alloc_stables = idx + 1;
            sc->body->root_stables = MVM_realloc(sc->body->root_stables,
                sc->body->alloc_stables * sizeof(MVMSTable *));
            memset(sc->body->root_stables + orig_size, 0,
                (sc->body->alloc_stables - orig_size) * sizeof(MVMSTable *));
        }
        MVM_ASSIGN_REF(tc, &(sc->common.header), sc->body->root_stables[idx], st);
        sc->body->num_stables = idx + 1;
    }
}


/* Given an SC and an STable, pushes the STable to the end of the root list. */
void MVM_sc_push_stable(MVMThreadContext *tc, MVMSerializationContext *sc, MVMSTable *st) {
    MVMint64 idx = sc->body->num_stables;
    if (idx == sc->body->alloc_stables) {
        sc->body->alloc_stables += 16;
        sc->body->root_stables = MVM_realloc(sc->body->root_stables,
            sc->body->alloc_stables * sizeof(MVMSTable *));
    }
    MVM_ASSIGN_REF(tc, &(sc->common.header), sc->body->root_stables[idx], st);
    sc->body->num_stables++;
}

/* Given an SC and an index, fetch the code ref stored there. */
MVMObject * MVM_sc_get_code(MVMThreadContext *tc, MVMSerializationContext *sc, MVMint64 idx) {
    MVMObject *roots = sc->body->root_codes;
    MVMuint64   count = MVM_repr_elems(tc, roots);
    if (idx < count) {
        MVMObject *found = MVM_repr_at_pos_o(tc, roots, idx);
        return MVM_is_null(tc, found) || sc_working(sc)
            ? MVM_serialization_demand_code(tc, sc, idx)
            : found;
    }
    else {
        char *c_description = MVM_string_utf8_encode_C_string(tc, sc->body->description);
        char *waste[] = { c_description, NULL };
        MVM_exception_throw_adhoc_free(tc, waste,
            "Probable version skew in pre-compiled '%s' (cause: no code ref at index %"PRId64")",
            c_description, idx);
    }
}

/* Resolves an SC handle using the SC weakhash. */
MVMSerializationContext * MVM_sc_find_by_handle(MVMThreadContext *tc, MVMString *handle) {
    MVMSerializationContextBody *scb;
    MVM_string_flatten(tc, handle);
    uv_mutex_lock(&tc->instance->mutex_sc_weakhash);
    MVM_HASH_GET(tc, tc->instance->sc_weakhash, handle, scb);
    uv_mutex_unlock(&tc->instance->mutex_sc_weakhash);
    return scb && scb->sc ? scb->sc : NULL;
}

/* Marks all objects, stables and codes that belong to this SC as free to be taken by another. */
void MVM_sc_disclaim(MVMThreadContext *tc, MVMSerializationContext *sc) {
    MVMObject **root_objects, *root_codes, *obj;
    MVMSTable **root_stables, *stable;
    MVMint64 i, count;
    MVMCollectable *col;
    if (REPR(sc)->ID != MVM_REPR_ID_SCRef)
        MVM_exception_throw_adhoc(tc,
            "Must provide an SCRef operand to scdisclaim");

    root_objects = sc->body->root_objects;
    count        = sc->body->num_objects;
    for (i = 0; i < count; i++) {
        obj = root_objects[i];
        col = &obj->header;
#ifdef MVM_USE_OVERFLOW_SERIALIZATION_INDEX
        if (col->flags & MVM_CF_SERIALZATION_INDEX_ALLOCATED) {
            struct MVMSerializationIndex *const sci = col->sc_forward_u.sci;
            col->sc_forward_u.sci = NULL;
            MVM_free(sci);
        }
        col->sc_forward_u.sc.sc_idx = 0;
        col->sc_forward_u.sc.idx = 0;
#else
        col->sc_forward_u.sc.sc_idx = 0;
        col->sc_forward_u.sc.idx = 0;
#endif
    }
    sc->body->num_objects = 0;

    root_stables = sc->body->root_stables;
    count        = sc->body->num_stables;
    for (i = 0; i < count; i++) {
        stable                      = root_stables[i];
        col                         = &stable->header;
        col->sc_forward_u.sc.sc_idx = 0;
    }
    sc->body->num_stables = 0;

    root_codes = sc->body->root_codes;
    count      = MVM_repr_elems(tc, root_codes);
    for (i = 0; i < count; i++) {
        obj = MVM_repr_at_pos_o(tc, root_codes, i);
        if (MVM_is_null(tc, obj))
            obj = MVM_serialization_demand_code(tc, sc, i);
        col                         = &obj->header;
        col->sc_forward_u.sc.sc_idx = 0;
    }
    sc->body->root_codes = NULL;
}

/* Called when an object triggers the SC repossession write barrier. */
void MVM_sc_wb_hit_obj(MVMThreadContext *tc, MVMObject *obj) {
    MVMSerializationContext *comp_sc;

    /* If the WB is disabled or we're not compiling, can exit quickly. */
    if (tc->sc_wb_disable_depth)
        return;
    if (!tc->compiling_scs || !MVM_repr_elems(tc, tc->compiling_scs))
        return;

    /* Same if the object is flagged as one to never repossess. */
    if (obj->header.flags & MVM_CF_NEVER_REPOSSESS)
        return;

    /* Otherwise, check that the object's SC is different from the SC
     * of the compilation we're currently in. Repossess if so. */
    comp_sc = (MVMSerializationContext *)MVM_repr_at_pos_o(tc, tc->compiling_scs, 0);
    if (MVM_sc_get_obj_sc(tc, obj) != comp_sc) {
        /* Get new slot ID. */
        MVMint64 new_slot = comp_sc->body->num_objects;

        /* See if the object is actually owned by another, and it's the
         * owner we need to repossess. */
        if (obj->st->WHAT == tc->instance->boot_types.BOOTArray ||
            obj->st->WHAT == tc->instance->boot_types.BOOTHash) {
            MVMObject *owned_objects = MVM_sc_get_obj_sc(tc, obj)->body->owned_objects;
            MVMint64 n = MVM_repr_elems(tc, owned_objects);
            MVMint64 found = 0;
            MVMint64 i;
            for (i = 0; i < n; i += 2) {
                if (MVM_repr_at_pos_o(tc, owned_objects, i) == obj) {
                    MVMSerializationContext *real_sc;
                    obj = MVM_repr_at_pos_o(tc, owned_objects, i + 1);
                    real_sc = MVM_sc_get_obj_sc(tc, obj);
                    if (!real_sc)
                        return; /* Probably disclaimed. */
                    if (real_sc == comp_sc)
                        return;
                    found = 1;
                    break;
                }
            }
            if (!found)
                return;
        }

        /* Add to root set. */
        MVM_sc_set_object(tc, comp_sc, new_slot, obj);

        /* Add repossession entry. */
        MVM_repr_push_i(tc, comp_sc->body->rep_indexes, new_slot << 1);
        MVM_repr_push_o(tc, comp_sc->body->rep_scs, (MVMObject *)MVM_sc_get_obj_sc(tc, obj));

        /* Update SC of the object, claiming it, and update index too. */
        MVM_sc_set_obj_sc(tc, obj, comp_sc);
        MVM_set_idx_in_sc(&(obj->header), new_slot);
    }
}

/* Called when an STable triggers the SC repossession write barrier. */
void MVM_sc_wb_hit_st(MVMThreadContext *tc, MVMSTable *st) {
    MVMSerializationContext *comp_sc;

    /* If the WB is disabled or we're not compiling, can exit quickly. */
    if (tc->sc_wb_disable_depth)
        return;
    if (!tc->compiling_scs || !MVM_repr_elems(tc, tc->compiling_scs))
        return;

    /* Otherwise, check that the STable's SC is different from the SC
     * of the compilation we're currently in. Repossess if so. */
    comp_sc = (MVMSerializationContext *)MVM_repr_at_pos_o(tc, tc->compiling_scs, 0);
    if (MVM_sc_get_stable_sc(tc, st) != comp_sc) {
        /* Add to root set. */
        MVMint64 new_slot = comp_sc->body->num_stables;
        MVM_sc_push_stable(tc, comp_sc, st);

        /* Add repossession entry. */
        MVM_repr_push_i(tc, comp_sc->body->rep_indexes, (new_slot << 1) | 1);
        MVM_repr_push_o(tc, comp_sc->body->rep_scs, (MVMObject *)MVM_sc_get_stable_sc(tc, st));

        /* Update SC of the STable, claiming it. */
        MVM_sc_set_stable_sc(tc, st, comp_sc);
        MVM_set_idx_in_sc(&(st->header), new_slot);
    }
}<|MERGE_RESOLUTION|>--- conflicted
+++ resolved
@@ -92,13 +92,8 @@
 MVMint64 MVM_sc_find_object_idx(MVMThreadContext *tc, MVMSerializationContext *sc, MVMObject *obj) {
     MVMObject **roots;
     MVMint64    i, count;
-<<<<<<< HEAD
     MVMuint32   cached = MVM_sc_get_idx_in_sc(&obj->header);
-    if (cached != ~0)
-=======
-    MVMuint32   cached = MVM_get_idx_in_sc(&obj->header);
     if (cached != ~0 && MVM_sc_get_collectable_sc(tc, &obj->header) == sc)
->>>>>>> c06b5198
         return cached;
     roots = sc->body->root_objects;
     count = sc->body->num_objects;
@@ -120,13 +115,8 @@
 /* Given an SC, looks up the index of an STable that is in its root set. */
 MVMint64 MVM_sc_find_stable_idx(MVMThreadContext *tc, MVMSerializationContext *sc, MVMSTable *st) {
     MVMuint64 i;
-<<<<<<< HEAD
     MVMuint32 cached = MVM_sc_get_idx_in_sc(&st->header);
-    if (cached != ~0)
-=======
-    MVMuint32 cached = MVM_get_idx_in_sc(&st->header);
     if (cached != ~0 && MVM_sc_get_collectable_sc(tc, &st->header) == sc)
->>>>>>> c06b5198
         return cached;
     for (i = 0; i < sc->body->num_stables; i++)
         if (sc->body->root_stables[i] == st)
@@ -246,7 +236,7 @@
         MVM_ASSIGN_REF(tc, &(sc->common.header), sc->body->root_objects[idx], obj);
         sc->body->num_objects = idx + 1;
     }
-    MVM_set_idx_in_sc(&obj->header, idx);
+    MVM_sc_set_idx_in_sc(&obj->header, idx);
 }
 
 /* Given an SC and an index, fetch the STable stored there. */
@@ -446,7 +436,7 @@
 
         /* Update SC of the object, claiming it, and update index too. */
         MVM_sc_set_obj_sc(tc, obj, comp_sc);
-        MVM_set_idx_in_sc(&(obj->header), new_slot);
+        MVM_sc_set_idx_in_sc(&(obj->header), new_slot);
     }
 }
 
@@ -474,6 +464,6 @@
 
         /* Update SC of the STable, claiming it. */
         MVM_sc_set_stable_sc(tc, st, comp_sc);
-        MVM_set_idx_in_sc(&(st->header), new_slot);
+        MVM_sc_set_idx_in_sc(&(st->header), new_slot);
     }
 }