--- conflicted
+++ resolved
@@ -5,16 +5,7 @@
 /* Representation used by VM-level OS handles. */
 struct MVMOSHandleBody {
     /* see MVMOSHandleTypes */
-<<<<<<< HEAD
     MVMuint8 type;
-
-=======
-    MVMuint8 handle_type;
-    MVMuint8 encoding_type;
-    MVMuint8 std_stream;
-    apr_pool_t *mem_pool;
->>>>>>> 2bb0d048
-
     union {
         uv_handle_t *handle;
         uv_file          fd;
