--- conflicted
+++ resolved
@@ -944,7 +944,7 @@
     MVMP6opaqueREPRData *repr_data = (MVMP6opaqueREPRData *)st->REPR_data;
     MVMuint16 num_attributes = repr_data->num_attributes;
     MVMuint16 i;
-    
+
     if (!repr_data->name_to_index_mapping)
         MVM_exception_throw_adhoc(tc,
             "Representation must be composed before it can be serialized");
@@ -956,7 +956,7 @@
             if (a_st->REPR->serialize)
                 a_st->REPR->serialize(tc, a_st, (char *)data + a_offset, writer);
             else
-                MVM_exception_throw_adhoc(tc, "Missing serialize REPR function");
+                MVM_exception_throw_adhoc(tc, "Missing serialize REPR function for REPR %s", a_st->REPR->name);
         }
         else
             writer->write_ref(tc, writer, get_obj_at_offset(data, a_offset));
@@ -1200,7 +1200,6 @@
     str_ass_del = MVM_string_ascii_decode_nt(tc, tc->instance->VMString, "associative_delegate");
     MVM_gc_root_add_permanent(tc, (MVMCollectable **)&str_ass_del);
 
-<<<<<<< HEAD
     return &this_repr;
 }
 
@@ -1248,7 +1247,7 @@
     elems,
     get_storage_spec,
     change_type,
-    NULL, /* serialize */
+    serialize,
     deserialize, /* deserialize */
     NULL, /* serialize_repr_data */
     deserialize_repr_data,
@@ -1262,57 +1261,4 @@
     "P6opaque", /* name */
     MVM_REPR_ID_P6opaque,
     0, /* refs_frames */
-};
-=======
-    /* Allocate and populate the representation function table. */
-    this_repr = malloc(sizeof(MVMREPROps));
-    memset(this_repr, 0, sizeof(MVMREPROps));
-    this_repr->type_object_for = type_object_for;
-    this_repr->allocate = allocate;
-    this_repr->initialize = initialize;
-    this_repr->copy_to = copy_to;
-    this_repr->gc_mark = gc_mark;
-    this_repr->gc_free = gc_free;
-    this_repr->gc_mark_repr_data = gc_mark_repr_data;
-    this_repr->gc_free_repr_data = gc_free_repr_data;
-    this_repr->get_storage_spec = get_storage_spec;
-    this_repr->change_type = change_type;
-    this_repr->compose = compose;
-    this_repr->attr_funcs = malloc(sizeof(MVMREPROps_Attribute));
-    memset(this_repr->attr_funcs, 0, sizeof(MVMREPROps_Attribute));
-    this_repr->attr_funcs->get_attribute = get_attribute;
-    this_repr->attr_funcs->bind_attribute = bind_attribute;
-    this_repr->attr_funcs->is_attribute_initialized = is_attribute_initialized;
-    this_repr->attr_funcs->hint_for = hint_for;
-    this_repr->box_funcs = malloc(sizeof(MVMREPROps_Boxing));
-    this_repr->box_funcs->set_int = set_int;
-    this_repr->box_funcs->get_int = get_int;
-    this_repr->box_funcs->set_num = set_num;
-    this_repr->box_funcs->get_num = get_num;
-    this_repr->box_funcs->set_str = set_str;
-    this_repr->box_funcs->get_str = get_str;
-    this_repr->box_funcs->get_boxed_ref = get_boxed_ref;
-    this_repr->pos_funcs = malloc(sizeof(MVMREPROps_Positional));
-    this_repr->pos_funcs->at_pos = at_pos;
-    this_repr->pos_funcs->bind_pos = bind_pos;
-    this_repr->pos_funcs->set_elems = set_elems;
-    this_repr->pos_funcs->push = push;
-    this_repr->pos_funcs->pop = pop;
-    this_repr->pos_funcs->unshift = unshift;
-    this_repr->pos_funcs->shift = shift;
-    this_repr->pos_funcs->splice = splice;
-    this_repr->ass_funcs = malloc(sizeof(MVMREPROps_Associative));
-    this_repr->ass_funcs->at_key_ref = at_key_ref;
-    this_repr->ass_funcs->at_key_boxed = at_key_boxed;
-    this_repr->ass_funcs->bind_key_ref = bind_key_ref;
-    this_repr->ass_funcs->bind_key_boxed = bind_key_boxed;
-    this_repr->ass_funcs->exists_key = exists_key;
-    this_repr->ass_funcs->delete_key = delete_key;
-    this_repr->elems = elems;
-    this_repr->deserialize_stable_size = deserialize_stable_size;
-    this_repr->deserialize_repr_data = deserialize_repr_data;
-    this_repr->deserialize = deserialize;
-    this_repr->serialize = serialize;
-    return this_repr;
-}
->>>>>>> 6d587c25
+};