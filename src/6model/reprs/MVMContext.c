#include "moarvm.h"

/* This representation's function pointer table. */
static MVMREPROps this_repr;

/* Creates a new type object of this representation, and associates it with
 * the given HOW. Also sets the invocation protocol handler in the STable. */
static MVMObject * type_object_for(MVMThreadContext *tc, MVMObject *HOW) {
    MVMSTable *st = MVM_gc_allocate_stable(tc, &this_repr, HOW);

    MVMROOT(tc, st, {
        MVMObject *obj = MVM_gc_allocate_type_object(tc, st);
        MVM_ASSIGN_REF(tc, st, st->WHAT, obj);
        st->size = sizeof(MVMContext);
    });

    return st->WHAT;
}

/* Creates a new instance based on the type object. */
static MVMObject * allocate(MVMThreadContext *tc, MVMSTable *st) {
    return MVM_gc_allocate_object(tc, st);
}

/* Initializes a new instance. */
static void initialize(MVMThreadContext *tc, MVMSTable *st, MVMObject *root, void *data) {
}

/* Copies the body of one object to another. */
static void copy_to(MVMThreadContext *tc, MVMSTable *st, void *src, MVMObject *dest_root, void *dest) {
    MVMContextBody *src_body  = (MVMContextBody *)src;
    MVMContextBody *dest_body = (MVMContextBody *)dest;
    MVM_panic(MVM_exitcode_NYI, "MVMContext copy_to NYI");
}

/* Adds held objects to the GC worklist. */
static void gc_mark(MVMThreadContext *tc, MVMSTable *st, void *data, MVMGCWorklist *worklist) {
    MVMContextBody *body = (MVMContextBody *)data;
    MVM_gc_worklist_add_frame(tc, worklist, body->context);
}

/* Called by the VM in order to free memory associated with this object. */
static void gc_free(MVMThreadContext *tc, MVMObject *obj) {
    MVMContext *ctx = (MVMContext *)obj;
    if (ctx->body.context) {
        ctx->body.context = MVM_frame_dec_ref(tc, ctx->body.context);
    }
}

static void * at_key_ref(MVMThreadContext *tc, MVMSTable *st, MVMObject *root, void *data, MVMObject *key) {
    MVM_exception_throw_adhoc(tc,
        "MVMContext representation does not support native type storage");
}

#define at_key(tc, st, root, data, _type, member, name) do { \
    MVMContextBody *body = (MVMContextBody *)data; \
    MVMFrame *frame = body->context; \
    MVMObject *result = NULL; \
    MVMLexicalRegistry *lexical_names = frame->static_info->body.lexical_names, *entry; \
    if (!lexical_names) { \
       MVM_exception_throw_adhoc(tc, \
            "Lexical with name '%s' does not exist in this frame", \
                MVM_string_utf8_encode_C_string(tc, name)); \
    } \
    MVM_HASH_GET(tc, lexical_names, name, entry) \
     \
    if (!entry) { \
       MVM_exception_throw_adhoc(tc, \
            "Lexical with name '%s' does not exist in this frame", \
                MVM_string_utf8_encode_C_string(tc, name)); \
    } \
    if (frame->static_info->body.lexical_types[entry->value] != _type) { \
       MVM_exception_throw_adhoc(tc, \
            "Lexical with name '%s' has a different type in this frame", \
                MVM_string_utf8_encode_C_string(tc, name)); \
    } \
    return frame->env[entry->value].member; \
} while (0)

static MVMObject * at_key_boxed(MVMThreadContext *tc, MVMSTable *st, MVMObject *root, void *data, MVMObject *key) {
    MVMString *name = (MVMString *)key;
    at_key(tc, st, root, data, MVM_reg_obj, o, name);
}

static void bind_key_ref(MVMThreadContext *tc, MVMSTable *st, MVMObject *root, void *data, MVMObject *key, void *value_addr) {
    MVM_exception_throw_adhoc(tc,
        "MVMContext representation does not support native type storage");
}

static void bind_key_boxed(MVMThreadContext *tc, MVMSTable *st, MVMObject *root, void *data, MVMObject *key, MVMObject *value) {
    MVM_exception_throw_adhoc(tc,
        "MVMContext representation does not yet support bind key boxed");
}

static MVMuint64 elems(MVMThreadContext *tc, MVMSTable *st, MVMObject *root, void *data) {
    MVM_exception_throw_adhoc(tc,
        "MVMContext representation does not support elems");
}

static MVMuint64 exists_key(MVMThreadContext *tc, MVMSTable *st, MVMObject *root, void *data, MVMObject *key) {
    MVMContextBody *body = (MVMContextBody *)data;
    MVMFrame *frame = body->context;
    MVMLexicalRegistry *lexical_names = frame->static_info->body.lexical_names, *entry;
    MVMString *name = (MVMString *)key;
    if (!lexical_names)
        return 0;
    MVM_HASH_GET(tc, lexical_names, name, entry);
    return entry ? 1 : 0;
}

static void delete_key(MVMThreadContext *tc, MVMSTable *st, MVMObject *root, void *data, MVMObject *key) {
    MVM_exception_throw_adhoc(tc,
        "MVMContext representation does not support delete key");
}

static MVMStorageSpec get_value_storage_spec(MVMThreadContext *tc, MVMSTable *st) {
    MVMStorageSpec spec;
    spec.inlineable      = MVM_STORAGE_SPEC_REFERENCE;
    spec.boxed_primitive = MVM_STORAGE_SPEC_BP_NONE;
    spec.can_box         = 0;
    return spec;
}

/* Gets the storage specification for this representation. */
static MVMStorageSpec get_storage_spec(MVMThreadContext *tc, MVMSTable *st) {
    /* XXX in the end we'll support inlining of this... */
    MVMStorageSpec spec;
    spec.inlineable      = MVM_STORAGE_SPEC_REFERENCE;
    spec.boxed_primitive = MVM_STORAGE_SPEC_BP_NONE;
    spec.can_box         = 0;
    return spec;
}

/* Compose the representation. */
static void compose(MVMThreadContext *tc, MVMSTable *st, MVMObject *info) {
    /* Nothing to do for this REPR. */
}

/* Initializes the representation. */
MVMREPROps * MVMContext_initialize(MVMThreadContext *tc) {
    return &this_repr;
}

static MVMREPROps_Associative ass_funcs = {
    at_key_ref,
    at_key_boxed,
    bind_key_ref,
    bind_key_boxed,
    exists_key,
    delete_key,
    get_value_storage_spec,
};

static MVMREPROps this_repr = {
    type_object_for,
    allocate,
    initialize,
    copy_to,
<<<<<<< HEAD
    NULL, /* attr_funcs */
    NULL, /* box_funcs  */
    NULL, /* pos_funcs */
=======
    &MVM_REPR_DEFAULT_ATTR_FUNCS,
    &MVM_REPR_DEFAULT_BOX_FUNCS,
    &MVM_REPR_DEFAULT_POS_FUNCS,
>>>>>>> 3885d2c5
    &ass_funcs,
    elems,
    get_storage_spec,
    NULL, /* change_type */
    NULL, /* serialize */
    NULL, /* deserialize */
    NULL, /* serialize_repr_data */
    NULL, /* deserialize_repr_data */
    NULL, /* deserialize_stable_size */
    gc_mark,
    gc_free,
    NULL, /* gc_cleanup */
    NULL, /* gc_mark_repr_data */
    NULL, /* gc_free_repr_data */
    compose,
    NULL, /* name */
    0, /* ID */
    0, /* refs_frames */
};<|MERGE_RESOLUTION|>--- conflicted
+++ resolved
@@ -56,7 +56,7 @@
     MVMContextBody *body = (MVMContextBody *)data; \
     MVMFrame *frame = body->context; \
     MVMObject *result = NULL; \
-    MVMLexicalRegistry *lexical_names = frame->static_info->body.lexical_names, *entry; \
+    MVMLexicalHashEntry *lexical_names = frame->static_info->body.lexical_names, *entry; \
     if (!lexical_names) { \
        MVM_exception_throw_adhoc(tc, \
             "Lexical with name '%s' does not exist in this frame", \
@@ -100,7 +100,7 @@
 static MVMuint64 exists_key(MVMThreadContext *tc, MVMSTable *st, MVMObject *root, void *data, MVMObject *key) {
     MVMContextBody *body = (MVMContextBody *)data;
     MVMFrame *frame = body->context;
-    MVMLexicalRegistry *lexical_names = frame->static_info->body.lexical_names, *entry;
+    MVMLexicalHashEntry *lexical_names = frame->static_info->body.lexical_names, *entry;
     MVMString *name = (MVMString *)key;
     if (!lexical_names)
         return 0;
@@ -156,15 +156,9 @@
     allocate,
     initialize,
     copy_to,
-<<<<<<< HEAD
-    NULL, /* attr_funcs */
-    NULL, /* box_funcs  */
-    NULL, /* pos_funcs */
-=======
     &MVM_REPR_DEFAULT_ATTR_FUNCS,
     &MVM_REPR_DEFAULT_BOX_FUNCS,
     &MVM_REPR_DEFAULT_POS_FUNCS,
->>>>>>> 3885d2c5
     &ass_funcs,
     elems,
     get_storage_spec,
