--- conflicted
+++ resolved
@@ -818,17 +818,10 @@
     allocate,
     initialize,
     copy_to,
-<<<<<<< HEAD
-    NULL, /* attr_funcs */
-    NULL, /* box_funcs */
-    &pos_funcs,
-    NULL, /* ass_funcs */
-=======
     &MVM_REPR_DEFAULT_ATTR_FUNCS,
     &MVM_REPR_DEFAULT_BOX_FUNCS,
     &pos_funcs,
     &MVM_REPR_DEFAULT_ASS_FUNCS,
->>>>>>> 3885d2c5
     elems,
     get_storage_spec,
     NULL, /* change_type */
