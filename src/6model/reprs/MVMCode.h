/* Representation for code in the VM. Holds an MVMStaticFrame along
 * with an optional outer pointer if this is a closure. */
struct MVMCodeBody {
    MVMStaticFrame *sf;
    MVMFrame       *outer;
    MVMObject      *code_object;
<<<<<<< HEAD
    MVMuint16       is_static;
    MVMuint16       is_compiler_stub;
} MVMCodeBody;
typedef struct _MVMCode {
=======
};
struct MVMCode {
>>>>>>> 51fc5540
    MVMObject common;
    MVMCodeBody body;
};

/* Function for REPR setup. */
MVMREPROps * MVMCode_initialize(MVMThreadContext *tc);<|MERGE_RESOLUTION|>--- conflicted
+++ resolved
@@ -4,15 +4,10 @@
     MVMStaticFrame *sf;
     MVMFrame       *outer;
     MVMObject      *code_object;
-<<<<<<< HEAD
     MVMuint16       is_static;
     MVMuint16       is_compiler_stub;
-} MVMCodeBody;
-typedef struct _MVMCode {
-=======
 };
 struct MVMCode {
->>>>>>> 51fc5540
     MVMObject common;
     MVMCodeBody body;
 };
