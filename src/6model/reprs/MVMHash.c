#include "moarvm.h"

/* This representation's function pointer table. */
static MVMREPROps this_repr;

/* Creates a new type object of this representation, and associates it with
 * the given HOW. */
static MVMObject * type_object_for(MVMThreadContext *tc, MVMObject *HOW) {
    MVMSTable *st = MVM_gc_allocate_stable(tc, &this_repr, HOW);

    MVMROOT(tc, st, {
        MVMObject *obj = MVM_gc_allocate_type_object(tc, st);
        MVM_ASSIGN_REF(tc, st, st->WHAT, obj);
        st->size = sizeof(MVMHash);
    });

    return st->WHAT;
}

/* Creates a new instance based on the type object. */
static MVMObject * allocate(MVMThreadContext *tc, MVMSTable *st) {
    return MVM_gc_allocate_object(tc, st);
}

/* Initialize a new instance. */
static void initialize(MVMThreadContext *tc, MVMSTable *st, MVMObject *root, void *data) {
    MVMHashBody *body = (MVMHashBody *)data;

    /* this must be initialized to NULL */
    body->hash_head = NULL;
}

static void extract_key(MVMThreadContext *tc, void **kdata, size_t *klen, MVMObject *key) {
    MVM_HASH_EXTRACT_KEY(tc, kdata, klen, key, "MVMHash representation requires MVMString keys")
}

/* Copies the body of one object to another. */
static void copy_to(MVMThreadContext *tc, MVMSTable *st, void *src, MVMObject *dest_root, void *dest) {
    MVMHashBody *src_body  = (MVMHashBody *)src;
    MVMHashBody *dest_body = (MVMHashBody *)dest;
    MVMHashEntry *current, *tmp;

    /* NOTE: if we really wanted to, we could avoid rehashing... */
    HASH_ITER(hash_handle, src_body->hash_head, current, tmp) {
        size_t klen;
        void *kdata;
        MVMHashEntry *new_entry = malloc(sizeof(MVMHashEntry));
        MVM_ASSIGN_REF(tc, dest_root, new_entry->key, current->key);
        MVM_ASSIGN_REF(tc, dest_root, new_entry->value, current->value);
        extract_key(tc, &kdata, &klen, new_entry->key);

        HASH_ADD_KEYPTR(hash_handle, dest_body->hash_head, kdata, klen, new_entry);
    }
}

/* Adds held objects to the GC worklist. */
static void gc_mark(MVMThreadContext *tc, MVMSTable *st, void *data, MVMGCWorklist *worklist) {
    MVMHashBody *body = (MVMHashBody *)data;
    MVMHashEntry *current, *tmp;

    HASH_ITER(hash_handle, body->hash_head, current, tmp) {
        MVM_gc_worklist_add(tc, worklist, &current->key);
        MVM_gc_worklist_add(tc, worklist, &current->value);
    }
}

/* Called by the VM in order to free memory associated with this object. */
static void gc_free(MVMThreadContext *tc, MVMObject *obj) {
    MVMHash *h = (MVMHash *)obj;
    MVM_HASH_DESTROY(hash_handle, MVMHashEntry, h->body.hash_head);
}

static void * at_key_ref(MVMThreadContext *tc, MVMSTable *st, MVMObject *root, void *data, MVMObject *key) {
    MVM_exception_throw_adhoc(tc,
        "MVMHash representation does not support native type storage");
}

static MVMObject * at_key_boxed(MVMThreadContext *tc, MVMSTable *st, MVMObject *root, void *data, MVMObject *key) {
    MVMHashBody *body = (MVMHashBody *)data;
    void *kdata;
    MVMHashEntry *entry;
    size_t klen;
    extract_key(tc, &kdata, &klen, key);
    HASH_FIND(hash_handle, body->hash_head, kdata, klen, entry);
    return entry != NULL ? entry->value : NULL;
}

static void bind_key_ref(MVMThreadContext *tc, MVMSTable *st, MVMObject *root, void *data, MVMObject *key, void *value_addr) {
    MVM_exception_throw_adhoc(tc,
        "MVMHash representation does not support native type storage");
}

static void bind_key_boxed(MVMThreadContext *tc, MVMSTable *st, MVMObject *root, void *data, MVMObject *key, MVMObject *value) {
    MVMHashBody *body = (MVMHashBody *)data;
    void *kdata;
    MVMHashEntry *entry;
    size_t klen;

    extract_key(tc, &kdata, &klen, key);

    /* first check whether we can must update the old entry. */
    HASH_FIND(hash_handle, body->hash_head, kdata, klen, entry);
    if (!entry) {
        entry = malloc(sizeof(MVMHashEntry));
        HASH_ADD_KEYPTR(hash_handle, body->hash_head, kdata, klen, entry);
    }
    else
        entry->hash_handle.key = (void *)kdata;
    MVM_ASSIGN_REF(tc, root, entry->key, key);
    MVM_ASSIGN_REF(tc, root, entry->value, value);
}

static MVMuint64 elems(MVMThreadContext *tc, MVMSTable *st, MVMObject *root, void *data) {
    MVMHashBody *body = (MVMHashBody *)data;
    return HASH_CNT(hash_handle, body->hash_head);
}

static MVMuint64 exists_key(MVMThreadContext *tc, MVMSTable *st, MVMObject *root, void *data, MVMObject *key) {
    MVMHashBody *body = (MVMHashBody *)data;
    void *kdata;
    MVMHashEntry *entry;
    size_t klen;
    extract_key(tc, &kdata, &klen, key);

    HASH_FIND(hash_handle, body->hash_head, kdata, klen, entry);
    return entry != NULL;
}

static void delete_key(MVMThreadContext *tc, MVMSTable *st, MVMObject *root, void *data, MVMObject *key) {
    MVMHashBody *body = (MVMHashBody *)data;
    MVMHashEntry *old_entry;
    size_t klen;
    void *kdata;
    extract_key(tc, &kdata, &klen, key);

    HASH_FIND(hash_handle, body->hash_head, kdata, klen, old_entry);
    if (old_entry) {
        HASH_DELETE(hash_handle, body->hash_head, old_entry);
        free(old_entry);
    }
}

static MVMStorageSpec get_value_storage_spec(MVMThreadContext *tc, MVMSTable *st) {
    MVMStorageSpec spec;
    spec.inlineable      = MVM_STORAGE_SPEC_REFERENCE;
    spec.boxed_primitive = MVM_STORAGE_SPEC_BP_NONE;
    spec.can_box         = 0;
    return spec;
}

/* Gets the storage specification for this representation. */
static MVMStorageSpec get_storage_spec(MVMThreadContext *tc, MVMSTable *st) {
    MVMStorageSpec spec;
    spec.inlineable      = MVM_STORAGE_SPEC_REFERENCE;
    spec.boxed_primitive = MVM_STORAGE_SPEC_BP_NONE;
    spec.can_box         = 0;
    return spec;
}

/* Compose the representation. */
static void compose(MVMThreadContext *tc, MVMSTable *st, MVMObject *info) {
    /* XXX key and value types will be communicated here */
}

/* Set the size of the STable. */
static void deserialize_stable_size(MVMThreadContext *tc, MVMSTable *st, MVMSerializationReader *reader) {
    st->size = sizeof(MVMHash);
}

/* Initializes the representation. */
MVMREPROps * MVMHash_initialize(MVMThreadContext *tc) {
    return &this_repr;
}

static MVMREPROps_Associative ass_funcs = {
    at_key_ref,
    at_key_boxed,
    bind_key_ref,
    bind_key_boxed,
    exists_key,
    delete_key,
    get_value_storage_spec,
};

static MVMREPROps this_repr = {
    type_object_for,
    allocate,
    initialize,
    copy_to,
<<<<<<< HEAD
    NULL, /* attr_funcs */
    NULL, /* box_funcs  */
    NULL, /* pos_funcs */
=======
    &MVM_REPR_DEFAULT_ATTR_FUNCS,
    &MVM_REPR_DEFAULT_BOX_FUNCS,
    &MVM_REPR_DEFAULT_POS_FUNCS,
>>>>>>> 3885d2c5
    &ass_funcs,
    elems,
    get_storage_spec,
    NULL, /* change_type */
    NULL, /* serialize */
    NULL, /* deserialize */
    NULL, /* serialize_repr_data */
    NULL, /* deserialize_repr_data */
    deserialize_stable_size,
    gc_mark,
    gc_free,
    NULL, /* gc_cleanup */
    NULL, /* gc_mark_repr_data */
    NULL, /* gc_free_repr_data */
    compose,
    NULL, /* name */
    0, /* ID */
    0, /* refs_frames */
};<|MERGE_RESOLUTION|>--- conflicted
+++ resolved
@@ -187,15 +187,9 @@
     allocate,
     initialize,
     copy_to,
-<<<<<<< HEAD
-    NULL, /* attr_funcs */
-    NULL, /* box_funcs  */
-    NULL, /* pos_funcs */
-=======
     &MVM_REPR_DEFAULT_ATTR_FUNCS,
     &MVM_REPR_DEFAULT_BOX_FUNCS,
     &MVM_REPR_DEFAULT_POS_FUNCS,
->>>>>>> 3885d2c5
     &ass_funcs,
     elems,
     get_storage_spec,
