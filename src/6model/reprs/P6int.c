#include "moarvm.h"

/* This representation's function pointer table. */
static const MVMREPROps this_repr;

/* Creates a new type object of this representation, and associates it with
 * the given HOW. */
static MVMObject * type_object_for(MVMThreadContext *tc, MVMObject *HOW) {
    MVMSTable *st  = MVM_gc_allocate_stable(tc, &this_repr, HOW);

    MVMROOT(tc, st, {
        MVMObject *obj = MVM_gc_allocate_type_object(tc, st);
        MVM_ASSIGN_REF(tc, st, st->WHAT, obj);
        st->size = sizeof(MVMP6int);
    });

    return st->WHAT;
}

/* Creates a new instance based on the type object. */
static MVMObject * allocate(MVMThreadContext *tc, MVMSTable *st) {
    return MVM_gc_allocate_object(tc, st);
}

/* Copies the body of one object to another. */
static void copy_to(MVMThreadContext *tc, MVMSTable *st, void *src, MVMObject *dest_root, void *dest) {
    MVMP6intBody *src_body  = (MVMP6intBody *)src;
    MVMP6intBody *dest_body = (MVMP6intBody *)dest;
    dest_body->value = src_body->value;
}

static void set_int(MVMThreadContext *tc, MVMSTable *st, MVMObject *root, void *data, MVMint64 value) {
    ((MVMP6intBody *)data)->value = value;
}
static MVMint64 get_int(MVMThreadContext *tc, MVMSTable *st, MVMObject *root, void *data) {
    return ((MVMP6intBody *)data)->value;
}
static void set_num(MVMThreadContext *tc, MVMSTable *st, MVMObject *root, void *data, MVMnum64 value) {
    MVM_exception_throw_adhoc(tc,
        "P6int representation cannot box a native num");
}
static MVMnum64 get_num(MVMThreadContext *tc, MVMSTable *st, MVMObject *root, void *data) {
    MVM_exception_throw_adhoc(tc,
        "P6int representation cannot unbox to a native num");
}
static void set_str(MVMThreadContext *tc, MVMSTable *st, MVMObject *root, void *data, MVMString *value) {
    MVM_exception_throw_adhoc(tc,
        "P6int representation cannot box a native string");
}
static MVMString * get_str(MVMThreadContext *tc, MVMSTable *st, MVMObject *root, void *data) {
    MVM_exception_throw_adhoc(tc,
        "P6int representation cannot unbox to a native string");
}
static void * get_boxed_ref(MVMThreadContext *tc, MVMSTable *st, MVMObject *root, void *data, MVMuint32 repr_id) {
    MVM_exception_throw_adhoc(tc,
        "P6int representation cannot unbox to other types");
}

/* Gets the storage specification for this representation. */
static MVMStorageSpec get_storage_spec(MVMThreadContext *tc, MVMSTable *st) {
    MVMStorageSpec spec;
    spec.inlineable      = MVM_STORAGE_SPEC_INLINED;
    spec.bits            = sizeof(MVMint64) * 8;
    spec.boxed_primitive = MVM_STORAGE_SPEC_BP_INT;
    spec.can_box         = MVM_STORAGE_SPEC_CAN_BOX_INT;
    return spec;
}

/* Compose the representation. */
static void compose(MVMThreadContext *tc, MVMSTable *st, MVMObject *info) {
    /* XXX size conveyed here */
}

/* Set the size of the STable. */
static void deserialize_stable_size(MVMThreadContext *tc, MVMSTable *st, MVMSerializationReader *reader) {
    st->size = sizeof(MVMP6int);
}

static void deserialize(MVMThreadContext *tc, MVMSTable *st, MVMObject *root, void *data, MVMSerializationReader *reader) {
    ((MVMP6intBody *)data)->value = reader->read_int(tc, reader);
}

static void serialize(MVMThreadContext *tc, MVMSTable *st, void *data, MVMSerializationWriter *writer) {
    writer->write_int(tc, writer, ((MVMP6intBody *)data)->value);
}

/* Initializes the representation. */
<<<<<<< HEAD
const MVMREPROps * MVMP6int_initialize(MVMThreadContext *tc) {
    return &this_repr;
}

static const MVMREPROps this_repr = {
    type_object_for,
    allocate,
    NULL, /* initialize */
    copy_to,
    MVM_REPR_DEFAULT_ATTR_FUNCS,
    {
        set_int,
        get_int,
        set_num,
        get_num,
        set_str,
        get_str,
        get_boxed_ref
    },    /* box_funcs */
    MVM_REPR_DEFAULT_POS_FUNCS,
    MVM_REPR_DEFAULT_ASS_FUNCS,
    MVM_REPR_DEFAULT_ELEMS,
    get_storage_spec,
    NULL, /* change_type */
    NULL, /* serialize */
    deserialize, /* deserialize */
    NULL, /* serialize_repr_data */
    NULL, /* deserialize_repr_data */
    deserialize_stable_size,
    NULL, /* gc_mark */
    NULL, /* gc_free */
    NULL, /* gc_cleanup */
    NULL, /* gc_mark_repr_data */
    NULL, /* gc_free_repr_data */
    compose,
    "P6int", /* name */
    MVM_REPR_ID_P6int,
    0, /* refs_frames */
};
=======
MVMREPROps * MVMP6int_initialize(MVMThreadContext *tc) {
    this_repr = malloc(sizeof(MVMREPROps));
    memset(this_repr, 0, sizeof(MVMREPROps));
    this_repr->type_object_for = type_object_for;
    this_repr->allocate = allocate;
    this_repr->copy_to = copy_to;
    this_repr->get_storage_spec = get_storage_spec;
    this_repr->box_funcs = malloc(sizeof(MVMREPROps_Boxing));
    this_repr->box_funcs->set_int = set_int;
    this_repr->box_funcs->get_int = get_int;
    this_repr->box_funcs->set_num = set_num;
    this_repr->box_funcs->get_num = get_num;
    this_repr->box_funcs->set_str = set_str;
    this_repr->box_funcs->get_str = get_str;
    this_repr->box_funcs->get_boxed_ref = get_boxed_ref;
    this_repr->compose = compose;
    this_repr->deserialize_stable_size = deserialize_stable_size;
    this_repr->deserialize = deserialize;
    this_repr->serialize = serialize;
    return this_repr;
}
>>>>>>> 34264005
<|MERGE_RESOLUTION|>--- conflicted
+++ resolved
@@ -85,7 +85,6 @@
 }
 
 /* Initializes the representation. */
-<<<<<<< HEAD
 const MVMREPROps * MVMP6int_initialize(MVMThreadContext *tc) {
     return &this_repr;
 }
@@ -110,7 +109,7 @@
     MVM_REPR_DEFAULT_ELEMS,
     get_storage_spec,
     NULL, /* change_type */
-    NULL, /* serialize */
+    serialize,
     deserialize, /* deserialize */
     NULL, /* serialize_repr_data */
     NULL, /* deserialize_repr_data */
@@ -124,27 +123,4 @@
     "P6int", /* name */
     MVM_REPR_ID_P6int,
     0, /* refs_frames */
-};
-=======
-MVMREPROps * MVMP6int_initialize(MVMThreadContext *tc) {
-    this_repr = malloc(sizeof(MVMREPROps));
-    memset(this_repr, 0, sizeof(MVMREPROps));
-    this_repr->type_object_for = type_object_for;
-    this_repr->allocate = allocate;
-    this_repr->copy_to = copy_to;
-    this_repr->get_storage_spec = get_storage_spec;
-    this_repr->box_funcs = malloc(sizeof(MVMREPROps_Boxing));
-    this_repr->box_funcs->set_int = set_int;
-    this_repr->box_funcs->get_int = get_int;
-    this_repr->box_funcs->set_num = set_num;
-    this_repr->box_funcs->get_num = get_num;
-    this_repr->box_funcs->set_str = set_str;
-    this_repr->box_funcs->get_str = get_str;
-    this_repr->box_funcs->get_boxed_ref = get_boxed_ref;
-    this_repr->compose = compose;
-    this_repr->deserialize_stable_size = deserialize_stable_size;
-    this_repr->deserialize = deserialize;
-    this_repr->serialize = serialize;
-    return this_repr;
-}
->>>>>>> 34264005
+};