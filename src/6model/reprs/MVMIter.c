#include "moarvm.h"

/* This representation's function pointer table. */
static MVMREPROps this_repr;

/* Creates a new type object of this representation, and associates it with
 * the given HOW. */
static MVMObject * type_object_for(MVMThreadContext *tc, MVMObject *HOW) {
    MVMSTable *st = MVM_gc_allocate_stable(tc, &this_repr, HOW);

    MVMROOT(tc, st, {
        MVMObject *obj = MVM_gc_allocate_type_object(tc, st);
        MVM_ASSIGN_REF(tc, st, st->WHAT, obj);
        st->size = sizeof(MVMIter);
    });

    return st->WHAT;
}

/* Creates a new instance based on the type object. */
static MVMObject * allocate(MVMThreadContext *tc, MVMSTable *st) {
    return MVM_gc_allocate_object(tc, st);
}

/* Initialize a new instance. */
static void initialize(MVMThreadContext *tc, MVMSTable *st, MVMObject *root, void *data) {
}

/* Copies the body of one object to another. */
static void copy_to(MVMThreadContext *tc, MVMSTable *st, void *src, MVMObject *dest_root, void *dest) {
    MVMIterBody *src_body  = (MVMIterBody *)src;
    MVMIterBody *dest_body = (MVMIterBody *)dest;
    MVM_exception_throw_adhoc(tc, "Cannot copy object with representation VMIter");
}

/* Adds held objects to the GC worklist. */
static void gc_mark(MVMThreadContext *tc, MVMSTable *st, void *data, MVMGCWorklist *worklist) {
    MVMIterBody  *body  = (MVMIterBody *)data;
    MVM_gc_worklist_add(tc, worklist, &body->target);
}

/* Called by the VM in order to free memory associated with this object. */
static void gc_free(MVMThreadContext *tc, MVMObject *obj) {
    MVMIter *iter = (MVMIter *)obj;
}

/* Gets the storage specification for this representation. */
static MVMStorageSpec get_storage_spec(MVMThreadContext *tc, MVMSTable *st) {
    MVMStorageSpec spec;
    spec.inlineable      = MVM_STORAGE_SPEC_REFERENCE;
    spec.boxed_primitive = MVM_STORAGE_SPEC_BP_NONE;
    spec.can_box         = 0;
    return spec;
}

static void at_pos(MVMThreadContext *tc, MVMSTable *st, MVMObject *root, void *data, MVMint64 index, MVMRegister *value, MVMuint16 kind) {
    MVMIterBody *body = (MVMIterBody *)data;
    MVM_exception_throw_adhoc(tc, "Invalid operation on iterator");
}

static void bind_pos(MVMThreadContext *tc, MVMSTable *st, MVMObject *root, void *data, MVMint64 index, MVMRegister value, MVMuint16 kind) {
    MVMIterBody *body = (MVMIterBody *)data;
    MVM_exception_throw_adhoc(tc, "Invalid operation on iterator");
}

static MVMuint64 elems(MVMThreadContext *tc, MVMSTable *st, MVMObject *root, void *data) {
    MVMIterBody *body = (MVMIterBody *)data;
    MVM_exception_throw_adhoc(tc, "Invalid operation on iterator");
}

static void set_elems(MVMThreadContext *tc, MVMSTable *st, MVMObject *root, void *data, MVMuint64 count) {
    MVMIterBody *body = (MVMIterBody *)data;
    MVM_exception_throw_adhoc(tc, "Invalid operation on iterator");
}

static void push(MVMThreadContext *tc, MVMSTable *st, MVMObject *root, void *data, MVMRegister value, MVMuint16 kind) {
    MVMIterBody *body = (MVMIterBody *)data;
    MVM_exception_throw_adhoc(tc, "Invalid operation on iterator");
}

static void pop(MVMThreadContext *tc, MVMSTable *st, MVMObject *root, void *data, MVMRegister *value, MVMuint16 kind) {
    MVMIterBody *body = (MVMIterBody *)data;
    MVM_exception_throw_adhoc(tc, "Invalid operation on iterator");
}

static void unshift(MVMThreadContext *tc, MVMSTable *st, MVMObject *root, void *data, MVMRegister value, MVMuint16 kind) {
    MVMIterBody *body = (MVMIterBody *)data;
    MVM_exception_throw_adhoc(tc, "Invalid operation on iterator");
}

static void shift(MVMThreadContext *tc, MVMSTable *st, MVMObject *root, void *data, MVMRegister *value, MVMuint16 kind) {
    MVMIterBody *body = (MVMIterBody *)data;
    MVMObject *target = body->target;
    switch (body->mode) {
        case MVM_ITER_MODE_ARRAY:
            body->array_state.index++;
            if (body->array_state.index >= body->array_state.limit)
                MVM_exception_throw_adhoc(tc, "Iteration past end of iterator");
            REPR(target)->pos_funcs->at_pos(tc, STABLE(target), target, OBJECT_BODY(target), body->array_state.index, value, kind);
            return;
        case MVM_ITER_MODE_HASH:
            if (!body->hash_state.curr) {
                if (body->hash_state.next) {
                    body->hash_state.curr = body->hash_state.next;
                    body->hash_state.next = body->hash_state.next->hash_handle.next;
                }
                else {
                    MVM_exception_throw_adhoc(tc, "Iteration past end of iterator");
                }
            }
            else {
                body->hash_state.curr = body->hash_state.curr->hash_handle.next;
                body->hash_state.next = body->hash_state.curr->hash_handle.next;
            }
            value->o = root;
            return;
        default:
            MVM_exception_throw_adhoc(tc, "Unknown iteration mode");
    }
}

/* This whole splice optimization can be optimized for the case we have two
 * MVMIter representation objects. */
static void splice(MVMThreadContext *tc, MVMSTable *st, MVMObject *root, void *data, MVMObject *from, MVMint64 offset, MVMuint64 count) {
    MVMIterBody *body = (MVMIterBody *)data;
}

static MVMStorageSpec get_elem_storage_spec(MVMThreadContext *tc, MVMSTable *st) {
    MVMStorageSpec spec;
    spec.inlineable      = MVM_STORAGE_SPEC_REFERENCE;
    spec.boxed_primitive = MVM_STORAGE_SPEC_BP_NONE;
    spec.can_box         = 0;
    return spec;
}

/* Compose the representation. */
static void compose(MVMThreadContext *tc, MVMSTable *st, MVMObject *info) {
    /* XXX element type supplied through this... */
}

/* Set the size of the STable. */
static void deserialize_stable_size(MVMThreadContext *tc, MVMSTable *st, MVMSerializationReader *reader) {
    st->size = sizeof(MVMIter);
}

/* Initializes the representation. */
MVMREPROps * MVMIter_initialize(MVMThreadContext *tc) {
    return &this_repr;
}

static MVMREPROps_Positional pos_funcs = {
    at_pos,
    bind_pos,
    set_elems,
    NULL, /* exists_pos */
    push,
    pop,
    unshift,
    shift,
    splice,
    get_elem_storage_spec
};

static MVMREPROps this_repr = {
    type_object_for,
    allocate,
    initialize,
    copy_to,
<<<<<<< HEAD
    NULL, /* attr_funcs */
    NULL, /* box_funcs */
    &pos_funcs,
    NULL, /* ass_funcs */
=======
    &MVM_REPR_DEFAULT_ATTR_FUNCS,
    &MVM_REPR_DEFAULT_BOX_FUNCS,
    &pos_funcs,
    &MVM_REPR_DEFAULT_ASS_FUNCS,
>>>>>>> 3885d2c5
    elems,
    get_storage_spec,
    NULL, /* change_type */
    NULL, /* serialize */
    NULL, /* deserialize */
    NULL, /* serialize_repr_data */
    NULL, /* deserialize_repr_data */
    deserialize_stable_size,
    gc_mark,
    gc_free,
    NULL, /* gc_cleanup */
    NULL, /* gc_mark_repr_data */
    NULL, /* gc_free_repr_data */
    compose,
    NULL, /* name */
    0, /* ID */
    0, /* refs_frames */
};

MVMObject * MVM_iter(MVMThreadContext *tc, MVMObject *target) {
    MVMIter *iterator;
    MVMROOT(tc, target, {
        if (REPR(target)->ID == MVM_REPR_ID_MVMArray) {
            iterator = (MVMIter *)MVM_repr_alloc_init(tc,
                MVM_hll_current(tc)->array_iterator_type);
            iterator->body.mode = MVM_ITER_MODE_ARRAY;
            iterator->body.array_state.index = -1;
            iterator->body.array_state.limit = REPR(target)->elems(tc, STABLE(target), target, OBJECT_BODY(target));
            MVM_ASSIGN_REF(tc, iterator, iterator->body.target, target);
        }
        else if (REPR(target)->ID == MVM_REPR_ID_MVMHash) {
            iterator = (MVMIter *)MVM_repr_alloc_init(tc,
                MVM_hll_current(tc)->hash_iterator_type);
            iterator->body.mode = MVM_ITER_MODE_HASH;
            iterator->body.hash_state.next = ((MVMHash *)target)->body.hash_head;
            MVM_ASSIGN_REF(tc, iterator, iterator->body.target, target);
        }
        else if (REPR(target)->ID == MVM_REPR_ID_MVMContext) {
            /* Turn the context into a VMHash and then iterate that. */
            MVMObject *ctx_hash = MVM_repr_alloc_init(tc,
                MVM_hll_current(tc)->slurpy_hash_type);
            MVMROOT(tc, ctx_hash, {
                MVMContext *ctx = (MVMContext *)target;
                MVMFrame *frame = ctx->body.context;
                MVMLexicalRegistry *lexical_names = frame->static_info->body.lexical_names;
                MVMLexicalRegistry *current;
                MVMLexicalRegistry *tmp;
                HASH_ITER(hash_handle, lexical_names, current, tmp) {
                    /* XXX For now, just the symbol names is enough. */
                    MVM_repr_bind_key_boxed(tc, ctx_hash, (MVMString *)current->key, NULL);
                }
            });

            /* Call ourselves recursively to get the iterator for this
            * hash. */
            iterator = (MVMIter *)MVM_iter(tc, ctx_hash);
        }
        else {
            MVM_exception_throw_adhoc(tc, "Cannot iterate this");
        }
    });
    return (MVMObject *)iterator;
}

MVMint64 MVM_iter_istrue(MVMThreadContext *tc, MVMIter *iter) {
    switch (iter->body.mode) {
        case MVM_ITER_MODE_ARRAY:
            return iter->body.array_state.index + 1 < iter->body.array_state.limit ? 1 : 0;
            break;
        case MVM_ITER_MODE_HASH:
            return iter->body.hash_state.next != NULL ? 1 : 0;
            break;
        default:
            MVM_exception_throw_adhoc(tc, "Invalid iteration mode used");
    }
}

MVMString * MVM_iterkey_s(MVMThreadContext *tc, MVMIter *iterator) {
    if (REPR(iterator)->ID != MVM_REPR_ID_MVMIter
            || iterator->body.mode != MVM_ITER_MODE_HASH)
        MVM_exception_throw_adhoc(tc, "This is not a hash iterator");
    if (!iterator->body.hash_state.curr)
        MVM_exception_throw_adhoc(tc, "You have not advanced to the first item of the hash iterator, or have gone past the end");
    return (MVMString *)iterator->body.hash_state.curr->key;
}

MVMObject * MVM_iterval(MVMThreadContext *tc, MVMIter *iterator) {
    MVMIterBody *body;
    MVMObject *target;
    MVMRegister result;
    if (REPR(iterator)->ID != MVM_REPR_ID_MVMIter)
        MVM_exception_throw_adhoc(tc, "This is not an iterator");
    if (iterator->body.mode == MVM_ITER_MODE_ARRAY) {
        body = &iterator->body;
        if (body->array_state.index == -1)
            MVM_exception_throw_adhoc(tc, "You have not yet advanced in the array iterator");
        target = body->target;
        REPR(target)->pos_funcs->at_pos(tc, STABLE(target), target, OBJECT_BODY(target), body->array_state.index, &result, MVM_reg_obj);
    }
    else if (iterator->body.mode == MVM_ITER_MODE_HASH) {
        if (!iterator->body.hash_state.curr)
        MVM_exception_throw_adhoc(tc, "You have not advanced to the first item of the hash iterator, or have gone past the end");
        result.o = iterator->body.hash_state.curr->value;
    }
    else {
        MVM_exception_throw_adhoc(tc, "Unknown iterator mode in iterval");
    }
    return result.o;
}<|MERGE_RESOLUTION|>--- conflicted
+++ resolved
@@ -166,17 +166,10 @@
     allocate,
     initialize,
     copy_to,
-<<<<<<< HEAD
-    NULL, /* attr_funcs */
-    NULL, /* box_funcs */
-    &pos_funcs,
-    NULL, /* ass_funcs */
-=======
     &MVM_REPR_DEFAULT_ATTR_FUNCS,
     &MVM_REPR_DEFAULT_BOX_FUNCS,
     &pos_funcs,
     &MVM_REPR_DEFAULT_ASS_FUNCS,
->>>>>>> 3885d2c5
     elems,
     get_storage_spec,
     NULL, /* change_type */
@@ -221,15 +214,15 @@
             MVMROOT(tc, ctx_hash, {
                 MVMContext *ctx = (MVMContext *)target;
                 MVMFrame *frame = ctx->body.context;
-                MVMLexicalRegistry *lexical_names = frame->static_info->body.lexical_names;
-                MVMLexicalRegistry *current;
-                MVMLexicalRegistry *tmp;
+                MVMLexicalHashEntry *lexical_names = frame->static_info->body.lexical_names;
+                MVMLexicalHashEntry *current;
+                MVMLexicalHashEntry *tmp;
                 HASH_ITER(hash_handle, lexical_names, current, tmp) {
                     /* XXX For now, just the symbol names is enough. */
                     MVM_repr_bind_key_boxed(tc, ctx_hash, (MVMString *)current->key, NULL);
                 }
             });
-
+            
             /* Call ourselves recursively to get the iterator for this
             * hash. */
             iterator = (MVMIter *)MVM_iter(tc, ctx_hash);
