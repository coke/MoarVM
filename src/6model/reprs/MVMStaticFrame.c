#include "moar.h"

/* This representation's function pointer table. */
static const MVMREPROps MVMStaticFrame_this_repr;

/* Creates a new type object of this representation, and associates it with
 * the given HOW. Also sets the invocation protocol handler in the STable. */
static MVMObject * type_object_for(MVMThreadContext *tc, MVMObject *HOW) {
    MVMSTable *st = MVM_gc_allocate_stable(tc, &MVMStaticFrame_this_repr, HOW);

    MVMROOT(tc, st, {
        MVMObject *obj = MVM_gc_allocate_type_object(tc, st);
        MVM_ASSIGN_REF(tc, &(st->header), st->WHAT, obj);
        st->size = sizeof(MVMStaticFrame);
    });

    return st->WHAT;
}

/* Copies the body of one object to another. */
static void copy_to(MVMThreadContext *tc, MVMSTable *st, void *src, MVMObject *dest_root, void *dest) {
    MVMStaticFrameBody *src_body  = (MVMStaticFrameBody *)src;
    MVMStaticFrameBody *dest_body = (MVMStaticFrameBody *)dest;

    if (!src_body->fully_deserialized)
        MVM_exception_throw_adhoc(tc, "Can only clone a fully deserialized MVMFrame");

    dest_body->orig_bytecode = src_body->orig_bytecode;
    dest_body->bytecode_size = src_body->bytecode_size;
    if (src_body->bytecode == src_body->orig_bytecode) {
        /* Easy - the source MVMStaticFrameBody doesn't own the memory. */
        dest_body->bytecode = src_body->bytecode;
    }
    else {
        /* We're going to need to make a copy, in case the source object gets
           GC'd before we do, and so they free memory we point to. */
        /* If this gets to be a resource hog, then implement something more
           sophisticated. The easiest thing would be to bump the allocated size
           and value stored in bytecode by sizeof(MVMuint64), and use the extra
           space to store a reference count. */
        dest_body->bytecode = MVM_malloc(src_body->bytecode_size);
        memcpy(dest_body->bytecode, src_body->bytecode, src_body->bytecode_size);
    }

    MVM_ASSIGN_REF(tc, &(dest_root->header), dest_body->cu, src_body->cu);
    MVM_ASSIGN_REF(tc, &(dest_root->header), dest_body->cuuid, src_body->cuuid);
    MVM_ASSIGN_REF(tc, &(dest_root->header), dest_body->name, src_body->name);
    MVM_ASSIGN_REF(tc, &(dest_root->header), dest_body->static_code, src_body->static_code);

    dest_body->num_locals = src_body->num_locals;
    dest_body->num_lexicals = src_body->num_lexicals;
    {
        MVMuint16 *local_types = MVM_malloc(sizeof(MVMuint16) * src_body->num_locals);
        MVMuint16 *lexical_types = MVM_malloc(sizeof(MVMuint16) * src_body->num_lexicals);
        memcpy(local_types, src_body->local_types, sizeof(MVMuint16) * src_body->num_locals);
        memcpy(lexical_types, src_body->lexical_types, sizeof(MVMuint16) * src_body->num_lexicals);
        dest_body->local_types = local_types;
        dest_body->lexical_types = lexical_types;
    }
    {
        MVMLexicalRegistry *current, *tmp;
        unsigned bucket_tmp;

        /* NOTE: if we really wanted to, we could avoid rehashing... */
        HASH_ITER(hash_handle, src_body->lexical_names, current, tmp, bucket_tmp) {
            MVMLexicalRegistry *new_entry = MVM_malloc(sizeof(MVMLexicalRegistry));
            /* don't need to clone the string */
            MVM_ASSIGN_REF(tc, &(dest_root->header), new_entry->key, current->key);
            new_entry->value = current->value;
            MVM_HASH_BIND(tc, dest_body->lexical_names, current->key, new_entry);
        }
    }

    /* Static environment needs to be copied, and any objects WB'd. */
    if (src_body->env_size) {
        MVMuint16 *type_map = src_body->lexical_types;
        MVMuint16  count    = src_body->num_lexicals;
        MVMuint16  i;

        dest_body->static_env = MVM_malloc(src_body->env_size);
        memcpy(dest_body->static_env, src_body->static_env, src_body->env_size);
        dest_body->static_env_flags = MVM_malloc(src_body->num_lexicals);
        memcpy(dest_body->static_env_flags, src_body->static_env_flags, src_body->num_lexicals);

        for (i = 0; i < count; i++) {
            if (type_map[i] == MVM_reg_str) {
                MVM_gc_write_barrier(tc, (MVMCollectable *)dest_root, (MVMCollectable *)dest_body->static_env[i].s);
            }
            else if (type_map[i] == MVM_reg_obj) {
                MVM_gc_write_barrier(tc, (MVMCollectable *)dest_root, (MVMCollectable *)dest_body->static_env[i].o);
            }
        }
    }
    dest_body->env_size = src_body->env_size;
    dest_body->work_size = src_body->work_size;

    if (src_body->outer)
        MVM_ASSIGN_REF(tc, &(dest_root->header), dest_body->outer, src_body->outer);

    dest_body->num_handlers = src_body->num_handlers;
    dest_body->handlers     = MVM_malloc(src_body->num_handlers * sizeof(MVMFrameHandler));
    memcpy(dest_body->handlers, src_body->handlers, src_body->num_handlers * sizeof(MVMFrameHandler));
    dest_body->instrumentation_level = 0;
    dest_body->num_annotations       = src_body->num_annotations;
    dest_body->annotations_data      = src_body->annotations_data;
    dest_body->fully_deserialized    = 1;
}

/* Adds held objects to the GC worklist. */
static void gc_mark(MVMThreadContext *tc, MVMSTable *st, void *data, MVMGCWorklist *worklist) {
    MVMStaticFrameBody *body = (MVMStaticFrameBody *)data;
    MVMLexicalRegistry *current, *tmp;
    unsigned bucket_tmp;

    /* mvmobjects */
    MVM_gc_worklist_add(tc, worklist, &body->cu);
    MVM_gc_worklist_add(tc, worklist, &body->cuuid);
    MVM_gc_worklist_add(tc, worklist, &body->name);
    MVM_gc_worklist_add(tc, worklist, &body->outer);
    MVM_gc_worklist_add(tc, worklist, &body->static_code);

    /* If it's not fully deserialized, none of the following can apply. */
    if (!body->fully_deserialized)
        return;

    /* lexical names hash keys */
    HASH_ITER(hash_handle, body->lexical_names, current, tmp, bucket_tmp) {
        MVM_gc_worklist_add(tc, worklist, &current->hash_handle.key);
        MVM_gc_worklist_add(tc, worklist, &current->key);
    }

    /* static env */
    if (body->static_env) {
        MVMuint16 *type_map = body->lexical_types;
        MVMuint16  count    = body->num_lexicals;
        MVMuint16  i;
        for (i = 0; i < count; i++)
            if (type_map[i] == MVM_reg_str || type_map[i] == MVM_reg_obj)
                MVM_gc_worklist_add(tc, worklist, &body->static_env[i].o);
    }

    /* Spesh. */
    MVM_gc_worklist_add(tc, worklist, &body->spesh);
}

/* Called by the VM in order to free memory associated with this object. */
static void gc_free(MVMThreadContext *tc, MVMObject *obj) {
    MVMStaticFrame *sf = (MVMStaticFrame *)obj;
    MVMStaticFrameBody *body = &sf->body;
    if (body->orig_bytecode != body->bytecode) {
        MVM_free(body->bytecode);
        body->bytecode = body->orig_bytecode;
    }


    /* If it's not fully deserialized, none of the following can apply. */
    if (!body->fully_deserialized)
        return;
    MVM_free(body->handlers);
    MVM_free(body->work_initial);
    MVM_free(body->static_env);
    MVM_free(body->static_env_flags);
    MVM_free(body->local_types);
    MVM_free(body->lexical_types);
    MVM_free(body->lexical_names_list);
    MVM_HASH_DESTROY(hash_handle, MVMLexicalRegistry, body->lexical_names);
}

static const MVMStorageSpec storage_spec = {
    MVM_STORAGE_SPEC_REFERENCE, /* inlineable */
    0,                          /* bits */
    0,                          /* align */
    MVM_STORAGE_SPEC_BP_NONE,   /* boxed_primitive */
    0,                          /* can_box */
    0,                          /* is_unsigned */
};


/* Gets the storage specification for this representation. */
static const MVMStorageSpec * get_storage_spec(MVMThreadContext *tc, MVMSTable *st) {
    /* XXX in the end we'll support inlining of this... */
    return &storage_spec;
}

/* Compose the representation. */
static void compose(MVMThreadContext *tc, MVMSTable *st, MVMObject *info) {
    /* Nothing to do for this REPR. */
}

/* Calculates the non-GC-managed memory we hold on to. */
static MVMuint64 unmanaged_size(MVMThreadContext *tc, MVMSTable *st, void *data) {
    MVMStaticFrameBody *body = (MVMStaticFrameBody *)data;
    MVMuint64 size = 0;

    if (body->fully_deserialized) {
        size += sizeof(MVMuint16) * body->num_locals;
        size += sizeof(MVMuint16) * body->num_lexicals;

        if (body->bytecode != body->orig_bytecode)
            size += body->bytecode_size;

        size += sizeof(MVMLexicalRegistry *) * body->num_lexicals;

        size += sizeof(MVMLexicalRegistry) * HASH_CNT(hash_handle, body->lexical_names);

        size += sizeof(MVMFrameHandler) * body->num_handlers;

        /* XXX i *think* the annotations are just a pointer into the serialized
         * blob, so don't actually count it towards the unmanaged size. */
        /*
        size += sizeof(MVMuint8) * body->num_annotations
        */
        size += body->env_size; /* static_env */
        size += body->num_lexicals; /* static_env_flags */

<<<<<<< HEAD
        for (spesh_idx = 0; spesh_idx < body->num_spesh_candidates; spesh_idx++) {
            MVMSpeshCandidate *cand = body->spesh_candidates[spesh_idx];

            size += cand->bytecode_size;

            size += sizeof(MVMFrameHandler) * cand->num_handlers;

            size += sizeof(MVMCollectable *) * cand->num_spesh_slots;

            size += sizeof(MVMint32) * cand->num_deopts;

            size += sizeof(MVMSpeshInline) * cand->num_inlines;

            size += sizeof(MVMuint16) * (cand->num_locals + cand->num_lexicals);

            /* XXX probably don't need to measure the bytecode size here,
             * as it's probably just a pointer to the same bytecode we have in
             * the static frame anyway. */

            /* Dive into the jit code */
            if (cand->jitcode) {
                MVMJitCode *code = cand->jitcode;

                size += sizeof(MVMJitCode);

                size += sizeof(void *) * code->num_labels;

                size += sizeof(MVMJitDeopt) * code->num_deopts;
                size += sizeof(MVMJitInline) * code->num_inlines;
                size += sizeof(MVMJitHandler) * code->num_handlers;
            }
        }

=======
>>>>>>> abc38137
        if (body->instrumentation) {
            size += body->instrumentation->uninstrumented_bytecode_size;
            size += body->instrumentation->instrumented_bytecode_size;

            /* XXX not 100% sure if num_handlers from the body is also the
             * number of handlers in instrumented version. should be, though. */
            size += sizeof(MVMFrameHandler) * body->num_handlers * 2;
        }
    }

    return size;
}

static void describe_refs(MVMThreadContext *tc, MVMHeapSnapshotState *ss, MVMSTable *st, void *data) {
    MVMStaticFrameBody *body = (MVMStaticFrameBody *)data;
    MVMLexicalRegistry *current, *tmp;
    unsigned bucket_tmp;

    MVM_profile_heap_add_collectable_rel_const_cstr(tc, ss,
        (MVMCollectable *)body->cu, "Compilation Unit");
    MVM_profile_heap_add_collectable_rel_const_cstr(tc, ss,
        (MVMCollectable *)body->cuuid, "Compilation Unit Unique ID");
    MVM_profile_heap_add_collectable_rel_const_cstr(tc, ss,
        (MVMCollectable *)body->name, "Name");
    MVM_profile_heap_add_collectable_rel_const_cstr(tc, ss,
        (MVMCollectable *)body->outer, "Outer static frame");
    MVM_profile_heap_add_collectable_rel_const_cstr(tc, ss,
        (MVMCollectable *)body->static_code, "Static code object");

    /* If it's not fully deserialized, none of the following can apply. */
    if (!body->fully_deserialized)
        return;

    /* lexical names hash keys */
    HASH_ITER(hash_handle, body->lexical_names, current, tmp, bucket_tmp) {
        MVM_profile_heap_add_collectable_rel_const_cstr(tc, ss,
            (MVMCollectable *)current->key, "Lexical name");
    }

    /* static env */
    if (body->static_env) {
        MVMuint16 *type_map = body->lexical_types;
        MVMuint16  count    = body->num_lexicals;
        MVMuint16  i;
        for (i = 0; i < count; i++)
            if (type_map[i] == MVM_reg_str || type_map[i] == MVM_reg_obj)
                MVM_profile_heap_add_collectable_rel_const_cstr(tc, ss,
                    (MVMCollectable *)body->static_env[i].o, "Static Environment Entry");
    }

    /* Spesh data */
    MVM_profile_heap_add_collectable_rel_const_cstr(tc, ss,
        (MVMCollectable *)body->spesh, "Specializer Data");
}

/* Initializes the representation. */
const MVMREPROps * MVMStaticFrame_initialize(MVMThreadContext *tc) {
    return &MVMStaticFrame_this_repr;
}

static const MVMREPROps MVMStaticFrame_this_repr = {
    type_object_for,
    MVM_gc_allocate_object,
    NULL, /* initialize */
    copy_to,
    MVM_REPR_DEFAULT_ATTR_FUNCS,
    MVM_REPR_DEFAULT_BOX_FUNCS,
    MVM_REPR_DEFAULT_POS_FUNCS,
    MVM_REPR_DEFAULT_ASS_FUNCS,
    MVM_REPR_DEFAULT_ELEMS,
    get_storage_spec,
    NULL, /* change_type */
    NULL, /* serialize */
    NULL, /* deserialize */
    NULL, /* serialize_repr_data */
    NULL, /* deserialize_repr_data */
    NULL, /* deserialize_stable_size */
    gc_mark,
    gc_free,
    NULL, /* gc_cleanup */
    NULL, /* gc_mark_repr_data */
    NULL, /* gc_free_repr_data */
    compose,
    NULL, /* spesh */
    "MVMStaticFrame", /* name */
    MVM_REPR_ID_MVMStaticFrame,
    unmanaged_size, /* unmanaged_size */
    describe_refs,
};<|MERGE_RESOLUTION|>--- conflicted
+++ resolved
@@ -213,42 +213,6 @@
         size += body->env_size; /* static_env */
         size += body->num_lexicals; /* static_env_flags */
 
-<<<<<<< HEAD
-        for (spesh_idx = 0; spesh_idx < body->num_spesh_candidates; spesh_idx++) {
-            MVMSpeshCandidate *cand = body->spesh_candidates[spesh_idx];
-
-            size += cand->bytecode_size;
-
-            size += sizeof(MVMFrameHandler) * cand->num_handlers;
-
-            size += sizeof(MVMCollectable *) * cand->num_spesh_slots;
-
-            size += sizeof(MVMint32) * cand->num_deopts;
-
-            size += sizeof(MVMSpeshInline) * cand->num_inlines;
-
-            size += sizeof(MVMuint16) * (cand->num_locals + cand->num_lexicals);
-
-            /* XXX probably don't need to measure the bytecode size here,
-             * as it's probably just a pointer to the same bytecode we have in
-             * the static frame anyway. */
-
-            /* Dive into the jit code */
-            if (cand->jitcode) {
-                MVMJitCode *code = cand->jitcode;
-
-                size += sizeof(MVMJitCode);
-
-                size += sizeof(void *) * code->num_labels;
-
-                size += sizeof(MVMJitDeopt) * code->num_deopts;
-                size += sizeof(MVMJitInline) * code->num_inlines;
-                size += sizeof(MVMJitHandler) * code->num_handlers;
-            }
-        }
-
-=======
->>>>>>> abc38137
         if (body->instrumentation) {
             size += body->instrumentation->uninstrumented_bytecode_size;
             size += body->instrumentation->instrumented_bytecode_size;
