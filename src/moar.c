--- conflicted
+++ resolved
@@ -66,14 +66,10 @@
 /* Create a new instance of the VM. */
 MVMInstance * MVM_vm_create_instance(void) {
     MVMInstance *instance;
-<<<<<<< HEAD
-    char *spesh_log, *spesh_nodelay, *spesh_disable, *spesh_inline_disable, *spesh_osr_disable;
-    char *jit_log, *jit_expr_disable, *jit_disable, *jit_bytecode_dir, *jit_last_frame, *jit_last_bb;
-=======
+
     char *spesh_log, *spesh_nodelay, *spesh_disable, *spesh_inline_disable,
          *spesh_osr_disable, *spesh_limit;
-    char *jit_log, *jit_disable, *jit_bytecode_dir;
->>>>>>> fea28ed2
+    char *jit_log, *jit_expr_disable, *jit_disable, *jit_bytecode_dir, *jit_last_frame, *jit_last_bb;
     char *dynvar_log;
     int init_stat;
 
