--- conflicted
+++ resolved
@@ -13,12 +13,8 @@
 static void setup_std_handles(MVMThreadContext *tc);
 MVMInstance * MVM_vm_create_instance(void) {
     MVMInstance *instance;
-<<<<<<< HEAD
-    char *spesh_log, *spesh_disable;
+    char *spesh_log, *spesh_disable, *spesh_inline_disable, *spesh_osr_disable;
     char *jit_log, *jit_disable, *jit_bytecode_dir;
-=======
-    char *spesh_log, *spesh_disable, *spesh_inline_disable, *spesh_osr_disable;
->>>>>>> 98e2e3b6
     int init_stat;
 
     /* Set up instance data structure. */
