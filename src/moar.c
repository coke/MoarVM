#include "moar.h"

#define init_mutex(loc, name) do { \
    if ((init_stat = uv_mutex_init(&loc)) < 0) { \
        fprintf(stderr, "MoarVM: Initialization of " name " mutex failed\n    %s\n", \
            uv_strerror(init_stat)); \
        exit(1); \
	} \
} while (0)

/* Create a new instance of the VM. */
static void string_consts(MVMThreadContext *tc);
static void setup_std_handles(MVMThreadContext *tc);
MVMInstance * MVM_vm_create_instance(void) {
    MVMInstance *instance;
    char *spesh_log, *spesh_disable, *spesh_inline_disable, *spesh_osr_disable;
<<<<<<< HEAD
    char *jit_log, *jit_disable, *jit_bytecode_dir;
=======
    char *dynvar_log;
>>>>>>> 5fc5a591
    int init_stat;

    /* Set up instance data structure. */
    instance = calloc(1, sizeof(MVMInstance));

    /* Create the main thread's ThreadContext and stash it. */
    instance->main_thread = MVM_tc_create(instance);
    instance->main_thread->thread_id = 1;

    /* No user threads when we start, and next thread to be created gets ID 2
     * (the main thread got ID 1). */
    instance->num_user_threads    = 0;
    MVM_store(&instance->next_user_thread_id, 2);

    /* Set up the permanent roots storage. */
    instance->num_permroots   = 0;
    instance->alloc_permroots = 16;
    instance->permroots       = malloc(sizeof(MVMCollectable **) * instance->alloc_permroots);
    init_mutex(instance->mutex_permroots, "permanent roots");

    /* Create fixed size allocator. */
    instance->fsa = MVM_fixed_size_create(instance->main_thread);

    /* Set up REPR registry mutex. */
    init_mutex(instance->mutex_repr_registry, "REPR registry");

    /* Set up HLL config mutex. */
    init_mutex(instance->mutex_hllconfigs, "hll configs");

    /* Set up DLL registry mutex. */
    init_mutex(instance->mutex_dll_registry, "REPR registry");

    /* Set up extension registry mutex. */
    init_mutex(instance->mutex_ext_registry, "extension registry");

    /* Set up extension op registry mutex. */
    init_mutex(instance->mutex_extop_registry, "extension op registry");

    /* Set up weak reference hash mutex. */
    init_mutex(instance->mutex_sc_weakhash, "sc weakhash");

    /* Set up loaded compunits hash mutex. */
    init_mutex(instance->mutex_loaded_compunits, "loaded compunits");

    /* Set up container registry mutex. */
    init_mutex(instance->mutex_container_registry, "container registry");

    /* Allocate all things during following setup steps directly in gen2, as
     * they will have program lifetime. */
    MVM_gc_allocate_gen2_default_set(instance->main_thread);

    init_mutex(instance->mutex_int_const_cache, "int constant cache");
    instance->int_const_cache = calloc(1, sizeof(MVMIntConstCache));

    /* Bootstrap 6model. It is assumed the GC will not be called during this. */
    MVM_6model_bootstrap(instance->main_thread);

    /* Fix up main thread's usecapture. */
    instance->main_thread->cur_usecapture = MVM_repr_alloc_init(instance->main_thread, instance->CallCapture);

    /* Initialize event loop thread starting mutex. */
    init_mutex(instance->mutex_event_loop_start, "event loop thread start");
    
    /* Create main thread object, and also make it the start of the all threads
     * linked list. */
    MVM_store(&instance->threads,
        (instance->main_thread->thread_obj = (MVMThread *)
            REPR(instance->boot_types.BOOTThread)->allocate(
                instance->main_thread, STABLE(instance->boot_types.BOOTThread))));
    instance->threads->body.stage = MVM_thread_stage_started;
    instance->threads->body.tc = instance->main_thread;
    instance->threads->body.thread_id = uv_thread_self();

    /* Create compiler registry */
    instance->compiler_registry = MVM_repr_alloc_init(instance->main_thread, instance->boot_types.BOOTHash);

    /* Set up compiler registr mutex. */
    init_mutex(instance->mutex_compiler_registry, "compiler registry");

    /* Create hll symbol tables */
    instance->hll_syms = MVM_repr_alloc_init(instance->main_thread, instance->boot_types.BOOTHash);

    /* Set up hll symbol tables mutex. */
    init_mutex(instance->mutex_hll_syms, "hll syms");

    /* Initialize string cclass handling. */
    MVM_string_cclass_init(instance->main_thread);

    /* Create callsite intern pool. */
    instance->callsite_interns = calloc(1, sizeof(MVMCallsiteInterns));
    init_mutex(instance->mutex_callsite_interns, "callsite interns");

    /* Allocate int to str cache. */
    instance->int_to_str_cache = calloc(MVM_INT_TO_STR_CACHE_SIZE, sizeof(MVMString *));

    /* Mutex for spesh installations, and check if we've a file we
     * should log specializations to. */
    init_mutex(instance->mutex_spesh_install, "spesh installations");
    spesh_log = getenv("MVM_SPESH_LOG");
    if (spesh_log && strlen(spesh_log))
        instance->spesh_log_fh = fopen(spesh_log, "w");
    spesh_disable = getenv("MVM_SPESH_DISABLE");
    if (!spesh_disable || strlen(spesh_disable) == 0) {
        instance->spesh_enabled = 1;
        spesh_inline_disable = getenv("MVM_SPESH_INLINE_DISABLE");
        if (!spesh_inline_disable || strlen(spesh_inline_disable) == 0)
            instance->spesh_inline_enabled = 1;
        spesh_osr_disable = getenv("MVM_SPESH_OSR_DISABLE");
        if (!spesh_osr_disable || strlen(spesh_osr_disable) == 0)
            instance->spesh_osr_enabled = 1;
    }

<<<<<<< HEAD
    jit_disable = getenv("MVM_JIT_DISABLE");
    if (!jit_disable || strlen(jit_disable) == 0)
        instance->jit_enabled = 1;
    jit_log = getenv("MVM_JIT_LOG");
    if (jit_log && strlen(jit_log))
        instance->jit_log_fh = fopen(jit_log, "w");
    jit_bytecode_dir = getenv("MVM_JIT_BYTECODE_DIR");
    if (jit_bytecode_dir && strlen(jit_bytecode_dir))
        instance->jit_bytecode_dir = jit_bytecode_dir;
=======
    dynvar_log = getenv("MVM_DYNVAR_LOG");
    if (dynvar_log && strlen(dynvar_log))
        instance->dynvar_log_fh = fopen(dynvar_log, "w");
    else
        instance->dynvar_log_fh = NULL;
>>>>>>> 5fc5a591

    /* Create std[in/out/err]. */
    setup_std_handles(instance->main_thread);

    /* Back to nursery allocation, now we're set up. */
    MVM_gc_allocate_gen2_default_clear(instance->main_thread);

    return instance;
}

/* Set up some standard file handles. */
static void setup_std_handles(MVMThreadContext *tc) {
    tc->instance->stdin_handle  = MVM_file_get_stdstream(tc, 0, 1);
    MVM_gc_root_add_permanent(tc, (MVMCollectable **)&tc->instance->stdin_handle);

    tc->instance->stdout_handle = MVM_file_get_stdstream(tc, 1, 0);
    MVM_gc_root_add_permanent(tc, (MVMCollectable **)&tc->instance->stdout_handle);

    tc->instance->stderr_handle = MVM_file_get_stdstream(tc, 2, 0);
    MVM_gc_root_add_permanent(tc, (MVMCollectable **)&tc->instance->stderr_handle);
}

/* This callback is passed to the interpreter code. It takes care of making
 * the initial invocation. */
static void toplevel_initial_invoke(MVMThreadContext *tc, void *data) {
    /* Dummy, 0-arg callsite. */
    static MVMCallsite no_arg_callsite = { NULL, 0, 0, 0 };

    /* Create initial frame, which sets up all of the interpreter state also. */
    MVM_frame_invoke(tc, (MVMStaticFrame *)data, &no_arg_callsite, NULL, NULL, NULL, -1);
}

/* Loads bytecode from the specified file name and runs it. */
void MVM_vm_run_file(MVMInstance *instance, const char *filename) {
    MVMStaticFrame *start_frame;

    /* Map the compilation unit into memory and dissect it. */
    MVMThreadContext *tc = instance->main_thread;
    MVMCompUnit      *cu = MVM_cu_map_from_file(tc, filename);

    MVMROOT(tc, cu, {
        /* The call to MVM_string_utf8_decode() may allocate, invalidating the
           location cu->body.filename */
        MVMString *const str = MVM_string_utf8_decode(tc, instance->VMString, filename, strlen(filename));
        cu->body.filename = str;

        /* Run deserialization frame, if there is one. */
        if (cu->body.deserialize_frame) {
            MVM_interp_run(tc, &toplevel_initial_invoke, cu->body.deserialize_frame);
        }
    });

    /* Run the frame marked main, or if there is none then fall back to the
     * first frame. */
    start_frame = cu->body.main_frame ? cu->body.main_frame : cu->body.frames[0];
    MVM_interp_run(tc, &toplevel_initial_invoke, start_frame);
}

/* Loads bytecode from the specified file name and dumps it. */
void MVM_vm_dump_file(MVMInstance *instance, const char *filename) {
    /* Map the compilation unit into memory and dissect it. */
    MVMThreadContext *tc = instance->main_thread;
    MVMCompUnit      *cu = MVM_cu_map_from_file(tc, filename);
    char *dump = MVM_bytecode_dump(tc, cu);

    printf("%s", dump);
    free(dump);
}

/* Exits the process as quickly as is gracefully possible, respecting that
 * foreground threads should join first. Leaves all cleanup to the OS, as it
 * will be able to do it much more swiftly than we could. This is typically
 * not the right thing for embedding; see MVM_vm_destroy_instance for that. */
void MVM_vm_exit(MVMInstance *instance) {
    /* Join any foreground threads. */
    MVM_thread_join_foreground(instance->main_thread);

    /* Close any spesh or jit log. */
    if (instance->spesh_log_fh)
        fclose(instance->spesh_log_fh);
    if (instance->jit_log_fh)
        fclose(instance->jit_log_fh);

    /* And, we're done. */
    exit(0);
}

/* Destroys a VM instance. This must be called only from the main thread. It
 * should clear up all resources and free all memory; in practice, it falls
 * short of this goal at the moment. */
void MVM_vm_destroy_instance(MVMInstance *instance) {
    /* Join any foreground threads. */
    MVM_thread_join_foreground(instance->main_thread);

    /* Run the GC global destruction phase. After this,
     * no 6model object pointers should be accessed. */
    MVM_gc_global_destruction(instance->main_thread);

    /* Cleanup REPR registry */
    uv_mutex_destroy(&instance->mutex_repr_registry);
    MVM_HASH_DESTROY(hash_handle, MVMReprRegistry, instance->repr_hash);
    MVM_checked_free_null(instance->repr_list);

    /* Clean up GC permanent roots related resources. */
    uv_mutex_destroy(&instance->mutex_permroots);
    MVM_checked_free_null(instance->permroots);

    /* Clean up Hash of HLLConfig. */
    uv_mutex_destroy(&instance->mutex_hllconfigs);
    MVM_HASH_DESTROY(hash_handle, MVMHLLConfig, instance->compiler_hll_configs);
    MVM_HASH_DESTROY(hash_handle, MVMHLLConfig, instance->compilee_hll_configs);

    /* Clean up Hash of DLLs. */
    uv_mutex_destroy(&instance->mutex_dll_registry);
    MVM_HASH_DESTROY(hash_handle, MVMDLLRegistry, instance->dll_registry);

    /* Clean up Hash of extensions. */
    uv_mutex_destroy(&instance->mutex_ext_registry);
    MVM_HASH_DESTROY(hash_handle, MVMExtRegistry, instance->ext_registry);

    /* Clean up Hash of extension ops. */
    uv_mutex_destroy(&instance->mutex_extop_registry);
    MVM_HASH_DESTROY(hash_handle, MVMExtOpRegistry, instance->extop_registry);

    /* Clean up Hash of all known serialization contexts. */
    uv_mutex_destroy(&instance->mutex_sc_weakhash);
    MVM_HASH_DESTROY(hash_handle, MVMSerializationContextBody, instance->sc_weakhash);

    /* Clean up Hash of filenames of compunits loaded from disk. */
    uv_mutex_destroy(&instance->mutex_loaded_compunits);
    MVM_HASH_DESTROY(hash_handle, MVMLoadedCompUnitName, instance->loaded_compunits);

    /* Clean up Container registry. */
    uv_mutex_destroy(&instance->mutex_container_registry);
    MVM_HASH_DESTROY(hash_handle, MVMContainerRegistry, instance->container_registry);

    /* Clean up Hash of compiler objects keyed by name. */
    uv_mutex_destroy(&instance->mutex_compiler_registry);

    /* Clean up Hash of hashes of symbol tables per hll. */
    uv_mutex_destroy(&instance->mutex_hll_syms);

    /* Clean up spesh install mutex and close any log. */
    uv_mutex_destroy(&instance->mutex_spesh_install);
    if (instance->spesh_log_fh)
        fclose(instance->spesh_log_fh);
    if (instance->jit_log_fh)
        fclose(instance->jit_log_fh);

    /* Clean up event loop starting mutex. */
    uv_mutex_destroy(&instance->mutex_event_loop_start);

    /* Destroy main thread contexts. */
    MVM_tc_destroy(instance->main_thread);

    /* Clear up VM instance memory. */
    free(instance);
}<|MERGE_RESOLUTION|>--- conflicted
+++ resolved
@@ -14,11 +14,8 @@
 MVMInstance * MVM_vm_create_instance(void) {
     MVMInstance *instance;
     char *spesh_log, *spesh_disable, *spesh_inline_disable, *spesh_osr_disable;
-<<<<<<< HEAD
     char *jit_log, *jit_disable, *jit_bytecode_dir;
-=======
     char *dynvar_log;
->>>>>>> 5fc5a591
     int init_stat;
 
     /* Set up instance data structure. */
@@ -131,7 +128,6 @@
             instance->spesh_osr_enabled = 1;
     }
 
-<<<<<<< HEAD
     jit_disable = getenv("MVM_JIT_DISABLE");
     if (!jit_disable || strlen(jit_disable) == 0)
         instance->jit_enabled = 1;
@@ -141,13 +137,11 @@
     jit_bytecode_dir = getenv("MVM_JIT_BYTECODE_DIR");
     if (jit_bytecode_dir && strlen(jit_bytecode_dir))
         instance->jit_bytecode_dir = jit_bytecode_dir;
-=======
     dynvar_log = getenv("MVM_DYNVAR_LOG");
     if (dynvar_log && strlen(dynvar_log))
         instance->dynvar_log_fh = fopen(dynvar_log, "w");
     else
         instance->dynvar_log_fh = NULL;
->>>>>>> 5fc5a591
 
     /* Create std[in/out/err]. */
     setup_std_handles(instance->main_thread);
