--- conflicted
+++ resolved
@@ -119,20 +119,12 @@
 
 /* gets the system time since the epoch truncated to integral seconds */
 MVMint64 MVM_proc_time_i(MVMThreadContext *tc) {
-<<<<<<< HEAD
-    return uv_hrtime();
-=======
     return MVM_platform_now() / 1000000000;
->>>>>>> 2bb0d048
 }
 
 /* gets the system time since the epoch as floating point seconds */
 MVMnum64 MVM_proc_time_n(MVMThreadContext *tc) {
-<<<<<<< HEAD
-    return (MVMnum64)uv_hrtime() / 1000000.0;
-=======
     return (MVMnum64)MVM_platform_now() / 1000000000.0;
->>>>>>> 2bb0d048
 }
 
 MVMObject * MVM_proc_clargs(MVMThreadContext *tc) {
