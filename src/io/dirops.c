--- conflicted
+++ resolved
@@ -1,10 +1,5 @@
 #include "moarvm.h"
 
-<<<<<<< HEAD
-#define POOL(tc) (*(tc->interp_cu))->body.pool
-
-=======
->>>>>>> a701803e
 static void verify_dirhandle_type(MVMThreadContext *tc, MVMObject *oshandle, MVMOSHandle **handle, const char *msg) {
 
     /* work on only MVMOSHandle of type MVM_OSHANDLE_DIR */
