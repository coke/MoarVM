--- conflicted
+++ resolved
@@ -2663,12 +2663,9 @@
     |.code
 }
 
-<<<<<<< HEAD
-
-/* import tiles */
-|.include src/jit/x64/tiles.dasc
-=======
 void MVM_jit_emit_save_rv(MVMThreadContext *tc, MVMJitCompiler *compiler) {
     | mov qword SAVED_RV, RV;
 }
->>>>>>> b3dd812a
+
+/* import tiles */
+|.include src/jit/x64/tiles.dasc