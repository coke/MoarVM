--- conflicted
+++ resolved
@@ -91,7 +91,12 @@
 
 (macro: ^body (,a) (addr ,a (&offsetof MVMObjectStooge data)))
 
-<<<<<<< HEAD
+(macro: ^storage_spec (,a)
+  (call (^getf (^repr ,a) MVMREPROps get_storage_spec)
+    (arglist
+      (carg (tc) ptr)
+      (carg (^stable ,a) ptr)) ptr_sz))
+
 (macro: ^nullptr () (const 0 ptr_sz))
 
 (macro: ^throw_adhoc (,msg)
@@ -104,13 +109,4 @@
     (when (any
            (^not_repr_id ,decoder MVM_REPR_ID_Decoder)
            (zr (flagval (^is_conc_obj ,decoder))))
-	(^throw_adhoc (&CAT3 "Operation '" ,op "'can only work on an object with the Decoder representation"))))
-=======
-(macro: ^storage_spec (,a)
-  (call (^getf (^repr ,a) MVMREPROps get_storage_spec)
-    (arglist
-      (carg (tc) ptr)
-      (carg (^stable ,a) ptr)) ptr_sz))
-
-(macro: ^nullptr () (const 0 ptr_sz))
->>>>>>> 37a2cd36
+	(^throw_adhoc (&CAT3 "Operation '" ,op "'can only work on an object with the Decoder representation"))))