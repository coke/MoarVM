--- conflicted
+++ resolved
@@ -5,14 +5,14 @@
     MVMJitNode    *first_node;
     MVMJitNode    *last_node;
 
-    /* Number of instruction+bb+graph labels, but excluding the expression labels */
+    /* Number of instruction+bb+graph+obj labels, but excluding the expression labels */
     MVMint32       num_labels;
-    /* Offset for instruction labels */
-    MVMint32       ins_label_ofs;
+    /* Offset for instruction / data labels */
+    MVMint32       obj_label_ofs;
 
+    /* Although meant only for instructions they can really contain any random stuff */
+    MVM_VECTOR_DECL(void*, obj_labels);
 
-    /* All labeled things */
-    MVM_VECTOR_DECL(MVMSpeshIns*, ins_labels);
     MVM_VECTOR_DECL(MVMJitDeopt, deopts);
     MVM_VECTOR_DECL(MVMJitHandler, handlers);
     MVM_VECTOR_DECL(MVMJitInline, inlines);
@@ -173,11 +173,8 @@
     MVM_JIT_NODE_INVOKE,
     MVM_JIT_NODE_JUMPLIST,
     MVM_JIT_NODE_CONTROL,
-<<<<<<< HEAD
+    MVM_JIT_NODE_DATA,
     MVM_JIT_NODE_EXPR_TREE,
-=======
-    MVM_JIT_NODE_DATA,
->>>>>>> 2b0739d8
 } MVMJitNodeType;
 
 struct MVMJitNode {
@@ -192,11 +189,8 @@
         MVMJitInvoke    invoke;
         MVMJitJumpList  jumplist;
         MVMJitControl   control;
-<<<<<<< HEAD
+        MVMJitData      data;
         MVMJitExprTree *tree;
-=======
-        MVMJitData      data;
->>>>>>> 2b0739d8
     } u;
 };
 
