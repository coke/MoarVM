/* The MVMJitGraph is - for now - really a linked list of instructions.
 * It's likely I'll add complexity when it's needed */
struct MVMJitGraph {
    MVMSpeshGraph *sg;
    MVMJitNode    *first_node;
    MVMJitNode    *last_node;

<<<<<<< HEAD
    /* Number of instruction+bb+graph+obj labels, but excluding the expression labels */
    MVMint32       num_labels;
    /* Offset for instruction / data labels */
    MVMint32       obj_label_ofs;

    /* Sequence number for expr trees */
    MVMuint32      expr_seq_nr;

    /* Although meant only for instructions they can really contain any random stuff */
    MVM_VECTOR_DECL(void*, obj_labels);

=======
    /* Number of instruction+bb+graph labels, but excluding the expression labels */
    MVMint32       num_labels;
    /* Offset for instruction labels */
    MVMint32       obj_label_ofs;


    /* All labeled things */
    MVM_VECTOR_DECL(void*, obj_labels);
>>>>>>> 19caf7da
    MVM_VECTOR_DECL(MVMJitDeopt, deopts);
    MVM_VECTOR_DECL(MVMJitHandler, handlers);
    MVM_VECTOR_DECL(MVMJitInline, inlines);
    MVM_VECTOR_DECL(MVMJitNode*, label_nodes);
};

struct MVMJitDeopt {
    MVMint32 idx;
    MVMint32 label;
};

struct MVMJitHandler {
    MVMint32 start_label;
    MVMint32 end_label;
    MVMint32 goto_label;
};

struct MVMJitInline {
    MVMint32 start_label;
    MVMint32 end_label;
};

/* A label (no more than a number) */
struct MVMJitLabel {
    MVMint32    name;
};

struct MVMJitPrimitive {
    MVMSpeshIns * ins;
};

struct MVMJitGuard {
    MVMSpeshIns * ins;
    MVMint32      deopt_target;
    MVMint32      deopt_offset;
};


#define MVM_JIT_INFO_INVOKISH 1
#define MVM_JIT_INFO_THROWISH 2

typedef enum {
    MVM_JIT_CONTROL_INVOKISH = 1,
    MVM_JIT_CONTROL_DYNAMIC_LABEL,
    MVM_JIT_CONTROL_THROWISH_PRE,
    MVM_JIT_CONTROL_THROWISH_POST,
    MVM_JIT_CONTROL_BREAKPOINT,
} MVMJitControlType;

struct MVMJitControl {
    MVMSpeshIns       *ins;
    MVMJitControlType type;
};

/* Special branch target for the exit */
#define MVM_JIT_BRANCH_EXIT -1


/* What does a branch need? a label to go to, an instruction to read */
struct MVMJitBranch {
    MVMint32     dest;
    MVMSpeshIns *ins;
};

typedef enum {
    MVM_JIT_INTERP_TC,
    MVM_JIT_INTERP_CU,
    MVM_JIT_INTERP_FRAME,
    MVM_JIT_INTERP_PARAMS,
    MVM_JIT_INTERP_CALLER,
} MVMJitInterpVar;

typedef enum {
    MVM_JIT_INTERP_VAR,
    MVM_JIT_REG_VAL,
    MVM_JIT_REG_VAL_F,
    MVM_JIT_REG_ADDR,
    MVM_JIT_STR_IDX,
    MVM_JIT_LITERAL,
    MVM_JIT_LITERAL_F,
    MVM_JIT_LITERAL_64,
    MVM_JIT_LITERAL_PTR,
    MVM_JIT_REG_STABLE,
    MVM_JIT_REG_OBJBODY,
    MVM_JIT_DATA_LABEL,
} MVMJitArgType;

struct MVMJitCallArg {
    MVMJitArgType type;
    union {
        MVMint64      lit_i64;
        MVMnum64      lit_n64;
        MVMJitInterpVar  ivar;
        MVMint16          reg;
        void             *ptr;
    } v;
};


typedef enum {
    MVM_JIT_RV_VOID,
    /* ptr and int are mostly the same, but they might not be on all
       platforms */
    MVM_JIT_RV_INT,
    MVM_JIT_RV_PTR,
    /* floats aren't */
    MVM_JIT_RV_NUM,
    /* dereference and store */
    MVM_JIT_RV_DEREF,
    /* store local at address */
    MVM_JIT_RV_ADDR
} MVMJitRVMode;


struct MVMJitCallC {
    void       *func_ptr;
    MVMJitCallArg  *args;
    MVMuint16   num_args;
    MVMuint16  has_vargs;
    MVMJitRVMode rv_mode;
    MVMint16      rv_idx;
};

struct MVMJitInvoke {
    MVMint16      callsite_idx;
    MVMint16      arg_count;
    MVMSpeshIns **arg_ins;
    MVMReturnType return_type;
    MVMint16      return_register;
    MVMint16      code_register;
    MVMint16      spesh_cand;
    MVMint8       is_fast;
    MVMint32      reentry_label;
};

struct MVMJitJumpList {
    MVMint64 num_labels;
    MVMint16 reg;
    /* labels of the goto's / jump instructions themselves */
    MVMint32 *in_labels;
    /* labels the goto's jump to */
    MVMint32 *out_labels;
};

struct MVMJitData {
    MVMint32 label;
    void     *data;
    size_t    size;
};

/* Node types */
typedef enum {
    MVM_JIT_NODE_PRIMITIVE,
    MVM_JIT_NODE_CALL_C,
    MVM_JIT_NODE_BRANCH,
    MVM_JIT_NODE_LABEL,
    MVM_JIT_NODE_GUARD,
    MVM_JIT_NODE_INVOKE,
    MVM_JIT_NODE_JUMPLIST,
    MVM_JIT_NODE_CONTROL,
    MVM_JIT_NODE_DATA,
    MVM_JIT_NODE_EXPR_TREE,
} MVMJitNodeType;

struct MVMJitNode {
    MVMJitNode   * next; /* linked list */
    MVMJitNodeType type; /* tag */
    union {
        MVMJitPrimitive prim;
        MVMJitCallC     call;
        MVMJitBranch    branch;
        MVMJitLabel     label;
        MVMJitGuard     guard;
        MVMJitInvoke    invoke;
        MVMJitJumpList  jumplist;
        MVMJitControl   control;
        MVMJitData      data;
        MVMJitExprTree *tree;
    } u;
};

MVMJitGraph* MVM_jit_try_make_graph(MVMThreadContext *tc, MVMSpeshGraph *sg);
<<<<<<< HEAD
void MVM_jit_graph_destroy(MVMThreadContext *tc, MVMJitGraph *graph);
=======
void MVM_jit_graph_destroy(MVMThreadContext *tc, MVMJitGraph *graph);
>>>>>>> 19caf7da
<|MERGE_RESOLUTION|>--- conflicted
+++ resolved
@@ -5,28 +5,16 @@
     MVMJitNode    *first_node;
     MVMJitNode    *last_node;
 
-<<<<<<< HEAD
-    /* Number of instruction+bb+graph+obj labels, but excluding the expression labels */
-    MVMint32       num_labels;
-    /* Offset for instruction / data labels */
-    MVMint32       obj_label_ofs;
-
-    /* Sequence number for expr trees */
-    MVMuint32      expr_seq_nr;
-
-    /* Although meant only for instructions they can really contain any random stuff */
-    MVM_VECTOR_DECL(void*, obj_labels);
-
-=======
     /* Number of instruction+bb+graph labels, but excluding the expression labels */
     MVMint32       num_labels;
     /* Offset for instruction labels */
     MVMint32       obj_label_ofs;
 
+    /* Sequence number for expr trees */
+    MVMuint32      expr_seq_nr;
 
     /* All labeled things */
     MVM_VECTOR_DECL(void*, obj_labels);
->>>>>>> 19caf7da
     MVM_VECTOR_DECL(MVMJitDeopt, deopts);
     MVM_VECTOR_DECL(MVMJitHandler, handlers);
     MVM_VECTOR_DECL(MVMJitInline, inlines);
@@ -209,8 +197,4 @@
 };
 
 MVMJitGraph* MVM_jit_try_make_graph(MVMThreadContext *tc, MVMSpeshGraph *sg);
-<<<<<<< HEAD
-void MVM_jit_graph_destroy(MVMThreadContext *tc, MVMJitGraph *graph);
-=======
-void MVM_jit_graph_destroy(MVMThreadContext *tc, MVMJitGraph *graph);
->>>>>>> 19caf7da
+void MVM_jit_graph_destroy(MVMThreadContext *tc, MVMJitGraph *graph);