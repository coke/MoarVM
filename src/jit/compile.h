struct MVMJitCode {
    void     (*func_ptr)(MVMThreadContext *tc, MVMCompUnit *cu, void * label);
    size_t     size;
    MVMuint8  *bytecode;

    MVMStaticFrame *sf;

    MVMuint16 *local_types;
    MVMint32   num_locals;

    /* The basic idea here is that /all/ label names are indexes into
     * the single labels array. This isn't particularly efficient at
     * runtime (because we need a second dereference to figure the
     * labels out), but very simple for me now, and super-easy to
     * optimise at a later date */

    MVMint32   num_labels;
    void     **labels;

    MVMint32       num_deopts;
    MVMint32       num_inlines;
    MVMint32       num_handlers;
    MVMJitDeopt    *deopts;
    MVMJitInline  *inlines;
    MVMJitHandler *handlers;

    MVMint32       spill_size;
    MVMint32       seq_nr;
};

MVMJitCode* MVM_jit_compile_graph(MVMThreadContext *tc, MVMJitGraph *graph);

void MVM_jit_destroy_code(MVMThreadContext *tc, MVMJitCode *code);
void MVM_jit_enter_code(MVMThreadContext *tc, MVMCompUnit *cu,
                        MVMJitCode * code);

<<<<<<< HEAD
/* Peseudotile compile functions */
void MVM_jit_compile_label(MVMThreadContext *tc, MVMJitCompiler *compiler,
                           MVMJitTile *tile, MVMJitExprTree *tree);
void MVM_jit_compile_branch(MVMThreadContext *tc, MVMJitCompiler *compiler,
                            MVMJitTile *tile, MVMJitExprTree *tree);
void MVM_jit_compile_conditional_branch(MVMThreadContext *tc, MVMJitCompiler *compiler,
                                        MVMJitTile *tile, MVMJitExprTree *tree);
void MVM_jit_compile_store(MVMThreadContext *tc, MVMJitCompiler *compiler,
                           MVMJitTile *tile, MVMJitExprTree *tree);
void MVM_jit_compile_load(MVMThreadContext *tc, MVMJitCompiler *compiler,
                          MVMJitTile *tile, MVMJitExprTree *tree);
void MVM_jit_compile_move(MVMThreadContext *tc, MVMJitCompiler *compiler,
                          MVMJitTile *tile, MVMJitExprTree *tree);
void MVM_jit_compile_memory_copy(MVMThreadContext *tc, MVMJitCompiler *compiler,
                                 MVMJitTile *tile, MVMJitExprTree *tree);
void MVM_jit_compile_guard(MVMThreadContext *tc, MVMJitCompiler *compiler,
                           MVMJitTile *tile, MVMJitExprTree *tree);
=======
#define MVM_JIT_CTRL_DEOPT -1
#define MVM_JIT_CTRL_NORMAL 0

/* Function for getting effective (JIT/specialized/original) bytecode. */
MVM_STATIC_INLINE MVMuint8 * MVM_frame_effective_bytecode(MVMFrame *f) {
    MVMSpeshCandidate *spesh_cand = f->spesh_cand;
    if (spesh_cand)
        return spesh_cand->jitcode ? spesh_cand->jitcode->bytecode : spesh_cand->bytecode;
    return f->static_info->body.bytecode;
}
>>>>>>> d6d7d5eb
<|MERGE_RESOLUTION|>--- conflicted
+++ resolved
@@ -34,7 +34,6 @@
 void MVM_jit_enter_code(MVMThreadContext *tc, MVMCompUnit *cu,
                         MVMJitCode * code);
 
-<<<<<<< HEAD
 /* Peseudotile compile functions */
 void MVM_jit_compile_label(MVMThreadContext *tc, MVMJitCompiler *compiler,
                            MVMJitTile *tile, MVMJitExprTree *tree);
@@ -52,9 +51,6 @@
                                  MVMJitTile *tile, MVMJitExprTree *tree);
 void MVM_jit_compile_guard(MVMThreadContext *tc, MVMJitCompiler *compiler,
                            MVMJitTile *tile, MVMJitExprTree *tree);
-=======
-#define MVM_JIT_CTRL_DEOPT -1
-#define MVM_JIT_CTRL_NORMAL 0
 
 /* Function for getting effective (JIT/specialized/original) bytecode. */
 MVM_STATIC_INLINE MVMuint8 * MVM_frame_effective_bytecode(MVMFrame *f) {
@@ -63,4 +59,3 @@
         return spesh_cand->jitcode ? spesh_cand->jitcode->bytecode : spesh_cand->bytecode;
     return f->static_info->body.bytecode;
 }
->>>>>>> d6d7d5eb
