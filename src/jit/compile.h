<<<<<<< HEAD
=======
typedef void (*MVMJitFunc)(MVMThreadContext *tc, MVMCompUnit *cu, void * label);

>>>>>>> 19caf7da
struct MVMJitCode {
    void     (*func_ptr)(MVMThreadContext *tc, MVMCompUnit *cu, void * label);
    size_t     size;
    MVMuint8  *bytecode;

    MVMStaticFrame *sf;
<<<<<<< HEAD

    MVMuint16 *local_types;
    MVMint32   num_locals;

    /* The basic idea here is that /all/ label names are indexes into
     * the single labels array. This isn't particularly efficient at
     * runtime (because we need a second dereference to figure the
     * labels out), but very simple for me now, and super-easy to
     * optimise at a later date */

=======
    /* The basic idea here is that /all/ label names are indexes into the single
     * labels array. This isn't particularly efficient at runtime (because we
     * need a second dereference to figure the labels out), but very simple for
     * me now, and super-easy to optimise at a later date */
>>>>>>> 19caf7da
    MVMint32   num_labels;
    void     **labels;

    MVMint32       num_deopts;
    MVMint32       num_inlines;
    MVMint32       num_handlers;
    MVMJitDeopt    *deopts;
    MVMJitInline  *inlines;
    MVMJitHandler *handlers;

    MVMint32       spill_size;
    MVMint32       seq_nr;
};

MVMJitCode* MVM_jit_compile_graph(MVMThreadContext *tc, MVMJitGraph *graph);

void MVM_jit_destroy_code(MVMThreadContext *tc, MVMJitCode *code);
void MVM_jit_enter_code(MVMThreadContext *tc, MVMCompUnit *cu,
                        MVMJitCode * code);
<<<<<<< HEAD

/* Peseudotile compile functions */
void MVM_jit_compile_label(MVMThreadContext *tc, MVMJitCompiler *compiler,
                           MVMJitTile *tile, MVMJitExprTree *tree);
void MVM_jit_compile_branch(MVMThreadContext *tc, MVMJitCompiler *compiler,
                            MVMJitTile *tile, MVMJitExprTree *tree);
void MVM_jit_compile_conditional_branch(MVMThreadContext *tc, MVMJitCompiler *compiler,
                                        MVMJitTile *tile, MVMJitExprTree *tree);
void MVM_jit_compile_store(MVMThreadContext *tc, MVMJitCompiler *compiler,
                           MVMJitTile *tile, MVMJitExprTree *tree);
void MVM_jit_compile_load(MVMThreadContext *tc, MVMJitCompiler *compiler,
                          MVMJitTile *tile, MVMJitExprTree *tree);
void MVM_jit_compile_move(MVMThreadContext *tc, MVMJitCompiler *compiler,
                          MVMJitTile *tile, MVMJitExprTree *tree);
void MVM_jit_compile_memory_copy(MVMThreadContext *tc, MVMJitCompiler *compiler,
                                 MVMJitTile *tile, MVMJitExprTree *tree);
void MVM_jit_compile_guard(MVMThreadContext *tc, MVMJitCompiler *compiler,
                           MVMJitTile *tile, MVMJitExprTree *tree);
=======
>>>>>>> 19caf7da

/* Function for getting effective (JIT/specialized/original) bytecode. */
MVM_STATIC_INLINE MVMuint8 * MVM_frame_effective_bytecode(MVMFrame *f) {
    MVMSpeshCandidate *spesh_cand = f->spesh_cand;
    if (spesh_cand)
        return spesh_cand->jitcode ? spesh_cand->jitcode->bytecode : spesh_cand->bytecode;
    return f->static_info->body.bytecode;
}
<|MERGE_RESOLUTION|>--- conflicted
+++ resolved
@@ -1,31 +1,18 @@
-<<<<<<< HEAD
-=======
-typedef void (*MVMJitFunc)(MVMThreadContext *tc, MVMCompUnit *cu, void * label);
 
->>>>>>> 19caf7da
 struct MVMJitCode {
     void     (*func_ptr)(MVMThreadContext *tc, MVMCompUnit *cu, void * label);
     size_t     size;
     MVMuint8  *bytecode;
 
     MVMStaticFrame *sf;
-<<<<<<< HEAD
 
     MVMuint16 *local_types;
     MVMint32   num_locals;
 
-    /* The basic idea here is that /all/ label names are indexes into
-     * the single labels array. This isn't particularly efficient at
-     * runtime (because we need a second dereference to figure the
-     * labels out), but very simple for me now, and super-easy to
-     * optimise at a later date */
-
-=======
     /* The basic idea here is that /all/ label names are indexes into the single
      * labels array. This isn't particularly efficient at runtime (because we
      * need a second dereference to figure the labels out), but very simple for
      * me now, and super-easy to optimise at a later date */
->>>>>>> 19caf7da
     MVMint32   num_labels;
     void     **labels;
 
@@ -45,7 +32,6 @@
 void MVM_jit_destroy_code(MVMThreadContext *tc, MVMJitCode *code);
 void MVM_jit_enter_code(MVMThreadContext *tc, MVMCompUnit *cu,
                         MVMJitCode * code);
-<<<<<<< HEAD
 
 /* Peseudotile compile functions */
 void MVM_jit_compile_label(MVMThreadContext *tc, MVMJitCompiler *compiler,
@@ -64,8 +50,6 @@
                                  MVMJitTile *tile, MVMJitExprTree *tree);
 void MVM_jit_compile_guard(MVMThreadContext *tc, MVMJitCompiler *compiler,
                            MVMJitTile *tile, MVMJitExprTree *tree);
-=======
->>>>>>> 19caf7da
 
 /* Function for getting effective (JIT/specialized/original) bytecode. */
 MVM_STATIC_INLINE MVMuint8 * MVM_frame_effective_bytecode(MVMFrame *f) {
