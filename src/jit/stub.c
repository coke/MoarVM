--- conflicted
+++ resolved
@@ -17,7 +17,7 @@
     return 0;
 }
 
-<<<<<<< HEAD
+
 void MVM_jit_emit_prologue(MVMThreadContext *tc, MVMJitCompiler *compiler, MVMJitGraph *jg) {}
 void MVM_jit_emit_epilogue(MVMThreadContext *tc, MVMJitCompiler *compiler, MVMJitGraph *jg) {}
 void MVM_jit_emit_primitive(MVMThreadContext *tc, MVMJitCompiler *compiler,
@@ -36,26 +36,4 @@
                            MVMJitJumpList *jumplist) {}
 void MVM_jit_emit_control(MVMThreadContext *tc, MVMJitCompiler *compiler, MVMJitGraph *jg,
                           MVMJitControl *ctrl) {}
-=======
-void MVM_jit_emit_prologue(MVMThreadContext *tc, MVMJitGraph *jg,
-                           dasm_State **Dst) {}
-void MVM_jit_emit_epilogue(MVMThreadContext *tc, MVMJitGraph *jg,
-                           dasm_State **Dst) {}
-void MVM_jit_emit_primitive(MVMThreadContext *tc, MVMJitGraph *jg,
-                            MVMJitPrimitive *prim, dasm_State **Dst) {}
-void MVM_jit_emit_call_c(MVMThreadContext *tc, MVMJitGraph *jg,
-                         MVMJitCallC *call_spec, dasm_State **Dst) {}
-void MVM_jit_emit_branch(MVMThreadContext *tc, MVMJitGraph *jg,
-                         MVMJitBranch *branch_spec, dasm_State **Dst) {}
-void MVM_jit_emit_label(MVMThreadContext *tc, MVMJitGraph *jg,
-                        MVMJitLabel *label, dasm_State **Dst) {}
-void MVM_jit_emit_guard(MVMThreadContext *tc, MVMJitGraph *jg,
-                        MVMJitGuard *guard, dasm_State **Dst) {}
-void MVM_jit_emit_invoke(MVMThreadContext *tc, MVMJitGraph *jg,
-                         MVMJitInvoke *invoke, dasm_State **Dst) {}
-void MVM_jit_emit_jumplist(MVMThreadContext *tc, MVMJitGraph *jg,
-                           MVMJitJumpList *jumplist, dasm_State **Dst) {}
-void MVM_jit_emit_control(MVMThreadContext *tc, MVMJitGraph *jg,
-                          MVMJitControl *ctrl, dasm_State **Dst) {}
-void MVM_jit_emit_data(MVMThreadContext *tc, MVMJitGraph *jg, MVMJitData *data, dasm_State **Dst) {}
->>>>>>> 2b0739d8
+void MVM_jit_emit_data(MVMThreadContext *tc, MVMJitCompiler *compiler, MVMJitData *data) {}
