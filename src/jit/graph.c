#include "moar.h"
#include "math.h"


static void jg_append_node(MVMJitGraph *jg, MVMJitNode *node) {
    if (jg->last_node) {
        jg->last_node->next = node;
        jg->last_node = node;
    } else {
        jg->first_node = node;
        jg->last_node = node;
    }
    node->next = NULL;
}

static void jg_append_primitive(MVMThreadContext *tc, MVMJitGraph *jg,
                                MVMSpeshIns * ins) {
    MVMJitNode * node = MVM_spesh_alloc(tc, jg->sg, sizeof(MVMJitNode));
    node->type = MVM_JIT_NODE_PRIMITIVE;
    node->u.prim.ins = ins;
    jg_append_node(jg, node);
}

static void jg_append_call_c(MVMThreadContext *tc, MVMJitGraph *jg,
                              void * func_ptr, MVMint16 num_args,
                              MVMJitCallArg *call_args,
                              MVMJitRVMode rv_mode, MVMint16 rv_idx) {
    MVMJitNode * node = MVM_spesh_alloc(tc, jg->sg, sizeof(MVMJitNode));
    size_t args_size =  num_args * sizeof(MVMJitCallArg);
    node->type             = MVM_JIT_NODE_CALL_C;
    node->u.call.func_ptr  = func_ptr;
    node->u.call.num_args  = num_args;
    node->u.call.has_vargs = 0; // don't support them yet
    /* Call argument array is typically stack allocated,
     * so they need to be copied */
    node->u.call.args      = MVM_spesh_alloc(tc, jg->sg, args_size);
    memcpy(node->u.call.args, call_args, args_size);
    node->u.call.rv_mode   = rv_mode;
    node->u.call.rv_idx    = rv_idx;
    jg_append_node(jg, node);
}



static void add_deopt_idx(MVMThreadContext *tc, MVMJitGraph *jg, MVMint32 label_name, MVMint32 deopt_idx) {
    MVMJitDeopt deopt;
    deopt.label = label_name;
    deopt.idx   = deopt_idx;
    MVM_VECTOR_PUSH(jg->deopts, deopt);
}


static void jg_append_branch(MVMThreadContext *tc, MVMJitGraph *jg,
                              MVMint32 name, MVMSpeshIns *ins) {
    MVMJitNode * node = MVM_spesh_alloc(tc, jg->sg, sizeof(MVMJitNode));
    node->type = MVM_JIT_NODE_BRANCH;
    if (ins == NULL) {
        node->u.branch.ins = NULL;
        node->u.branch.dest = name;
    }
    else {
        MVMSpeshBB *bb;
        node->u.branch.ins = ins;
        if (ins->info->opcode == MVM_OP_goto) {
            bb = ins->operands[0].ins_bb;
        }
        else if (ins->info->opcode == MVM_OP_indexat ||
                 ins->info->opcode == MVM_OP_indexnat) {
            bb = ins->operands[3].ins_bb;
        }
        else {
            bb = ins->operands[1].ins_bb;
        }
        node->u.branch.dest = MVM_jit_label_before_bb(tc, jg, bb);
    }
    jg_append_node(jg, node);
}

static void jg_append_label(MVMThreadContext *tc, MVMJitGraph *jg, MVMint32 name) {
    MVMJitNode *node;
    /* does this label already exist? */
    MVM_VECTOR_ENSURE_SIZE(jg->label_nodes, name);
    if (jg->label_nodes[name] != NULL)
        return;

    node = MVM_spesh_alloc(tc, jg->sg, sizeof(MVMJitNode));
    node->type = MVM_JIT_NODE_LABEL;
    node->u.label.name = name;
    jg_append_node(jg, node);

    jg->label_nodes[name] = node;
    MVM_jit_log(tc, "append label: %d\n", node->u.label.name);
}

static void * op_to_func(MVMThreadContext *tc, MVMint16 opcode) {
    switch(opcode) {
    case MVM_OP_checkarity: return MVM_args_checkarity;
    case MVM_OP_say: return MVM_string_say;
    case MVM_OP_print: return MVM_string_print;
    case MVM_OP_isnull: return MVM_is_null;
    case MVM_OP_capturelex: return MVM_frame_capturelex;
    case MVM_OP_takeclosure: return MVM_frame_takeclosure;
    case MVM_OP_newlexotic: return MVM_exception_newlexotic_from_jit;
    case MVM_OP_usecapture: return MVM_args_use_capture;
    case MVM_OP_savecapture: return MVM_args_save_capture;
    case MVM_OP_captureposprimspec: return MVM_capture_pos_primspec;
    case MVM_OP_return: return MVM_args_assert_void_return_ok;
    case MVM_OP_return_i: return MVM_args_set_result_int;
    case MVM_OP_return_s: return MVM_args_set_result_str;
    case MVM_OP_return_o: return MVM_args_set_result_obj;
    case MVM_OP_return_n: return MVM_args_set_result_num;
    case MVM_OP_coerce_is: return MVM_coerce_i_s;
    case MVM_OP_coerce_ns: return MVM_coerce_n_s;
    case MVM_OP_coerce_si: return MVM_coerce_s_i;
    case MVM_OP_coerce_sn: return MVM_coerce_s_n;
    case MVM_OP_coerce_In: return MVM_bigint_to_num;
    case MVM_OP_coerce_nI: return MVM_bigint_from_num;
    case MVM_OP_iterkey_s: return MVM_iterkey_s;
    case MVM_OP_iter: return MVM_iter;
    case MVM_OP_iterval: return MVM_iterval;
    case MVM_OP_die: return MVM_exception_die;
    case MVM_OP_throwdyn:
    case MVM_OP_throwlex:
    case MVM_OP_throwlexotic:
    case MVM_OP_rethrow: return MVM_exception_throwobj;
    case MVM_OP_throwcatdyn:
    case MVM_OP_throwcatlex:
    case MVM_OP_throwcatlexotic: return MVM_exception_throwcat;
    case MVM_OP_throwpayloadlex:
    case MVM_OP_throwpayloadlexcaller: return MVM_exception_throwpayload;
    case MVM_OP_resume: return MVM_exception_resume;
    case MVM_OP_continuationreset: return MVM_continuation_reset;
    case MVM_OP_continuationcontrol: return MVM_continuation_control;
    case MVM_OP_smrt_numify: return MVM_coerce_smart_numify;
    case MVM_OP_smrt_strify: return MVM_coerce_smart_stringify;
    case MVM_OP_say_fhs: case MVM_OP_write_fhs: return MVM_io_write_string;
    case MVM_OP_gethow: return MVM_6model_get_how_obj;
    case MVM_OP_box_i: return MVM_box_int;
    case MVM_OP_box_s: return MVM_box_str;
    case MVM_OP_box_n: return MVM_box_num;
    case MVM_OP_unbox_i: return MVM_repr_get_int;
    case MVM_OP_unbox_s: return MVM_repr_get_str;
    case MVM_OP_unbox_n: return MVM_repr_get_num;
    case MVM_OP_istrue: case MVM_OP_isfalse: return MVM_coerce_istrue;
    case MVM_OP_istype: return MVM_6model_istype;
    case MVM_OP_isint: case MVM_OP_isnum: case MVM_OP_isstr: // continued
    case MVM_OP_islist: case MVM_OP_ishash: return MVM_repr_compare_repr_id;
    case MVM_OP_wval: case MVM_OP_wval_wide: return MVM_sc_get_sc_object;
    case MVM_OP_scgetobjidx: return MVM_sc_find_object_idx_jit;
    case MVM_OP_getdynlex: return MVM_frame_getdynlex;
    case MVM_OP_binddynlex: return MVM_frame_binddynlex;
    case MVM_OP_getlexouter: return MVM_frame_find_lexical_by_name_outer;
    case MVM_OP_findmeth: case MVM_OP_findmeth_s: return MVM_6model_find_method;
    case MVM_OP_multicacheadd: return MVM_multi_cache_add;
    case MVM_OP_multicachefind: return MVM_multi_cache_find;
    case MVM_OP_can: case MVM_OP_can_s: return MVM_6model_can_method;
    case MVM_OP_push_i: return MVM_repr_push_i;
    case MVM_OP_push_n: return MVM_repr_push_n;
    case MVM_OP_push_s: return MVM_repr_push_s;
    case MVM_OP_push_o: return MVM_repr_push_o;
    case MVM_OP_unshift_i: return MVM_repr_unshift_i;
    case MVM_OP_unshift_n: return MVM_repr_unshift_n;
    case MVM_OP_unshift_s: return MVM_repr_unshift_s;
    case MVM_OP_unshift_o: return MVM_repr_unshift_o;
    case MVM_OP_pop_i: return MVM_repr_pop_i;
    case MVM_OP_pop_n: return MVM_repr_pop_n;
    case MVM_OP_pop_s: return MVM_repr_pop_s;
    case MVM_OP_pop_o: return MVM_repr_pop_o;
    case MVM_OP_shift_i: return MVM_repr_shift_i;
    case MVM_OP_shift_n: return MVM_repr_shift_n;
    case MVM_OP_shift_s: return MVM_repr_shift_s;
    case MVM_OP_shift_o: return MVM_repr_shift_o;
    case MVM_OP_setelemspos: return MVM_repr_pos_set_elems;
    case MVM_OP_splice: return MVM_repr_pos_splice;

    case MVM_OP_existskey: return MVM_repr_exists_key;
    case MVM_OP_deletekey: return MVM_repr_delete_key;

    case MVM_OP_atpos_i: return MVM_repr_at_pos_i;
    case MVM_OP_atpos_n: return MVM_repr_at_pos_n;
    case MVM_OP_atpos_s: return MVM_repr_at_pos_s;
    case MVM_OP_atpos_o: return MVM_repr_at_pos_o;

    case MVM_OP_existspos: return MVM_repr_exists_pos;

    case MVM_OP_atkey_i: return MVM_repr_at_key_i;
    case MVM_OP_atkey_n: return MVM_repr_at_key_n;
    case MVM_OP_atkey_s: return MVM_repr_at_key_s;
    case MVM_OP_atkey_o: return MVM_repr_at_key_o;

    case MVM_OP_bindpos_i: return MVM_repr_bind_pos_i;
    case MVM_OP_bindpos_n: return MVM_repr_bind_pos_n;
    case MVM_OP_bindpos_s: return MVM_repr_bind_pos_s;
    case MVM_OP_bindpos_o: return MVM_repr_bind_pos_o;

    case MVM_OP_bindkey_i: return MVM_repr_bind_key_i;
    case MVM_OP_bindkey_n: return MVM_repr_bind_key_n;
    case MVM_OP_bindkey_s: return MVM_repr_bind_key_s;
    case MVM_OP_bindkey_o: return MVM_repr_bind_key_o;

    case MVM_OP_getattr_s: return MVM_repr_get_attr_s;
    case MVM_OP_getattr_n: return MVM_repr_get_attr_n;
    case MVM_OP_getattr_i: return MVM_repr_get_attr_i;
    case MVM_OP_getattr_o: return MVM_repr_get_attr_o;

    case MVM_OP_getattrs_s: return MVM_repr_get_attr_s;
    case MVM_OP_getattrs_n: return MVM_repr_get_attr_n;
    case MVM_OP_getattrs_i: return MVM_repr_get_attr_i;
    case MVM_OP_getattrs_o: return MVM_repr_get_attr_o;

    case MVM_OP_attrinited: return MVM_repr_attribute_inited;

    case MVM_OP_bindattr_i: case MVM_OP_bindattr_n: case MVM_OP_bindattr_s: case MVM_OP_bindattr_o: return MVM_repr_bind_attr_inso;
    case MVM_OP_bindattrs_i: case MVM_OP_bindattrs_n: case MVM_OP_bindattrs_s: case MVM_OP_bindattrs_o: return MVM_repr_bind_attr_inso;

    case MVM_OP_hintfor: return MVM_repr_hint_for;

    case MVM_OP_gt_s: case MVM_OP_ge_s: case MVM_OP_lt_s: case MVM_OP_le_s: case MVM_OP_cmp_s: return MVM_string_compare;

    case MVM_OP_eof_fh: return MVM_io_eof;
    case MVM_OP_readline_fh: case MVM_OP_readlinechomp_fh: return MVM_io_readline;
    case MVM_OP_read_fhs: return MVM_io_read_string;

    case MVM_OP_elems: return MVM_repr_elems;
    case MVM_OP_concat_s: return MVM_string_concatenate;
    case MVM_OP_repeat_s: return MVM_string_repeat;
    case MVM_OP_flip: return MVM_string_flip;
    case MVM_OP_split: return MVM_string_split;
    case MVM_OP_escape: return MVM_string_escape;
    case MVM_OP_uc: return MVM_string_uc;
    case MVM_OP_tc: return MVM_string_tc;
    case MVM_OP_lc: return MVM_string_lc;
    case MVM_OP_eq_s: return MVM_string_equal;
    case MVM_OP_eqat_s: return MVM_string_equal_at;
    case MVM_OP_chars: case MVM_OP_graphs_s: return MVM_string_graphs;
    case MVM_OP_codes_s: return MVM_string_codes;
    case MVM_OP_index_s: return MVM_string_index;
    case MVM_OP_substr_s: return MVM_string_substring;
    case MVM_OP_join: return MVM_string_join;
    case MVM_OP_replace: return MVM_string_replace;
    case MVM_OP_iscclass: return MVM_string_is_cclass;
    case MVM_OP_findcclass: return MVM_string_find_cclass;
    case MVM_OP_findnotcclass: return MVM_string_find_not_cclass;
    case MVM_OP_nfarunalt: return MVM_nfa_run_alt;
    case MVM_OP_nfarunproto: return MVM_nfa_run_proto;
    case MVM_OP_nfafromstatelist: return MVM_nfa_from_statelist;
    case MVM_OP_hllize: return MVM_hll_map;
    case MVM_OP_gethllsym: return MVM_hll_sym_get;
    case MVM_OP_clone: return MVM_repr_clone;
    case MVM_OP_getcodeobj: return MVM_frame_get_code_object;
    case MVM_OP_isbig_I: return MVM_bigint_is_big;
    case MVM_OP_cmp_I: return MVM_bigint_cmp;
    case MVM_OP_add_I: return MVM_bigint_add;
    case MVM_OP_sub_I: return MVM_bigint_sub;
    case MVM_OP_mul_I: return MVM_bigint_mul;
    case MVM_OP_div_I: return MVM_bigint_div;
    case MVM_OP_bor_I: return MVM_bigint_or;
    case MVM_OP_band_I: return MVM_bigint_and;
    case MVM_OP_bxor_I: return MVM_bigint_xor;
    case MVM_OP_mod_I: return MVM_bigint_mod;
    case MVM_OP_lcm_I: return MVM_bigint_lcm;
    case MVM_OP_gcd_I: return MVM_bigint_gcd;
    case MVM_OP_bool_I: return MVM_bigint_bool;
    case MVM_OP_brshift_I: return MVM_bigint_shr;
    case MVM_OP_blshift_I: return MVM_bigint_shl;
    case MVM_OP_bnot_I: return MVM_bigint_not;
    case MVM_OP_div_In: return MVM_bigint_div_num;
    case MVM_OP_coerce_Is: case MVM_OP_base_I: return MVM_bigint_to_str;
    case MVM_OP_radix_I: return MVM_bigint_radix;
    case MVM_OP_sqrt_n: return sqrt;
    case MVM_OP_sin_n: return sin;
    case MVM_OP_cos_n: return cos;
    case MVM_OP_tan_n: return tan;
    case MVM_OP_asin_n: return asin;
    case MVM_OP_acos_n: return acos;
    case MVM_OP_atan_n: return atan;
    case MVM_OP_atan2_n: return atan2;
    case MVM_OP_pow_n: return pow;
    case MVM_OP_time_n: return MVM_proc_time_n;
    case MVM_OP_randscale_n: return MVM_proc_randscale_n;
    case MVM_OP_isnanorinf: return MVM_num_isnanorinf;
    case MVM_OP_nativecallinvoke: return MVM_nativecall_invoke;
    case MVM_OP_typeparameterized: return MVM_6model_parametric_type_parameterized;
    case MVM_OP_typeparameters: return MVM_6model_parametric_type_parameters;
    case MVM_OP_typeparameterat: return MVM_6model_parametric_type_parameter_at;
    case MVM_OP_iscont_i: return MVM_6model_container_iscont_i;
    case MVM_OP_iscont_n: return MVM_6model_container_iscont_n;
    case MVM_OP_iscont_s: return MVM_6model_container_iscont_s;
    case MVM_OP_isrwcont: return MVM_6model_container_iscont_rw;
    case MVM_OP_assign_i: return MVM_6model_container_assign_i;
    case MVM_OP_assign_n: return MVM_6model_container_assign_n;
    case MVM_OP_assign_s: return MVM_6model_container_assign_s;
    case MVM_OP_decont_i: return MVM_6model_container_decont_i;
    case MVM_OP_decont_n: return MVM_6model_container_decont_n;
    case MVM_OP_decont_s: return MVM_6model_container_decont_s;
    case MVM_OP_getlexref_i32: case MVM_OP_getlexref_i16: case MVM_OP_getlexref_i8: case MVM_OP_getlexref_i: return MVM_nativeref_lex_i;
    case MVM_OP_getlexref_n32: case MVM_OP_getlexref_n: return MVM_nativeref_lex_n;
    case MVM_OP_getlexref_s: return MVM_nativeref_lex_s;
    case MVM_OP_getattrref_i: return MVM_nativeref_attr_i;
    case MVM_OP_getattrref_n: return MVM_nativeref_attr_n;
    case MVM_OP_getattrref_s: return MVM_nativeref_attr_s;
    case MVM_OP_getattrsref_i: return MVM_nativeref_attr_i;
    case MVM_OP_getattrsref_n: return MVM_nativeref_attr_n;
    case MVM_OP_getattrsref_s: return MVM_nativeref_attr_s;
    case MVM_OP_atposref_i: return MVM_nativeref_pos_i;
    case MVM_OP_atposref_n: return MVM_nativeref_pos_n;
    case MVM_OP_atposref_s: return MVM_nativeref_pos_s;
    case MVM_OP_indexingoptimized: return MVM_string_indexing_optimized;
    case MVM_OP_sp_boolify_iter: return MVM_iter_istrue;
    case MVM_OP_prof_allocated: return MVM_profile_log_allocated;
    case MVM_OP_prof_exit: return MVM_profile_log_exit;
    default:
        MVM_oops(tc, "JIT: No function for op %d in op_to_func (%s)", opcode, MVM_op_get_op(opcode)->name);
    }
}

static void jg_append_guard(MVMThreadContext *tc, MVMJitGraph *jg,
                             MVMSpeshIns *ins) {
    MVMSpeshAnn   *ann = ins->annotations;
    MVMJitNode   *node = MVM_spesh_alloc(tc, jg->sg, sizeof(MVMJitNode));
    MVMint32 deopt_idx;
    node->type = MVM_JIT_NODE_GUARD;
    node->u.guard.ins = ins;
    while (ann) {
        if (ann->type == MVM_SPESH_ANN_DEOPT_ONE_INS ||
            ann->type == MVM_SPESH_ANN_DEOPT_INLINE) {
            deopt_idx = ann->data.deopt_idx;
            break;
        }
        ann = ann->next;
    }
    if (!ann) {
        MVM_oops(tc, "Can't find deopt idx annotation"
                                  " on spesh ins <%s>", ins->info->name);
    }
    node->u.guard.deopt_target = jg->sg->deopt_addrs[2 * deopt_idx];
    node->u.guard.deopt_offset = jg->sg->deopt_addrs[2 * deopt_idx + 1];
    jg_append_node(jg, node);
}

static MVMint32 consume_invoke(MVMThreadContext *tc, MVMJitGraph *jg,
                               MVMSpeshIterator *iter, MVMSpeshIns *ins) {
    MVMCompUnit       *cu = iter->graph->sf->body.cu;
    MVMint16 callsite_idx = ins->operands[0].callsite_idx;
    MVMCallsite       *cs = cu->body.callsites[callsite_idx];
    MVMSpeshIns **arg_ins = MVM_spesh_alloc(tc, iter->graph, sizeof(MVMSpeshIns*) * cs->arg_count);
    MVMint16            i = 0;
    MVMJitNode      *node;
    MVMint32      reentry_label;
    MVMReturnType return_type;
    MVMint16      return_register;
    MVMint16      code_register;
    MVMint16      spesh_cand;
    MVMint16      is_fast;

    while ((ins = ins->next)) {
        switch(ins->info->opcode) {
        case MVM_OP_arg_i:
        case MVM_OP_arg_n:
        case MVM_OP_arg_s:
        case MVM_OP_arg_o:
        case MVM_OP_argconst_i:
        case MVM_OP_argconst_n:
        case MVM_OP_argconst_s:
            MVM_jit_log(tc, "Invoke arg: <%s>\n", ins->info->name);
            arg_ins[i++] = ins;
            break;
        case MVM_OP_invoke_v:
            return_type     = MVM_RETURN_VOID;
            return_register = -1;
            code_register   = ins->operands[0].reg.orig;
            spesh_cand      = -1;
            is_fast         = 0;
            goto checkargs;
        case MVM_OP_invoke_i:
            return_type     = MVM_RETURN_INT;
            return_register = ins->operands[0].reg.orig;
            code_register   = ins->operands[1].reg.orig;
            spesh_cand      = -1;
            is_fast         = 0;
            goto checkargs;
        case MVM_OP_invoke_n:
            return_type     = MVM_RETURN_NUM;
            return_register = ins->operands[0].reg.orig;
            code_register   = ins->operands[1].reg.orig;
            spesh_cand      = -1;
            is_fast         = 0;
            goto checkargs;
        case MVM_OP_invoke_s:
            return_type     = MVM_RETURN_STR;
            return_register = ins->operands[0].reg.orig;
            code_register   = ins->operands[1].reg.orig;
            spesh_cand      = -1;
            is_fast         = 0;
            goto checkargs;
        case MVM_OP_invoke_o:
            return_type     = MVM_RETURN_OBJ;
            return_register = ins->operands[0].reg.orig;
            code_register   = ins->operands[1].reg.orig;
            spesh_cand      = -1;
            is_fast         = 0;
            goto checkargs;
        case MVM_OP_sp_fastinvoke_v:
            return_type     = MVM_RETURN_VOID;
            return_register = -1;
            code_register   = ins->operands[0].reg.orig;
            spesh_cand      = ins->operands[1].lit_i16;
            is_fast         = 1;
            goto checkargs;
        case MVM_OP_sp_fastinvoke_o:
            return_type     = MVM_RETURN_OBJ;
            return_register = ins->operands[0].reg.orig;;
            code_register   = ins->operands[1].reg.orig;
            spesh_cand      = ins->operands[2].lit_i16;
            is_fast         = 1;
            goto checkargs;
        case MVM_OP_sp_fastinvoke_s:
            return_type     = MVM_RETURN_STR;
            return_register = ins->operands[0].reg.orig;;
            code_register   = ins->operands[1].reg.orig;
            spesh_cand      = ins->operands[2].lit_i16;
            is_fast         = 1;
            goto checkargs;
        case MVM_OP_sp_fastinvoke_i:
            return_type     = MVM_RETURN_INT;
            return_register = ins->operands[0].reg.orig;;
            code_register   = ins->operands[1].reg.orig;
            spesh_cand      = ins->operands[2].lit_i16;
            is_fast         = 1;
            goto checkargs;
        case MVM_OP_sp_fastinvoke_n:
            return_type     = MVM_RETURN_NUM;
            return_register = ins->operands[0].reg.orig;;
            code_register   = ins->operands[1].reg.orig;
            spesh_cand      = ins->operands[2].lit_i16;
            is_fast         = 1;
            goto checkargs;
        default:
            MVM_jit_log(tc, "Unexpected opcode in invoke sequence: <%s>\n",
                        ins->info->name);
            return 0;
        }
    }
 checkargs:
    if (!ins || i < cs->arg_count) {
        MVM_jit_log(tc, "Could not find invoke opcode or enough arguments\n"
                    "BAIL: op <%s>, expected args: %d, num of args: %d\n",
                    ins? ins->info->name : "NULL", i, cs->arg_count);
        return 0;
    }
    MVM_jit_log(tc, "Invoke instruction: <%s>\n", ins->info->name);
    /* get label /after/ current (invoke) ins, where we'll need to reenter the JIT */
    reentry_label = MVM_jit_label_after_ins(tc, jg, iter->bb, ins);
    /* create invoke node */
    node = MVM_spesh_alloc(tc, jg->sg, sizeof(MVMJitNode));
    node->type                     = MVM_JIT_NODE_INVOKE;
    node->u.invoke.callsite_idx    = callsite_idx;
    node->u.invoke.arg_count       = cs->arg_count;
    node->u.invoke.arg_ins         = arg_ins;
    node->u.invoke.return_type     = return_type;
    node->u.invoke.return_register = return_register;
    node->u.invoke.code_register   = code_register;
    node->u.invoke.spesh_cand      = spesh_cand;
    node->u.invoke.reentry_label   = reentry_label;
    node->u.invoke.is_fast         = is_fast;
    jg_append_node(jg, node);

    /* append reentry label */
    jg_append_label(tc, jg, reentry_label);
    /* move forward to invoke ins */
    iter->ins = ins;
    return 1;
}

static void jg_append_control(MVMThreadContext *tc, MVMJitGraph *jg,
                              MVMSpeshIns *ins, MVMJitControlType ctrl) {
    MVMJitNode *node = MVM_spesh_alloc(tc, jg->sg, sizeof(MVMJitNode));
    node->type = MVM_JIT_NODE_CONTROL;
    node->u.control.ins  = ins;
    node->u.control.type = ctrl;
    jg_append_node(jg, node);
}

static MVMint32 consume_jumplist(MVMThreadContext *tc, MVMJitGraph *jg,
                                 MVMSpeshIterator *iter, MVMSpeshIns *ins) {
    MVMint64 num_labels  = ins->operands[0].lit_i64;
    MVMint16 idx_reg     = ins->operands[1].reg.orig;
    MVMint32 *in_labels  = MVM_spesh_alloc(tc, jg->sg, sizeof(MVMint32) * num_labels);
    MVMint32 *out_labels = MVM_spesh_alloc(tc, jg->sg, sizeof(MVMint32) * num_labels);
    MVMSpeshBB *bb       = iter->bb;
    MVMJitNode *node;
    MVMint64 i;
    for (i = 0; i < num_labels; i++) {
        bb = bb->linear_next; // take the next basic block
        if (!bb || bb->first_ins != bb->last_ins) return 0; //  which must exist
        ins = bb->first_ins;  //  and it's first and only entry
        if (ins->info->opcode != MVM_OP_goto)  // which must be a goto
            return 0;
        in_labels[i]  = MVM_jit_label_before_bb(tc, jg, bb);
        out_labels[i] = MVM_jit_label_before_bb(tc, jg, ins->operands[0].ins_bb);
    }
    /* build the node */
    node = MVM_spesh_alloc(tc, jg->sg, sizeof(MVMJitNode));
    node->type = MVM_JIT_NODE_JUMPLIST;
    node->u.jumplist.num_labels = num_labels;
    node->u.jumplist.reg = idx_reg;
    node->u.jumplist.in_labels = in_labels;
    node->u.jumplist.out_labels = out_labels;
    jg_append_node(jg, node);
    /* set iterator bb and ins to the end of our jumplist */
    iter->bb = bb;
    iter->ins = ins;
    return 1;
}

static MVMuint16 * try_fake_extop_regs(MVMThreadContext *tc, MVMSpeshIns *ins) {
    /* XXX Need to be able to clear these up, some day. */
    MVMuint16 *regs = MVM_calloc(ins->info->num_operands, sizeof(MVMuint16));
    MVMuint16 i;
    for (i = 0; i < ins->info->num_operands; i++) {
        switch (ins->info->operands[i] & MVM_operand_rw_mask) {
        case MVM_operand_read_reg:
        case MVM_operand_write_reg:
            regs[i] = ins->operands[i].reg.orig;
            break;
        default:
            MVM_free(regs);
            return NULL;
        }
    }
    return regs;
}

static void log_inline(MVMThreadContext *tc, MVMSpeshGraph *sg, MVMint32 inline_idx, MVMint32 is_entry) {
    MVMStaticFrame *sf = sg->inlines[inline_idx].code->body.sf;
    char *name         = MVM_string_utf8_encode_C_string(tc, sf->body.name);
    char *cuuid        = MVM_string_utf8_encode_C_string(tc, sf->body.cuuid);
    MVM_jit_log(tc, "%s inline %d (name: %s, cuuid: %s)\n", is_entry ? "Entering" : "Leaving",
                inline_idx, name, cuuid);
    MVM_free(name);
    MVM_free(cuuid);
}

static void before_ins(MVMThreadContext *tc, MVMJitGraph *jg,
                       MVMSpeshIterator *iter, MVMSpeshIns  *ins) {
    MVMSpeshBB   *bb = iter->bb;
    MVMSpeshAnn *ann = ins->annotations;

    MVMint32 has_label = 0, has_dynamic_control = 0, label;
    /* Search annotations for stuff that may need a label. */
    while (ann) {
        switch(ann->type) {
        case MVM_SPESH_ANN_DEOPT_OSR: {
            /* get label before our instruction */
            label = MVM_jit_label_before_ins(tc, jg, bb, ins);
            add_deopt_idx(tc, jg, label, ann->data.deopt_idx);
            has_label = 1;
            break;
        }
        case MVM_SPESH_ANN_FH_START: {
            label = MVM_jit_label_before_ins(tc, jg, bb, ins);
            jg->handlers[ann->data.frame_handler_index].start_label = label;
            has_label = 1;
            has_dynamic_control = 1;
            /* Load the current position into the jit entry label, so that
             * when throwing we'll know which handler to use */
            break;
        }
        case MVM_SPESH_ANN_FH_END: {
            label = MVM_jit_label_before_ins(tc, jg, bb, ins);
            jg->handlers[ann->data.frame_handler_index].end_label = label;
            /* Same as above. Note that the dynamic label control
             * actually loads a position a few bytes away from the
             * label appended above. This is in this case intentional
             * because the frame handler end is exclusive; once it is
             * passed we should not use the same handler again.  If we
             * loaded the exact same position, we would not be able to
             * distinguish between the end of the basic block to which
             * the handler applies and the start of the basic block to
             * which it doesn't. */
            has_label = 1;
            has_dynamic_control = 1;
            break;
        }
        case MVM_SPESH_ANN_FH_GOTO: {
            label = MVM_jit_label_before_ins(tc, jg, bb, ins);
            jg->handlers[ann->data.frame_handler_index].goto_label = label;
            has_label = 1;
            break;
        }
        case MVM_SPESH_ANN_INLINE_START: {
            label = MVM_jit_label_before_ins(tc, jg, bb, ins);
            jg->inlines[ann->data.inline_idx].start_label = label;
            if (tc->instance->jit_log_fh)
                log_inline(tc, jg->sg, ann->data.inline_idx, 1);
            has_label = 1;
            break;
        }
        } /* switch */
        ann = ann->next;
    }


    if (has_label) {
        jg_append_label(tc, jg, label);
    }
    if (has_dynamic_control) {
        jg_append_control(tc, jg, ins, MVM_JIT_CONTROL_DYNAMIC_LABEL);
    }

    if (ins->info->jittivity & (MVM_JIT_INFO_THROWISH | MVM_JIT_INFO_INVOKISH)) {
        jg_append_control(tc, jg, ins, MVM_JIT_CONTROL_THROWISH_PRE);
    }
}

static void after_ins(MVMThreadContext *tc, MVMJitGraph *jg,
                      MVMSpeshIterator *iter, MVMSpeshIns *ins) {
    MVMSpeshBB   *bb = iter->bb;
    MVMSpeshAnn *ann = ins->annotations;

    /* If we've consumed an (or throwish) op, we should append a guard */
    if (ins->info->jittivity & MVM_JIT_INFO_INVOKISH) {
        MVM_jit_log(tc, "append invokish control guard\n");
        jg_append_control(tc, jg, ins, MVM_JIT_CONTROL_INVOKISH);
    }
    else if (ins->info->jittivity & MVM_JIT_INFO_THROWISH) {
        jg_append_control(tc, jg, ins, MVM_JIT_CONTROL_THROWISH_POST);
    }
    /* This order of processing is necessary to ensure that a label
     * calculated by one of the control guards as well as the labels
     * calculated below point to the exact same instruction. This is a
     * relatively fragile construction! One could argue that the
     * control guards should in fact use the same (dynamic) labels. */
    while (ann) {
        if (ann->type == MVM_SPESH_ANN_INLINE_END) {
            MVMint32 label = MVM_jit_label_after_ins(tc, jg, bb, ins);
            jg_append_label(tc, jg, label);
            jg->inlines[ann->data.inline_idx].end_label = label;
            if (tc->instance->jit_log_fh)
                log_inline(tc, jg->sg, ann->data.inline_idx, 0);
        } else if (ann->type == MVM_SPESH_ANN_DEOPT_ALL_INS) {
            /* An underlying assumption here is that this instruction
             * will in fact set the jit_entry_label to a correct
             * value. This is clearly true for invoking ops as well
             * as invokish ops, and in fact there is no other way
             * to get a deopt_all_ins annotation. Still, be warned. */
            MVMint32 label = MVM_jit_label_after_ins(tc, jg, bb, ins);
            jg_append_label(tc, jg, label);
            add_deopt_idx(tc, jg, label, ann->data.deopt_idx);
        }
        ann = ann->next;
    }
}

static MVMint32 consume_reprop(MVMThreadContext *tc, MVMJitGraph *jg,
                               MVMSpeshIterator *iterator, MVMSpeshIns *ins) {
    MVMint16 op = ins->info->opcode;
    MVMSpeshOperand type_operand;
    MVMSpeshFacts *type_facts = 0;
    MVMint32 alternative = 0;

    switch (op) {
        case MVM_OP_unshift_i:
        case MVM_OP_unshift_n:
        case MVM_OP_unshift_s:
        case MVM_OP_unshift_o:
        case MVM_OP_bindkey_i:
        case MVM_OP_bindkey_n:
        case MVM_OP_bindkey_s:
        case MVM_OP_bindkey_o:
        case MVM_OP_bindpos_i:
        case MVM_OP_bindpos_n:
        case MVM_OP_bindpos_s:
        case MVM_OP_bindpos_o:
        case MVM_OP_bindattr_i:
        case MVM_OP_bindattr_n:
        case MVM_OP_bindattr_s:
        case MVM_OP_bindattr_o:
        case MVM_OP_bindattrs_i:
        case MVM_OP_bindattrs_n:
        case MVM_OP_bindattrs_s:
        case MVM_OP_bindattrs_o:
        case MVM_OP_push_i:
        case MVM_OP_push_n:
        case MVM_OP_push_s:
        case MVM_OP_push_o:
        case MVM_OP_deletekey:
        case MVM_OP_setelemspos:
        case MVM_OP_splice:
            type_operand = ins->operands[0];
            break;
        case MVM_OP_atpos_i:
        case MVM_OP_atpos_n:
        case MVM_OP_atpos_s:
        case MVM_OP_atpos_o:
        case MVM_OP_atkey_i:
        case MVM_OP_atkey_n:
        case MVM_OP_atkey_s:
        case MVM_OP_atkey_o:
        case MVM_OP_elems:
        case MVM_OP_shift_i:
        case MVM_OP_shift_n:
        case MVM_OP_shift_s:
        case MVM_OP_shift_o:
        case MVM_OP_pop_i:
        case MVM_OP_pop_n:
        case MVM_OP_pop_s:
        case MVM_OP_pop_o:
        case MVM_OP_existskey:
        case MVM_OP_existspos:
        case MVM_OP_getattr_i:
        case MVM_OP_getattr_n:
        case MVM_OP_getattr_s:
        case MVM_OP_getattr_o:
        case MVM_OP_getattrs_i:
        case MVM_OP_getattrs_n:
        case MVM_OP_getattrs_s:
        case MVM_OP_getattrs_o:
        case MVM_OP_attrinited:
        case MVM_OP_hintfor:
            type_operand = ins->operands[1];
            break;
        case MVM_OP_box_i:
        case MVM_OP_box_n:
        case MVM_OP_box_s:
            type_operand = ins->operands[2];
            break;
        default:
            MVM_jit_log(tc, "devirt: couldn't figure out type operand for op %s\n", ins->info->name);
            return 0;

    }

    type_facts = MVM_spesh_get_facts(tc, jg->sg, type_operand);

    if (type_facts && type_facts->flags & MVM_SPESH_FACT_KNOWN_TYPE && type_facts->type) {
        switch(op) {
            case MVM_OP_atkey_i:
            case MVM_OP_atkey_n:
            case MVM_OP_atkey_s:
            case MVM_OP_atkey_o:
                alternative = 1;
            case MVM_OP_atpos_i:
            case MVM_OP_atpos_n:
            case MVM_OP_atpos_s:
            case MVM_OP_atpos_o: {
                /* atpos_i             w(int64) r(obj) r(int64) */
                /* atkey_i             w(int64) r(obj) r(str)*/

                /*void (*at_pos) (MVMThreadContext *tc, MVMSTable *st,
                 *    MVMObject *root, void *data, MVMint64 index,
                 *    MVMRegister *result, MVMuint16 kind);*/

                /*REPR(obj)->pos_funcs.at_pos(tc, STABLE(obj), obj, OBJECT_BODY(obj),
                 *  idx, &value, MVM_reg_int64);*/

                MVMint32 dst      = ins->operands[0].reg.orig;
                MVMint32 invocant = ins->operands[1].reg.orig;
                MVMint32 value    = ins->operands[2].reg.orig;

                void *function = alternative
                    ? (void *)((MVMObject*)type_facts->type)->st->REPR->ass_funcs.at_key
                    : (void *)((MVMObject*)type_facts->type)->st->REPR->pos_funcs.at_pos;

                MVMJitCallArg args[] = { { MVM_JIT_INTERP_VAR,  MVM_JIT_INTERP_TC },
                                         { MVM_JIT_REG_STABLE,  invocant },
                                         { MVM_JIT_REG_VAL,     invocant },
                                         { MVM_JIT_REG_OBJBODY, invocant },
                                         { MVM_JIT_REG_VAL,  value },
                                         { MVM_JIT_REG_ADDR, dst },
                                         { MVM_JIT_LITERAL,
                                             op == MVM_OP_atpos_i || op == MVM_OP_atkey_i ? MVM_reg_int64 :
                                             op == MVM_OP_atpos_n || op == MVM_OP_atkey_n ? MVM_reg_num64 :
                                             op == MVM_OP_atpos_s || op == MVM_OP_atkey_s ? MVM_reg_str :
                                                                    MVM_reg_obj } };
                jg_append_call_c(tc, jg, function, 7, args, MVM_JIT_RV_VOID, -1);
                MVM_jit_log(tc, "devirt: emitted an %s via consume_reprop\n", ins->info->name);
                return 1;
            }
            case MVM_OP_bindkey_i:
            case MVM_OP_bindkey_n:
            case MVM_OP_bindkey_s:
            case MVM_OP_bindkey_o:
                alternative = 1;
            case MVM_OP_bindpos_i:
            case MVM_OP_bindpos_n:
            case MVM_OP_bindpos_s:
            case MVM_OP_bindpos_o: {
                /*bindpos_i           r(obj) r(int64) r(int64)*/
                /*bindkey_i           r(obj) r(str) r(int64)*/

                /* void (*bind_pos) (MVMThreadContext *tc, MVMSTable *st,
                      MVMObject *root, void *data, MVMint64 index,
                      MVMRegister value, MVMuint16 kind); */

                /* void (*bind_key) (MVMThreadContext *tc, MVMSTable *st, MVMObject *root,
                      void *data, MVMObject *key, MVMRegister value, MVMuint16 kind); */

                MVMint32 invocant = ins->operands[0].reg.orig;
                MVMint32 key      = ins->operands[1].reg.orig;
                MVMint32 value    = ins->operands[2].reg.orig;

                void *function = alternative
                    ? (void *)((MVMObject*)type_facts->type)->st->REPR->ass_funcs.bind_key
                    : (void *)((MVMObject*)type_facts->type)->st->REPR->pos_funcs.bind_pos;

                MVMJitCallArg args[] = { { MVM_JIT_INTERP_VAR,  MVM_JIT_INTERP_TC },
                                         { MVM_JIT_REG_STABLE,  invocant },
                                         { MVM_JIT_REG_VAL,     invocant },
                                         { MVM_JIT_REG_OBJBODY, invocant },
                                         { MVM_JIT_REG_VAL, key },
                                         { MVM_JIT_REG_VAL, value },
                                         { MVM_JIT_LITERAL,
                                             op == MVM_OP_bindpos_i || op == MVM_OP_bindkey_i ? MVM_reg_int64 :
                                             op == MVM_OP_bindpos_n || op == MVM_OP_bindkey_n ? MVM_reg_num64 :
                                             op == MVM_OP_bindpos_s || op == MVM_OP_bindkey_s ? MVM_reg_str :
                                                                    MVM_reg_obj } };
                jg_append_call_c(tc, jg, function, 7, args, MVM_JIT_RV_VOID, -1);
                MVM_jit_log(tc, "devirt: emitted a %s via consume_reprop\n", ins->info->name);
                return 1;
            }
            case MVM_OP_elems: {
                /*elems               w(int64) r(obj) :pure*/

                MVMint32 dst       = ins->operands[0].reg.orig;
                MVMint32 invocant  = ins->operands[1].reg.orig;

                void *function = ((MVMObject*)type_facts->type)->st->REPR->elems;

                MVMJitCallArg args[] = { { MVM_JIT_INTERP_VAR,  MVM_JIT_INTERP_TC },
                                         { MVM_JIT_REG_STABLE,  invocant },
                                         { MVM_JIT_REG_VAL,     invocant },
                                         { MVM_JIT_REG_OBJBODY, invocant } };
                jg_append_call_c(tc, jg, function, 4, args, MVM_JIT_RV_INT, dst);
                MVM_jit_log(tc, "devirt: emitted an elems via consume_reprop\n");
                return 1;
            }
            case MVM_OP_getattr_i:
            case MVM_OP_getattr_n:
            case MVM_OP_getattr_s:
            case MVM_OP_getattr_o:
            case MVM_OP_getattrs_i:
            case MVM_OP_getattrs_n:
            case MVM_OP_getattrs_s:
            case MVM_OP_getattrs_o: {
                /*getattr_i           w(int64) r(obj) r(obj) str int16*/
                /*getattrs_i          w(int64) r(obj) r(obj) r(str)*/
                /*static void get_attribute(MVMThreadContext *tc, MVMSTable *st, MVMObject *root,*/
                /*        void *data, MVMObject *class_handle, MVMString *name, MVMint64 hint,*/
                /*      MVMRegister *result_reg, MVMuint16 kind) {*/

                /* reprconv and interp.c check for concreteness, so we'd either
                 * have to emit a bit of code to check and throw or just rely
                 * on a concreteness fact */

                MVMSpeshFacts *object_facts = MVM_spesh_get_facts(tc, jg->sg, ins->operands[1]);

                if (object_facts->flags & MVM_SPESH_FACT_CONCRETE) {
                    MVMint32 is_name_direct = ins->info->num_operands == 5;

                    MVMint32 dst       = ins->operands[0].reg.orig;
                    MVMint32 invocant  = ins->operands[1].reg.orig;
                    MVMint32 type      = ins->operands[2].reg.orig;
                    MVMint32 attrname  = is_name_direct ? ins->operands[3].lit_str_idx : ins->operands[3].reg.orig;
                    MVMint32 attrhint  = is_name_direct ? ins->operands[4].lit_i16 : -1;

                    void *function = ((MVMObject*)type_facts->type)->st->REPR->attr_funcs.get_attribute;

                    MVMJitCallArg args[] = { { MVM_JIT_INTERP_VAR,  MVM_JIT_INTERP_TC },
                                             { MVM_JIT_REG_STABLE,  invocant },
                                             { MVM_JIT_REG_VAL,     invocant },
                                             { MVM_JIT_REG_OBJBODY, invocant },
                                             { MVM_JIT_REG_VAL,     type },
                                             { is_name_direct ? MVM_JIT_STR_IDX : MVM_JIT_REG_VAL,
                                                                    attrname },
                                             { MVM_JIT_LITERAL,     attrhint },
                                             { MVM_JIT_REG_ADDR,    dst },
                                             { MVM_JIT_LITERAL,
                                                 op == MVM_OP_getattr_i || op == MVM_OP_getattrs_i ? MVM_reg_int64 :
                                                 op == MVM_OP_getattr_n || op == MVM_OP_getattrs_n ? MVM_reg_num64 :
                                                 op == MVM_OP_getattr_s || op == MVM_OP_getattrs_s ? MVM_reg_str :
                                                                        MVM_reg_obj } };
                    MVM_jit_log(tc, "devirt: emitted a %s via consume_reprop\n", ins->info->name);
                    jg_append_call_c(tc, jg, function, 9, args, MVM_JIT_RV_VOID, -1);

                    return 1;
                } else {
                    MVM_jit_log(tc, "devirt: couldn't %s; concreteness not sure\n", ins->info->name);
                    break;
                }
            }
            case MVM_OP_attrinited: {
                /*attrinited          w(int64) r(obj) r(obj) r(str)*/

                /*MVMint64 (*is_attribute_initialized) (MVMThreadContext *tc, MVMSTable *st,*/
                    /*void *data, MVMObject *class_handle, MVMString *name,*/
                    /*MVMint64 hint);*/

                /* reprconv and interp.c check for concreteness, so we'd either
                 * have to emit a bit of code to check and throw or just rely
                 * on a concreteness fact */

                MVMSpeshFacts *object_facts = MVM_spesh_get_facts(tc, jg->sg, ins->operands[1]);

                if (object_facts->flags & MVM_SPESH_FACT_CONCRETE) {
                    MVMint32 dst       = ins->operands[0].reg.orig;
                    MVMint32 invocant  = ins->operands[1].reg.orig;
                    MVMint32 type      = ins->operands[2].reg.orig;
                    MVMint32 attrname  = ins->operands[3].reg.orig;
                    MVMint32 attrhint  = MVM_NO_HINT;

                    void *function = ((MVMObject*)type_facts->type)->st->REPR->attr_funcs.is_attribute_initialized;

                    MVMJitCallArg args[] = { { MVM_JIT_INTERP_VAR,  MVM_JIT_INTERP_TC },
                                             { MVM_JIT_REG_STABLE,  invocant },
                                             { MVM_JIT_REG_OBJBODY, invocant },
                                             { MVM_JIT_REG_VAL,     type },
                                             { MVM_JIT_REG_VAL,     attrname },
                                             { MVM_JIT_LITERAL,     attrhint } };
                    MVM_jit_log(tc, "devirt: emitted a %s via jgb_consume_reprop\n", ins->info->name);
                    jg_append_call_c(tc, jg, function, 6, args, MVM_JIT_RV_INT, dst);

                    return 1;
                } else {
                    MVM_jit_log(tc, "devirt: couldn't %s; concreteness not sure\n", ins->info->name);
                    break;
                }
            }
            case MVM_OP_bindattr_i:
            case MVM_OP_bindattr_n:
            case MVM_OP_bindattr_s:
            case MVM_OP_bindattr_o:
            case MVM_OP_bindattrs_i:
            case MVM_OP_bindattrs_n:
            case MVM_OP_bindattrs_s:
            case MVM_OP_bindattrs_o: {
                /*bindattr_n          r(obj) r(obj) str    r(num64) int16*/
                /*bindattrs_n         r(obj) r(obj) r(str) r(num64)*/

                /* static void bind_attribute(MVMThreadContext *tc, MVMSTable *st, MVMObject *root,
                 *        void *data, MVMObject *class_handle, MVMString *name, MVMint64 hint,
                 *        MVMRegister value_reg, MVMuint16 kind) */

                /* reprconv and interp.c check for concreteness, so we'd either
                 * have to emit a bit of code to check and throw or just rely
                 * on a concreteness fact */

                MVMSpeshFacts *object_facts = MVM_spesh_get_facts(tc, jg->sg, ins->operands[1]);

                if (object_facts->flags & MVM_SPESH_FACT_CONCRETE) {
                    MVMint32 is_name_direct = ins->info->num_operands == 5;

                    MVMint32 invocant  = ins->operands[0].reg.orig;
                    MVMint32 type      = ins->operands[1].reg.orig;
                    MVMint32 attrname  = is_name_direct ? ins->operands[2].lit_str_idx : ins->operands[2].reg.orig;
                    MVMint32 attrhint  = is_name_direct ? ins->operands[4].lit_i16 : -1;
                    MVMint32 value     = ins->operands[3].reg.orig;

                    void *function = ((MVMObject*)type_facts->type)->st->REPR->attr_funcs.bind_attribute;

                    MVMJitCallArg args[] = { { MVM_JIT_INTERP_VAR,  MVM_JIT_INTERP_TC },
                                             { MVM_JIT_REG_STABLE,  invocant },
                                             { MVM_JIT_REG_VAL,     invocant },
                                             { MVM_JIT_REG_OBJBODY, invocant },
                                             { MVM_JIT_REG_VAL,     type },
                                             { is_name_direct ? MVM_JIT_STR_IDX : MVM_JIT_REG_VAL,
                                                                    attrname },
                                             { MVM_JIT_LITERAL,     attrhint },
                                             { MVM_JIT_REG_VAL,     value },
                                             { MVM_JIT_LITERAL,
                                                 op == MVM_OP_bindattr_i || op == MVM_OP_bindattrs_i ? MVM_reg_int64 :
                                                 op == MVM_OP_bindattr_n || op == MVM_OP_bindattrs_n ? MVM_reg_num64 :
                                                 op == MVM_OP_bindattr_s || op == MVM_OP_bindattrs_s ? MVM_reg_str :
                                                                        MVM_reg_obj } };
                    MVM_jit_log(tc, "devirt: emitted a %s via consume_reprop\n", ins->info->name);
                    jg_append_call_c(tc, jg, function, 9, args, MVM_JIT_RV_VOID, -1);

                    return 1;
                } else {
                    MVM_jit_log(tc, "devirt: couldn't %s; concreteness not sure\n", ins->info->name);
                    break;
                }
            }
            case MVM_OP_hintfor: {
                /*
                 *  MVMint64 (*hint_for) (MVMThreadContext *tc, MVMSTable *st,
                 *      MVMObject *class_handle, MVMString *name);
                 */

                MVMint32 result    = ins->operands[0].reg.orig;
                MVMint32 type      = ins->operands[1].reg.orig;
                MVMint32 attrname  = ins->operands[2].reg.orig;

                void *function = ((MVMObject*)type_facts->type)->st->REPR->attr_funcs.hint_for;

                MVMJitCallArg args[] = { { MVM_JIT_INTERP_VAR,  MVM_JIT_INTERP_TC },
                                         { MVM_JIT_REG_STABLE,  type },
                                         { MVM_JIT_REG_VAL,     type },
                                         { MVM_JIT_REG_VAL,     attrname } };


                MVM_jit_log(tc, "devirt: emitted a %s via jg_consume_reprop\n", ins->info->name);
                jg_append_call_c(tc, jg, function, 4, args, MVM_JIT_RV_INT, result);
                return 1;
                break;
            }
            case MVM_OP_push_i:
            case MVM_OP_push_n:
            case MVM_OP_push_s:
            case MVM_OP_push_o:
                alternative = 1;
            case MVM_OP_unshift_i:
            case MVM_OP_unshift_n:
            case MVM_OP_unshift_s:
            case MVM_OP_unshift_o: {
                MVMint32 invocant = ins->operands[0].reg.orig;
                MVMint32 value    = ins->operands[1].reg.orig;

                void *function = alternative
                    ? (void *)((MVMObject*)type_facts->type)->st->REPR->pos_funcs.push
                    : (void *)((MVMObject*)type_facts->type)->st->REPR->pos_funcs.unshift;

                MVMJitCallArg args[] = { { MVM_JIT_INTERP_VAR,  MVM_JIT_INTERP_TC },
                                         { MVM_JIT_REG_STABLE,  invocant },
                                         { MVM_JIT_REG_VAL,     invocant },
                                         { MVM_JIT_REG_OBJBODY, invocant },
                                         { MVM_JIT_REG_VAL,     value },
                                         { MVM_JIT_LITERAL,
                                             op == MVM_OP_push_i || op == MVM_OP_unshift_i ? MVM_reg_int64 :
                                             op == MVM_OP_push_n || op == MVM_OP_unshift_n ? MVM_reg_num64 :
                                             op == MVM_OP_push_s || op == MVM_OP_unshift_s ? MVM_reg_str :
                                                                    MVM_reg_obj } };
                jg_append_call_c(tc, jg, function, 6, args, MVM_JIT_RV_VOID, -1);
                MVM_jit_log(tc, "devirt: emitted a %s via consume_reprop\n", ins->info->name);
                return 1;
            }
            case MVM_OP_pop_i:
            case MVM_OP_pop_n:
            case MVM_OP_pop_s:
            case MVM_OP_pop_o:
                alternative = 1;
            case MVM_OP_shift_i:
            case MVM_OP_shift_n:
            case MVM_OP_shift_s:
            case MVM_OP_shift_o: {
                MVMint32 dst      = ins->operands[0].reg.orig;
                MVMint32 invocant = ins->operands[1].reg.orig;

                void *function = alternative
                    ? (void *)((MVMObject*)type_facts->type)->st->REPR->pos_funcs.pop
                    : (void *)((MVMObject*)type_facts->type)->st->REPR->pos_funcs.shift;

                MVMJitCallArg args[] = { { MVM_JIT_INTERP_VAR,  MVM_JIT_INTERP_TC },
                                         { MVM_JIT_REG_STABLE,  invocant },
                                         { MVM_JIT_REG_VAL,     invocant },
                                         { MVM_JIT_REG_OBJBODY, invocant },
                                         { MVM_JIT_REG_ADDR,     dst },
                                         { MVM_JIT_LITERAL,
                                             op == MVM_OP_pop_i || op == MVM_OP_shift_i ? MVM_reg_int64 :
                                             op == MVM_OP_pop_n || op == MVM_OP_shift_n ? MVM_reg_num64 :
                                             op == MVM_OP_pop_s || op == MVM_OP_shift_s ? MVM_reg_str :
                                                                    MVM_reg_obj } };
                jg_append_call_c(tc, jg, function, 6, args, MVM_JIT_RV_VOID, -1);
                MVM_jit_log(tc, "devirt: emitted a %s via consume_reprop\n", ins->info->name);
                return 1;
            }
            case MVM_OP_setelemspos: {
                MVMint32 invocant = ins->operands[0].reg.orig;
                MVMint32 amount   = ins->operands[1].reg.orig;

                void *function = ((MVMObject*)type_facts->type)->st->REPR->pos_funcs.set_elems;

                MVMJitCallArg args[] = { { MVM_JIT_INTERP_VAR,  MVM_JIT_INTERP_TC },
                                         { MVM_JIT_REG_STABLE,  invocant },
                                         { MVM_JIT_REG_VAL,     invocant },
                                         { MVM_JIT_REG_OBJBODY, invocant },
                                         { MVM_JIT_REG_VAL,     amount } };
                jg_append_call_c(tc, jg, function, 5, args, MVM_JIT_RV_VOID, -1);
                MVM_jit_log(tc, "devirt: emitted a %s via consume_reprop\n", ins->info->name);
                return 1;
            }
            case MVM_OP_existskey: {
                /*existskey           w(int64) r(obj) r(str) :pure*/
                MVMint32 dst      = ins->operands[0].reg.orig;
                MVMint32 invocant = ins->operands[1].reg.orig;
                MVMint32 keyidx   = ins->operands[2].reg.orig;

                void *function = (void *)((MVMObject*)type_facts->type)->st->REPR->ass_funcs.exists_key;

                MVMJitCallArg args[] = { { MVM_JIT_INTERP_VAR,  MVM_JIT_INTERP_TC },
                                         { MVM_JIT_REG_STABLE,  invocant },
                                         { MVM_JIT_REG_VAL,     invocant },
                                         { MVM_JIT_REG_OBJBODY, invocant },
                                         { MVM_JIT_REG_VAL,     keyidx } };
                jg_append_call_c(tc, jg, function, 5, args, MVM_JIT_RV_INT, dst);
                MVM_jit_log(tc, "devirt: emitted a %s via consume_reprop\n", ins->info->name);
                return 1;
            }
            default:
                MVM_jit_log(tc, "devirt: please implement emitting repr op %s\n", ins->info->name);
        }
    } else {
        MVM_jit_log(tc, "devirt: repr op %s couldn't be devirtualized: type unknown\n", ins->info->name);
    }

skipdevirt:

    switch(op) {
    case MVM_OP_push_i:
    case MVM_OP_push_s:
    case MVM_OP_push_o:
    case MVM_OP_unshift_i:
    case MVM_OP_unshift_s:
    case MVM_OP_unshift_o: {
        MVMint32 invocant = ins->operands[0].reg.orig;
        MVMint32 value    = ins->operands[1].reg.orig;
        MVMJitCallArg args[] = { { MVM_JIT_INTERP_VAR, MVM_JIT_INTERP_TC },
                                 { MVM_JIT_REG_VAL, invocant },
                                 { MVM_JIT_REG_VAL, value } };
        jg_append_call_c(tc, jg, op_to_func(tc, op), 3, args, MVM_JIT_RV_VOID, -1);
        break;
    }
    case MVM_OP_unshift_n:
    case MVM_OP_push_n: {
        MVMint32 invocant = ins->operands[0].reg.orig;
        MVMint32 value    = ins->operands[1].reg.orig;
        MVMJitCallArg args[] = { { MVM_JIT_INTERP_VAR, MVM_JIT_INTERP_TC },
                                 { MVM_JIT_REG_VAL, invocant },
                                 { MVM_JIT_REG_VAL_F, value } };
        jg_append_call_c(tc, jg, op_to_func(tc, op), 3, args, MVM_JIT_RV_VOID, -1);
        break;
    }
    case MVM_OP_shift_s:
    case MVM_OP_pop_s:
    case MVM_OP_shift_o:
    case MVM_OP_pop_o: {
        MVMint16 dst = ins->operands[0].reg.orig;
        MVMint32 invocant = ins->operands[1].reg.orig;
        MVMJitCallArg args[] = { { MVM_JIT_INTERP_VAR, MVM_JIT_INTERP_TC },
                                 { MVM_JIT_REG_VAL, invocant } };
        jg_append_call_c(tc, jg, op_to_func(tc, op), 2, args, MVM_JIT_RV_PTR, dst);
        break;
    }
    case MVM_OP_shift_i:
    case MVM_OP_pop_i: {
        MVMint16 dst = ins->operands[0].reg.orig;
        MVMint32 invocant = ins->operands[1].reg.orig;
        MVMJitCallArg args[] = { { MVM_JIT_INTERP_VAR, MVM_JIT_INTERP_TC },
                                 { MVM_JIT_REG_VAL, invocant } };
        jg_append_call_c(tc, jg, op_to_func(tc, op), 2, args, MVM_JIT_RV_INT, dst);
        break;
    }
    case MVM_OP_shift_n:
    case MVM_OP_pop_n: {
        MVMint16 dst = ins->operands[0].reg.orig;
        MVMint32 invocant = ins->operands[1].reg.orig;
        MVMJitCallArg args[] = { { MVM_JIT_INTERP_VAR, MVM_JIT_INTERP_TC },
                                 { MVM_JIT_REG_VAL, invocant } };
        jg_append_call_c(tc, jg, op_to_func(tc, op), 2, args, MVM_JIT_RV_NUM, dst);
        break;
    }
    case MVM_OP_deletekey:
    case MVM_OP_setelemspos: {
        MVMint32 invocant = ins->operands[0].reg.orig;
        MVMint32 key_or_val = ins->operands[1].reg.orig;
        MVMJitCallArg args[] = { { MVM_JIT_INTERP_VAR, MVM_JIT_INTERP_TC },
                                 { MVM_JIT_REG_VAL, invocant },
                                 { MVM_JIT_REG_VAL, key_or_val } };
        jg_append_call_c(tc, jg, op_to_func(tc, op), 3, args, MVM_JIT_RV_VOID, -1);
        break;
    }
    case MVM_OP_existskey: {
        MVMint16 dst = ins->operands[0].reg.orig;
        MVMint32 invocant = ins->operands[1].reg.orig;
        MVMint32 key = ins->operands[2].reg.orig;
        MVMJitCallArg args[] = { { MVM_JIT_INTERP_VAR, MVM_JIT_INTERP_TC },
                                 { MVM_JIT_REG_VAL, invocant },
                                 { MVM_JIT_REG_VAL, key } };
        jg_append_call_c(tc, jg, op_to_func(tc, op), 3, args, MVM_JIT_RV_INT, dst);
        break;
    }
    case MVM_OP_splice: {
        MVMint16 invocant = ins->operands[0].reg.orig;
        MVMint16 source = ins->operands[1].reg.orig;
        MVMint16 offset = ins->operands[2].reg.orig;
        MVMint16 count = ins->operands[3].reg.orig;
        MVMJitCallArg args[] = { { MVM_JIT_INTERP_VAR, MVM_JIT_INTERP_TC },
                                 { MVM_JIT_REG_VAL, invocant },
                                 { MVM_JIT_REG_VAL, source },
                                 { MVM_JIT_REG_VAL, offset },
                                 { MVM_JIT_REG_VAL, count } };
        jg_append_call_c(tc, jg, op_to_func(tc, op), 5, args, MVM_JIT_RV_VOID, -1);
        break;
    }
    case MVM_OP_existspos:
    case MVM_OP_atkey_i:
    case MVM_OP_atpos_i: {
        MVMint16 dst = ins->operands[0].reg.orig;
        MVMint32 invocant = ins->operands[1].reg.orig;
        MVMint32 position = ins->operands[2].reg.orig;
        MVMJitCallArg args[] = { { MVM_JIT_INTERP_VAR, MVM_JIT_INTERP_TC },
                                 { MVM_JIT_REG_VAL, invocant },
                                 { MVM_JIT_REG_VAL, position } };
        jg_append_call_c(tc, jg, op_to_func(tc, op), 3, args, MVM_JIT_RV_INT, dst);
        break;
    }
    case MVM_OP_atkey_n:
    case MVM_OP_atpos_n: {
        MVMint16 dst = ins->operands[0].reg.orig;
        MVMint32 invocant = ins->operands[1].reg.orig;
        MVMint32 position = ins->operands[2].reg.orig;
        MVMJitCallArg args[] = { { MVM_JIT_INTERP_VAR, MVM_JIT_INTERP_TC },
                                 { MVM_JIT_REG_VAL, invocant },
                                 { MVM_JIT_REG_VAL, position } };
        jg_append_call_c(tc, jg, op_to_func(tc, op), 3, args, MVM_JIT_RV_NUM, dst);
        break;
    }
    case MVM_OP_atpos_o:
    case MVM_OP_atkey_o:
    case MVM_OP_atkey_s:
    case MVM_OP_atpos_s: {
        MVMint16 dst = ins->operands[0].reg.orig;
        MVMint32 invocant = ins->operands[1].reg.orig;
        MVMint32 position = ins->operands[2].reg.orig;
        MVMJitCallArg args[] = { { MVM_JIT_INTERP_VAR, MVM_JIT_INTERP_TC },
                                 { MVM_JIT_REG_VAL, invocant },
                                 { MVM_JIT_REG_VAL, position } };
        jg_append_call_c(tc, jg, op_to_func(tc, op), 3, args, MVM_JIT_RV_PTR, dst);
        break;
    }
    case MVM_OP_bindkey_n:
    case MVM_OP_bindpos_n: {
        MVMint32 invocant = ins->operands[0].reg.orig;
        MVMint32 key_pos = ins->operands[1].reg.orig;
        MVMint32 value = ins->operands[2].reg.orig;
        MVMJitCallArg args[] = { { MVM_JIT_INTERP_VAR, MVM_JIT_INTERP_TC },
                                 { MVM_JIT_REG_VAL, invocant },
                                 { MVM_JIT_REG_VAL, key_pos },
                                 { MVM_JIT_REG_VAL_F, value } };
        jg_append_call_c(tc, jg, op_to_func(tc, op), 4, args, MVM_JIT_RV_VOID, -1);
        break;
    }
    case MVM_OP_bindpos_i:
    case MVM_OP_bindpos_s:
    case MVM_OP_bindpos_o:
    case MVM_OP_bindkey_i:
    case MVM_OP_bindkey_s:
    case MVM_OP_bindkey_o: {
        MVMint32 invocant = ins->operands[0].reg.orig;
        MVMint32 key_pos = ins->operands[1].reg.orig;
        MVMint32 value = ins->operands[2].reg.orig;
        MVMJitCallArg args[] = { { MVM_JIT_INTERP_VAR, MVM_JIT_INTERP_TC },
                                 { MVM_JIT_REG_VAL, invocant },
                                 { MVM_JIT_REG_VAL, key_pos },
                                 { MVM_JIT_REG_VAL, value } };
        jg_append_call_c(tc, jg, op_to_func(tc, op), 4, args, MVM_JIT_RV_VOID, -1);
        break;
    }
    case MVM_OP_getattr_i:
    case MVM_OP_getattr_n:
    case MVM_OP_getattr_s:
    case MVM_OP_getattr_o: {
        MVMuint16 kind = op == MVM_OP_getattr_i ? MVM_JIT_RV_INT :
                         op == MVM_OP_getattr_n ? MVM_JIT_RV_NUM :
                         op == MVM_OP_getattr_s ? MVM_JIT_RV_PTR :
                         /* MVM_OP_getattr_o ? */ MVM_JIT_RV_PTR;
        MVMint16 dst = ins->operands[0].reg.orig;
        MVMint16 obj = ins->operands[1].reg.orig;
        MVMint16 typ = ins->operands[2].reg.orig;
        MVMuint32 str_idx = ins->operands[3].lit_str_idx;
        MVMint16 hint = ins->operands[4].lit_i16;
        MVMJitCallArg args[] = { { MVM_JIT_INTERP_VAR, MVM_JIT_INTERP_TC },
                                 { MVM_JIT_REG_VAL, obj },
                                 { MVM_JIT_REG_VAL, typ },
                                 { MVM_JIT_STR_IDX, str_idx },
                                 { MVM_JIT_LITERAL, hint }};
        jg_append_call_c(tc, jg, op_to_func(tc, op), 5, args, kind, dst);
        break;
    }
    case MVM_OP_getattrs_i:
    case MVM_OP_getattrs_n:
    case MVM_OP_getattrs_s:
    case MVM_OP_getattrs_o: {
        MVMuint16 kind = op == MVM_OP_getattrs_i ? MVM_JIT_RV_INT :
                         op == MVM_OP_getattrs_n ? MVM_JIT_RV_NUM :
                         op == MVM_OP_getattrs_s ? MVM_JIT_RV_PTR :
                         /* MVM_OP_getattrs_o ? */ MVM_JIT_RV_PTR;
        MVMint16 dst = ins->operands[0].reg.orig;
        MVMint16 obj = ins->operands[1].reg.orig;
        MVMint16 typ = ins->operands[2].reg.orig;
        MVMint16 str = ins->operands[3].reg.orig;
        MVMint16 hint = -1;
        MVMJitCallArg args[] = { { MVM_JIT_INTERP_VAR, MVM_JIT_INTERP_TC },
                                 { MVM_JIT_REG_VAL, obj },
                                 { MVM_JIT_REG_VAL, typ },
                                 { MVM_JIT_REG_VAL, str },
                                 { MVM_JIT_LITERAL, hint }};
        jg_append_call_c(tc, jg, op_to_func(tc, op), 5, args, kind, dst);
        break;
    }
    case MVM_OP_attrinited: {
        MVMint32 dst       = ins->operands[0].reg.orig;
        MVMint32 invocant  = ins->operands[1].reg.orig;
        MVMint32 type      = ins->operands[2].reg.orig;
        MVMint32 attrname  = ins->operands[3].reg.orig;

        MVMJitCallArg args[] = { { MVM_JIT_INTERP_VAR, MVM_JIT_INTERP_TC },
                                 { MVM_JIT_REG_VAL, invocant },
                                 { MVM_JIT_REG_VAL, type },
                                 { MVM_JIT_REG_VAL, attrname } };
        jg_append_call_c(tc, jg, op_to_func(tc, op), 4, args, MVM_JIT_RV_INT, dst);
        break;
    }
    case MVM_OP_bindattr_i:
    case MVM_OP_bindattr_n:
    case MVM_OP_bindattr_s:
    case MVM_OP_bindattr_o: {
        MVMint16 obj = ins->operands[0].reg.orig;
        MVMint16 typ = ins->operands[1].reg.orig;
        MVMuint32 str_idx = ins->operands[2].lit_str_idx;
        MVMint16 val = ins->operands[3].reg.orig;
        MVMint16 hint = ins->operands[4].lit_i16;
        MVMuint16 kind = op == MVM_OP_bindattr_i ? MVM_reg_int64 :
                         op == MVM_OP_bindattr_n ? MVM_reg_num64 :
                         op == MVM_OP_bindattr_s ? MVM_reg_str :
                         /* MVM_OP_bindattr_o ? */ MVM_reg_obj;
        MVMJitCallArg args[] = { { MVM_JIT_INTERP_VAR, MVM_JIT_INTERP_TC },
                                 { MVM_JIT_REG_VAL, obj },
                                 { MVM_JIT_REG_VAL, typ },
                                 { MVM_JIT_STR_IDX, str_idx },
                                 { MVM_JIT_LITERAL, hint },
                                 { MVM_JIT_REG_VAL, val }, /* Takes MVMRegister, so no _F needed. */
                                 { MVM_JIT_LITERAL, kind } };
        jg_append_call_c(tc, jg, op_to_func(tc, op), 7, args, MVM_JIT_RV_VOID, -1);
        break;
    }
    case MVM_OP_bindattrs_i:
    case MVM_OP_bindattrs_n:
    case MVM_OP_bindattrs_s:
    case MVM_OP_bindattrs_o: {
        MVMint16 obj = ins->operands[0].reg.orig;
        MVMint16 typ = ins->operands[1].reg.orig;
        MVMint16 str = ins->operands[2].reg.orig;
        MVMint16 val = ins->operands[3].reg.orig;
        MVMint16 hint = -1;
        MVMuint16 kind = op == MVM_OP_bindattrs_i ? MVM_reg_int64 :
                         op == MVM_OP_bindattrs_n ? MVM_reg_num64 :
                         op == MVM_OP_bindattrs_s ? MVM_reg_str :
                         /* MVM_OP_bindattrs_o ? */ MVM_reg_obj;
        MVMJitCallArg args[] = { { MVM_JIT_INTERP_VAR, MVM_JIT_INTERP_TC },
                                 { MVM_JIT_REG_VAL, obj },
                                 { MVM_JIT_REG_VAL, typ },
                                 { MVM_JIT_REG_VAL, str },
                                 { MVM_JIT_LITERAL, hint },
                                 { MVM_JIT_REG_VAL, val }, /* Takes MVMRegister, so no _F needed. */
                                 { MVM_JIT_LITERAL, kind } };
        jg_append_call_c(tc, jg, op_to_func(tc, op), 7, args, MVM_JIT_RV_VOID, -1);
        break;
    }
    case MVM_OP_hintfor: {
        MVMint16 dst      = ins->operands[0].reg.orig;
        MVMint32 type     = ins->operands[1].reg.orig;
        MVMint32 attrname = ins->operands[2].reg.orig;

        MVMJitCallArg args[] = { { MVM_JIT_INTERP_VAR,  MVM_JIT_INTERP_TC },
                                 { MVM_JIT_REG_VAL,     type },
                                 { MVM_JIT_REG_VAL,     attrname } };

        jg_append_call_c(tc, jg, op_to_func(tc, op), 3, args, MVM_JIT_RV_INT, dst);
        break;
    }
    case MVM_OP_elems: {
        MVMint16 dst = ins->operands[0].reg.orig;
        MVMint32 invocant = ins->operands[1].reg.orig;
        MVMJitCallArg args[] = { { MVM_JIT_INTERP_VAR, MVM_JIT_INTERP_TC },
                                 { MVM_JIT_REG_VAL, invocant } };
        jg_append_call_c(tc, jg, op_to_func(tc, op), 2, args, MVM_JIT_RV_INT, dst);
        break;
    }
    default:
        return 0;
    }

    return 1;
}

static MVMint32 consume_ins(MVMThreadContext *tc, MVMJitGraph *jg,
                            MVMSpeshIterator *iter, MVMSpeshIns *ins) {
    MVMint16 op = ins->info->opcode;
    MVM_jit_log(tc, "append_ins: <%s>\n", ins->info->name);
    switch(op) {
    case MVM_SSA_PHI:
    case MVM_OP_no_op:
        break;
        /* arithmetic */
    case MVM_OP_add_i:
    case MVM_OP_sub_i:
    case MVM_OP_mul_i:
    case MVM_OP_div_i:
    case MVM_OP_mod_i:
    case MVM_OP_inc_i:
    case MVM_OP_dec_i:
    case MVM_OP_neg_i:
    case MVM_OP_band_i:
    case MVM_OP_bor_i:
    case MVM_OP_bxor_i:
    case MVM_OP_bnot_i:
    case MVM_OP_blshift_i:
    case MVM_OP_brshift_i:
    case MVM_OP_add_n:
    case MVM_OP_sub_n:
    case MVM_OP_mul_n:
    case MVM_OP_div_n:
    case MVM_OP_neg_n:
        /* number coercion */
    case MVM_OP_coerce_ni:
    case MVM_OP_coerce_in:
        /* comparison (integer) */
    case MVM_OP_eq_i:
    case MVM_OP_ne_i:
    case MVM_OP_lt_i:
    case MVM_OP_le_i:
    case MVM_OP_gt_i:
    case MVM_OP_ge_i:
    case MVM_OP_cmp_i:
        /* comparison (numbers) */
    case MVM_OP_eq_n:
    case MVM_OP_ne_n:
    case MVM_OP_ge_n:
    case MVM_OP_gt_n:
    case MVM_OP_lt_n:
    case MVM_OP_le_n:
    case MVM_OP_cmp_n:
        /* comparison (objects) */
    case MVM_OP_eqaddr:
    case MVM_OP_isconcrete:
        /* comparison (big integer) */
    case MVM_OP_eq_I:
    case MVM_OP_ne_I:
    case MVM_OP_lt_I:
    case MVM_OP_le_I:
    case MVM_OP_gt_I:
    case MVM_OP_ge_I:
        /* constants */
    case MVM_OP_const_i64_16:
    case MVM_OP_const_i64_32:
    case MVM_OP_const_i64:
    case MVM_OP_const_n64:
    case MVM_OP_nan:
    case MVM_OP_const_s:
    case MVM_OP_null:
        /* argument reading */
    case MVM_OP_sp_getarg_i:
    case MVM_OP_sp_getarg_o:
    case MVM_OP_sp_getarg_n:
    case MVM_OP_sp_getarg_s:
        /* accessors */
    case MVM_OP_sp_p6oget_o:
    case MVM_OP_sp_p6oget_s:
    case MVM_OP_sp_p6oget_i:
    case MVM_OP_sp_p6oget_n:
    case MVM_OP_sp_p6ogetvc_o:
    case MVM_OP_sp_p6ogetvt_o:
    case MVM_OP_sp_p6obind_i:
    case MVM_OP_sp_p6obind_n:
    case MVM_OP_sp_p6obind_s:
    case MVM_OP_sp_p6obind_o:
    case MVM_OP_sp_bind_i64:
    case MVM_OP_sp_bind_n:
    case MVM_OP_sp_bind_s:
    case MVM_OP_sp_bind_o:
    case MVM_OP_sp_get_i64:
    case MVM_OP_sp_get_n:
    case MVM_OP_sp_get_s:
    case MVM_OP_sp_get_o:
    case MVM_OP_sp_deref_bind_i64:
    case MVM_OP_sp_deref_bind_n:
    case MVM_OP_sp_deref_get_i64:
    case MVM_OP_sp_deref_get_n:
    case MVM_OP_set:
    case MVM_OP_getlex:
    case MVM_OP_getlex_no:
    case MVM_OP_bindlex:
    case MVM_OP_getwhat:
    case MVM_OP_getwho:
    case MVM_OP_getwhere:
    case MVM_OP_sp_getspeshslot:
    case MVM_OP_takedispatcher:
    case MVM_OP_setdispatcher:
    case MVM_OP_curcode:
    case MVM_OP_getcode:
    case MVM_OP_callercode:
    case MVM_OP_sp_fastcreate:
    case MVM_OP_iscont:
    case MVM_OP_decont:
    case MVM_OP_sp_namedarg_used:
    case MVM_OP_sp_findmeth:
    case MVM_OP_hllboxtype_i:
    case MVM_OP_hllboxtype_n:
    case MVM_OP_hllboxtype_s:
    case MVM_OP_null_s:
    case MVM_OP_isnull_s:
    case MVM_OP_not_i:
    case MVM_OP_isnull:
    case MVM_OP_isnonnull:
    case MVM_OP_isint:
    case MVM_OP_isnum:
    case MVM_OP_isstr:
    case MVM_OP_islist:
    case MVM_OP_ishash:
    case MVM_OP_sp_boolify_iter_arr:
    case MVM_OP_sp_boolify_iter_hash:
    case MVM_OP_objprimspec:
    case MVM_OP_objprimbits:
    case MVM_OP_takehandlerresult:
    case MVM_OP_lexoticresult:
    case MVM_OP_exception:
    case MVM_OP_scwbdisable:
    case MVM_OP_scwbenable:
    case MVM_OP_assign:
    case MVM_OP_assignunchecked:
    case MVM_OP_getlexstatic_o:
    case MVM_OP_getlexperinvtype_o:
    case MVM_OP_paramnamesused:
    case MVM_OP_assertparamcheck:
    case MVM_OP_getobjsc:
    case MVM_OP_getstderr:
    case MVM_OP_getstdout:
    case MVM_OP_getstdin:
    case MVM_OP_ordat:
    case MVM_OP_ordfirst:
        /* Profiling */
    case MVM_OP_prof_enterspesh:
    case MVM_OP_prof_enterinline:
    case MVM_OP_invokewithcapture:
    case MVM_OP_captureposelems:
    case MVM_OP_capturehasnameds:
        /* Exception handling */
    case MVM_OP_lastexpayload:
        jg_append_primitive(tc, jg, ins);
        break;
        /* branches */
    case MVM_OP_goto:
    case MVM_OP_if_i:
    case MVM_OP_unless_i:
    case MVM_OP_if_n:
    case MVM_OP_unless_n:
    case MVM_OP_ifnonnull:
    case MVM_OP_indexat:
    case MVM_OP_indexnat:
    case MVM_OP_if_s0:
    case MVM_OP_unless_s0:
        jg_append_branch(tc, jg, 0, ins);
        break;
    case MVM_OP_if_o:
    case MVM_OP_unless_o: {
        /* Very special / funky branches. The function involved in
         * making this decision - namely, MVM_coerse_istrue - expects
         * to take a return register address /or/ two bytecode
         * addresses.  This is a reasonable decision with regards to
         * invocation nesting in the interpreter, but not for the
         * JIT. Hence, we will transform this into the istrue /
         * isfalse primitive combined with the if_i branch. A special
         * problem is that there really isn't any 'real' work space
         * available to store the result. Instead, we'll use the
         * args space to store and read the result */
        MVMint16 obj = ins->operands[0].reg.orig;
        /* Assign the very last register allocated */
        MVMint16 dst = jg->sg->num_locals + jg->sg->sf->body.cu->body.max_callsite_size - 1;
        MVMJitCallArg args[] = { { MVM_JIT_INTERP_VAR, { MVM_JIT_INTERP_TC } },
                                 { MVM_JIT_REG_VAL,  { obj } },
                                 { MVM_JIT_REG_ADDR, { dst } }, // destination register (in args space)
                                 { MVM_JIT_LITERAL, { 0 } }, // true code
                                 { MVM_JIT_LITERAL, { 0 } }, // false code
                                 { MVM_JIT_LITERAL, { op == MVM_OP_unless_o } }}; // switch
        MVMSpeshIns * branch = MVM_spesh_alloc(tc, jg->sg, sizeof(MVMSpeshIns));
        if (dst + 1 <= jg->sg->num_locals) {
            MVM_oops(tc, "JIT: no space in args buffer to store"
                     " temporary result for <%s>", ins->info->name);
        }
        /* This is now necessary for the invokish control to work correctly */
        jg_append_control(tc, jg, ins, MVM_JIT_CONTROL_THROWISH_PRE);
        jg_append_call_c(tc, jg, op_to_func(tc, MVM_OP_istrue), 6,
                         args, MVM_JIT_RV_VOID, -1);
        /* guard the potential invoke */
        jg_append_control(tc, jg, ins, MVM_JIT_CONTROL_INVOKISH);
        /* branch if true (switch is done by coercion) */
        branch->info = MVM_op_get_op(MVM_OP_if_i);
        branch->operands = MVM_spesh_alloc(tc, jg->sg, sizeof(MVMSpeshOperand) * 2);
        branch->operands[0].reg.orig = dst;
        branch->operands[1].ins_bb = ins->operands[1].ins_bb;
        jg_append_branch(tc, jg, 0, branch);
        break;
    }
        /* some functions */
    case MVM_OP_gethow: {
        MVMint16 dst = ins->operands[0].reg.orig;
        MVMint16 obj = ins->operands[1].reg.orig;
        MVMJitCallArg args[] = { { MVM_JIT_INTERP_VAR, { MVM_JIT_INTERP_TC } },
                                 { MVM_JIT_REG_VAL, { obj } } };
        jg_append_call_c(tc, jg, op_to_func(tc, op), 2, args, MVM_JIT_RV_PTR, dst);
        break;
    }
    case MVM_OP_istype: {
        MVMint16 dst = ins->operands[0].reg.orig;
        MVMint16 obj = ins->operands[1].reg.orig;
        MVMint16 type = ins->operands[2].reg.orig;
        MVMJitCallArg args[] = { { MVM_JIT_INTERP_VAR, { MVM_JIT_INTERP_TC } },
                                 { MVM_JIT_REG_VAL, { obj } },
                                 { MVM_JIT_REG_VAL, { type } },
                                 { MVM_JIT_REG_ADDR, { dst } }};
        jg_append_call_c(tc, jg, op_to_func(tc, op), 4, args, MVM_JIT_RV_VOID, -1);
        break;
    }
    case MVM_OP_gethllsym: {
        MVMint16 dst = ins->operands[0].reg.orig;
        MVMint16 hll = ins->operands[1].reg.orig;
        MVMint16 sym = ins->operands[2].reg.orig;
        MVMJitCallArg args[] = { { MVM_JIT_INTERP_VAR, { MVM_JIT_INTERP_TC } },
                                 { MVM_JIT_REG_VAL, { hll } },
                                 { MVM_JIT_REG_VAL, { sym } } };
        jg_append_call_c(tc, jg, op_to_func(tc, op), 3, args, MVM_JIT_RV_PTR, dst);
        break;
    }
    case MVM_OP_checkarity: {
        MVMuint16 min = ins->operands[0].lit_i16;
        MVMuint16 max = ins->operands[1].lit_i16;
        MVMJitCallArg args[] = { { MVM_JIT_INTERP_VAR, { MVM_JIT_INTERP_TC } },
                                 { MVM_JIT_INTERP_VAR, { MVM_JIT_INTERP_PARAMS } },
                                 { MVM_JIT_LITERAL, { min } },
                                 { MVM_JIT_LITERAL, { max } } };
        jg_append_call_c(tc, jg, op_to_func(tc, op), 4, args, MVM_JIT_RV_VOID, -1);
        break;
    }
    case MVM_OP_say:
    case MVM_OP_print: {
        MVMint32 reg = ins->operands[0].reg.orig;
        MVMJitCallArg args[] = { { MVM_JIT_INTERP_VAR, { MVM_JIT_INTERP_TC } },
                                 { MVM_JIT_REG_VAL, { reg } } };
        jg_append_call_c(tc, jg, op_to_func(tc, op), 2, args, MVM_JIT_RV_VOID, -1);
        break;
    }
    case MVM_OP_wval:
    case MVM_OP_wval_wide: {
        MVMint16 dst = ins->operands[0].reg.orig;
        MVMint16 dep = ins->operands[1].lit_i16;
        MVMint64 idx = op == MVM_OP_wval
            ? ins->operands[2].lit_i16
            : ins->operands[2].lit_i64;
        MVMJitCallArg args[] = { { MVM_JIT_INTERP_VAR, { MVM_JIT_INTERP_TC } },
                                 { MVM_JIT_INTERP_VAR, { MVM_JIT_INTERP_CU } },
                                 { MVM_JIT_LITERAL, { dep } },
                                 { MVM_JIT_LITERAL, { idx } } };
        jg_append_call_c(tc, jg, op_to_func(tc, op), 4, args, MVM_JIT_RV_PTR, dst);
        break;
    }
    case MVM_OP_scgetobjidx: {
        MVMint16 dst = ins->operands[0].reg.orig;
        MVMint16 sc  = ins->operands[1].reg.orig;
        MVMint64 obj = ins->operands[2].reg.orig;
        MVMJitCallArg args[] = { { MVM_JIT_INTERP_VAR, { MVM_JIT_INTERP_TC } },
                                 { MVM_JIT_REG_VAL, { sc } },
                                 { MVM_JIT_REG_VAL, { obj } } };
        jg_append_call_c(tc, jg, op_to_func(tc, op), 3, args, MVM_JIT_RV_INT, dst);
        break;
    }
    case MVM_OP_throwdyn:
    case MVM_OP_throwlex:
    case MVM_OP_throwlexotic: {
        MVMint16 regi   = ins->operands[0].reg.orig;
        MVMint16 object = ins->operands[1].reg.orig;
        MVMJitCallArg args[] = { { MVM_JIT_INTERP_VAR, { MVM_JIT_INTERP_TC } },
                                 { MVM_JIT_LITERAL, {
                                   op == MVM_OP_throwlexotic ? MVM_EX_THROW_LEXOTIC :
                                   op == MVM_OP_throwlex     ? MVM_EX_THROW_LEX :
                                                               MVM_EX_THROW_DYN
                                   } },
                                 { MVM_JIT_REG_VAL, { object } },
                                 { MVM_JIT_REG_ADDR, { regi } }};
        jg_append_call_c(tc, jg, op_to_func(tc, op),
                          4, args, MVM_JIT_RV_VOID, -1);
        break;
    }
    case MVM_OP_rethrow: {
        MVMint16 obj = ins->operands[0].reg.orig;
        MVMJitCallArg args[] = { { MVM_JIT_INTERP_VAR, { MVM_JIT_INTERP_TC } },
                                 { MVM_JIT_LITERAL, { MVM_EX_THROW_DYN } },
                                 { MVM_JIT_REG_VAL, { obj } },
                                 { MVM_JIT_LITERAL, { 0 } } };
        jg_append_call_c(tc, jg, op_to_func(tc, op), 4, args, MVM_JIT_RV_VOID, -1);
        break;
    }
    case MVM_OP_throwcatdyn:
    case MVM_OP_throwcatlex:
    case MVM_OP_throwcatlexotic: {
        MVMint16 regi     = ins->operands[0].reg.orig;
        MVMint32 category = (MVMuint32)ins->operands[1].lit_i64;
        MVMJitCallArg args[] = { { MVM_JIT_INTERP_VAR, { MVM_JIT_INTERP_TC } },
                                 { MVM_JIT_LITERAL, {
                                   op == MVM_OP_throwcatdyn ? MVM_EX_THROW_DYN :
                                   op == MVM_OP_throwcatlex ? MVM_EX_THROW_LEX :
                                                              MVM_EX_THROW_LEXOTIC
                                   } },
                                 { MVM_JIT_LITERAL, { category } },
                                 { MVM_JIT_REG_ADDR, { regi } }};
        jg_append_call_c(tc, jg, op_to_func(tc, op),
                          4, args, MVM_JIT_RV_VOID, -1);
        break;
    }
    case MVM_OP_throwpayloadlex:
    case MVM_OP_throwpayloadlexcaller: {
        MVMint16 regi     = ins->operands[0].reg.orig;
        MVMint32 category = (MVMuint32)ins->operands[1].lit_i64;
        MVMint16 payload  = ins->operands[2].reg.orig;
        MVMJitCallArg args[] = { { MVM_JIT_INTERP_VAR, { MVM_JIT_INTERP_TC } },
                                 { MVM_JIT_LITERAL, {
                                   op == MVM_OP_throwpayloadlex ? MVM_EX_THROW_LEX :
                                                                  MVM_EX_THROW_LEX_CALLER
                                   } },
                                 { MVM_JIT_LITERAL, { category } },
                                 { MVM_JIT_REG_VAL, { payload } },
                                 { MVM_JIT_REG_ADDR, { regi } }};
        jgb_append_call_c(tc, jgb, op_to_func(tc, op),
                          5, args, MVM_JIT_RV_VOID, -1);
        break;
    }
    case MVM_OP_resume: {
        MVMint16 exc = ins->operands[0].reg.orig;
        MVMJitCallArg args[] = { { MVM_JIT_INTERP_VAR, { MVM_JIT_INTERP_TC } },
                                 { MVM_JIT_REG_VAL, { exc } } };
        jg_append_call_c(tc, jg, op_to_func(tc, op), 2, args, MVM_JIT_RV_VOID, -1);
        break;
    }
    case MVM_OP_die: {
        MVMint16 dst = ins->operands[0].reg.orig;
        MVMint16 str = ins->operands[1].reg.orig;
        MVMJitCallArg args[] = { { MVM_JIT_INTERP_VAR, { MVM_JIT_INTERP_TC } },
                                 { MVM_JIT_REG_VAL, { str } },
                                 { MVM_JIT_REG_ADDR, { dst } }};
        jg_append_call_c(tc, jg, op_to_func(tc, op),
                          3, args, MVM_JIT_RV_VOID, -1);
        break;
    }
    case MVM_OP_getdynlex: {
        MVMint16 dst = ins->operands[0].reg.orig;
        MVMint16 name = ins->operands[1].reg.orig;
        MVMJitCallArg args[] = { { MVM_JIT_INTERP_VAR, { MVM_JIT_INTERP_TC } },
                                 { MVM_JIT_REG_VAL, { name } },
                                 { MVM_JIT_INTERP_VAR, { MVM_JIT_INTERP_CALLER } }};
        jg_append_call_c(tc, jg, op_to_func(tc, op), 3, args, MVM_JIT_RV_PTR, dst);
        break;
    }
    case MVM_OP_binddynlex: {
        MVMint16 name = ins->operands[0].reg.orig;
        MVMint16 val  = ins->operands[1].reg.orig;
        MVMJitCallArg args[] = { { MVM_JIT_INTERP_VAR, { MVM_JIT_INTERP_TC } },
                                 { MVM_JIT_REG_VAL, { name } },
                                 { MVM_JIT_REG_VAL, { val }  },
                                 { MVM_JIT_INTERP_VAR, { MVM_JIT_INTERP_CALLER } }};
        jg_append_call_c(tc, jg, op_to_func(tc, op),
                          4, args, MVM_JIT_RV_VOID, -1);
        break;
    }
    case MVM_OP_getlexouter: {
        MVMint16 dst  = ins->operands[0].reg.orig;
        MVMint16 name = ins->operands[1].reg.orig;
        MVMJitCallArg args[] = { { MVM_JIT_INTERP_VAR, { MVM_JIT_INTERP_TC } },
                                 { MVM_JIT_REG_VAL, { name } }};
        jg_append_call_c(tc, jg, op_to_func(tc, op), 2, args, MVM_JIT_RV_PTR, dst);
        break;
    }
    case MVM_OP_isfalse:
    case MVM_OP_istrue: {
        MVMint16 obj = ins->operands[1].reg.orig;
        MVMint16 dst = ins->operands[0].reg.orig;
        MVMJitCallArg args[] = { { MVM_JIT_INTERP_VAR, { MVM_JIT_INTERP_TC } },
                                 { MVM_JIT_REG_VAL,  { obj } },
                                 { MVM_JIT_REG_ADDR, { dst } },
                                 { MVM_JIT_LITERAL, { 0 } },
                                 { MVM_JIT_LITERAL, { 0 } },
                                 { MVM_JIT_LITERAL, { op == MVM_OP_isfalse } }};
        jg_append_call_c(tc, jg, op_to_func(tc, op), 6, args, MVM_JIT_RV_VOID, -1);
        break;
    }
    case MVM_OP_capturelex: {
        MVMint16 code = ins->operands[0].reg.orig;
        MVMJitCallArg args[] = { { MVM_JIT_INTERP_VAR, { MVM_JIT_INTERP_TC } },
                                 { MVM_JIT_REG_VAL, { code } } };
        jg_append_call_c(tc, jg, op_to_func(tc, op), 2, args, MVM_JIT_RV_VOID, -1);
        break;
    }
    case MVM_OP_takeclosure: {
        MVMint16 dst = ins->operands[0].reg.orig;
        MVMint16 src = ins->operands[1].reg.orig;
        MVMJitCallArg args[] = { { MVM_JIT_INTERP_VAR, { MVM_JIT_INTERP_TC } },
                                 { MVM_JIT_REG_VAL, { src } } };
        jg_append_call_c(tc, jg, op_to_func(tc, op), 2, args, MVM_JIT_RV_PTR, dst);
        break;
    }
    case MVM_OP_newlexotic: {
        MVMint16 dst = ins->operands[0].reg.orig;
        MVMint32 label = MVM_jit_label_before_bb(tc, jg, ins->operands[1].ins_bb);
        MVMJitCallArg args[] = { { MVM_JIT_INTERP_VAR, { MVM_JIT_INTERP_TC } },
                                 { MVM_JIT_LITERAL, { label } } };
        jg_append_call_c(tc, jg, op_to_func(tc, op), 2, args, MVM_JIT_RV_PTR, dst);
        break;
    }
    case MVM_OP_usecapture:
    case MVM_OP_savecapture: {
        MVMint16 dst = ins->operands[0].reg.orig;
        MVMJitCallArg args[] = { { MVM_JIT_INTERP_VAR, { MVM_JIT_INTERP_TC } },
                                 { MVM_JIT_INTERP_VAR, { MVM_JIT_INTERP_FRAME } }};
        jg_append_call_c(tc, jg, op_to_func(tc, op), 2, args, MVM_JIT_RV_PTR, dst);
        break;
    }
    case MVM_OP_captureposprimspec: {
        MVMint16 dst     = ins->operands[0].reg.orig;
        MVMint16 capture = ins->operands[1].reg.orig;
        MVMint16 index   = ins->operands[2].reg.orig;
        MVMJitCallArg args[] = { { MVM_JIT_INTERP_VAR, { MVM_JIT_INTERP_TC } },
                                 { MVM_JIT_REG_VAL, { capture } },
                                 { MVM_JIT_REG_VAL, { index } } };
        jg_append_call_c(tc, jg, op_to_func(tc, op), 3, args, MVM_JIT_RV_INT, dst);
        break;
    }
    case MVM_OP_gt_s:
    case MVM_OP_ge_s:
    case MVM_OP_lt_s:
    case MVM_OP_le_s:
    case MVM_OP_cmp_s: {
        MVMint16 dst = ins->operands[0].reg.orig;
        MVMint16 a   = ins->operands[1].reg.orig;
        MVMint16 b   = ins->operands[2].reg.orig;
        MVMJitCallArg args[] = { { MVM_JIT_INTERP_VAR, { MVM_JIT_INTERP_TC } },
                                 { MVM_JIT_REG_VAL, { a } },
                                 { MVM_JIT_REG_VAL, { b } }};
        jg_append_call_c(tc, jg, op_to_func(tc, op), 3, args, MVM_JIT_RV_INT, dst);
        /* We rely on an implementation of the comparisons against -1, 0 and 1
         * in emit.dasc */
        if (op != MVM_OP_cmp_s)
            jg_append_primitive(tc, jg, ins);
        break;
    }
<<<<<<< HEAD
    case MVM_OP_flattenropes: {
        MVMint32 target = ins->operands[0].reg.orig;
        MVMJitCallArg args[] = { { MVM_JIT_INTERP_VAR, { MVM_JIT_INTERP_TC } },
                                 { MVM_JIT_REG_VAL, { target } } };
        jg_append_call_c(tc, jg, op_to_func(tc, op), 2, args, MVM_JIT_RV_VOID, -1);
        break;
    }
=======
>>>>>>> fea28ed2
    case MVM_OP_hllize: {
        MVMint16 dst = ins->operands[0].reg.orig;
        MVMint16 src = ins->operands[1].reg.orig;
        MVMHLLConfig *hll_config = jg->sg->sf->body.cu->body.hll_config;
        MVMJitCallArg args[] = { { MVM_JIT_INTERP_VAR, { MVM_JIT_INTERP_TC } },
                                 { MVM_JIT_REG_VAL, { src } },
                                 { MVM_JIT_LITERAL_PTR, { (MVMint64)hll_config } },
                                 { MVM_JIT_REG_ADDR, { dst } }};
        jg_append_call_c(tc, jg, op_to_func(tc, op), 4, args, MVM_JIT_RV_VOID, -1);
        break;
    }
    case MVM_OP_clone: {
        MVMint16 dst = ins->operands[0].reg.orig;
        MVMint16 obj = ins->operands[1].reg.orig;
        MVMJitCallArg args[] = { { MVM_JIT_INTERP_VAR, { MVM_JIT_INTERP_TC } },
                                 { MVM_JIT_REG_VAL, { obj } } };
        jg_append_call_c(tc, jg, op_to_func(tc, op), 2, args, MVM_JIT_RV_PTR, dst);
        break;
    }
        /* repr ops */
    case MVM_OP_unshift_i:
    case MVM_OP_unshift_n:
    case MVM_OP_unshift_s:
    case MVM_OP_unshift_o:
    case MVM_OP_push_i:
    case MVM_OP_push_n:
    case MVM_OP_push_s:
    case MVM_OP_push_o:
    case MVM_OP_shift_i:
    case MVM_OP_shift_n:
    case MVM_OP_shift_s:
    case MVM_OP_shift_o:
    case MVM_OP_pop_i:
    case MVM_OP_pop_n:
    case MVM_OP_pop_s:
    case MVM_OP_pop_o:
    case MVM_OP_deletekey:
    case MVM_OP_existskey:
    case MVM_OP_existspos:
    case MVM_OP_setelemspos:
    case MVM_OP_splice:
    case MVM_OP_atpos_i:
    case MVM_OP_atpos_n:
    case MVM_OP_atpos_s:
    case MVM_OP_atpos_o:
    case MVM_OP_atkey_i:
    case MVM_OP_atkey_n:
    case MVM_OP_atkey_s:
    case MVM_OP_atkey_o:
    case MVM_OP_bindpos_i:
    case MVM_OP_bindpos_n:
    case MVM_OP_bindpos_s:
    case MVM_OP_bindpos_o:
    case MVM_OP_bindkey_i:
    case MVM_OP_bindkey_n:
    case MVM_OP_bindkey_s:
    case MVM_OP_bindkey_o:
    case MVM_OP_getattr_i:
    case MVM_OP_getattr_n:
    case MVM_OP_getattr_s:
    case MVM_OP_getattr_o:
    case MVM_OP_getattrs_i:
    case MVM_OP_getattrs_n:
    case MVM_OP_getattrs_s:
    case MVM_OP_getattrs_o:
    case MVM_OP_attrinited:
    case MVM_OP_bindattr_i:
    case MVM_OP_bindattr_n:
    case MVM_OP_bindattr_s:
    case MVM_OP_bindattr_o:
    case MVM_OP_bindattrs_i:
    case MVM_OP_bindattrs_n:
    case MVM_OP_bindattrs_s:
    case MVM_OP_bindattrs_o:
    case MVM_OP_hintfor:
    case MVM_OP_elems:
        if (!consume_reprop(tc, jg, iter, ins)) {
            MVM_jit_log(tc, "BAIL: op <%s> (devirt attempted)\n", ins->info->name);
            return 0;
        }
        break;
    case MVM_OP_iterkey_s:
    case MVM_OP_iterval:
    case MVM_OP_iter: {
        MVMint16 dst      = ins->operands[0].reg.orig;
        MVMint32 invocant = ins->operands[1].reg.orig;
        MVMJitCallArg args[] = { { MVM_JIT_INTERP_VAR, { MVM_JIT_INTERP_TC } },
                                 { MVM_JIT_REG_VAL, { invocant } } };
        jg_append_call_c(tc, jg, op_to_func(tc, op), 2, args, MVM_JIT_RV_PTR, dst);
        break;
    }
    case MVM_OP_continuationreset: {
        MVMint16 reg  = ins->operands[0].reg.orig;
        MVMint16 tag  = ins->operands[1].reg.orig;
        MVMint16 code = ins->operands[2].reg.orig;
        MVMJitCallArg args[] = { { MVM_JIT_INTERP_VAR, { MVM_JIT_INTERP_TC } },
                                 { MVM_JIT_REG_VAL, { tag } },
                                 { MVM_JIT_REG_VAL, { code } },
                                 { MVM_JIT_REG_ADDR, { reg } }};
        jg_append_call_c(tc, jg, op_to_func(tc, op), 4, args, MVM_JIT_RV_VOID, -1);
        break;
    }
    case MVM_OP_continuationcontrol: {
        MVMint16 reg  = ins->operands[0].reg.orig;
        MVMint16 protect  = ins->operands[1].reg.orig;
        MVMint16 tag  = ins->operands[2].reg.orig;
        MVMint16 code = ins->operands[3].reg.orig;
        MVMJitCallArg args[] = { { MVM_JIT_INTERP_VAR, { MVM_JIT_INTERP_TC } },
                                 { MVM_JIT_REG_VAL, { protect } },
                                 { MVM_JIT_REG_VAL, { tag } },
                                 { MVM_JIT_REG_VAL, { code } },
                                 { MVM_JIT_REG_ADDR, { reg } }};
        jg_append_call_c(tc, jg, op_to_func(tc, op), 5, args, MVM_JIT_RV_VOID, -1);
        break;
    }
    case MVM_OP_sp_boolify_iter: {
        MVMint16 dst = ins->operands[0].reg.orig;
        MVMint16 obj = ins->operands[1].reg.orig;
        MVMJitCallArg args[] = { { MVM_JIT_INTERP_VAR, { MVM_JIT_INTERP_TC } },
                                 { MVM_JIT_REG_VAL, { obj } }};
        jg_append_call_c(tc, jg, op_to_func(tc, op), 2, args, MVM_JIT_RV_INT, dst);
        break;
    }
    case MVM_OP_findmeth:
    case MVM_OP_findmeth_s: {
        MVMint16 dst = ins->operands[0].reg.orig;
        MVMint16 obj = ins->operands[1].reg.orig;
        MVMint32 name = (op == MVM_OP_findmeth_s ? ins->operands[2].reg.orig :
                         ins->operands[2].lit_str_idx);
        MVMJitCallArg args[] = { { MVM_JIT_INTERP_VAR, { MVM_JIT_INTERP_TC } },
                                 { MVM_JIT_REG_VAL, { obj } },
                                 { (op == MVM_OP_findmeth_s ? MVM_JIT_REG_VAL :
                                    MVM_JIT_STR_IDX), { name } },
                                 { MVM_JIT_REG_ADDR, { dst } } };
        jg_append_call_c(tc, jg, op_to_func(tc, op), 4, args, MVM_JIT_RV_VOID, -1);
        break;
    }

    case MVM_OP_multicachefind: {
        MVMint16 dst = ins->operands[0].reg.orig;
        MVMint16 cache = ins->operands[1].reg.orig;
        MVMint16 capture = ins->operands[2].reg.orig;
        MVMJitCallArg args[] = { { MVM_JIT_INTERP_VAR, { MVM_JIT_INTERP_TC } },
                                 { MVM_JIT_REG_VAL, { cache } },
                                 { MVM_JIT_REG_VAL, { capture } } };
        jg_append_call_c(tc, jg, op_to_func(tc, op), 3, args, MVM_JIT_RV_PTR, dst);
        break;
    }
    case MVM_OP_multicacheadd: {
        MVMint16 dst = ins->operands[0].reg.orig;
        MVMint16 cache = ins->operands[1].reg.orig;
        MVMint16 capture = ins->operands[2].reg.orig;
        MVMint16 result = ins->operands[3].reg.orig;
        MVMJitCallArg args[] = { { MVM_JIT_INTERP_VAR, { MVM_JIT_INTERP_TC } },
                                 { MVM_JIT_REG_VAL, { cache } },
                                 { MVM_JIT_REG_VAL, { capture } },
                                 { MVM_JIT_REG_VAL, { result } } };
        jg_append_call_c(tc, jg, op_to_func(tc, op), 4, args, MVM_JIT_RV_PTR, dst);
        break;
    }

    case MVM_OP_can:
    case MVM_OP_can_s: {
        MVMint16 dst = ins->operands[0].reg.orig;
        MVMint16 obj = ins->operands[1].reg.orig;
        MVMint32 name = (op == MVM_OP_can_s ? ins->operands[2].reg.orig :
                         ins->operands[2].lit_str_idx);
        MVMJitCallArg args[] = { { MVM_JIT_INTERP_VAR, { MVM_JIT_INTERP_TC } },
                                 { MVM_JIT_REG_VAL, { obj } },
                                 { (op == MVM_OP_can_s ? MVM_JIT_REG_VAL :
                                    MVM_JIT_STR_IDX), { name } },
                                 { MVM_JIT_REG_ADDR, { dst } } };
        jg_append_call_c(tc, jg, op_to_func(tc, op), 4, args, MVM_JIT_RV_VOID, -1);
        break;
    }

        /* coercion */
    case MVM_OP_coerce_sn:
    case MVM_OP_coerce_ns:
    case MVM_OP_coerce_si:
    case MVM_OP_coerce_is:
    case MVM_OP_coerce_In: {
        MVMint16 src = ins->operands[1].reg.orig;
        MVMint16 dst = ins->operands[0].reg.orig;
        MVMJitCallArg args[] = {{ MVM_JIT_INTERP_VAR, { MVM_JIT_INTERP_TC } },
                                 { MVM_JIT_REG_VAL, { src } } };
        MVMJitRVMode rv_mode = ((op == MVM_OP_coerce_sn || op == MVM_OP_coerce_In) ? MVM_JIT_RV_NUM :
                                op == MVM_OP_coerce_si ? MVM_JIT_RV_INT :
                                MVM_JIT_RV_PTR);
        if (op == MVM_OP_coerce_ns) {
            args[1].type = MVM_JIT_REG_VAL_F;
        }
        jg_append_call_c(tc, jg, op_to_func(tc, op), 2, args, rv_mode, dst);
        break;
    }
    case MVM_OP_coerce_nI: {
        MVMint16 src = ins->operands[1].reg.orig;
        MVMint16 dst = ins->operands[0].reg.orig;
        MVMint16 typ = ins->operands[2].reg.orig;
        MVMJitCallArg args[] = {{ MVM_JIT_INTERP_VAR, { MVM_JIT_INTERP_TC } },
                                { MVM_JIT_REG_VAL,   { typ } },
                                { MVM_JIT_REG_VAL_F, { src } }};

        jg_append_call_c(tc, jg, op_to_func(tc, op), 3, args, MVM_JIT_RV_PTR, dst);
        break;
    }
    case MVM_OP_smrt_strify:
    case MVM_OP_smrt_numify: {
        MVMint16 obj = ins->operands[1].reg.orig;
        MVMint16 dst = ins->operands[0].reg.orig;
        MVMJitCallArg args[] = { { MVM_JIT_INTERP_VAR, { MVM_JIT_INTERP_TC } },
                                 { MVM_JIT_REG_VAL, { obj } },
                                 { MVM_JIT_REG_ADDR, { dst } }};
        jg_append_call_c(tc, jg, op_to_func(tc, op), 3, args,
                          MVM_JIT_RV_VOID, -1);
        break;
    }
    case MVM_OP_say_fhs:
    case MVM_OP_write_fhs: {
        MVMint16 dst = ins->operands[0].reg.orig;
        MVMint16 fho = ins->operands[1].reg.orig;
        MVMint16 str = ins->operands[2].reg.orig;
        MVMJitCallArg args[] = { { MVM_JIT_INTERP_VAR, { MVM_JIT_INTERP_TC } },
                                 { MVM_JIT_REG_VAL, { fho } },
                                 { MVM_JIT_REG_VAL, { str } },
                                 { MVM_JIT_LITERAL, { op == MVM_OP_say_fhs ? 1 : 0 } }};
        jg_append_call_c(tc, jg, op_to_func(tc, op), 4, args, MVM_JIT_RV_INT, dst);
        break;
    }
    case MVM_OP_eof_fh: {
        MVMint16 dst = ins->operands[0].reg.orig;
        MVMint16 fho = ins->operands[1].reg.orig;
        MVMJitCallArg args[] = { { MVM_JIT_INTERP_VAR, { MVM_JIT_INTERP_TC } },
                                 { MVM_JIT_REG_VAL, { fho } } };
        jg_append_call_c(tc, jg, op_to_func(tc, op), 2, args, MVM_JIT_RV_INT, dst);
        break;
    }
    case MVM_OP_readline_fh:
    case MVM_OP_readlinechomp_fh: {
        MVMint16 dst = ins->operands[0].reg.orig;
        MVMint16 fho = ins->operands[1].reg.orig;
        MVMJitCallArg args[] = { { MVM_JIT_INTERP_VAR, { MVM_JIT_INTERP_TC } },
                                 { MVM_JIT_REG_VAL, { fho } },
                                 { MVM_JIT_LITERAL, { op == MVM_OP_readlinechomp_fh ? 1 : 0 } } };
        jg_append_call_c(tc, jg, op_to_func(tc, op), 3, args, MVM_JIT_RV_PTR, dst);
        break;
    }
    case MVM_OP_read_fhs: {
        MVMint16 dst = ins->operands[0].reg.orig;
        MVMint16 fho = ins->operands[1].reg.orig;
        MVMint16 cnt = ins->operands[2].reg.orig;
        MVMJitCallArg args[] = { { MVM_JIT_INTERP_VAR, { MVM_JIT_INTERP_TC } },
                                 { MVM_JIT_REG_VAL, { fho } },
                                 { MVM_JIT_REG_VAL, { cnt } } };
        jg_append_call_c(tc, jg, op_to_func(tc, op), 3, args, MVM_JIT_RV_PTR, dst);
        break;
    }
    case MVM_OP_box_n: {
        MVMint16 dst = ins->operands[0].reg.orig;
        MVMint16 val = ins->operands[1].reg.orig;
        MVMint16 type = ins->operands[2].reg.orig;
        MVMJitCallArg args[] = { { MVM_JIT_INTERP_VAR , { MVM_JIT_INTERP_TC } },
                                 { MVM_JIT_REG_VAL_F, { val } },
                                 { MVM_JIT_REG_VAL, { type } },
                                 { MVM_JIT_REG_ADDR, { dst } }};
        jg_append_call_c(tc, jg, op_to_func(tc, op), 4, args, MVM_JIT_RV_VOID, -1);
        break;
    }
    case MVM_OP_box_s:
    case MVM_OP_box_i: {
        MVMint16 dst = ins->operands[0].reg.orig;
        MVMint16 val = ins->operands[1].reg.orig;
        MVMint16 type = ins->operands[2].reg.orig;
        MVMJitCallArg args[] = { { MVM_JIT_INTERP_VAR , { MVM_JIT_INTERP_TC } },
                                 { MVM_JIT_REG_VAL, { val } },
                                 { MVM_JIT_REG_VAL, { type } },
                                 { MVM_JIT_REG_ADDR, { dst } }};
        jg_append_call_c(tc, jg, op_to_func(tc, op), 4, args, MVM_JIT_RV_VOID, -1);
        break;
    }
    case MVM_OP_unbox_i: {
        MVMint16 dst = ins->operands[0].reg.orig;
        MVMint16 obj = ins->operands[1].reg.orig;
        MVMJitCallArg args[] = { { MVM_JIT_INTERP_VAR , { MVM_JIT_INTERP_TC } },
                                 { MVM_JIT_REG_VAL, { obj } } };
        jg_append_call_c(tc, jg, op_to_func(tc, op), 2, args, MVM_JIT_RV_INT, dst);
        break;
    }
    case MVM_OP_unbox_n: {
        MVMint16 dst = ins->operands[0].reg.orig;
        MVMint16 obj = ins->operands[1].reg.orig;
        MVMJitCallArg args[] = { { MVM_JIT_INTERP_VAR , { MVM_JIT_INTERP_TC } },
                                 { MVM_JIT_REG_VAL, { obj } } };
        jg_append_call_c(tc, jg, op_to_func(tc, op), 2, args, MVM_JIT_RV_NUM, dst);
        break;
    }
    case MVM_OP_unbox_s: {
        MVMint16 dst = ins->operands[0].reg.orig;
        MVMint16 obj = ins->operands[1].reg.orig;
        MVMJitCallArg args[] = { { MVM_JIT_INTERP_VAR , { MVM_JIT_INTERP_TC } },
                                 { MVM_JIT_REG_VAL, { obj } } };
        jg_append_call_c(tc, jg, op_to_func(tc, op), 2, args, MVM_JIT_RV_PTR, dst);
        break;
    }
        /* string ops */
    case MVM_OP_repeat_s:
    case MVM_OP_split:
    case MVM_OP_concat_s: {
        MVMint16 src_a = ins->operands[1].reg.orig;
        MVMint16 src_b = ins->operands[2].reg.orig;
        MVMint16 dst   = ins->operands[0].reg.orig;
        MVMJitCallArg args[] = { { MVM_JIT_INTERP_VAR, { MVM_JIT_INTERP_TC } },
                                 { MVM_JIT_REG_VAL, { src_a } },
                                 { MVM_JIT_REG_VAL, { src_b } } };
        jg_append_call_c(tc, jg, op_to_func(tc, op), 3, args,
                          MVM_JIT_RV_PTR, dst);
        break;
    }
    case MVM_OP_escape:
    case MVM_OP_uc:
    case MVM_OP_lc:
    case MVM_OP_tc:
    case MVM_OP_indexingoptimized: {
        MVMint16 dst    = ins->operands[0].reg.orig;
        MVMint16 string = ins->operands[1].reg.orig;
        MVMJitCallArg args[] = { { MVM_JIT_INTERP_VAR, { MVM_JIT_INTERP_TC } },
                                 { MVM_JIT_REG_VAL, { string } } };
        jg_append_call_c(tc, jg, op_to_func(tc, op), 2, args, MVM_JIT_RV_PTR, dst);
        break;
    }
    case MVM_OP_ne_s:
    case MVM_OP_eq_s: {
        MVMint16 src_a = ins->operands[1].reg.orig;
        MVMint16 src_b = ins->operands[2].reg.orig;
        MVMint16 dst   = ins->operands[0].reg.orig;
        MVMJitCallArg args[] = { { MVM_JIT_INTERP_VAR, { MVM_JIT_INTERP_TC } },
                                 { MVM_JIT_REG_VAL, { src_a } },
                                 { MVM_JIT_REG_VAL, { src_b } } };
        jg_append_call_c(tc, jg, op_to_func(tc, MVM_OP_eq_s), 3, args,
                          MVM_JIT_RV_INT, dst);
        if (op == MVM_OP_ne_s) {
            /* append not_i to negate ne_s */
            MVMSpeshIns *not_i          = MVM_spesh_alloc(tc, jg->sg, sizeof(MVMSpeshIns));
            not_i->info                 = MVM_op_get_op(MVM_OP_not_i);
            not_i->operands             = MVM_spesh_alloc(tc, jg->sg, sizeof(MVMSpeshOperand) * 2);
            not_i->operands[0].reg.orig = dst;
            not_i->operands[1].reg.orig = dst;
            jg_append_primitive(tc, jg, not_i);
        }
        break;
    }
    case MVM_OP_eqat_s: {
        MVMint16 dst    = ins->operands[0].reg.orig;
        MVMint16 src_a  = ins->operands[1].reg.orig;
        MVMint16 src_b  = ins->operands[2].reg.orig;
        MVMint16 offset = ins->operands[3].reg.orig;
        MVMJitCallArg args[] = { { MVM_JIT_INTERP_VAR, { MVM_JIT_INTERP_TC } },
                                 { MVM_JIT_REG_VAL, { src_a } },
                                 { MVM_JIT_REG_VAL, { src_b } },
                                 { MVM_JIT_REG_VAL, { offset } } };
        jg_append_call_c(tc, jg, op_to_func(tc, op), 4, args,
                          MVM_JIT_RV_INT, dst);
        break;
    }
    case MVM_OP_chars:
    case MVM_OP_graphs_s:
    case MVM_OP_codes_s:
    case MVM_OP_flip: {
        MVMint16 src = ins->operands[1].reg.orig;
        MVMint16 dst = ins->operands[0].reg.orig;
        MVMJitCallArg args[] = { { MVM_JIT_INTERP_VAR, { MVM_JIT_INTERP_TC } },
                                 { MVM_JIT_REG_VAL, { src } } };
        MVMJitRVMode rv_mode = (op == MVM_OP_flip ? MVM_JIT_RV_PTR : MVM_JIT_RV_INT);
        jg_append_call_c(tc, jg, op_to_func(tc, op), 2, args, rv_mode, dst);
        break;
    }
    case MVM_OP_join: {
        MVMint16 dst   = ins->operands[0].reg.orig;
        MVMint16 sep   = ins->operands[1].reg.orig;
        MVMint16 input = ins->operands[2].reg.orig;
        MVMJitCallArg args[] = { { MVM_JIT_INTERP_VAR, { MVM_JIT_INTERP_TC } },
                                 { MVM_JIT_REG_VAL, { sep } },
                                 { MVM_JIT_REG_VAL, { input } } };
        jg_append_call_c(tc, jg, op_to_func(tc, op), 3, args, MVM_JIT_RV_PTR, dst);
        break;
    }
    case MVM_OP_replace: {
        MVMint16 dst     = ins->operands[0].reg.orig;
        MVMint16 a       = ins->operands[1].reg.orig;
        MVMint16 start   = ins->operands[2].reg.orig;
        MVMint16 length  = ins->operands[3].reg.orig;
        MVMint16 replace = ins->operands[4].reg.orig;
        MVMJitCallArg args[] = { { MVM_JIT_INTERP_VAR, { MVM_JIT_INTERP_TC } },
                                 { MVM_JIT_REG_VAL, { a } },
                                 { MVM_JIT_REG_VAL, { start } },
                                 { MVM_JIT_REG_VAL, { length } },
                                 { MVM_JIT_REG_VAL, { replace } } };
        jg_append_call_c(tc, jg, op_to_func(tc, op), 5, args, MVM_JIT_RV_PTR, dst);
        break;
    }
    case MVM_OP_substr_s: {
        MVMint16 dst = ins->operands[0].reg.orig;
        MVMint16 string = ins->operands[1].reg.orig;
        MVMint16 start = ins->operands[2].reg.orig;
        MVMint16 length = ins->operands[3].reg.orig;
        MVMJitCallArg args[] = { { MVM_JIT_INTERP_VAR, { MVM_JIT_INTERP_TC } },
                                 { MVM_JIT_REG_VAL, { string } },
                                 { MVM_JIT_REG_VAL, { start } },
                                 { MVM_JIT_REG_VAL, { length } } };
        jg_append_call_c(tc, jg, op_to_func(tc, op), 4, args, MVM_JIT_RV_PTR, dst);
        break;
    }
    case MVM_OP_index_s: {
        MVMint16 dst = ins->operands[0].reg.orig;
        MVMint16 haystack = ins->operands[1].reg.orig;
        MVMint16 needle = ins->operands[2].reg.orig;
        MVMint16 start = ins->operands[3].reg.orig;
        MVMJitCallArg args[] = { { MVM_JIT_INTERP_VAR, { MVM_JIT_INTERP_TC } },
                                 { MVM_JIT_REG_VAL, { haystack } },
                                 { MVM_JIT_REG_VAL, { needle } },
                                 { MVM_JIT_REG_VAL, { start } } };
        jg_append_call_c(tc, jg, op_to_func(tc, op), 4, args, MVM_JIT_RV_PTR, dst);
        break;
    }
    case MVM_OP_iscclass: {
        MVMint16 dst    = ins->operands[0].reg.orig;
        MVMint16 cclass = ins->operands[1].reg.orig;
        MVMint16 str    = ins->operands[2].reg.orig;
        MVMint16 offset = ins->operands[3].reg.orig;
        MVMJitCallArg args[] = { { MVM_JIT_INTERP_VAR, { MVM_JIT_INTERP_TC } },
                                 { MVM_JIT_REG_VAL, { cclass } },
                                 { MVM_JIT_REG_VAL, { str } },
                                 { MVM_JIT_REG_VAL, { offset } } };
        jg_append_call_c(tc, jg, op_to_func(tc, op), 4, args, MVM_JIT_RV_INT, dst);
        break;
    }
    case MVM_OP_findcclass:
    case MVM_OP_findnotcclass: {
        MVMint16 dst    = ins->operands[0].reg.orig;
        MVMint16 cclass = ins->operands[1].reg.orig;
        MVMint16 target = ins->operands[2].reg.orig;
        MVMint16 offset = ins->operands[3].reg.orig;
        MVMint16 count  = ins->operands[4].reg.orig;
        MVMJitCallArg args[] = { { MVM_JIT_INTERP_VAR, { MVM_JIT_INTERP_TC } },
                                 { MVM_JIT_REG_VAL, { cclass } },
                                 { MVM_JIT_REG_VAL, { target } },
                                 { MVM_JIT_REG_VAL, { offset } },
                                 { MVM_JIT_REG_VAL, { count } } };
        jg_append_call_c(tc, jg, op_to_func(tc, op), 5, args, MVM_JIT_RV_INT, dst);
        break;
    }
    case MVM_OP_nfarunalt: {
        MVMint16 nfa    = ins->operands[0].reg.orig;
        MVMint16 target = ins->operands[1].reg.orig;
        MVMint16 offset = ins->operands[2].reg.orig;
        MVMint16 bstack = ins->operands[3].reg.orig;
        MVMint16 cstack = ins->operands[4].reg.orig;
        MVMint16 labels = ins->operands[5].reg.orig;
        MVMJitCallArg args[] = { { MVM_JIT_INTERP_VAR, { MVM_JIT_INTERP_TC } },
                                 { MVM_JIT_REG_VAL, { nfa } },
                                 { MVM_JIT_REG_VAL, { target } },
                                 { MVM_JIT_REG_VAL, { offset } },
                                 { MVM_JIT_REG_VAL, { bstack } },
                                 { MVM_JIT_REG_VAL, { cstack } },
                                 { MVM_JIT_REG_VAL, { labels } } };
        jg_append_call_c(tc, jg, op_to_func(tc, op), 7, args, MVM_JIT_RV_VOID, -1);
        break;
    }
    case MVM_OP_nfarunproto: {
        MVMint16 dst     = ins->operands[0].reg.orig;
        MVMint16 nfa     = ins->operands[1].reg.orig;
        MVMint16 target  = ins->operands[2].reg.orig;
        MVMint16 offset  = ins->operands[3].reg.orig;
        MVMJitCallArg args[] = { { MVM_JIT_INTERP_VAR, { MVM_JIT_INTERP_TC } },
                                 { MVM_JIT_REG_VAL, { nfa } },
                                 { MVM_JIT_REG_VAL, { target } },
                                 { MVM_JIT_REG_VAL, { offset } } };
        jg_append_call_c(tc, jg, op_to_func(tc, op), 4, args, MVM_JIT_RV_PTR, dst);
        break;
    }
    case MVM_OP_nfafromstatelist: {
        MVMint16 dst     = ins->operands[0].reg.orig;
        MVMint16 states  = ins->operands[1].reg.orig;
        MVMint16 type    = ins->operands[2].reg.orig;
        MVMJitCallArg args[] = { { MVM_JIT_INTERP_VAR, { MVM_JIT_INTERP_TC } },
                                 { MVM_JIT_REG_VAL, { states } },
                                 { MVM_JIT_REG_VAL, { type } } };
        jg_append_call_c(tc, jg, op_to_func(tc, op), 3, args, MVM_JIT_RV_PTR, dst);
        break;
    }
        /* bigint ops */
    case MVM_OP_isbig_I: {
        MVMint16 dst = ins->operands[0].reg.orig;
        MVMint16 src = ins->operands[1].reg.orig;
        MVMJitCallArg args[] = { { MVM_JIT_INTERP_VAR, { MVM_JIT_INTERP_TC } },
                                 { MVM_JIT_REG_VAL, { src } } };
        jg_append_call_c(tc, jg, op_to_func(tc, op), 2, args,
                          MVM_JIT_RV_INT, dst);
        break;
    }
    case MVM_OP_cmp_I: {
        MVMint16 src_a = ins->operands[1].reg.orig;
        MVMint16 src_b = ins->operands[2].reg.orig;
        MVMint16 dst   = ins->operands[0].reg.orig;
        MVMJitCallArg args[] = { { MVM_JIT_INTERP_VAR, { MVM_JIT_INTERP_TC } },
                                 { MVM_JIT_REG_VAL, { src_a } },
                                 { MVM_JIT_REG_VAL, { src_b } } };
        jg_append_call_c(tc, jg, op_to_func(tc, op), 3, args,
                          MVM_JIT_RV_INT, dst);
        break;
    }
    case MVM_OP_add_I:
    case MVM_OP_sub_I:
    case MVM_OP_mul_I:
    case MVM_OP_div_I:
    case MVM_OP_mod_I:
    case MVM_OP_bor_I:
    case MVM_OP_band_I:
    case MVM_OP_bxor_I:
    case MVM_OP_lcm_I:
    case MVM_OP_gcd_I: {
        MVMint16 src_a = ins->operands[1].reg.orig;
        MVMint16 src_b = ins->operands[2].reg.orig;
        MVMint16 type  = ins->operands[3].reg.orig;
        MVMint16 dst   = ins->operands[0].reg.orig;
        MVMJitCallArg args[] = { { MVM_JIT_INTERP_VAR, { MVM_JIT_INTERP_TC } },
                                 { MVM_JIT_REG_VAL, { type } },
                                 { MVM_JIT_REG_VAL, { src_a } },
                                 { MVM_JIT_REG_VAL, { src_b } } };
        jg_append_call_c(tc, jg, op_to_func(tc, op), 4, args,
                          MVM_JIT_RV_PTR, dst);
        break;
    }
    case MVM_OP_div_In: {
        MVMint16 dst   = ins->operands[0].reg.orig;
        MVMint16 src_a = ins->operands[1].reg.orig;
        MVMint16 src_b = ins->operands[2].reg.orig;
        MVMJitCallArg args[] = { { MVM_JIT_INTERP_VAR, { MVM_JIT_INTERP_TC } },
                                 { MVM_JIT_REG_VAL, { src_a } },
                                 { MVM_JIT_REG_VAL, { src_b } } };
        jg_append_call_c(tc, jg, op_to_func(tc, op), 3, args, MVM_JIT_RV_NUM, dst);
        break;
    }
    case MVM_OP_brshift_I:
    case MVM_OP_blshift_I: {
        MVMint16 dst   = ins->operands[0].reg.orig;
        MVMint16 src   = ins->operands[1].reg.orig;
        MVMint16 shift = ins->operands[2].reg.orig;
        MVMint16 type  = ins->operands[3].reg.orig;
        MVMJitCallArg args[] = { { MVM_JIT_INTERP_VAR, { MVM_JIT_INTERP_TC } },
                                 { MVM_JIT_REG_VAL, { type } },
                                 { MVM_JIT_REG_VAL, { src } },
                                 { MVM_JIT_REG_VAL, { shift } } };
        jg_append_call_c(tc, jg, op_to_func(tc, op), 4, args, MVM_JIT_RV_PTR, dst);
        break;
    }
    case MVM_OP_coerce_Is: {
        MVMint16 src = ins->operands[1].reg.orig;
        MVMint16 dst = ins->operands[0].reg.orig;
        MVMJitCallArg args[] = { { MVM_JIT_INTERP_VAR, { MVM_JIT_INTERP_TC } },
                                 { MVM_JIT_REG_VAL, { src } },
                                 { MVM_JIT_LITERAL, { 10 } } };
        jg_append_call_c(tc, jg, op_to_func(tc, op), 3, args,
                          MVM_JIT_RV_PTR, dst);
        break;
    }
    case MVM_OP_radix_I: {
        MVMint16 dst = ins->operands[0].reg.orig;
        MVMint16 radix = ins->operands[1].reg.orig;
        MVMint16 string = ins->operands[2].reg.orig;
        MVMint16 offset = ins->operands[3].reg.orig;
        MVMint16 flag = ins->operands[4].reg.orig;
        MVMint16 type = ins->operands[5].reg.orig;
        MVMJitCallArg args[] = { { MVM_JIT_INTERP_VAR, { MVM_JIT_INTERP_TC } },
                                 { MVM_JIT_REG_VAL, { radix } },
                                 { MVM_JIT_REG_VAL, { string } },
                                 { MVM_JIT_REG_VAL, { offset } },
                                 { MVM_JIT_REG_VAL, { flag } },
                                 { MVM_JIT_REG_VAL, { type } } };
        jg_append_call_c(tc, jg, op_to_func(tc, op), 6, args,
                          MVM_JIT_RV_PTR, dst);
        break;
    }
    case MVM_OP_base_I: {
        MVMint16 src  = ins->operands[1].reg.orig;
        MVMint16 base = ins->operands[2].reg.orig;
        MVMint16 dst  = ins->operands[0].reg.orig;
        MVMJitCallArg args[] = { { MVM_JIT_INTERP_VAR, { MVM_JIT_INTERP_TC } },
                                 { MVM_JIT_REG_VAL, { src } },
                                 { MVM_JIT_REG_VAL, { base } } };
        jg_append_call_c(tc, jg, op_to_func(tc, op), 3, args,
                          MVM_JIT_RV_PTR, dst);
        break;
    }
    case MVM_OP_bool_I: {
        MVMint16 dst = ins->operands[0].reg.orig;
        MVMint32 invocant = ins->operands[1].reg.orig;
        MVMJitCallArg args[] = { { MVM_JIT_INTERP_VAR, MVM_JIT_INTERP_TC },
                                 { MVM_JIT_REG_VAL, invocant } };
        jg_append_call_c(tc, jg, op_to_func(tc, op), 2, args, MVM_JIT_RV_INT, dst);
        break;
    }
    case MVM_OP_bnot_I: {
        MVMint16 dst      = ins->operands[0].reg.orig;
        MVMint32 invocant = ins->operands[1].reg.orig;
        MVMint32 type     = ins->operands[2].reg.orig;
        MVMJitCallArg args[] = { { MVM_JIT_INTERP_VAR, MVM_JIT_INTERP_TC },
                                 { MVM_JIT_REG_VAL, type },
                                 { MVM_JIT_REG_VAL, invocant } };
        jg_append_call_c(tc, jg, op_to_func(tc, op), 3, args, MVM_JIT_RV_PTR, dst);
        break;
    }
    case MVM_OP_getcodeobj: {
        MVMint16 dst = ins->operands[0].reg.orig;
        MVMint32 invocant = ins->operands[1].reg.orig;
        MVMJitCallArg args[] = { { MVM_JIT_INTERP_VAR, MVM_JIT_INTERP_TC },
                                 { MVM_JIT_REG_VAL, invocant } };
        jg_append_call_c(tc, jg, op_to_func(tc, op), 2, args, MVM_JIT_RV_PTR, dst);
        break;
    }
    case MVM_OP_sqrt_n:
    case MVM_OP_sin_n:
    case MVM_OP_cos_n:
    case MVM_OP_tan_n:
    case MVM_OP_asin_n:
    case MVM_OP_acos_n:
    case MVM_OP_atan_n: {
        MVMint16 dst   = ins->operands[0].reg.orig;
        MVMint16 src   = ins->operands[1].reg.orig;
        MVMJitCallArg args[] = { { MVM_JIT_REG_VAL_F, { src } } };
        jg_append_call_c(tc, jg, op_to_func(tc, op), 1, args,
                          MVM_JIT_RV_NUM, dst);
        break;
    }
    case MVM_OP_pow_n:
    case MVM_OP_atan2_n: {
        MVMint16 dst   = ins->operands[0].reg.orig;
        MVMint16 a     = ins->operands[1].reg.orig;
        MVMint16 b     = ins->operands[2].reg.orig;
        MVMJitCallArg args[] = { { MVM_JIT_REG_VAL_F, { a } },
                                 { MVM_JIT_REG_VAL_F, { b } } };
        jg_append_call_c(tc, jg, op_to_func(tc, op), 2, args,
                          MVM_JIT_RV_NUM, dst);
        break;
    }
    case MVM_OP_time_n: {
        MVMint16 dst   = ins->operands[0].reg.orig;
        MVMJitCallArg args[] = { { MVM_JIT_INTERP_VAR, { MVM_JIT_INTERP_TC } } };
        jg_append_call_c(tc, jg, op_to_func(tc, op), 1, args,
                          MVM_JIT_RV_NUM, dst);
        break;
    }
    case MVM_OP_randscale_n: {
        MVMint16 dst   = ins->operands[0].reg.orig;
        MVMint16 scale = ins->operands[1].reg.orig;
        MVMJitCallArg args[] = { { MVM_JIT_INTERP_VAR, { MVM_JIT_INTERP_TC } },
                                 { MVM_JIT_REG_VAL_F, { scale } } };
        jg_append_call_c(tc, jg, op_to_func(tc, op), 2, args, MVM_JIT_RV_NUM, dst);
        break;
    }
    case MVM_OP_isnanorinf: {
        MVMint16 dst   = ins->operands[0].reg.orig;
        MVMint16 src = ins->operands[1].reg.orig;
        MVMJitCallArg args[] = { { MVM_JIT_INTERP_VAR, { MVM_JIT_INTERP_TC } },
                                 { MVM_JIT_REG_VAL_F, { src } } };
        jg_append_call_c(tc, jg, op_to_func(tc, op), 2, args, MVM_JIT_RV_INT, dst);
        break;
    }
    case MVM_OP_nativecallinvoke: {
        MVMint16 dst     = ins->operands[0].reg.orig;
        MVMint16 restype = ins->operands[1].reg.orig;
        MVMint16 site    = ins->operands[2].reg.orig;
        MVMint16 cargs   = ins->operands[3].reg.orig;
        MVMJitCallArg args[] = { { MVM_JIT_INTERP_VAR, { MVM_JIT_INTERP_TC } },
                                 { MVM_JIT_REG_VAL, { restype } },
                                 { MVM_JIT_REG_VAL, { site } },
                                 { MVM_JIT_REG_VAL, { cargs } } };
        jg_append_call_c(tc, jg, op_to_func(tc, op), 4, args,
                          MVM_JIT_RV_PTR, dst);
        break;
    }
    case MVM_OP_typeparameters:
    case MVM_OP_typeparameterized: {
        MVMint16 dst = ins->operands[0].reg.orig;
        MVMint16 obj = ins->operands[1].reg.orig;
        MVMJitCallArg args[] = { { MVM_JIT_INTERP_VAR, { MVM_JIT_INTERP_TC } },
                                 { MVM_JIT_REG_VAL, { obj } } };
        jg_append_call_c(tc, jg, op_to_func(tc, op), 2, args, MVM_JIT_RV_PTR, dst);
        break;
    }
    case MVM_OP_typeparameterat: {
        MVMint16 dst = ins->operands[0].reg.orig;
        MVMint16 obj = ins->operands[1].reg.orig;
        MVMint16 idx = ins->operands[2].reg.orig;
        MVMJitCallArg args[] = { { MVM_JIT_INTERP_VAR, { MVM_JIT_INTERP_TC } },
                                 { MVM_JIT_REG_VAL, { obj } },
                                 { MVM_JIT_REG_VAL, { idx } } };
        jg_append_call_c(tc, jg, op_to_func(tc, op), 3, args, MVM_JIT_RV_PTR, dst);
        break;
    }
        /* native references (as simple function calls for now) */
    case MVM_OP_iscont_i:
    case MVM_OP_iscont_n:
    case MVM_OP_iscont_s:
    case MVM_OP_isrwcont: {
        MVMint16 dst = ins->operands[0].reg.orig;
        MVMint16 obj = ins->operands[1].reg.orig;
        MVMJitCallArg args[] = { { MVM_JIT_INTERP_VAR, { MVM_JIT_INTERP_TC } },
                                 { MVM_JIT_REG_VAL, { obj } } };
        jg_append_call_c(tc, jg, op_to_func(tc, op), 2, args, MVM_JIT_RV_INT, dst);
        break;
    }
    case MVM_OP_assign_i:
    case MVM_OP_assign_n:
    case MVM_OP_assign_s: {
        MVMint16 target = ins->operands[0].reg.orig;
        MVMint16 value  = ins->operands[1].reg.orig;
        MVMJitCallArg args[] = { { MVM_JIT_INTERP_VAR, { MVM_JIT_INTERP_TC } },
                                 { MVM_JIT_REG_VAL, { target } },
                                 { MVM_JIT_REG_VAL, { value } } };
        jg_append_call_c(tc, jg, op_to_func(tc, op), 3, args, MVM_JIT_RV_VOID, -1);
        break;
    }
    case MVM_OP_decont_i:
    case MVM_OP_decont_n:
    case MVM_OP_decont_s: {
        MVMint16 dst = ins->operands[0].reg.orig;
        MVMint16 obj = ins->operands[1].reg.orig;
        MVMJitCallArg args[] = { { MVM_JIT_INTERP_VAR, { MVM_JIT_INTERP_TC } },
                                 { MVM_JIT_REG_VAL, { obj } },
                                 { MVM_JIT_REG_ADDR, { dst } } };
        jg_append_call_c(tc, jg, op_to_func(tc, op), 3, args, MVM_JIT_RV_VOID, -1);
        break;
    }
    case MVM_OP_getlexref_i:
    case MVM_OP_getlexref_i32:
    case MVM_OP_getlexref_i16:
    case MVM_OP_getlexref_i8:
    case MVM_OP_getlexref_n:
    case MVM_OP_getlexref_n32:
    case MVM_OP_getlexref_s: {
        MVMint16 dst     = ins->operands[0].reg.orig;
        MVMuint16 outers = ins->operands[1].lex.outers;
        MVMuint16 idx    = ins->operands[1].lex.idx;
        MVMJitCallArg args[] = { { MVM_JIT_INTERP_VAR, { MVM_JIT_INTERP_TC } },
                                 { MVM_JIT_LITERAL, { outers } },
                                 { MVM_JIT_LITERAL, { idx } } };
        jg_append_call_c(tc, jg, op_to_func(tc, op), 3, args, MVM_JIT_RV_PTR, dst);
        break;
    }
    case MVM_OP_getattrref_i:
    case MVM_OP_getattrref_n:
    case MVM_OP_getattrref_s: {
        MVMint16 dst     = ins->operands[0].reg.orig;
        MVMint16 obj     = ins->operands[1].reg.orig;
        MVMint16 class   = ins->operands[2].reg.orig;
        MVMint16 name    = ins->operands[3].lit_str_idx;
        MVMJitCallArg args[] = { { MVM_JIT_INTERP_VAR, { MVM_JIT_INTERP_TC } },
                                 { MVM_JIT_REG_VAL, { obj } },
                                 { MVM_JIT_REG_VAL, { class } },
                                 { MVM_JIT_STR_IDX, { name } } };
        jg_append_call_c(tc, jg, op_to_func(tc, op), 4, args, MVM_JIT_RV_PTR, dst);
        break;
    }
    case MVM_OP_getattrsref_i:
    case MVM_OP_getattrsref_n:
    case MVM_OP_getattrsref_s: {
        MVMint16 dst     = ins->operands[0].reg.orig;
        MVMint16 obj     = ins->operands[1].reg.orig;
        MVMint16 class   = ins->operands[2].reg.orig;
        MVMint16 name    = ins->operands[3].reg.orig;
        MVMJitCallArg args[] = { { MVM_JIT_INTERP_VAR, { MVM_JIT_INTERP_TC } },
                                 { MVM_JIT_REG_VAL, { obj } },
                                 { MVM_JIT_REG_VAL, { class } },
                                 { MVM_JIT_REG_VAL, { name } } };
        jg_append_call_c(tc, jg, op_to_func(tc, op), 4, args, MVM_JIT_RV_PTR, dst);
        break;
    }
    case MVM_OP_atposref_i:
    case MVM_OP_atposref_n:
    case MVM_OP_atposref_s: {
        MVMint16 dst     = ins->operands[0].reg.orig;
        MVMint16 obj     = ins->operands[1].reg.orig;
        MVMint16 index   = ins->operands[2].reg.orig;
        MVMJitCallArg args[] = { { MVM_JIT_INTERP_VAR, { MVM_JIT_INTERP_TC } },
                                 { MVM_JIT_REG_VAL, { obj } },
                                 { MVM_JIT_REG_VAL, { index } } };
        jg_append_call_c(tc, jg, op_to_func(tc, op), 3, args, MVM_JIT_RV_PTR, dst);
        break;
    }
        /* profiling */
    case MVM_OP_prof_allocated: {
        MVMint16 reg = ins->operands[0].reg.orig;
        MVMJitCallArg args[] = { { MVM_JIT_INTERP_VAR, { MVM_JIT_INTERP_TC } },
                                 { MVM_JIT_REG_VAL, { reg } } };
        jg_append_call_c(tc, jg, op_to_func(tc, op), 2, args, MVM_JIT_RV_VOID, -1);
        break;
    }
    case MVM_OP_prof_exit: {
        MVMJitCallArg args[] = { { MVM_JIT_INTERP_VAR, { MVM_JIT_INTERP_TC } } };
        jg_append_call_c(tc, jg, op_to_func(tc, op), 1, args, MVM_JIT_RV_VOID, -1);
        break;
    }
        /* special jumplist branch */
    case MVM_OP_jumplist: {
        return consume_jumplist(tc, jg, iter, ins);
    }
        /* returning */
    case MVM_OP_return: {
        MVMJitCallArg args[] = { { MVM_JIT_INTERP_VAR,  { MVM_JIT_INTERP_TC } },
                                 { MVM_JIT_LITERAL, { 0 } }};
        jg_append_call_c(tc, jg, op_to_func(tc, op), 2, args, MVM_JIT_RV_VOID, -1);
        jg_append_call_c(tc, jg, &MVM_frame_try_return, 1, args, MVM_JIT_RV_VOID, -1);
        jg_append_branch(tc, jg, MVM_JIT_BRANCH_EXIT, NULL);
        break;
    }
    case MVM_OP_return_o:
    case MVM_OP_return_s:
    case MVM_OP_return_n:
    case MVM_OP_return_i: {
        MVMint16 reg = ins->operands[0].reg.orig;
        MVMJitCallArg args[] = {{ MVM_JIT_INTERP_VAR, { MVM_JIT_INTERP_TC } },
                                 { MVM_JIT_REG_VAL, { reg } },
                                 { MVM_JIT_LITERAL, { 0 } } };
        if (op == MVM_OP_return_n) {
            args[1].type = MVM_JIT_REG_VAL_F;
        }
        jg_append_call_c(tc, jg, op_to_func(tc, op), 3, args, MVM_JIT_RV_VOID, -1);
        /* reuse args for tc arg */
        jg_append_call_c(tc, jg, &MVM_frame_try_return, 1, args, MVM_JIT_RV_VOID, -1);
        jg_append_branch(tc, jg, MVM_JIT_BRANCH_EXIT, NULL);
        break;
    }
    case MVM_OP_sp_guardconc:
    case MVM_OP_sp_guardtype:
    case MVM_OP_sp_guardcontconc:
    case MVM_OP_sp_guardconttype:
    case MVM_OP_sp_guardrwconc:
    case MVM_OP_sp_guardrwtype:
        jg_append_guard(tc, jg, ins);
        break;
    case MVM_OP_prepargs: {
        return consume_invoke(tc, jg, iter, ins);
    }
    default: {
        /* Check if it's an extop. */
        MVMint32 emitted_extop = 0;
        if (ins->info->opcode == (MVMuint16)-1) {
            MVMExtOpRecord *extops     = jg->sg->sf->body.cu->body.extops;
            MVMuint16       num_extops = jg->sg->sf->body.cu->body.num_extops;
            MVMuint16       i;
            for (i = 0; i < num_extops; i++) {
                if (extops[i].info == ins->info) {
                    MVMuint16 *fake_regs;
                    if (!extops[i].no_jit && (fake_regs = try_fake_extop_regs(tc, ins))) {

                        MVMJitCallArg args[] = { { MVM_JIT_INTERP_VAR,  { MVM_JIT_INTERP_TC } },
                                                 { MVM_JIT_LITERAL_PTR, { (MVMint64)fake_regs } }};
                        if (ins->info->jittivity & MVM_JIT_INFO_INVOKISH)
                            jg_append_control(tc, jg, ins, MVM_JIT_CONTROL_THROWISH_PRE);
                        jg_append_call_c(tc, jg, extops[i].func, 2, args, MVM_JIT_RV_VOID, -1);
                        if (ins->info->jittivity & MVM_JIT_INFO_INVOKISH)
                            jg_append_control(tc, jg, ins, MVM_JIT_CONTROL_INVOKISH);
                        MVM_jit_log(tc, "append extop: <%s>\n", ins->info->name);
                        emitted_extop = 1;
                    }
                    break;
                }
            }
        }
        if (!emitted_extop) {
            MVM_jit_log(tc, "BAIL: op <%s>\n", ins->info->name);
            return 0;
        }
    }
    }
    return 1;
}



static MVMint32 consume_bb(MVMThreadContext *tc, MVMJitGraph *jg,
                           MVMSpeshIterator *iter, MVMSpeshBB *bb) {
    MVMJitExprTree *tree = NULL;
    MVMint32 label = MVM_jit_label_before_bb(tc, jg, bb);
    jg_append_label(tc, jg, label);
    /* We always append a label update at the start of a basic block for now.
     * This may be more than is actually needed, but it's safe. The problem is
     * that a jump can move us out of the scope of an exception hander, and so
     * we need a location update. This came to light in the case that we left an
     * inline (which is a jump) and came back to a region where a handler should
     * be in force, and it failed to be. */
    jg_append_control(tc, jg, bb->first_ins, MVM_JIT_CONTROL_DYNAMIC_LABEL);

    /* Try to create an expression tree */
    if (tc->instance->jit_expr_enabled &&
        (tc->instance->jit_expr_last_frame < 0 ||
         tc->instance->jit_seq_nr < tc->instance->jit_expr_last_frame ||
         (tc->instance->jit_seq_nr == tc->instance->jit_expr_last_frame &&
          (tc->instance->jit_expr_last_bb < 0 ||
           iter->bb->idx <= tc->instance->jit_expr_last_bb)))) {
        /* skip phi nodes */
        MVM_spesh_iterator_skip_phi(tc, iter);
        while (iter->ins) {
            before_ins(tc, jg, iter, iter->ins);
            /* consumes iterator */
            tree = MVM_jit_expr_tree_build(tc, jg, iter);
            if (tree != NULL) {
                MVMJitNode *node = MVM_spesh_alloc(tc, jg->sg, sizeof(MVMJitNode));
                node->type       = MVM_JIT_NODE_EXPR_TREE;
                node->u.tree     = tree;
                jg_append_node(jg, node);
                MVM_jit_log_expr_tree(tc, tree);
            } else {
                /* soemthing we can't compile yet, or simply an empty tree */
                break;
            }
        }
    }

    /* Try to consume the (rest of the) basic block per instruction */
    while (iter->ins) {
        before_ins(tc, jg, iter, iter->ins);
        if(!consume_ins(tc, jg, iter, iter->ins))
            return 0;
        after_ins(tc, jg, iter, iter->ins);
        MVM_spesh_iterator_next_ins(tc, iter);
    }
    return 1;
}


MVMJitGraph * MVM_jit_try_make_graph(MVMThreadContext *tc, MVMSpeshGraph *sg) {
    MVMSpeshIterator iter;
    MVMJitGraph *graph;

    if (!MVM_jit_support()) {
        return NULL;
    }

    if (tc->instance->jit_log_fh) {
        char *cuuid = MVM_string_utf8_encode_C_string(tc, sg->sf->body.cuuid);
        char *name  = MVM_string_utf8_encode_C_string(tc, sg->sf->body.name);
        MVM_jit_log(tc, "Constructing JIT graph (cuuid: %s, name: '%s')\n",
                    cuuid, name);
        MVM_free(cuuid);
        MVM_free(name);
    }

    MVM_spesh_iterator_init(tc, &iter, sg);
    /* ignore first BB, which always contains a NOP */
    MVM_spesh_iterator_next_bb(tc, &iter);

    graph             = MVM_spesh_alloc(tc, sg, sizeof(MVMJitGraph));
    graph->sg         = sg;
    graph->first_node = NULL;
    graph->last_node  = NULL;

    /* Set initial instruction label offset */
    graph->ins_label_ofs = sg->num_bbs + 1;

    /* Labels for individual instructions (not basic blocks), for instance at
     * boundaries of exception handling frames */
    MVM_VECTOR_INIT(graph->ins_labels, 16);
    /* Deoptimization labels */
    MVM_VECTOR_INIT(graph->deopts, 8);
    /* Nodes for each label, used to ensure labels aren't added twice */
    MVM_VECTOR_INIT(graph->label_nodes, 16 + sg->num_bbs);

    /* JIT handlers are indexed by spesh graph handler index */
    if (sg->num_handlers > 0) {
        MVM_VECTOR_INIT(graph->handlers, sg->num_handlers);
        graph->handlers_num = sg->num_handlers;
    } else {
        graph->handlers     = NULL;
        graph->handlers_num = 0;
    }

    /* JIT inlines are indexed by spesh graph inline index */
    if (sg->num_inlines > 0) {
        MVM_VECTOR_INIT(graph->inlines, sg->num_inlines);
        graph->inlines_num = sg->num_inlines;
    } else {
        graph->inlines     = NULL;
        graph->inlines_num = 0;
    }

    /* Add start-of-graph label */
    jg_append_label(tc, graph, MVM_jit_label_before_graph(tc, graph, sg));
    /* Loop over basic blocks */
    while (iter.bb) {
        if (!consume_bb(tc, graph, &iter, iter.bb))
            goto bail;
        MVM_spesh_iterator_next_bb(tc, &iter);
    }
    /* Check if we've added a instruction at all */
    if (!graph->first_node)
        goto bail;

    /* append the end-of-graph label */
    jg_append_label(tc, graph, MVM_jit_label_after_graph(tc, graph, sg));

    /* Calculate number of basic block + graph labels */
    graph->num_labels = sg->num_bbs + 1 + graph->ins_labels_num;
    return graph;

 bail:
    MVM_jit_graph_destroy(tc, graph);
    return NULL;
}

void MVM_jit_graph_destroy(MVMThreadContext *tc, MVMJitGraph *graph) {
    MVMJitNode *node;
    /* destroy all trees */
    for (node = graph->first_node; node != NULL; node = node->next) {
        if (node->type == MVM_JIT_NODE_EXPR_TREE) {
            MVM_jit_expr_tree_destroy(tc, node->u.tree);
        }
    }
    MVM_free(graph->label_nodes);
    MVM_free(graph->ins_labels);
    MVM_free(graph->deopts);
    MVM_free(graph->handlers);
    MVM_free(graph->inlines);
}<|MERGE_RESOLUTION|>--- conflicted
+++ resolved
@@ -1837,20 +1837,11 @@
         jg_append_call_c(tc, jg, op_to_func(tc, op), 3, args, MVM_JIT_RV_INT, dst);
         /* We rely on an implementation of the comparisons against -1, 0 and 1
          * in emit.dasc */
-        if (op != MVM_OP_cmp_s)
+        if (op != MVM_OP_cmp_s) {
             jg_append_primitive(tc, jg, ins);
-        break;
-    }
-<<<<<<< HEAD
-    case MVM_OP_flattenropes: {
-        MVMint32 target = ins->operands[0].reg.orig;
-        MVMJitCallArg args[] = { { MVM_JIT_INTERP_VAR, { MVM_JIT_INTERP_TC } },
-                                 { MVM_JIT_REG_VAL, { target } } };
-        jg_append_call_c(tc, jg, op_to_func(tc, op), 2, args, MVM_JIT_RV_VOID, -1);
-        break;
-    }
-=======
->>>>>>> fea28ed2
+        }
+        break;
+    }
     case MVM_OP_hllize: {
         MVMint16 dst = ins->operands[0].reg.orig;
         MVMint16 src = ins->operands[1].reg.orig;
