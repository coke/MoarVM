--- conflicted
+++ resolved
@@ -620,15 +620,9 @@
             break;
         }
         case MVM_SPESH_ANN_INLINE_START: {
-<<<<<<< HEAD
             MVMint32 label = get_label_for_ins(tc, jgb->graph, bb, ins, 0);
             jg_append_label(tc, jgb->graph, label);
             jgb->graph->inlines[ann->data.inline_idx].start_label = label;
-=======
-            MVMint32 label = get_label_for_ins(tc, jgb, bb, ins, 0);
-            jgb_append_label(tc, jgb, label);
-            jgb->inlines[ann->data.inline_idx].start_label = label;
->>>>>>> 8a565109
             if (tc->instance->jit_log_fh)
                 log_inline(tc, jgb->sg, ann->data.inline_idx, 1);
             break;
@@ -1724,11 +1718,11 @@
         MVMJitCallArg args[] = { { MVM_JIT_INTERP_VAR, { MVM_JIT_INTERP_TC } },
                                  { MVM_JIT_REG_VAL, { a } },
                                  { MVM_JIT_REG_VAL, { b } }};
-        jgb_append_call_c(tc, jgb, op_to_func(tc, op), 3, args, MVM_JIT_RV_INT, dst);
+        jg_append_call_c(tc, jgb->graph, op_to_func(tc, op), 3, args, MVM_JIT_RV_INT, dst);
         /* We rely on an implementation of the comparisons against -1, 0 and 1
          * in emit.dasc */
         if (op != MVM_OP_cmp_s)
-            jgb_append_primitive(tc, jgb, ins);
+            jg_append_primitive(tc, jgb->graph, ins);
         break;
     }
     case MVM_OP_flattenropes: {
@@ -1835,7 +1829,7 @@
                                  { MVM_JIT_REG_VAL, { tag } },
                                  { MVM_JIT_REG_VAL, { code } },
                                  { MVM_JIT_REG_ADDR, { reg } }};
-        jgb_append_call_c(tc, jgb, op_to_func(tc, op), 4, args, MVM_JIT_RV_VOID, -1);
+        jg_append_call_c(tc, jgb->graph, op_to_func(tc, op), 4, args, MVM_JIT_RV_VOID, -1);
         break;
     }
     case MVM_OP_continuationcontrol: {
@@ -1848,7 +1842,7 @@
                                  { MVM_JIT_REG_VAL, { tag } },
                                  { MVM_JIT_REG_VAL, { code } },
                                  { MVM_JIT_REG_ADDR, { reg } }};
-        jgb_append_call_c(tc, jgb, op_to_func(tc, op), 5, args, MVM_JIT_RV_VOID, -1);
+        jg_append_call_c(tc, jgb->graph, op_to_func(tc, op), 5, args, MVM_JIT_RV_VOID, -1);
         break;
     }
     case MVM_OP_sp_boolify_iter: {
