#include "moar.h"
#include "math.h"

<<<<<<< HEAD

=======
>>>>>>> 19caf7da
static void jg_append_node(MVMJitGraph *jg, MVMJitNode *node) {
    if (jg->last_node) {
        jg->last_node->next = node;
        jg->last_node = node;
    } else {
        jg->first_node = node;
        jg->last_node = node;
    }
    node->next = NULL;
}

static void jg_append_primitive(MVMThreadContext *tc, MVMJitGraph *jg,
                                MVMSpeshIns * ins) {
    MVMJitNode * node = MVM_spesh_alloc(tc, jg->sg, sizeof(MVMJitNode));
    node->type = MVM_JIT_NODE_PRIMITIVE;
    node->u.prim.ins = ins;
    jg_append_node(jg, node);
}

static void jg_append_call_c(MVMThreadContext *tc, MVMJitGraph *jg,
                              void * func_ptr, MVMint16 num_args,
                              MVMJitCallArg *call_args,
                              MVMJitRVMode rv_mode, MVMint16 rv_idx) {
    MVMJitNode * node = MVM_spesh_alloc(tc, jg->sg, sizeof(MVMJitNode));
    size_t args_size =  num_args * sizeof(MVMJitCallArg);
    node->type             = MVM_JIT_NODE_CALL_C;
    node->u.call.func_ptr  = func_ptr;
    node->u.call.num_args  = num_args;
    node->u.call.has_vargs = 0; /* don't support them yet */
    /* Call argument array is typically stack allocated,
     * so they need to be copied */
    node->u.call.args      = MVM_spesh_alloc(tc, jg->sg, args_size);
    memcpy(node->u.call.args, call_args, args_size);
    node->u.call.rv_mode   = rv_mode;
    node->u.call.rv_idx    = rv_idx;
    jg_append_node(jg, node);
}


static void add_deopt_idx(MVMThreadContext *tc, MVMJitGraph *jg, MVMint32 label_name, MVMint32 deopt_idx) {
    MVMJitDeopt deopt;
    deopt.label = label_name;
    deopt.idx   = deopt_idx;
    MVM_VECTOR_PUSH(jg->deopts, deopt);
}


static void jg_append_branch(MVMThreadContext *tc, MVMJitGraph *jg,
                              MVMint32 name, MVMSpeshIns *ins) {
    MVMJitNode * node = MVM_spesh_alloc(tc, jg->sg, sizeof(MVMJitNode));
    node->type = MVM_JIT_NODE_BRANCH;
    if (ins == NULL) {
        node->u.branch.ins = NULL;
        node->u.branch.dest = name;
    }
    else {
        MVMSpeshBB *bb;
        node->u.branch.ins = ins;
        if (ins->info->opcode == MVM_OP_goto) {
            bb = ins->operands[0].ins_bb;
        }
        else if (ins->info->opcode == MVM_OP_indexat ||
                 ins->info->opcode == MVM_OP_indexnat) {
            bb = ins->operands[3].ins_bb;
        }
        else {
            bb = ins->operands[1].ins_bb;
        }
        node->u.branch.dest = MVM_jit_label_before_bb(tc, jg, bb);
    }
    jg_append_node(jg, node);
}

static void jg_append_label(MVMThreadContext *tc, MVMJitGraph *jg, MVMint32 name) {
    MVMJitNode *node;
    /* does this label already exist? */
    MVM_VECTOR_ENSURE_SIZE(jg->label_nodes, name);
    if (jg->label_nodes[name] != NULL)
        return;

    node = MVM_spesh_alloc(tc, jg->sg, sizeof(MVMJitNode));
    node->type = MVM_JIT_NODE_LABEL;
    node->u.label.name = name;
    jg_append_node(jg, node);

    jg->label_nodes[name] = node;
    MVM_jit_log(tc, "append label: %d\n", node->u.label.name);
}

static void * op_to_func(MVMThreadContext *tc, MVMint16 opcode) {
    switch(opcode) {
    case MVM_OP_checkarity: return MVM_args_checkarity;
    case MVM_OP_say: return MVM_string_say;
    case MVM_OP_print: return MVM_string_print;
    case MVM_OP_isnull: return MVM_is_null;
    case MVM_OP_capturelex: return MVM_frame_capturelex;
    case MVM_OP_captureinnerlex: return MVM_frame_capture_inner;
    case MVM_OP_takeclosure: return MVM_frame_takeclosure;
    case MVM_OP_usecapture: return MVM_args_use_capture;
    case MVM_OP_savecapture: return MVM_args_save_capture;
    case MVM_OP_captureposprimspec: return MVM_capture_pos_primspec;
    case MVM_OP_return: return MVM_args_assert_void_return_ok;
    case MVM_OP_return_i: return MVM_args_set_result_int;
    case MVM_OP_return_s: return MVM_args_set_result_str;
    case MVM_OP_return_o: return MVM_args_set_result_obj;
    case MVM_OP_return_n: return MVM_args_set_result_num;
    case MVM_OP_coerce_is: return MVM_coerce_i_s;
    case MVM_OP_coerce_ns: return MVM_coerce_n_s;
    case MVM_OP_coerce_si: return MVM_coerce_s_i;
    case MVM_OP_coerce_sn: return MVM_coerce_s_n;
    case MVM_OP_coerce_In: return MVM_bigint_to_num;
    case MVM_OP_coerce_nI: return MVM_bigint_from_num;
    case MVM_OP_iterkey_s: return MVM_iterkey_s;
    case MVM_OP_iter: return MVM_iter;
    case MVM_OP_iterval: return MVM_iterval;
    case MVM_OP_die: return MVM_exception_die;
    case MVM_OP_throwdyn:
    case MVM_OP_throwlex:
    case MVM_OP_throwlexotic:
    case MVM_OP_rethrow: return MVM_exception_throwobj;
    case MVM_OP_throwcatdyn:
    case MVM_OP_throwcatlex:
    case MVM_OP_throwcatlexotic: return MVM_exception_throwcat;
    case MVM_OP_resume: return MVM_exception_resume;
    case MVM_OP_continuationreset: return MVM_continuation_reset;
    case MVM_OP_continuationcontrol: return MVM_continuation_control;
    case MVM_OP_smrt_numify: return MVM_coerce_smart_numify;
    case MVM_OP_smrt_strify: return MVM_coerce_smart_stringify;
    case MVM_OP_gethow: return MVM_6model_get_how_obj;
    case MVM_OP_box_i: return MVM_box_int;
    case MVM_OP_box_s: return MVM_box_str;
    case MVM_OP_box_n: return MVM_box_num;
    case MVM_OP_unbox_i: return MVM_repr_get_int;
    case MVM_OP_unbox_s: return MVM_repr_get_str;
    case MVM_OP_unbox_n: return MVM_repr_get_num;
    case MVM_OP_istrue: case MVM_OP_isfalse: return MVM_coerce_istrue;
    case MVM_OP_istype: return MVM_6model_istype;
    case MVM_OP_isint: case MVM_OP_isnum: case MVM_OP_isstr: /* continued */
    case MVM_OP_islist: case MVM_OP_ishash: return MVM_repr_compare_repr_id;
    case MVM_OP_wval: case MVM_OP_wval_wide: return MVM_sc_get_sc_object;
    case MVM_OP_scgetobjidx: return MVM_sc_find_object_idx_jit;
    case MVM_OP_getdynlex: return MVM_frame_getdynlex;
    case MVM_OP_binddynlex: return MVM_frame_binddynlex;
    case MVM_OP_getlexouter: return MVM_frame_find_lexical_by_name_outer;
    case MVM_OP_findmeth: case MVM_OP_findmeth_s: return MVM_6model_find_method;
    case MVM_OP_multicacheadd: return MVM_multi_cache_add;
    case MVM_OP_multicachefind: return MVM_multi_cache_find;
    case MVM_OP_can: case MVM_OP_can_s: return MVM_6model_can_method;
    case MVM_OP_push_i: return MVM_repr_push_i;
    case MVM_OP_push_n: return MVM_repr_push_n;
    case MVM_OP_push_s: return MVM_repr_push_s;
    case MVM_OP_push_o: return MVM_repr_push_o;
    case MVM_OP_unshift_i: return MVM_repr_unshift_i;
    case MVM_OP_unshift_n: return MVM_repr_unshift_n;
    case MVM_OP_unshift_s: return MVM_repr_unshift_s;
    case MVM_OP_unshift_o: return MVM_repr_unshift_o;
    case MVM_OP_pop_i: return MVM_repr_pop_i;
    case MVM_OP_pop_n: return MVM_repr_pop_n;
    case MVM_OP_pop_s: return MVM_repr_pop_s;
    case MVM_OP_pop_o: return MVM_repr_pop_o;
    case MVM_OP_shift_i: return MVM_repr_shift_i;
    case MVM_OP_shift_n: return MVM_repr_shift_n;
    case MVM_OP_shift_s: return MVM_repr_shift_s;
    case MVM_OP_shift_o: return MVM_repr_shift_o;
    case MVM_OP_setelemspos: return MVM_repr_pos_set_elems;
    case MVM_OP_splice: return MVM_repr_pos_splice;

    case MVM_OP_existskey: return MVM_repr_exists_key;
    case MVM_OP_deletekey: return MVM_repr_delete_key;

    case MVM_OP_atpos_i: return MVM_repr_at_pos_i;
    case MVM_OP_atpos_n: return MVM_repr_at_pos_n;
    case MVM_OP_atpos_s: return MVM_repr_at_pos_s;
    case MVM_OP_atpos_o: return MVM_repr_at_pos_o;

    case MVM_OP_existspos: return MVM_repr_exists_pos;

    case MVM_OP_atkey_i: return MVM_repr_at_key_i;
    case MVM_OP_atkey_n: return MVM_repr_at_key_n;
    case MVM_OP_atkey_s: return MVM_repr_at_key_s;
    case MVM_OP_atkey_o: return MVM_repr_at_key_o;

    case MVM_OP_bindpos_i: return MVM_repr_bind_pos_i;
    case MVM_OP_bindpos_n: return MVM_repr_bind_pos_n;
    case MVM_OP_bindpos_s: return MVM_repr_bind_pos_s;
    case MVM_OP_bindpos_o: return MVM_repr_bind_pos_o;

    case MVM_OP_bindkey_i: return MVM_repr_bind_key_i;
    case MVM_OP_bindkey_n: return MVM_repr_bind_key_n;
    case MVM_OP_bindkey_s: return MVM_repr_bind_key_s;
    case MVM_OP_bindkey_o: return MVM_repr_bind_key_o;

    case MVM_OP_getattr_s: return MVM_repr_get_attr_s;
    case MVM_OP_getattr_n: return MVM_repr_get_attr_n;
    case MVM_OP_getattr_i: return MVM_repr_get_attr_i;
    case MVM_OP_getattr_o: return MVM_repr_get_attr_o;

    case MVM_OP_getattrs_s: return MVM_repr_get_attr_s;
    case MVM_OP_getattrs_n: return MVM_repr_get_attr_n;
    case MVM_OP_getattrs_i: return MVM_repr_get_attr_i;
    case MVM_OP_getattrs_o: return MVM_repr_get_attr_o;

    case MVM_OP_attrinited: return MVM_repr_attribute_inited;

    case MVM_OP_bindattr_i: case MVM_OP_bindattr_n: case MVM_OP_bindattr_s: case MVM_OP_bindattr_o: return MVM_repr_bind_attr_inso;
    case MVM_OP_bindattrs_i: case MVM_OP_bindattrs_n: case MVM_OP_bindattrs_s: case MVM_OP_bindattrs_o: return MVM_repr_bind_attr_inso;

    case MVM_OP_hintfor: return MVM_repr_hint_for;

    case MVM_OP_gt_s: case MVM_OP_ge_s: case MVM_OP_lt_s: case MVM_OP_le_s: case MVM_OP_cmp_s: return MVM_string_compare;

    case MVM_OP_open_fh: return MVM_file_open_fh;
    case MVM_OP_close_fh: return MVM_io_close;
    case MVM_OP_eof_fh: return MVM_io_eof;
    case MVM_OP_write_fhb: return MVM_io_write_bytes;
    case MVM_OP_read_fhb: return MVM_io_read_bytes;

    case MVM_OP_encode: return MVM_string_encode_to_buf;
    case MVM_OP_decoderaddbytes: return MVM_decoder_add_bytes;
    case MVM_OP_decodertakeline: return MVM_decoder_take_line;

    case MVM_OP_elems: return MVM_repr_elems;
    case MVM_OP_concat_s: return MVM_string_concatenate;
    case MVM_OP_repeat_s: return MVM_string_repeat;
    case MVM_OP_flip: return MVM_string_flip;
    case MVM_OP_split: return MVM_string_split;
    case MVM_OP_escape: return MVM_string_escape;
    case MVM_OP_uc: return MVM_string_uc;
    case MVM_OP_tc: return MVM_string_tc;
    case MVM_OP_lc: return MVM_string_lc;
    case MVM_OP_fc: return MVM_string_fc;
    case MVM_OP_eq_s: return MVM_string_equal;
    case MVM_OP_eqat_s: return MVM_string_equal_at;
    case MVM_OP_eqatic_s: return MVM_string_equal_at_ignore_case;
    case MVM_OP_eqatim_s: return MVM_string_equal_at_ignore_mark;
    case MVM_OP_eqaticim_s: return MVM_string_equal_at_ignore_case_ignore_mark;
    case MVM_OP_chars: case MVM_OP_graphs_s: return MVM_string_graphs;
    case MVM_OP_chr: return MVM_string_chr;
    case MVM_OP_codes_s: return MVM_string_codes;
    case MVM_OP_getcp_s: return MVM_string_get_grapheme_at;
    case MVM_OP_index_s: return MVM_string_index;
    case MVM_OP_substr_s: return MVM_string_substring;
    case MVM_OP_join: return MVM_string_join;
    case MVM_OP_replace: return MVM_string_replace;
    case MVM_OP_iscclass: return MVM_string_is_cclass;
    case MVM_OP_findcclass: return MVM_string_find_cclass;
    case MVM_OP_findnotcclass: return MVM_string_find_not_cclass;
    case MVM_OP_nfarunalt: return MVM_nfa_run_alt;
    case MVM_OP_nfarunproto: return MVM_nfa_run_proto;
    case MVM_OP_nfafromstatelist: return MVM_nfa_from_statelist;
    case MVM_OP_hllize: return MVM_hll_map;
    case MVM_OP_gethllsym: return MVM_hll_sym_get;
    case MVM_OP_clone: return MVM_repr_clone;
    case MVM_OP_create: return MVM_repr_alloc_init;
    case MVM_OP_getcodeobj: return MVM_frame_get_code_object;
    case MVM_OP_isbig_I: return MVM_bigint_is_big;
    case MVM_OP_cmp_I: return MVM_bigint_cmp;
    case MVM_OP_add_I: return MVM_bigint_add;
    case MVM_OP_sub_I: return MVM_bigint_sub;
    case MVM_OP_mul_I: return MVM_bigint_mul;
    case MVM_OP_div_I: return MVM_bigint_div;
    case MVM_OP_bor_I: return MVM_bigint_or;
    case MVM_OP_band_I: return MVM_bigint_and;
    case MVM_OP_bxor_I: return MVM_bigint_xor;
    case MVM_OP_mod_I: return MVM_bigint_mod;
    case MVM_OP_lcm_I: return MVM_bigint_lcm;
    case MVM_OP_gcd_I: return MVM_bigint_gcd;
    case MVM_OP_bool_I: return MVM_bigint_bool;
    case MVM_OP_brshift_I: return MVM_bigint_shr;
    case MVM_OP_blshift_I: return MVM_bigint_shl;
    case MVM_OP_bnot_I: return MVM_bigint_not;
    case MVM_OP_div_In: return MVM_bigint_div_num;
    case MVM_OP_coerce_Is: case MVM_OP_base_I: return MVM_bigint_to_str;
    case MVM_OP_radix: return MVM_radix;
    case MVM_OP_radix_I: return MVM_bigint_radix;
    case MVM_OP_sqrt_n: return sqrt;
    case MVM_OP_sin_n: return sin;
    case MVM_OP_cos_n: return cos;
    case MVM_OP_tan_n: return tan;
    case MVM_OP_asin_n: return asin;
    case MVM_OP_acos_n: return acos;
    case MVM_OP_atan_n: return atan;
    case MVM_OP_atan2_n: return atan2;
    case MVM_OP_pow_I: return MVM_bigint_pow;
    case MVM_OP_rand_I: return MVM_bigint_rand;
    case MVM_OP_pow_n: return pow;
    case MVM_OP_time_n: return MVM_proc_time_n;
    case MVM_OP_randscale_n: return MVM_proc_randscale_n;
    case MVM_OP_isnanorinf: return MVM_num_isnanorinf;
    case MVM_OP_nativecallcast: return MVM_nativecall_cast;
    case MVM_OP_nativecallinvoke: return MVM_nativecall_invoke;
    case MVM_OP_typeparameterized: return MVM_6model_parametric_type_parameterized;
    case MVM_OP_typeparameters: return MVM_6model_parametric_type_parameters;
    case MVM_OP_typeparameterat: return MVM_6model_parametric_type_parameter_at;
    case MVM_OP_objectid: return MVM_gc_object_id;
    case MVM_OP_iscont_i: return MVM_6model_container_iscont_i;
    case MVM_OP_iscont_n: return MVM_6model_container_iscont_n;
    case MVM_OP_iscont_s: return MVM_6model_container_iscont_s;
    case MVM_OP_isrwcont: return MVM_6model_container_iscont_rw;
    case MVM_OP_assign_i: return MVM_6model_container_assign_i;
    case MVM_OP_assign_n: return MVM_6model_container_assign_n;
    case MVM_OP_assign_s: return MVM_6model_container_assign_s;
    case MVM_OP_decont_i: return MVM_6model_container_decont_i;
    case MVM_OP_decont_n: return MVM_6model_container_decont_n;
    case MVM_OP_decont_s: return MVM_6model_container_decont_s;
    case MVM_OP_getlexref_i32: case MVM_OP_getlexref_i16: case MVM_OP_getlexref_i8: case MVM_OP_getlexref_i: return MVM_nativeref_lex_i;
    case MVM_OP_getlexref_n32: case MVM_OP_getlexref_n: return MVM_nativeref_lex_n;
    case MVM_OP_getlexref_s: return MVM_nativeref_lex_s;
    case MVM_OP_getattrref_i: return MVM_nativeref_attr_i;
    case MVM_OP_getattrref_n: return MVM_nativeref_attr_n;
    case MVM_OP_getattrref_s: return MVM_nativeref_attr_s;
    case MVM_OP_getattrsref_i: return MVM_nativeref_attr_i;
    case MVM_OP_getattrsref_n: return MVM_nativeref_attr_n;
    case MVM_OP_getattrsref_s: return MVM_nativeref_attr_s;
    case MVM_OP_atposref_i: return MVM_nativeref_pos_i;
    case MVM_OP_atposref_n: return MVM_nativeref_pos_n;
    case MVM_OP_atposref_s: return MVM_nativeref_pos_s;
    case MVM_OP_indexingoptimized: return MVM_string_indexing_optimized;
    case MVM_OP_sp_boolify_iter: return MVM_iter_istrue;
    case MVM_OP_prof_allocated: return MVM_profile_log_allocated;
    case MVM_OP_prof_exit: return MVM_profile_log_exit;
    case MVM_OP_sp_resolvecode: return MVM_frame_resolve_invokee_spesh;
    case MVM_OP_cas_o: return MVM_6model_container_cas;
    case MVM_OP_cas_i: return MVM_6model_container_cas_i;
    case MVM_OP_atomicinc_i: return MVM_6model_container_atomic_inc;
    case MVM_OP_atomicdec_i: return MVM_6model_container_atomic_dec;
    case MVM_OP_atomicadd_i: return MVM_6model_container_atomic_add;
    case MVM_OP_atomicload_o: return MVM_6model_container_atomic_load;
    case MVM_OP_atomicload_i: return MVM_6model_container_atomic_load_i;
    case MVM_OP_atomicstore_o: return MVM_6model_container_atomic_store;
    case MVM_OP_atomicstore_i: return MVM_6model_container_atomic_store_i;
    default:
        MVM_oops(tc, "JIT: No function for op %d in op_to_func (%s)", opcode, MVM_op_get_op(opcode)->name);
    }
}

static void jg_append_guard(MVMThreadContext *tc, MVMJitGraph *jg,
                             MVMSpeshIns *ins) {
    MVMSpeshAnn   *ann = ins->annotations;
    MVMJitNode   *node = MVM_spesh_alloc(tc, jg->sg, sizeof(MVMJitNode));
    MVMint32 deopt_idx;
    node->type = MVM_JIT_NODE_GUARD;
    node->u.guard.ins = ins;
    while (ann) {
        if (ann->type == MVM_SPESH_ANN_DEOPT_ONE_INS ||
            ann->type == MVM_SPESH_ANN_DEOPT_INLINE) {
            deopt_idx = ann->data.deopt_idx;
            break;
        }
        ann = ann->next;
    }
    if (!ann) {
        MVM_oops(tc, "Can't find deopt idx annotation on spesh ins <%s>",
            ins->info->name);
    }
    node->u.guard.deopt_target = ins->operands[2].lit_ui32;
    node->u.guard.deopt_offset = jg->sg->deopt_addrs[2 * deopt_idx + 1];
    jg_append_node(jg, node);
}

static MVMint32 consume_invoke(MVMThreadContext *tc, MVMJitGraph *jg,
                               MVMSpeshIterator *iter, MVMSpeshIns *ins) {
    MVMCompUnit       *cu = iter->graph->sf->body.cu;
    MVMint16 callsite_idx = ins->operands[0].callsite_idx;
    MVMCallsite       *cs = cu->body.callsites[callsite_idx];
    MVMSpeshIns **arg_ins = MVM_spesh_alloc(tc, iter->graph, sizeof(MVMSpeshIns*) * cs->arg_count);
    MVMint16            i = 0;
    MVMJitNode      *node;
    MVMint32      reentry_label;
    MVMReturnType return_type;
    MVMint16      return_register;
    MVMint16      code_register;
    MVMint16      spesh_cand;
    MVMint16      is_fast;

    while ((ins = ins->next)) {
        switch(ins->info->opcode) {
        case MVM_OP_arg_i:
        case MVM_OP_arg_n:
        case MVM_OP_arg_s:
        case MVM_OP_arg_o:
        case MVM_OP_argconst_i:
        case MVM_OP_argconst_n:
        case MVM_OP_argconst_s:
            MVM_jit_log(tc, "Invoke arg: <%s>\n", ins->info->name);
            arg_ins[i++] = ins;
            break;
        case MVM_OP_invoke_v:
            return_type     = MVM_RETURN_VOID;
            return_register = -1;
            code_register   = ins->operands[0].reg.orig;
            spesh_cand      = -1;
            is_fast         = 0;
            goto checkargs;
        case MVM_OP_invoke_i:
            return_type     = MVM_RETURN_INT;
            return_register = ins->operands[0].reg.orig;
            code_register   = ins->operands[1].reg.orig;
            spesh_cand      = -1;
            is_fast         = 0;
            goto checkargs;
        case MVM_OP_invoke_n:
            return_type     = MVM_RETURN_NUM;
            return_register = ins->operands[0].reg.orig;
            code_register   = ins->operands[1].reg.orig;
            spesh_cand      = -1;
            is_fast         = 0;
            goto checkargs;
        case MVM_OP_invoke_s:
            return_type     = MVM_RETURN_STR;
            return_register = ins->operands[0].reg.orig;
            code_register   = ins->operands[1].reg.orig;
            spesh_cand      = -1;
            is_fast         = 0;
            goto checkargs;
        case MVM_OP_invoke_o:
            return_type     = MVM_RETURN_OBJ;
            return_register = ins->operands[0].reg.orig;
            code_register   = ins->operands[1].reg.orig;
            spesh_cand      = -1;
            is_fast         = 0;
            goto checkargs;
        case MVM_OP_sp_fastinvoke_v:
            return_type     = MVM_RETURN_VOID;
            return_register = -1;
            code_register   = ins->operands[0].reg.orig;
            spesh_cand      = ins->operands[1].lit_i16;
            is_fast         = 1;
            goto checkargs;
        case MVM_OP_sp_fastinvoke_o:
            return_type     = MVM_RETURN_OBJ;
            return_register = ins->operands[0].reg.orig;;
            code_register   = ins->operands[1].reg.orig;
            spesh_cand      = ins->operands[2].lit_i16;
            is_fast         = 1;
            goto checkargs;
        case MVM_OP_sp_fastinvoke_s:
            return_type     = MVM_RETURN_STR;
            return_register = ins->operands[0].reg.orig;;
            code_register   = ins->operands[1].reg.orig;
            spesh_cand      = ins->operands[2].lit_i16;
            is_fast         = 1;
            goto checkargs;
        case MVM_OP_sp_fastinvoke_i:
            return_type     = MVM_RETURN_INT;
            return_register = ins->operands[0].reg.orig;;
            code_register   = ins->operands[1].reg.orig;
            spesh_cand      = ins->operands[2].lit_i16;
            is_fast         = 1;
            goto checkargs;
        case MVM_OP_sp_fastinvoke_n:
            return_type     = MVM_RETURN_NUM;
            return_register = ins->operands[0].reg.orig;;
            code_register   = ins->operands[1].reg.orig;
            spesh_cand      = ins->operands[2].lit_i16;
            is_fast         = 1;
            goto checkargs;
        default:
            MVM_jit_log(tc, "Unexpected opcode in invoke sequence: <%s>\n",
                        ins->info->name);
            return 0;
        }
    }
 checkargs:
    if (!ins || i < cs->arg_count) {
        MVM_jit_log(tc, "Could not find invoke opcode or enough arguments\n"
                    "BAIL: op <%s>, expected args: %d, num of args: %d\n",
                    ins? ins->info->name : "NULL", i, cs->arg_count);
        return 0;
    }
    MVM_jit_log(tc, "Invoke instruction: <%s>\n", ins->info->name);
    /* get label /after/ current (invoke) ins, where we'll need to reenter the JIT */
    reentry_label = MVM_jit_label_after_ins(tc, jg, iter->bb, ins);
    /* create invoke node */
    node = MVM_spesh_alloc(tc, jg->sg, sizeof(MVMJitNode));
    node->type                     = MVM_JIT_NODE_INVOKE;
    node->u.invoke.callsite_idx    = callsite_idx;
    node->u.invoke.arg_count       = cs->arg_count;
    node->u.invoke.arg_ins         = arg_ins;
    node->u.invoke.return_type     = return_type;
    node->u.invoke.return_register = return_register;
    node->u.invoke.code_register   = code_register;
    node->u.invoke.spesh_cand      = spesh_cand;
    node->u.invoke.reentry_label   = reentry_label;
    node->u.invoke.is_fast         = is_fast;
    jg_append_node(jg, node);

    /* append reentry label */
    jg_append_label(tc, jg, reentry_label);
    /* move forward to invoke ins */
    iter->ins = ins;
    return 1;
}

static void jg_append_control(MVMThreadContext *tc, MVMJitGraph *jg,
                              MVMSpeshIns *ins, MVMJitControlType ctrl) {
    MVMJitNode *node = MVM_spesh_alloc(tc, jg->sg, sizeof(MVMJitNode));
    node->type = MVM_JIT_NODE_CONTROL;
    node->u.control.ins  = ins;
    node->u.control.type = ctrl;
    jg_append_node(jg, node);
}

static MVMint32 consume_jumplist(MVMThreadContext *tc, MVMJitGraph *jg,
                                 MVMSpeshIterator *iter, MVMSpeshIns *ins) {
    MVMint64 num_labels  = ins->operands[0].lit_i64;
    MVMint16 idx_reg     = ins->operands[1].reg.orig;
    MVMint32 *in_labels  = MVM_spesh_alloc(tc, jg->sg, sizeof(MVMint32) * num_labels);
    MVMint32 *out_labels = MVM_spesh_alloc(tc, jg->sg, sizeof(MVMint32) * num_labels);
    MVMSpeshBB *bb       = iter->bb;
    MVMJitNode *node;
    MVMint64 i;
    for (i = 0; i < num_labels; i++) {
        bb = bb->linear_next; /* take the next basic block */
        if (!bb || bb->first_ins != bb->last_ins) return 0; /*  which must exist */
        ins = bb->first_ins;  /*  and it's first and only entry */
        if (ins->info->opcode != MVM_OP_goto)  /* which must be a goto */
            return 0;
        in_labels[i]  = MVM_jit_label_before_bb(tc, jg, bb);
        out_labels[i] = MVM_jit_label_before_bb(tc, jg, ins->operands[0].ins_bb);
    }
    /* build the node */
    node = MVM_spesh_alloc(tc, jg->sg, sizeof(MVMJitNode));
    node->type = MVM_JIT_NODE_JUMPLIST;
    node->u.jumplist.num_labels = num_labels;
    node->u.jumplist.reg = idx_reg;
    node->u.jumplist.in_labels = in_labels;
    node->u.jumplist.out_labels = out_labels;
    jg_append_node(jg, node);
    /* set iterator bb and ins to the end of our jumplist */
    iter->bb = bb;
    iter->ins = ins;
    return 1;
}

static MVMint32 jg_add_data_node(MVMThreadContext *tc, MVMJitGraph *jg, void *data, size_t size) {
    MVMJitNode *node = MVM_spesh_alloc(tc, jg->sg, sizeof(MVMJitNode));
    MVMint32 label   = MVM_jit_label_for_obj(tc, jg, data);
    node->type         = MVM_JIT_NODE_DATA;
    node->u.data.data  = data;
    node->u.data.size  = size;
    node->u.data.label = label;
    jg_append_node(jg, node);
    return label;
}

static MVMuint16 * try_fake_extop_regs(MVMThreadContext *tc, MVMSpeshGraph *sg, MVMSpeshIns *ins, size_t *bufsize) {
    MVMuint16 *regs = MVM_spesh_alloc(tc, sg, (*bufsize = (ins->info->num_operands * sizeof(MVMuint16))));
    MVMuint16 i;
    for (i = 0; i < ins->info->num_operands; i++) {
        switch (ins->info->operands[i] & MVM_operand_rw_mask) {
        case MVM_operand_read_reg:
        case MVM_operand_write_reg:
            regs[i] = ins->operands[i].reg.orig;
            break;
        default:
            MVM_free(regs);
            return NULL;
        }
    }
    return regs;
}

static void log_inline(MVMThreadContext *tc, MVMSpeshGraph *sg, MVMint32 inline_idx, MVMint32 is_entry) {
    MVMStaticFrame *sf = sg->inlines[inline_idx].sf;
    char *name         = MVM_string_utf8_encode_C_string(tc, sf->body.name);
    char *cuuid        = MVM_string_utf8_encode_C_string(tc, sf->body.cuuid);
    MVM_jit_log(tc, "%s inline %d (name: %s, cuuid: %s)\n", is_entry ? "Entering" : "Leaving",
                inline_idx, name, cuuid);
    MVM_free(name);
    MVM_free(cuuid);
}

static void before_ins(MVMThreadContext *tc, MVMJitGraph *jg,
                       MVMSpeshIterator *iter, MVMSpeshIns  *ins) {
    MVMSpeshBB   *bb = iter->bb;
    MVMSpeshAnn *ann = ins->annotations;

    MVMint32 has_label = 0, has_dynamic_control = 0, label;
    /* Search annotations for stuff that may need a label. */
    while (ann) {
        switch(ann->type) {
        case MVM_SPESH_ANN_DEOPT_OSR: {
            /* get label before our instruction */
            label = MVM_jit_label_before_ins(tc, jg, bb, ins);
            add_deopt_idx(tc, jg, label, ann->data.deopt_idx);
            has_label = 1;
            break;
        }
        case MVM_SPESH_ANN_FH_START: {
            label = MVM_jit_label_before_ins(tc, jg, bb, ins);
            jg->handlers[ann->data.frame_handler_index].start_label = label;
            has_label = 1;
            has_dynamic_control = 1;
            /* Load the current position into the jit entry label, so that
             * when throwing we'll know which handler to use */
            break;
        }
        case MVM_SPESH_ANN_FH_END: {
            label = MVM_jit_label_before_ins(tc, jg, bb, ins);
            jg->handlers[ann->data.frame_handler_index].end_label = label;
            /* Same as above. Note that the dynamic label control
             * actually loads a position a few bytes away from the
             * label appended above. This is in this case intentional
             * because the frame handler end is exclusive; once it is
             * passed we should not use the same handler again.  If we
             * loaded the exact same position, we would not be able to
             * distinguish between the end of the basic block to which
             * the handler applies and the start of the basic block to
             * which it doesn't. */
            has_label = 1;
            has_dynamic_control = 1;
            break;
        }
        case MVM_SPESH_ANN_FH_GOTO: {
            label = MVM_jit_label_before_ins(tc, jg, bb, ins);
            jg->handlers[ann->data.frame_handler_index].goto_label = label;
            has_label = 1;
            break;
        }
        case MVM_SPESH_ANN_INLINE_START: {
            label = MVM_jit_label_before_ins(tc, jg, bb, ins);
            jg->inlines[ann->data.inline_idx].start_label = label;
            if (tc->instance->jit_log_fh)
                log_inline(tc, jg->sg, ann->data.inline_idx, 1);
            has_label = 1;
            break;
        }
        } /* switch */
        ann = ann->next;
    }

<<<<<<< HEAD

=======
>>>>>>> 19caf7da
    if (has_label) {
        jg_append_label(tc, jg, label);
    }
    if (has_dynamic_control) {
        jg_append_control(tc, jg, ins, MVM_JIT_CONTROL_DYNAMIC_LABEL);
    }

    if (ins->info->jittivity & (MVM_JIT_INFO_THROWISH | MVM_JIT_INFO_INVOKISH)) {
        jg_append_control(tc, jg, ins, MVM_JIT_CONTROL_THROWISH_PRE);
    }
}

static void after_ins(MVMThreadContext *tc, MVMJitGraph *jg,
                      MVMSpeshIterator *iter, MVMSpeshIns *ins) {
    MVMSpeshBB   *bb = iter->bb;
    MVMSpeshAnn *ann = ins->annotations;

    /* If we've consumed an (or throwish) op, we should append a guard */
    if (ins->info->jittivity & MVM_JIT_INFO_INVOKISH) {
        MVM_jit_log(tc, "append invokish control guard\n");
        jg_append_control(tc, jg, ins, MVM_JIT_CONTROL_INVOKISH);
    }
    else if (ins->info->jittivity & MVM_JIT_INFO_THROWISH) {
        jg_append_control(tc, jg, ins, MVM_JIT_CONTROL_THROWISH_POST);
    }
    /* This order of processing is necessary to ensure that a label
     * calculated by one of the control guards as well as the labels
     * calculated below point to the exact same instruction. This is a
     * relatively fragile construction! One could argue that the
     * control guards should in fact use the same (dynamic) labels. */
    while (ann) {
        if (ann->type == MVM_SPESH_ANN_INLINE_END) {
            MVMint32 label = MVM_jit_label_after_ins(tc, jg, bb, ins);
            jg_append_label(tc, jg, label);
            jg->inlines[ann->data.inline_idx].end_label = label;
            if (tc->instance->jit_log_fh)
                log_inline(tc, jg->sg, ann->data.inline_idx, 0);
        } else if (ann->type == MVM_SPESH_ANN_DEOPT_ALL_INS) {
            /* An underlying assumption here is that this instruction
             * will in fact set the jit_entry_label to a correct
             * value. This is clearly true for invoking ops as well
             * as invokish ops, and in fact there is no other way
             * to get a deopt_all_ins annotation. Still, be warned. */
            MVMint32 label = MVM_jit_label_after_ins(tc, jg, bb, ins);
            jg_append_label(tc, jg, label);
            add_deopt_idx(tc, jg, label, ann->data.deopt_idx);
        }
        ann = ann->next;
    }
}

<<<<<<< HEAD
static void jgb_sc_wb(MVMThreadContext *tc, MVMJitGraph *jg, MVMSpeshOperand check) {
=======
static void jg_sc_wb(MVMThreadContext *tc, MVMJitGraph *jg, MVMSpeshOperand check) {
>>>>>>> 19caf7da
    MVMJitCallArg args[] = { { MVM_JIT_INTERP_VAR,  MVM_JIT_INTERP_TC },
                             { MVM_JIT_REG_VAL,     check.reg.orig } };
    jg_append_call_c(tc, jg, &MVM_SC_WB_OBJ, 2, args, MVM_JIT_RV_VOID, -1);
}

<<<<<<< HEAD
static MVMint32 consume_reprop(MVMThreadContext *tc, MVMJitGraph *jg,
                               MVMSpeshIterator *iterator, MVMSpeshIns *ins) {

=======

static MVMint32 consume_reprop(MVMThreadContext *tc, MVMJitGraph *jg,
                               MVMSpeshIterator *iterator, MVMSpeshIns *ins) {
>>>>>>> 19caf7da
    MVMint16 op = ins->info->opcode;
    MVMSpeshOperand type_operand;
    MVMSpeshFacts *type_facts = 0;
    MVMint32 alternative = 0;

    switch (op) {
        case MVM_OP_unshift_i:
        case MVM_OP_unshift_n:
        case MVM_OP_unshift_s:
        case MVM_OP_unshift_o:
        case MVM_OP_bindkey_i:
        case MVM_OP_bindkey_n:
        case MVM_OP_bindkey_s:
        case MVM_OP_bindkey_o:
        case MVM_OP_bindpos_i:
        case MVM_OP_bindpos_n:
        case MVM_OP_bindpos_s:
        case MVM_OP_bindpos_o:
        case MVM_OP_bindattr_i:
        case MVM_OP_bindattr_n:
        case MVM_OP_bindattr_s:
        case MVM_OP_bindattr_o:
        case MVM_OP_bindattrs_i:
        case MVM_OP_bindattrs_n:
        case MVM_OP_bindattrs_s:
        case MVM_OP_bindattrs_o:
        case MVM_OP_push_i:
        case MVM_OP_push_n:
        case MVM_OP_push_s:
        case MVM_OP_push_o:
        case MVM_OP_deletekey:
        case MVM_OP_setelemspos:
        case MVM_OP_splice:
            type_operand = ins->operands[0];
            break;
        case MVM_OP_atpos_i:
        case MVM_OP_atpos_n:
        case MVM_OP_atpos_s:
        case MVM_OP_atpos_o:
        case MVM_OP_atkey_i:
        case MVM_OP_atkey_n:
        case MVM_OP_atkey_s:
        case MVM_OP_atkey_o:
        case MVM_OP_elems:
        case MVM_OP_shift_i:
        case MVM_OP_shift_n:
        case MVM_OP_shift_s:
        case MVM_OP_shift_o:
        case MVM_OP_pop_i:
        case MVM_OP_pop_n:
        case MVM_OP_pop_s:
        case MVM_OP_pop_o:
        case MVM_OP_existskey:
        case MVM_OP_existspos:
        case MVM_OP_getattr_i:
        case MVM_OP_getattr_n:
        case MVM_OP_getattr_s:
        case MVM_OP_getattr_o:
        case MVM_OP_getattrs_i:
        case MVM_OP_getattrs_n:
        case MVM_OP_getattrs_s:
        case MVM_OP_getattrs_o:
        case MVM_OP_attrinited:
        case MVM_OP_hintfor:
            type_operand = ins->operands[1];
            break;
        case MVM_OP_box_i:
        case MVM_OP_box_n:
        case MVM_OP_box_s:
            type_operand = ins->operands[2];
            break;
        default:
            MVM_jit_log(tc, "devirt: couldn't figure out type operand for op %s\n", ins->info->name);
            return 0;

    }

    type_facts = MVM_spesh_get_facts(tc, jg->sg, type_operand);

    if (type_facts && type_facts->flags & MVM_SPESH_FACT_KNOWN_TYPE && type_facts->type &&
            type_facts->flags & MVM_SPESH_FACT_CONCRETE) {
        switch(op) {
            case MVM_OP_atkey_i:
            case MVM_OP_atkey_n:
            case MVM_OP_atkey_s:
            case MVM_OP_atkey_o:
                alternative = 1;
            case MVM_OP_atpos_i:
            case MVM_OP_atpos_n:
            case MVM_OP_atpos_s:
            case MVM_OP_atpos_o: {
                /* atpos_i             w(int64) r(obj) r(int64) */
                /* atkey_i             w(int64) r(obj) r(str)*/

                /*void (*at_pos) (MVMThreadContext *tc, MVMSTable *st,
                 *    MVMObject *root, void *data, MVMint64 index,
                 *    MVMRegister *result, MVMuint16 kind);*/

                /*REPR(obj)->pos_funcs.at_pos(tc, STABLE(obj), obj, OBJECT_BODY(obj),
                 *  idx, &value, MVM_reg_int64);*/

                MVMint32 dst      = ins->operands[0].reg.orig;
                MVMint32 invocant = ins->operands[1].reg.orig;
                MVMint32 value    = ins->operands[2].reg.orig;

                void *function = alternative
                    ? (void *)((MVMObject*)type_facts->type)->st->REPR->ass_funcs.at_key
                    : (void *)((MVMObject*)type_facts->type)->st->REPR->pos_funcs.at_pos;

                MVMJitCallArg args[] = { { MVM_JIT_INTERP_VAR,  MVM_JIT_INTERP_TC },
                                         { MVM_JIT_REG_STABLE,  invocant },
                                         { MVM_JIT_REG_VAL,     invocant },
                                         { MVM_JIT_REG_OBJBODY, invocant },
                                         { MVM_JIT_REG_VAL,  value },
                                         { MVM_JIT_REG_ADDR, dst },
                                         { MVM_JIT_LITERAL,
                                             op == MVM_OP_atpos_i || op == MVM_OP_atkey_i ? MVM_reg_int64 :
                                             op == MVM_OP_atpos_n || op == MVM_OP_atkey_n ? MVM_reg_num64 :
                                             op == MVM_OP_atpos_s || op == MVM_OP_atkey_s ? MVM_reg_str :
                                                                    MVM_reg_obj } };
                jg_append_call_c(tc, jg, function, 7, args, MVM_JIT_RV_VOID, -1);
                MVM_jit_log(tc, "devirt: emitted an %s via consume_reprop\n", ins->info->name);
                return 1;
            }
            case MVM_OP_bindkey_i:
            case MVM_OP_bindkey_n:
            case MVM_OP_bindkey_s:
            case MVM_OP_bindkey_o:
                alternative = 1;
            case MVM_OP_bindpos_i:
            case MVM_OP_bindpos_n:
            case MVM_OP_bindpos_s:
            case MVM_OP_bindpos_o: {
                /*bindpos_i           r(obj) r(int64) r(int64)*/
                /*bindkey_i           r(obj) r(str) r(int64)*/

                /* void (*bind_pos) (MVMThreadContext *tc, MVMSTable *st,
                      MVMObject *root, void *data, MVMint64 index,
                      MVMRegister value, MVMuint16 kind); */

                /* void (*bind_key) (MVMThreadContext *tc, MVMSTable *st, MVMObject *root,
                      void *data, MVMObject *key, MVMRegister value, MVMuint16 kind); */

                MVMint32 invocant = ins->operands[0].reg.orig;
                MVMint32 key      = ins->operands[1].reg.orig;
                MVMint32 value    = ins->operands[2].reg.orig;

                void *function = alternative
                    ? (void *)((MVMObject*)type_facts->type)->st->REPR->ass_funcs.bind_key
                    : (void *)((MVMObject*)type_facts->type)->st->REPR->pos_funcs.bind_pos;

                MVMJitCallArg args[] = { { MVM_JIT_INTERP_VAR,  MVM_JIT_INTERP_TC },
                                         { MVM_JIT_REG_STABLE,  invocant },
                                         { MVM_JIT_REG_VAL,     invocant },
                                         { MVM_JIT_REG_OBJBODY, invocant },
                                         { MVM_JIT_REG_VAL, key },
                                         { MVM_JIT_REG_VAL, value },
                                         { MVM_JIT_LITERAL,
                                             op == MVM_OP_bindpos_i || op == MVM_OP_bindkey_i ? MVM_reg_int64 :
                                             op == MVM_OP_bindpos_n || op == MVM_OP_bindkey_n ? MVM_reg_num64 :
                                             op == MVM_OP_bindpos_s || op == MVM_OP_bindkey_s ? MVM_reg_str :
                                                                    MVM_reg_obj } };
<<<<<<< HEAD

                jg_append_call_c(tc, jg, function, 7, args, MVM_JIT_RV_VOID, -1);
                MVM_jit_log(tc, "devirt: emitted a %s via consume_reprop\n", ins->info->name);
                jgb_sc_wb(tc, jg, ins->operands[0]);
=======
                jg_append_call_c(tc, jg, function, 7, args, MVM_JIT_RV_VOID, -1);
                MVM_jit_log(tc, "devirt: emitted a %s via consume_reprop\n", ins->info->name);
                jg_sc_wb(tc, jg, ins->operands[0]);
>>>>>>> 19caf7da
                return 1;
            }
            case MVM_OP_elems: {
                /*elems               w(int64) r(obj) :pure*/

                MVMint32 dst       = ins->operands[0].reg.orig;
                MVMint32 invocant  = ins->operands[1].reg.orig;

                void *function = ((MVMObject*)type_facts->type)->st->REPR->elems;

                MVMJitCallArg args[] = { { MVM_JIT_INTERP_VAR,  MVM_JIT_INTERP_TC },
                                         { MVM_JIT_REG_STABLE,  invocant },
                                         { MVM_JIT_REG_VAL,     invocant },
                                         { MVM_JIT_REG_OBJBODY, invocant } };
                jg_append_call_c(tc, jg, function, 4, args, MVM_JIT_RV_INT, dst);
                MVM_jit_log(tc, "devirt: emitted an elems via consume_reprop\n");
                return 1;
            }
            case MVM_OP_getattr_i:
            case MVM_OP_getattr_n:
            case MVM_OP_getattr_s:
            case MVM_OP_getattr_o:
            case MVM_OP_getattrs_i:
            case MVM_OP_getattrs_n:
            case MVM_OP_getattrs_s:
            case MVM_OP_getattrs_o: {
                /*getattr_i           w(int64) r(obj) r(obj) str int16*/
                /*getattrs_i          w(int64) r(obj) r(obj) r(str)*/
                /*static void get_attribute(MVMThreadContext *tc, MVMSTable *st, MVMObject *root,*/
                /*        void *data, MVMObject *class_handle, MVMString *name, MVMint64 hint,*/
                /*      MVMRegister *result_reg, MVMuint16 kind) {*/

                /* reprconv and interp.c check for concreteness, so we'd either
                 * have to emit a bit of code to check and throw or just rely
                 * on a concreteness fact */

                MVMSpeshFacts *object_facts = MVM_spesh_get_facts(tc, jg->sg, ins->operands[1]);

                if (object_facts->flags & MVM_SPESH_FACT_CONCRETE) {
                    MVMint32 is_name_direct = ins->info->num_operands == 5;

                    MVMint32 dst       = ins->operands[0].reg.orig;
                    MVMint32 invocant  = ins->operands[1].reg.orig;
                    MVMint32 type      = ins->operands[2].reg.orig;
                    MVMint32 attrname  = is_name_direct ? ins->operands[3].lit_str_idx : ins->operands[3].reg.orig;
                    MVMint32 attrhint  = is_name_direct ? ins->operands[4].lit_i16 : -1;

                    void *function = ((MVMObject*)type_facts->type)->st->REPR->attr_funcs.get_attribute;

                    MVMJitCallArg args[] = { { MVM_JIT_INTERP_VAR,  MVM_JIT_INTERP_TC },
                                             { MVM_JIT_REG_STABLE,  invocant },
                                             { MVM_JIT_REG_VAL,     invocant },
                                             { MVM_JIT_REG_OBJBODY, invocant },
                                             { MVM_JIT_REG_VAL,     type },
                                             { is_name_direct ? MVM_JIT_STR_IDX : MVM_JIT_REG_VAL,
                                                                    attrname },
                                             { MVM_JIT_LITERAL,     attrhint },
                                             { MVM_JIT_REG_ADDR,    dst },
                                             { MVM_JIT_LITERAL,
                                                 op == MVM_OP_getattr_i || op == MVM_OP_getattrs_i ? MVM_reg_int64 :
                                                 op == MVM_OP_getattr_n || op == MVM_OP_getattrs_n ? MVM_reg_num64 :
                                                 op == MVM_OP_getattr_s || op == MVM_OP_getattrs_s ? MVM_reg_str :
                                                                        MVM_reg_obj } };
                    MVM_jit_log(tc, "devirt: emitted a %s via consume_reprop\n", ins->info->name);
                    jg_append_call_c(tc, jg, function, 9, args, MVM_JIT_RV_VOID, -1);

                    return 1;
                } else {
                    MVM_jit_log(tc, "devirt: couldn't %s; concreteness not sure\n", ins->info->name);
                    break;
                }
            }
            case MVM_OP_attrinited: {
                /*attrinited          w(int64) r(obj) r(obj) r(str)*/

                /*MVMint64 (*is_attribute_initialized) (MVMThreadContext *tc, MVMSTable *st,*/
                    /*void *data, MVMObject *class_handle, MVMString *name,*/
                    /*MVMint64 hint);*/

                /* reprconv and interp.c check for concreteness, so we'd either
                 * have to emit a bit of code to check and throw or just rely
                 * on a concreteness fact */

                MVMSpeshFacts *object_facts = MVM_spesh_get_facts(tc, jg->sg, ins->operands[1]);

                if (object_facts->flags & MVM_SPESH_FACT_CONCRETE) {
                    MVMint32 dst       = ins->operands[0].reg.orig;
                    MVMint32 invocant  = ins->operands[1].reg.orig;
                    MVMint32 type      = ins->operands[2].reg.orig;
                    MVMint32 attrname  = ins->operands[3].reg.orig;
                    MVMint32 attrhint  = MVM_NO_HINT;

                    void *function = ((MVMObject*)type_facts->type)->st->REPR->attr_funcs.is_attribute_initialized;

                    MVMJitCallArg args[] = { { MVM_JIT_INTERP_VAR,  MVM_JIT_INTERP_TC },
                                             { MVM_JIT_REG_STABLE,  invocant },
                                             { MVM_JIT_REG_OBJBODY, invocant },
                                             { MVM_JIT_REG_VAL,     type },
                                             { MVM_JIT_REG_VAL,     attrname },
                                             { MVM_JIT_LITERAL,     attrhint } };
                    MVM_jit_log(tc, "devirt: emitted a %s via jgb_consume_reprop\n", ins->info->name);
                    jg_append_call_c(tc, jg, function, 6, args, MVM_JIT_RV_INT, dst);

                    return 1;
                } else {
                    MVM_jit_log(tc, "devirt: couldn't %s; concreteness not sure\n", ins->info->name);
                    break;
                }
            }
            case MVM_OP_bindattr_i:
            case MVM_OP_bindattr_n:
            case MVM_OP_bindattr_s:
            case MVM_OP_bindattr_o:
            case MVM_OP_bindattrs_i:
            case MVM_OP_bindattrs_n:
            case MVM_OP_bindattrs_s:
            case MVM_OP_bindattrs_o: {
                /*bindattr_n          r(obj) r(obj) str    r(num64) int16*/
                /*bindattrs_n         r(obj) r(obj) r(str) r(num64)*/

                /* static void bind_attribute(MVMThreadContext *tc, MVMSTable *st, MVMObject *root,
                 *        void *data, MVMObject *class_handle, MVMString *name, MVMint64 hint,
                 *        MVMRegister value_reg, MVMuint16 kind) */

                /* reprconv and interp.c check for concreteness, so we'd either
                 * have to emit a bit of code to check and throw or just rely
                 * on a concreteness fact */

                MVMSpeshFacts *object_facts = MVM_spesh_get_facts(tc, jg->sg, ins->operands[1]);

                if (object_facts->flags & MVM_SPESH_FACT_CONCRETE) {
                    MVMint32 is_name_direct = ins->info->num_operands == 5;

                    MVMint32 invocant  = ins->operands[0].reg.orig;
                    MVMint32 type      = ins->operands[1].reg.orig;
                    MVMint32 attrname  = is_name_direct ? ins->operands[2].lit_str_idx : ins->operands[2].reg.orig;
                    MVMint32 attrhint  = is_name_direct ? ins->operands[4].lit_i16 : -1;
                    MVMint32 value     = ins->operands[3].reg.orig;

                    void *function = ((MVMObject*)type_facts->type)->st->REPR->attr_funcs.bind_attribute;

                    MVMJitCallArg args[] = { { MVM_JIT_INTERP_VAR,  MVM_JIT_INTERP_TC },
                                             { MVM_JIT_REG_STABLE,  invocant },
                                             { MVM_JIT_REG_VAL,     invocant },
                                             { MVM_JIT_REG_OBJBODY, invocant },
                                             { MVM_JIT_REG_VAL,     type },
                                             { is_name_direct ? MVM_JIT_STR_IDX : MVM_JIT_REG_VAL,
                                                                    attrname },
                                             { MVM_JIT_LITERAL,     attrhint },
                                             { MVM_JIT_REG_VAL,     value },
                                             { MVM_JIT_LITERAL,
                                                 op == MVM_OP_bindattr_i || op == MVM_OP_bindattrs_i ? MVM_reg_int64 :
                                                 op == MVM_OP_bindattr_n || op == MVM_OP_bindattrs_n ? MVM_reg_num64 :
                                                 op == MVM_OP_bindattr_s || op == MVM_OP_bindattrs_s ? MVM_reg_str :
                                                                        MVM_reg_obj } };
                    MVM_jit_log(tc, "devirt: emitted a %s via consume_reprop\n", ins->info->name);
                    jg_append_call_c(tc, jg, function, 9, args, MVM_JIT_RV_VOID, -1);
<<<<<<< HEAD
                    jgb_sc_wb(tc, jg, ins->operands[0]);
=======
                    jg_sc_wb(tc, jg, ins->operands[0]);

>>>>>>> 19caf7da
                    return 1;
                } else {
                    MVM_jit_log(tc, "devirt: couldn't %s; concreteness not sure\n", ins->info->name);
                    break;
                }
            }
            case MVM_OP_hintfor: {
                /*
                 *  MVMint64 (*hint_for) (MVMThreadContext *tc, MVMSTable *st,
                 *      MVMObject *class_handle, MVMString *name);
                 */

                MVMint32 result    = ins->operands[0].reg.orig;
                MVMint32 type      = ins->operands[1].reg.orig;
                MVMint32 attrname  = ins->operands[2].reg.orig;

                void *function = ((MVMObject*)type_facts->type)->st->REPR->attr_funcs.hint_for;

                MVMJitCallArg args[] = { { MVM_JIT_INTERP_VAR,  MVM_JIT_INTERP_TC },
                                         { MVM_JIT_REG_STABLE,  type },
                                         { MVM_JIT_REG_VAL,     type },
                                         { MVM_JIT_REG_VAL,     attrname } };


<<<<<<< HEAD
                MVM_jit_log(tc, "devirt: emitted a %s via jg_consume_reprop\n", ins->info->name);
=======
                MVM_jit_log(tc, "devirt: emitted a %s via jgb_consume_reprop\n", ins->info->name);
>>>>>>> 19caf7da
                jg_append_call_c(tc, jg, function, 4, args, MVM_JIT_RV_INT, result);
                return 1;
                break;
            }
            case MVM_OP_push_i:
            case MVM_OP_push_n:
            case MVM_OP_push_s:
            case MVM_OP_push_o:
                alternative = 1;
            case MVM_OP_unshift_i:
            case MVM_OP_unshift_n:
            case MVM_OP_unshift_s:
            case MVM_OP_unshift_o: {
                MVMint32 invocant = ins->operands[0].reg.orig;
                MVMint32 value    = ins->operands[1].reg.orig;

                void *function = alternative
                    ? (void *)((MVMObject*)type_facts->type)->st->REPR->pos_funcs.push
                    : (void *)((MVMObject*)type_facts->type)->st->REPR->pos_funcs.unshift;

                MVMJitCallArg args[] = { { MVM_JIT_INTERP_VAR,  MVM_JIT_INTERP_TC },
                                         { MVM_JIT_REG_STABLE,  invocant },
                                         { MVM_JIT_REG_VAL,     invocant },
                                         { MVM_JIT_REG_OBJBODY, invocant },
                                         { MVM_JIT_REG_VAL,     value },
                                         { MVM_JIT_LITERAL,
                                             op == MVM_OP_push_i || op == MVM_OP_unshift_i ? MVM_reg_int64 :
                                             op == MVM_OP_push_n || op == MVM_OP_unshift_n ? MVM_reg_num64 :
                                             op == MVM_OP_push_s || op == MVM_OP_unshift_s ? MVM_reg_str :
                                                                    MVM_reg_obj } };
                jg_append_call_c(tc, jg, function, 6, args, MVM_JIT_RV_VOID, -1);
                MVM_jit_log(tc, "devirt: emitted a %s via consume_reprop\n", ins->info->name);
<<<<<<< HEAD
                jgb_sc_wb(tc, jg, ins->operands[0]);
=======
                jg_sc_wb(tc, jg, ins->operands[0]);
>>>>>>> 19caf7da
                return 1;
            }
            case MVM_OP_pop_i:
            case MVM_OP_pop_n:
            case MVM_OP_pop_s:
            case MVM_OP_pop_o:
                alternative = 1;
            case MVM_OP_shift_i:
            case MVM_OP_shift_n:
            case MVM_OP_shift_s:
            case MVM_OP_shift_o: {
                MVMint32 dst      = ins->operands[0].reg.orig;
                MVMint32 invocant = ins->operands[1].reg.orig;

                void *function = alternative
                    ? (void *)((MVMObject*)type_facts->type)->st->REPR->pos_funcs.pop
                    : (void *)((MVMObject*)type_facts->type)->st->REPR->pos_funcs.shift;

                MVMJitCallArg args[] = { { MVM_JIT_INTERP_VAR,  MVM_JIT_INTERP_TC },
                                         { MVM_JIT_REG_STABLE,  invocant },
                                         { MVM_JIT_REG_VAL,     invocant },
                                         { MVM_JIT_REG_OBJBODY, invocant },
                                         { MVM_JIT_REG_ADDR,     dst },
                                         { MVM_JIT_LITERAL,
                                             op == MVM_OP_pop_i || op == MVM_OP_shift_i ? MVM_reg_int64 :
                                             op == MVM_OP_pop_n || op == MVM_OP_shift_n ? MVM_reg_num64 :
                                             op == MVM_OP_pop_s || op == MVM_OP_shift_s ? MVM_reg_str :
                                                                    MVM_reg_obj } };
                jg_append_call_c(tc, jg, function, 6, args, MVM_JIT_RV_VOID, -1);
                MVM_jit_log(tc, "devirt: emitted a %s via consume_reprop\n", ins->info->name);
                return 1;
            }
            case MVM_OP_setelemspos: {
                MVMint32 invocant = ins->operands[0].reg.orig;
                MVMint32 amount   = ins->operands[1].reg.orig;

                void *function = ((MVMObject*)type_facts->type)->st->REPR->pos_funcs.set_elems;

                MVMJitCallArg args[] = { { MVM_JIT_INTERP_VAR,  MVM_JIT_INTERP_TC },
                                         { MVM_JIT_REG_STABLE,  invocant },
                                         { MVM_JIT_REG_VAL,     invocant },
                                         { MVM_JIT_REG_OBJBODY, invocant },
                                         { MVM_JIT_REG_VAL,     amount } };
                jg_append_call_c(tc, jg, function, 5, args, MVM_JIT_RV_VOID, -1);
                MVM_jit_log(tc, "devirt: emitted a %s via consume_reprop\n", ins->info->name);
                return 1;
            }
            case MVM_OP_existskey: {
                /*existskey           w(int64) r(obj) r(str) :pure*/
                MVMint32 dst      = ins->operands[0].reg.orig;
                MVMint32 invocant = ins->operands[1].reg.orig;
                MVMint32 keyidx   = ins->operands[2].reg.orig;

                void *function = (void *)((MVMObject*)type_facts->type)->st->REPR->ass_funcs.exists_key;

                MVMJitCallArg args[] = { { MVM_JIT_INTERP_VAR,  MVM_JIT_INTERP_TC },
                                         { MVM_JIT_REG_STABLE,  invocant },
                                         { MVM_JIT_REG_VAL,     invocant },
                                         { MVM_JIT_REG_OBJBODY, invocant },
                                         { MVM_JIT_REG_VAL,     keyidx } };
                jg_append_call_c(tc, jg, function, 5, args, MVM_JIT_RV_INT, dst);
                MVM_jit_log(tc, "devirt: emitted a %s via consume_reprop\n", ins->info->name);
                return 1;
            }
            default:
                MVM_jit_log(tc, "devirt: please implement emitting repr op %s\n", ins->info->name);
        }
    } else {
        MVM_jit_log(tc, "devirt: repr op %s couldn't be devirtualized: type unknown\n", ins->info->name);
    }

skipdevirt:

    switch(op) {
    case MVM_OP_push_i:
    case MVM_OP_push_s:
    case MVM_OP_push_o:
    case MVM_OP_unshift_i:
    case MVM_OP_unshift_s:
    case MVM_OP_unshift_o: {
        MVMint32 invocant = ins->operands[0].reg.orig;
        MVMint32 value    = ins->operands[1].reg.orig;
        MVMJitCallArg args[] = { { MVM_JIT_INTERP_VAR, MVM_JIT_INTERP_TC },
                                 { MVM_JIT_REG_VAL, invocant },
                                 { MVM_JIT_REG_VAL, value } };
<<<<<<< HEAD

        jg_append_call_c(tc, jg, op_to_func(tc, op), 3, args, MVM_JIT_RV_VOID, -1);
        jgb_sc_wb(tc, jg, ins->operands[0]);
=======
        jg_append_call_c(tc, jg, op_to_func(tc, op), 3, args, MVM_JIT_RV_VOID, -1);
        jg_sc_wb(tc, jg, ins->operands[0]);
>>>>>>> 19caf7da
        break;
    }
    case MVM_OP_unshift_n:
    case MVM_OP_push_n: {
        MVMint32 invocant = ins->operands[0].reg.orig;
        MVMint32 value    = ins->operands[1].reg.orig;
        MVMJitCallArg args[] = { { MVM_JIT_INTERP_VAR, MVM_JIT_INTERP_TC },
                                 { MVM_JIT_REG_VAL, invocant },
                                 { MVM_JIT_REG_VAL_F, value } };
        jg_append_call_c(tc, jg, op_to_func(tc, op), 3, args, MVM_JIT_RV_VOID, -1);
        break;
    }
    case MVM_OP_shift_s:
    case MVM_OP_pop_s:
    case MVM_OP_shift_o:
    case MVM_OP_pop_o: {
        MVMint16 dst = ins->operands[0].reg.orig;
        MVMint32 invocant = ins->operands[1].reg.orig;
        MVMJitCallArg args[] = { { MVM_JIT_INTERP_VAR, MVM_JIT_INTERP_TC },
                                 { MVM_JIT_REG_VAL, invocant } };
        jg_append_call_c(tc, jg, op_to_func(tc, op), 2, args, MVM_JIT_RV_PTR, dst);
        break;
    }
    case MVM_OP_shift_i:
    case MVM_OP_pop_i: {
        MVMint16 dst = ins->operands[0].reg.orig;
        MVMint32 invocant = ins->operands[1].reg.orig;
        MVMJitCallArg args[] = { { MVM_JIT_INTERP_VAR, MVM_JIT_INTERP_TC },
                                 { MVM_JIT_REG_VAL, invocant } };
        jg_append_call_c(tc, jg, op_to_func(tc, op), 2, args, MVM_JIT_RV_INT, dst);
        break;
    }
    case MVM_OP_shift_n:
    case MVM_OP_pop_n: {
        MVMint16 dst = ins->operands[0].reg.orig;
        MVMint32 invocant = ins->operands[1].reg.orig;
        MVMJitCallArg args[] = { { MVM_JIT_INTERP_VAR, MVM_JIT_INTERP_TC },
                                 { MVM_JIT_REG_VAL, invocant } };
        jg_append_call_c(tc, jg, op_to_func(tc, op), 2, args, MVM_JIT_RV_NUM, dst);
        break;
    }
    case MVM_OP_deletekey:
    case MVM_OP_setelemspos: {
        MVMint32 invocant = ins->operands[0].reg.orig;
        MVMint32 key_or_val = ins->operands[1].reg.orig;
        MVMJitCallArg args[] = { { MVM_JIT_INTERP_VAR, MVM_JIT_INTERP_TC },
                                 { MVM_JIT_REG_VAL, invocant },
                                 { MVM_JIT_REG_VAL, key_or_val } };
        jg_append_call_c(tc, jg, op_to_func(tc, op), 3, args, MVM_JIT_RV_VOID, -1);
        break;
    }
    case MVM_OP_existskey: {
        MVMint16 dst = ins->operands[0].reg.orig;
        MVMint32 invocant = ins->operands[1].reg.orig;
        MVMint32 key = ins->operands[2].reg.orig;
        MVMJitCallArg args[] = { { MVM_JIT_INTERP_VAR, MVM_JIT_INTERP_TC },
                                 { MVM_JIT_REG_VAL, invocant },
                                 { MVM_JIT_REG_VAL, key } };
        jg_append_call_c(tc, jg, op_to_func(tc, op), 3, args, MVM_JIT_RV_INT, dst);
        break;
    }
    case MVM_OP_splice: {
        MVMint16 invocant = ins->operands[0].reg.orig;
        MVMint16 source = ins->operands[1].reg.orig;
        MVMint16 offset = ins->operands[2].reg.orig;
        MVMint16 count = ins->operands[3].reg.orig;
        MVMJitCallArg args[] = { { MVM_JIT_INTERP_VAR, MVM_JIT_INTERP_TC },
                                 { MVM_JIT_REG_VAL, invocant },
                                 { MVM_JIT_REG_VAL, source },
                                 { MVM_JIT_REG_VAL, offset },
                                 { MVM_JIT_REG_VAL, count } };
        jg_append_call_c(tc, jg, op_to_func(tc, op), 5, args, MVM_JIT_RV_VOID, -1);
        break;
    }
    case MVM_OP_existspos:
    case MVM_OP_atkey_i:
    case MVM_OP_atpos_i: {
        MVMint16 dst = ins->operands[0].reg.orig;
        MVMint32 invocant = ins->operands[1].reg.orig;
        MVMint32 position = ins->operands[2].reg.orig;
        MVMJitCallArg args[] = { { MVM_JIT_INTERP_VAR, MVM_JIT_INTERP_TC },
                                 { MVM_JIT_REG_VAL, invocant },
                                 { MVM_JIT_REG_VAL, position } };
        jg_append_call_c(tc, jg, op_to_func(tc, op), 3, args, MVM_JIT_RV_INT, dst);
        break;
    }
    case MVM_OP_atkey_n:
    case MVM_OP_atpos_n: {
        MVMint16 dst = ins->operands[0].reg.orig;
        MVMint32 invocant = ins->operands[1].reg.orig;
        MVMint32 position = ins->operands[2].reg.orig;
        MVMJitCallArg args[] = { { MVM_JIT_INTERP_VAR, MVM_JIT_INTERP_TC },
                                 { MVM_JIT_REG_VAL, invocant },
                                 { MVM_JIT_REG_VAL, position } };
        jg_append_call_c(tc, jg, op_to_func(tc, op), 3, args, MVM_JIT_RV_NUM, dst);
        break;
    }
    case MVM_OP_atpos_o:
    case MVM_OP_atkey_o:
    case MVM_OP_atkey_s:
    case MVM_OP_atpos_s: {
        MVMint16 dst = ins->operands[0].reg.orig;
        MVMint32 invocant = ins->operands[1].reg.orig;
        MVMint32 position = ins->operands[2].reg.orig;
        MVMJitCallArg args[] = { { MVM_JIT_INTERP_VAR, MVM_JIT_INTERP_TC },
                                 { MVM_JIT_REG_VAL, invocant },
                                 { MVM_JIT_REG_VAL, position } };
        jg_append_call_c(tc, jg, op_to_func(tc, op), 3, args, MVM_JIT_RV_PTR, dst);
<<<<<<< HEAD
        break;
    }
    case MVM_OP_bindkey_n:
    case MVM_OP_bindpos_n: {
        MVMint32 invocant = ins->operands[0].reg.orig;
        MVMint32 key_pos = ins->operands[1].reg.orig;
        MVMint32 value = ins->operands[2].reg.orig;
        MVMJitCallArg args[] = { { MVM_JIT_INTERP_VAR, MVM_JIT_INTERP_TC },
                                 { MVM_JIT_REG_VAL, invocant },
                                 { MVM_JIT_REG_VAL, key_pos },
                                 { MVM_JIT_REG_VAL_F, value } };
        jg_append_call_c(tc, jg, op_to_func(tc, op), 4, args, MVM_JIT_RV_VOID, -1);
=======
>>>>>>> 19caf7da
        break;
    }
    case MVM_OP_bindpos_i:
    case MVM_OP_bindpos_s:
    case MVM_OP_bindpos_o:
    case MVM_OP_bindkey_i:
    case MVM_OP_bindkey_s:
    case MVM_OP_bindkey_o: {
        MVMint32 invocant = ins->operands[0].reg.orig;
        MVMint32 key_pos = ins->operands[1].reg.orig;
        MVMint32 value = ins->operands[2].reg.orig;
        MVMJitCallArg args[] = { { MVM_JIT_INTERP_VAR, MVM_JIT_INTERP_TC },
                                 { MVM_JIT_REG_VAL, invocant },
                                 { MVM_JIT_REG_VAL, key_pos },
<<<<<<< HEAD
                                 { MVM_JIT_REG_VAL, value } };
        jg_append_call_c(tc, jg, op_to_func(tc, op), 4, args, MVM_JIT_RV_VOID, -1);
        jgb_sc_wb(tc, jg, ins->operands[0]);
=======
                                 { op == MVM_OP_bindpos_n || op == MVM_OP_bindkey_n ? MVM_JIT_REG_VAL_F : MVM_JIT_REG_VAL, value } };
        jg_append_call_c(tc, jg, op_to_func(tc, op), 4, args, MVM_JIT_RV_VOID, -1);
        jg_sc_wb(tc, jg, ins->operands[0]);
>>>>>>> 19caf7da
        break;
    }
    case MVM_OP_getattr_i:
    case MVM_OP_getattr_n:
    case MVM_OP_getattr_s:
    case MVM_OP_getattr_o: {
        MVMuint16 kind = op == MVM_OP_getattr_i ? MVM_JIT_RV_INT :
                         op == MVM_OP_getattr_n ? MVM_JIT_RV_NUM :
                         op == MVM_OP_getattr_s ? MVM_JIT_RV_PTR :
                         /* MVM_OP_getattr_o ? */ MVM_JIT_RV_PTR;
        MVMint16 dst = ins->operands[0].reg.orig;
        MVMint16 obj = ins->operands[1].reg.orig;
        MVMint16 typ = ins->operands[2].reg.orig;
        MVMuint32 str_idx = ins->operands[3].lit_str_idx;
        MVMint16 hint = ins->operands[4].lit_i16;
        MVMJitCallArg args[] = { { MVM_JIT_INTERP_VAR, MVM_JIT_INTERP_TC },
                                 { MVM_JIT_REG_VAL, obj },
                                 { MVM_JIT_REG_VAL, typ },
                                 { MVM_JIT_STR_IDX, str_idx },
                                 { MVM_JIT_LITERAL, hint }};
        jg_append_call_c(tc, jg, op_to_func(tc, op), 5, args, kind, dst);
        break;
    }
    case MVM_OP_getattrs_i:
    case MVM_OP_getattrs_n:
    case MVM_OP_getattrs_s:
    case MVM_OP_getattrs_o: {
        MVMuint16 kind = op == MVM_OP_getattrs_i ? MVM_JIT_RV_INT :
                         op == MVM_OP_getattrs_n ? MVM_JIT_RV_NUM :
                         op == MVM_OP_getattrs_s ? MVM_JIT_RV_PTR :
                         /* MVM_OP_getattrs_o ? */ MVM_JIT_RV_PTR;
        MVMint16 dst = ins->operands[0].reg.orig;
        MVMint16 obj = ins->operands[1].reg.orig;
        MVMint16 typ = ins->operands[2].reg.orig;
        MVMint16 str = ins->operands[3].reg.orig;
        MVMint16 hint = -1;
        MVMJitCallArg args[] = { { MVM_JIT_INTERP_VAR, MVM_JIT_INTERP_TC },
                                 { MVM_JIT_REG_VAL, obj },
                                 { MVM_JIT_REG_VAL, typ },
                                 { MVM_JIT_REG_VAL, str },
                                 { MVM_JIT_LITERAL, hint }};
        jg_append_call_c(tc, jg, op_to_func(tc, op), 5, args, kind, dst);
        break;
    }
    case MVM_OP_attrinited: {
        MVMint32 dst       = ins->operands[0].reg.orig;
        MVMint32 invocant  = ins->operands[1].reg.orig;
        MVMint32 type      = ins->operands[2].reg.orig;
        MVMint32 attrname  = ins->operands[3].reg.orig;

        MVMJitCallArg args[] = { { MVM_JIT_INTERP_VAR, MVM_JIT_INTERP_TC },
                                 { MVM_JIT_REG_VAL, invocant },
                                 { MVM_JIT_REG_VAL, type },
                                 { MVM_JIT_REG_VAL, attrname } };
        jg_append_call_c(tc, jg, op_to_func(tc, op), 4, args, MVM_JIT_RV_INT, dst);
        break;
    }
    case MVM_OP_bindattr_i:
    case MVM_OP_bindattr_n:
    case MVM_OP_bindattr_s:
    case MVM_OP_bindattr_o: {
        MVMint16 obj = ins->operands[0].reg.orig;
        MVMint16 typ = ins->operands[1].reg.orig;
        MVMuint32 str_idx = ins->operands[2].lit_str_idx;
        MVMint16 val = ins->operands[3].reg.orig;
        MVMint16 hint = ins->operands[4].lit_i16;
        MVMuint16 kind = op == MVM_OP_bindattr_i ? MVM_reg_int64 :
                         op == MVM_OP_bindattr_n ? MVM_reg_num64 :
                         op == MVM_OP_bindattr_s ? MVM_reg_str :
                         /* MVM_OP_bindattr_o ? */ MVM_reg_obj;
        MVMJitCallArg args[] = { { MVM_JIT_INTERP_VAR, MVM_JIT_INTERP_TC },
                                 { MVM_JIT_REG_VAL, obj },
                                 { MVM_JIT_REG_VAL, typ },
                                 { MVM_JIT_STR_IDX, str_idx },
                                 { MVM_JIT_LITERAL, hint },
                                 { MVM_JIT_REG_VAL, val }, /* Takes MVMRegister, so no _F needed. */
                                 { MVM_JIT_LITERAL, kind } };
        jg_append_call_c(tc, jg, op_to_func(tc, op), 7, args, MVM_JIT_RV_VOID, -1);
<<<<<<< HEAD
        jgb_sc_wb(tc, jg, ins->operands[0]);
=======
        jg_sc_wb(tc, jg, ins->operands[0]);
>>>>>>> 19caf7da
        break;
    }
    case MVM_OP_bindattrs_i:
    case MVM_OP_bindattrs_n:
    case MVM_OP_bindattrs_s:
    case MVM_OP_bindattrs_o: {
        MVMint16 obj = ins->operands[0].reg.orig;
        MVMint16 typ = ins->operands[1].reg.orig;
        MVMint16 str = ins->operands[2].reg.orig;
        MVMint16 val = ins->operands[3].reg.orig;
        MVMint16 hint = -1;
        MVMuint16 kind = op == MVM_OP_bindattrs_i ? MVM_reg_int64 :
                         op == MVM_OP_bindattrs_n ? MVM_reg_num64 :
                         op == MVM_OP_bindattrs_s ? MVM_reg_str :
                         /* MVM_OP_bindattrs_o ? */ MVM_reg_obj;
        MVMJitCallArg args[] = { { MVM_JIT_INTERP_VAR, MVM_JIT_INTERP_TC },
                                 { MVM_JIT_REG_VAL, obj },
                                 { MVM_JIT_REG_VAL, typ },
                                 { MVM_JIT_REG_VAL, str },
                                 { MVM_JIT_LITERAL, hint },
                                 { MVM_JIT_REG_VAL, val }, /* Takes MVMRegister, so no _F needed. */
                                 { MVM_JIT_LITERAL, kind } };
<<<<<<< HEAD

        jg_append_call_c(tc, jg, op_to_func(tc, op), 7, args, MVM_JIT_RV_VOID, -1);
        jgb_sc_wb(tc, jg, ins->operands[0]);
=======
        jg_append_call_c(tc, jg, op_to_func(tc, op), 7, args, MVM_JIT_RV_VOID, -1);
        jg_sc_wb(tc, jg, ins->operands[0]);
>>>>>>> 19caf7da
        break;
    }
    case MVM_OP_hintfor: {
        MVMint16 dst      = ins->operands[0].reg.orig;
        MVMint32 type     = ins->operands[1].reg.orig;
        MVMint32 attrname = ins->operands[2].reg.orig;

        MVMJitCallArg args[] = { { MVM_JIT_INTERP_VAR,  MVM_JIT_INTERP_TC },
                                 { MVM_JIT_REG_VAL,     type },
                                 { MVM_JIT_REG_VAL,     attrname } };

        jg_append_call_c(tc, jg, op_to_func(tc, op), 3, args, MVM_JIT_RV_INT, dst);
        break;
    }
    case MVM_OP_elems: {
        MVMint16 dst = ins->operands[0].reg.orig;
        MVMint32 invocant = ins->operands[1].reg.orig;
        MVMJitCallArg args[] = { { MVM_JIT_INTERP_VAR, MVM_JIT_INTERP_TC },
                                 { MVM_JIT_REG_VAL, invocant } };
        jg_append_call_c(tc, jg, op_to_func(tc, op), 2, args, MVM_JIT_RV_INT, dst);
        break;
    }
    default:
        return 0;
    }

    return 1;
}

static MVMint32 consume_ins(MVMThreadContext *tc, MVMJitGraph *jg,
                            MVMSpeshIterator *iter, MVMSpeshIns *ins) {
    MVMint16 op = ins->info->opcode;
    MVM_jit_log(tc, "append_ins: <%s>\n", ins->info->name);
    switch(op) {
    case MVM_SSA_PHI:
    case MVM_OP_no_op:
        break;
        /* arithmetic */
    case MVM_OP_add_i:
    case MVM_OP_sub_i:
    case MVM_OP_mul_i:
    case MVM_OP_div_i:
    case MVM_OP_mod_i:
    case MVM_OP_inc_i:
    case MVM_OP_dec_i:
    case MVM_OP_neg_i:
    case MVM_OP_band_i:
    case MVM_OP_bor_i:
    case MVM_OP_bxor_i:
    case MVM_OP_bnot_i:
    case MVM_OP_blshift_i:
    case MVM_OP_brshift_i:
    case MVM_OP_add_n:
    case MVM_OP_sub_n:
    case MVM_OP_mul_n:
    case MVM_OP_div_n:
    case MVM_OP_neg_n:
        /* number coercion */
    case MVM_OP_coerce_ni:
    case MVM_OP_coerce_in:
    case MVM_OP_extend_i32:
    case MVM_OP_trunc_i32:
        /* comparison (integer) */
    case MVM_OP_eq_i:
    case MVM_OP_ne_i:
    case MVM_OP_lt_i:
    case MVM_OP_le_i:
    case MVM_OP_gt_i:
    case MVM_OP_ge_i:
    case MVM_OP_cmp_i:
        /* comparison (numbers) */
    case MVM_OP_eq_n:
    case MVM_OP_ne_n:
    case MVM_OP_ge_n:
    case MVM_OP_gt_n:
    case MVM_OP_lt_n:
    case MVM_OP_le_n:
    case MVM_OP_cmp_n:
        /* comparison (objects) */
    case MVM_OP_eqaddr:
    case MVM_OP_isconcrete:
        /* comparison (big integer) */
    case MVM_OP_eq_I:
    case MVM_OP_ne_I:
    case MVM_OP_lt_I:
    case MVM_OP_le_I:
    case MVM_OP_gt_I:
    case MVM_OP_ge_I:
        /* constants */
    case MVM_OP_const_i64_16:
    case MVM_OP_const_i64_32:
    case MVM_OP_const_i64:
    case MVM_OP_const_n64:
    case MVM_OP_nan:
    case MVM_OP_const_s:
    case MVM_OP_null:
        /* argument reading */
    case MVM_OP_sp_getarg_i:
    case MVM_OP_sp_getarg_o:
    case MVM_OP_sp_getarg_n:
    case MVM_OP_sp_getarg_s:
        /* accessors */
    case MVM_OP_sp_p6oget_o:
    case MVM_OP_sp_p6oget_s:
    case MVM_OP_sp_p6oget_i:
    case MVM_OP_sp_p6oget_n:
    case MVM_OP_sp_p6ogetvc_o:
    case MVM_OP_sp_p6ogetvt_o:
    case MVM_OP_sp_p6obind_i:
    case MVM_OP_sp_p6obind_n:
    case MVM_OP_sp_p6obind_s:
    case MVM_OP_sp_p6obind_o:
    case MVM_OP_sp_bind_i64:
    case MVM_OP_sp_bind_n:
    case MVM_OP_sp_bind_s:
    case MVM_OP_sp_bind_o:
    case MVM_OP_sp_get_i64:
    case MVM_OP_sp_get_n:
    case MVM_OP_sp_get_s:
    case MVM_OP_sp_get_o:
    case MVM_OP_sp_deref_bind_i64:
    case MVM_OP_sp_deref_bind_n:
    case MVM_OP_sp_deref_get_i64:
    case MVM_OP_sp_deref_get_n:
    case MVM_OP_set:
    case MVM_OP_getlex:
    case MVM_OP_sp_getlex_o:
    case MVM_OP_sp_getlex_ins:
    case MVM_OP_sp_getlexvia_o:
    case MVM_OP_sp_getlexvia_ins:
    case MVM_OP_getlex_no:
    case MVM_OP_sp_getlex_no:
    case MVM_OP_bindlex:
    case MVM_OP_getwhat:
    case MVM_OP_getwho:
    case MVM_OP_getwhere:
    case MVM_OP_sp_getspeshslot:
    case MVM_OP_takedispatcher:
    case MVM_OP_setdispatcher:
    case MVM_OP_curcode:
    case MVM_OP_getcode:
    case MVM_OP_callercode:
    case MVM_OP_sp_fastcreate:
    case MVM_OP_iscont:
    case MVM_OP_decont:
    case MVM_OP_sp_decont:
    case MVM_OP_sp_findmeth:
    case MVM_OP_hllboxtype_i:
    case MVM_OP_hllboxtype_n:
    case MVM_OP_hllboxtype_s:
    case MVM_OP_null_s:
    case MVM_OP_isnull_s:
    case MVM_OP_not_i:
    case MVM_OP_isnull:
    case MVM_OP_isnonnull:
    case MVM_OP_isint:
    case MVM_OP_isnum:
    case MVM_OP_isstr:
    case MVM_OP_islist:
    case MVM_OP_ishash:
    case MVM_OP_sp_boolify_iter_arr:
    case MVM_OP_sp_boolify_iter_hash:
    case MVM_OP_objprimspec:
    case MVM_OP_objprimbits:
    case MVM_OP_takehandlerresult:
    case MVM_OP_exception:
    case MVM_OP_scwbdisable:
    case MVM_OP_scwbenable:
    case MVM_OP_assign:
    case MVM_OP_assignunchecked:
    case MVM_OP_getlexstatic_o:
    case MVM_OP_getlexperinvtype_o:
    case MVM_OP_paramnamesused:
    case MVM_OP_assertparamcheck:
    case MVM_OP_getobjsc:
    case MVM_OP_getstderr:
    case MVM_OP_getstdout:
    case MVM_OP_getstdin:
    case MVM_OP_ordat:
    case MVM_OP_ordfirst:
    case MVM_OP_setcodeobj:
        /* Profiling */
    case MVM_OP_prof_enterspesh:
    case MVM_OP_prof_enterinline:
    case MVM_OP_invokewithcapture:
    case MVM_OP_captureposelems:
    case MVM_OP_capturehasnameds:
        /* Exception handling */
    case MVM_OP_lastexpayload:
        /* Parameters */
    case MVM_OP_param_sp:
    case MVM_OP_param_sn:
        /* Specialized atomics */
    case MVM_OP_sp_cas_o:
    case MVM_OP_sp_atomicload_o:
    case MVM_OP_sp_atomicstore_o:
        jg_append_primitive(tc, jg, ins);
        break;
        /* Unspecialized parameter access */
    case MVM_OP_param_rp_i: {
        MVMint16  dst     = ins->operands[0].reg.orig;
        MVMuint16 arg_idx = ins->operands[1].lit_ui16;

        MVMJitCallArg args[] = { { MVM_JIT_INTERP_VAR, { MVM_JIT_INTERP_TC } },
                                 { MVM_JIT_INTERP_VAR, { MVM_JIT_INTERP_PARAMS } },
                                 { MVM_JIT_LITERAL, { arg_idx } } };
        jg_append_call_c(tc, jg, MVM_args_get_required_pos_int, 3, args, MVM_JIT_RV_INT, dst);
        break;
    }
    case MVM_OP_param_rp_o: {
        MVMint16  dst     = ins->operands[0].reg.orig;
        MVMuint16 arg_idx = ins->operands[1].lit_ui16;

        MVMJitCallArg args[] = { { MVM_JIT_INTERP_VAR, { MVM_JIT_INTERP_TC } },
                                 { MVM_JIT_INTERP_VAR, { MVM_JIT_INTERP_PARAMS } },
                                 { MVM_JIT_LITERAL, { arg_idx } } };
        jg_append_call_c(tc, jg, MVM_args_get_required_pos_obj, 3, args, MVM_JIT_RV_PTR, dst);
        break;
    }
        /* branches */
    case MVM_OP_goto:
    case MVM_OP_if_i:
    case MVM_OP_unless_i:
    case MVM_OP_if_n:
    case MVM_OP_unless_n:
    case MVM_OP_ifnonnull:
    case MVM_OP_indexat:
    case MVM_OP_indexnat:
    case MVM_OP_if_s0:
    case MVM_OP_unless_s0:
        jg_append_branch(tc, jg, 0, ins);
        break;
    case MVM_OP_if_o:
    case MVM_OP_unless_o: {
        /* Very special / funky branches. The function involved in
         * making this decision - namely, MVM_coerse_istrue - expects
         * to take a return register address /or/ two bytecode
         * addresses.  This is a reasonable decision with regards to
         * invocation nesting in the interpreter, but not for the
         * JIT. Hence, we will transform this into the istrue /
         * isfalse primitive combined with the if_i branch. A special
         * problem is that there really isn't any 'real' work space
         * available to store the result. Instead, we'll use the
         * args space to store and read the result */
        MVMint16 obj = ins->operands[0].reg.orig;
        /* Assign the very last register allocated */
        MVMint16 dst = jg->sg->num_locals + jg->sg->sf->body.cu->body.max_callsite_size - 1;
        MVMJitCallArg args[] = { { MVM_JIT_INTERP_VAR, { MVM_JIT_INTERP_TC } },
                                 { MVM_JIT_REG_VAL,  { obj } },
                                 { MVM_JIT_REG_ADDR, { dst } }, /* destination register (in args space) */
                                 { MVM_JIT_LITERAL, { 0 } }, /* true code */
                                 { MVM_JIT_LITERAL, { 0 } }, /* false code */
                                 { MVM_JIT_LITERAL, { op == MVM_OP_unless_o } }}; /* switch */
        MVMSpeshIns * branch = MVM_spesh_alloc(tc, jg->sg, sizeof(MVMSpeshIns));
        if (dst + 1 <= jg->sg->num_locals) {
            MVM_oops(tc, "JIT: no space in args buffer to store"
                     " temporary result for <%s>", ins->info->name);
        }
        /* This is now necessary for the invokish control to work correctly */
        jg_append_control(tc, jg, ins, MVM_JIT_CONTROL_THROWISH_PRE);
<<<<<<< HEAD
        jg_append_call_c(tc, jg, op_to_func(tc, MVM_OP_istrue), 6,
                         args, MVM_JIT_RV_VOID, -1);
=======
        jg_append_call_c(tc, jg, op_to_func(tc, MVM_OP_istrue), 6, args, MVM_JIT_RV_VOID, -1);
>>>>>>> 19caf7da
        /* guard the potential invoke */
        jg_append_control(tc, jg, ins, MVM_JIT_CONTROL_INVOKISH);
        /* branch if true (switch is done by coercion) */
        branch->info = MVM_op_get_op(MVM_OP_if_i);
        branch->operands = MVM_spesh_alloc(tc, jg->sg, sizeof(MVMSpeshOperand) * 2);
        branch->operands[0].reg.orig = dst;
        branch->operands[1].ins_bb = ins->operands[1].ins_bb;
        jg_append_branch(tc, jg, 0, branch);
        break;
    }
        /* some functions */
    case MVM_OP_gethow: {
        MVMint16 dst = ins->operands[0].reg.orig;
        MVMint16 obj = ins->operands[1].reg.orig;
        MVMJitCallArg args[] = { { MVM_JIT_INTERP_VAR, { MVM_JIT_INTERP_TC } },
                                 { MVM_JIT_REG_VAL, { obj } } };
        jg_append_call_c(tc, jg, op_to_func(tc, op), 2, args, MVM_JIT_RV_PTR, dst);
        break;
    }
    case MVM_OP_istype: {
        MVMint16 dst = ins->operands[0].reg.orig;
        MVMint16 obj = ins->operands[1].reg.orig;
        MVMint16 type = ins->operands[2].reg.orig;
        MVMJitCallArg args[] = { { MVM_JIT_INTERP_VAR, { MVM_JIT_INTERP_TC } },
                                 { MVM_JIT_REG_VAL, { obj } },
                                 { MVM_JIT_REG_VAL, { type } },
                                 { MVM_JIT_REG_ADDR, { dst } }};
        jg_append_call_c(tc, jg, op_to_func(tc, op), 4, args, MVM_JIT_RV_VOID, -1);
        break;
    }
    case MVM_OP_gethllsym: {
        MVMint16 dst = ins->operands[0].reg.orig;
        MVMint16 hll = ins->operands[1].reg.orig;
        MVMint16 sym = ins->operands[2].reg.orig;
        MVMJitCallArg args[] = { { MVM_JIT_INTERP_VAR, { MVM_JIT_INTERP_TC } },
                                 { MVM_JIT_REG_VAL, { hll } },
                                 { MVM_JIT_REG_VAL, { sym } } };
        jg_append_call_c(tc, jg, op_to_func(tc, op), 3, args, MVM_JIT_RV_PTR, dst);
        break;
    }
    case MVM_OP_checkarity: {
        MVMuint16 min = ins->operands[0].lit_i16;
        MVMuint16 max = ins->operands[1].lit_i16;
        MVMJitCallArg args[] = { { MVM_JIT_INTERP_VAR, { MVM_JIT_INTERP_TC } },
                                 { MVM_JIT_INTERP_VAR, { MVM_JIT_INTERP_PARAMS } },
                                 { MVM_JIT_LITERAL, { min } },
                                 { MVM_JIT_LITERAL, { max } } };
        jg_append_call_c(tc, jg, op_to_func(tc, op), 4, args, MVM_JIT_RV_VOID, -1);
        break;
    }
    case MVM_OP_say:
    case MVM_OP_print: {
        MVMint32 reg = ins->operands[0].reg.orig;
        MVMJitCallArg args[] = { { MVM_JIT_INTERP_VAR, { MVM_JIT_INTERP_TC } },
                                 { MVM_JIT_REG_VAL, { reg } } };
        jg_append_call_c(tc, jg, op_to_func(tc, op), 2, args, MVM_JIT_RV_VOID, -1);
        break;
    }
    case MVM_OP_wval:
    case MVM_OP_wval_wide: {
        MVMint16 dst = ins->operands[0].reg.orig;
        MVMint16 dep = ins->operands[1].lit_i16;
        MVMint64 idx = op == MVM_OP_wval
            ? ins->operands[2].lit_i16
            : ins->operands[2].lit_i64;
        MVMJitCallArg args[] = { { MVM_JIT_INTERP_VAR, { MVM_JIT_INTERP_TC } },
                                 { MVM_JIT_INTERP_VAR, { MVM_JIT_INTERP_CU } },
                                 { MVM_JIT_LITERAL, { dep } },
                                 { MVM_JIT_LITERAL, { idx } } };
        jg_append_call_c(tc, jg, op_to_func(tc, op), 4, args, MVM_JIT_RV_PTR, dst);
        break;
    }
    case MVM_OP_scgetobjidx: {
        MVMint16 dst = ins->operands[0].reg.orig;
        MVMint16 sc  = ins->operands[1].reg.orig;
        MVMint64 obj = ins->operands[2].reg.orig;
        MVMJitCallArg args[] = { { MVM_JIT_INTERP_VAR, { MVM_JIT_INTERP_TC } },
                                 { MVM_JIT_REG_VAL, { sc } },
                                 { MVM_JIT_REG_VAL, { obj } } };
        jg_append_call_c(tc, jg, op_to_func(tc, op), 3, args, MVM_JIT_RV_INT, dst);
        break;
    }
    case MVM_OP_throwdyn:
    case MVM_OP_throwlex:
    case MVM_OP_throwlexotic: {
        MVMint16 regi   = ins->operands[0].reg.orig;
        MVMint16 object = ins->operands[1].reg.orig;
        MVMJitCallArg args[] = { { MVM_JIT_INTERP_VAR, { MVM_JIT_INTERP_TC } },
                                 { MVM_JIT_LITERAL, {
                                   op == MVM_OP_throwlexotic ? MVM_EX_THROW_LEXOTIC :
                                   op == MVM_OP_throwlex     ? MVM_EX_THROW_LEX :
                                                               MVM_EX_THROW_DYN
                                   } },
                                 { MVM_JIT_REG_VAL, { object } },
                                 { MVM_JIT_REG_ADDR, { regi } }};
        jg_append_call_c(tc, jg, op_to_func(tc, op),
                          4, args, MVM_JIT_RV_VOID, -1);
        break;
    }
    case MVM_OP_rethrow: {
        MVMint16 obj = ins->operands[0].reg.orig;
        MVMJitCallArg args[] = { { MVM_JIT_INTERP_VAR, { MVM_JIT_INTERP_TC } },
                                 { MVM_JIT_LITERAL, { MVM_EX_THROW_DYN } },
                                 { MVM_JIT_REG_VAL, { obj } },
                                 { MVM_JIT_LITERAL, { 0 } } };
        jg_append_call_c(tc, jg, op_to_func(tc, op), 4, args, MVM_JIT_RV_VOID, -1);
        break;
    }
    case MVM_OP_throwcatdyn:
    case MVM_OP_throwcatlex:
    case MVM_OP_throwcatlexotic: {
        MVMint16 regi     = ins->operands[0].reg.orig;
        MVMint32 category = (MVMuint32)ins->operands[1].lit_i64;
        MVMJitCallArg args[] = { { MVM_JIT_INTERP_VAR, { MVM_JIT_INTERP_TC } },
                                 { MVM_JIT_LITERAL, {
                                   op == MVM_OP_throwcatdyn ? MVM_EX_THROW_DYN :
                                   op == MVM_OP_throwcatlex ? MVM_EX_THROW_LEX :
                                                              MVM_EX_THROW_LEXOTIC
                                   } },
                                 { MVM_JIT_LITERAL, { category } },
                                 { MVM_JIT_REG_ADDR, { regi } }};
        jg_append_call_c(tc, jg, op_to_func(tc, op),
                          4, args, MVM_JIT_RV_VOID, -1);
        break;
    }
    case MVM_OP_resume: {
        MVMint16 exc = ins->operands[0].reg.orig;
        MVMJitCallArg args[] = { { MVM_JIT_INTERP_VAR, { MVM_JIT_INTERP_TC } },
                                 { MVM_JIT_REG_VAL, { exc } } };
        jg_append_call_c(tc, jg, op_to_func(tc, op), 2, args, MVM_JIT_RV_VOID, -1);
        break;
    }
    case MVM_OP_die: {
        MVMint16 dst = ins->operands[0].reg.orig;
        MVMint16 str = ins->operands[1].reg.orig;
        MVMJitCallArg args[] = { { MVM_JIT_INTERP_VAR, { MVM_JIT_INTERP_TC } },
                                 { MVM_JIT_REG_VAL, { str } },
                                 { MVM_JIT_REG_ADDR, { dst } }};
        jg_append_call_c(tc, jg, op_to_func(tc, op),
                          3, args, MVM_JIT_RV_VOID, -1);
        break;
    }
    case MVM_OP_getdynlex: {
        MVMint16 dst = ins->operands[0].reg.orig;
        MVMint16 name = ins->operands[1].reg.orig;
        MVMJitCallArg args[] = { { MVM_JIT_INTERP_VAR, { MVM_JIT_INTERP_TC } },
                                 { MVM_JIT_REG_VAL, { name } },
                                 { MVM_JIT_INTERP_VAR, { MVM_JIT_INTERP_CALLER } }};
        jg_append_call_c(tc, jg, op_to_func(tc, op), 3, args, MVM_JIT_RV_PTR, dst);
        break;
    }
    case MVM_OP_binddynlex: {
        MVMint16 name = ins->operands[0].reg.orig;
        MVMint16 val  = ins->operands[1].reg.orig;
        MVMJitCallArg args[] = { { MVM_JIT_INTERP_VAR, { MVM_JIT_INTERP_TC } },
                                 { MVM_JIT_REG_VAL, { name } },
                                 { MVM_JIT_REG_VAL, { val }  },
                                 { MVM_JIT_INTERP_VAR, { MVM_JIT_INTERP_CALLER } }};
        jg_append_call_c(tc, jg, op_to_func(tc, op),
                          4, args, MVM_JIT_RV_VOID, -1);
        break;
    }
    case MVM_OP_getlexouter: {
        MVMint16 dst  = ins->operands[0].reg.orig;
        MVMint16 name = ins->operands[1].reg.orig;
        MVMJitCallArg args[] = { { MVM_JIT_INTERP_VAR, { MVM_JIT_INTERP_TC } },
                                 { MVM_JIT_REG_VAL, { name } }};
        jg_append_call_c(tc, jg, op_to_func(tc, op), 2, args, MVM_JIT_RV_PTR, dst);
        break;
    }
    case MVM_OP_isfalse:
    case MVM_OP_istrue: {
        MVMint16 obj = ins->operands[1].reg.orig;
        MVMint16 dst = ins->operands[0].reg.orig;
        MVMJitCallArg args[] = { { MVM_JIT_INTERP_VAR, { MVM_JIT_INTERP_TC } },
                                 { MVM_JIT_REG_VAL,  { obj } },
                                 { MVM_JIT_REG_ADDR, { dst } },
                                 { MVM_JIT_LITERAL, { 0 } },
                                 { MVM_JIT_LITERAL, { 0 } },
                                 { MVM_JIT_LITERAL, { op == MVM_OP_isfalse } }};
        jg_append_call_c(tc, jg, op_to_func(tc, op), 6, args, MVM_JIT_RV_VOID, -1);
        break;
    }
    case MVM_OP_capturelex: {
        MVMint16 code = ins->operands[0].reg.orig;
        MVMJitCallArg args[] = { { MVM_JIT_INTERP_VAR, { MVM_JIT_INTERP_TC } },
                                 { MVM_JIT_REG_VAL, { code } } };
        jg_append_call_c(tc, jg, op_to_func(tc, op), 2, args, MVM_JIT_RV_VOID, -1);
        break;
    }
    case MVM_OP_captureinnerlex: {
        MVMint16 code = ins->operands[0].reg.orig;
        MVMJitCallArg args[] = { { MVM_JIT_INTERP_VAR, { MVM_JIT_INTERP_TC } },
                                 { MVM_JIT_REG_VAL, { code } } };
        jg_append_call_c(tc, jg, op_to_func(tc, op), 2, args, MVM_JIT_RV_VOID, -1);
        break;
    }
    case MVM_OP_takeclosure: {
        MVMint16 dst = ins->operands[0].reg.orig;
        MVMint16 src = ins->operands[1].reg.orig;
        MVMJitCallArg args[] = { { MVM_JIT_INTERP_VAR, { MVM_JIT_INTERP_TC } },
                                 { MVM_JIT_REG_VAL, { src } } };
        jg_append_call_c(tc, jg, op_to_func(tc, op), 2, args, MVM_JIT_RV_PTR, dst);
        break;
    }
    case MVM_OP_usecapture:
    case MVM_OP_savecapture: {
        MVMint16 dst = ins->operands[0].reg.orig;
        MVMJitCallArg args[] = { { MVM_JIT_INTERP_VAR, { MVM_JIT_INTERP_TC } },
                                 { MVM_JIT_INTERP_VAR, { MVM_JIT_INTERP_FRAME } }};
        jg_append_call_c(tc, jg, op_to_func(tc, op), 2, args, MVM_JIT_RV_PTR, dst);
        break;
    }
    case MVM_OP_captureposprimspec: {
        MVMint16 dst     = ins->operands[0].reg.orig;
        MVMint16 capture = ins->operands[1].reg.orig;
        MVMint16 index   = ins->operands[2].reg.orig;
        MVMJitCallArg args[] = { { MVM_JIT_INTERP_VAR, { MVM_JIT_INTERP_TC } },
                                 { MVM_JIT_REG_VAL, { capture } },
                                 { MVM_JIT_REG_VAL, { index } } };
        jg_append_call_c(tc, jg, op_to_func(tc, op), 3, args, MVM_JIT_RV_INT, dst);
        break;
    }
    case MVM_OP_gt_s:
    case MVM_OP_ge_s:
    case MVM_OP_lt_s:
    case MVM_OP_le_s:
    case MVM_OP_cmp_s: {
        MVMint16 dst = ins->operands[0].reg.orig;
        MVMint16 a   = ins->operands[1].reg.orig;
        MVMint16 b   = ins->operands[2].reg.orig;
        MVMJitCallArg args[] = { { MVM_JIT_INTERP_VAR, { MVM_JIT_INTERP_TC } },
                                 { MVM_JIT_REG_VAL, { a } },
                                 { MVM_JIT_REG_VAL, { b } }};
        jg_append_call_c(tc, jg, op_to_func(tc, op), 3, args, MVM_JIT_RV_INT, dst);
        /* We rely on an implementation of the comparisons against -1, 0 and 1
         * in emit.dasc */
<<<<<<< HEAD
        if (op != MVM_OP_cmp_s) {
            jg_append_primitive(tc, jg, ins);
        }
=======
        if (op != MVM_OP_cmp_s)
            jg_append_primitive(tc, jg, ins);
>>>>>>> 19caf7da
        break;
    }
    case MVM_OP_hllize: {
        MVMint16 dst = ins->operands[0].reg.orig;
        MVMint16 src = ins->operands[1].reg.orig;
        MVMHLLConfig *hll_config = jg->sg->sf->body.cu->body.hll_config;
        MVMJitCallArg args[] = { { MVM_JIT_INTERP_VAR, { MVM_JIT_INTERP_TC } },
                                 { MVM_JIT_REG_VAL, { src } },
                                 { MVM_JIT_LITERAL_PTR, { (MVMint64)hll_config } },
                                 { MVM_JIT_REG_ADDR, { dst } }};
        jg_append_call_c(tc, jg, op_to_func(tc, op), 4, args, MVM_JIT_RV_VOID, -1);
        break;
    }
    case MVM_OP_clone: {
        MVMint16 dst = ins->operands[0].reg.orig;
        MVMint16 obj = ins->operands[1].reg.orig;
        MVMJitCallArg args[] = { { MVM_JIT_INTERP_VAR, { MVM_JIT_INTERP_TC } },
                                 { MVM_JIT_REG_VAL, { obj } } };
        jg_append_call_c(tc, jg, op_to_func(tc, op), 2, args, MVM_JIT_RV_PTR, dst);
        break;
    }
    case MVM_OP_create: {
        MVMint16 dst  = ins->operands[0].reg.orig;
        MVMint16 type = ins->operands[1].reg.orig;
        MVMJitCallArg args_alloc[] = { { MVM_JIT_INTERP_VAR, { MVM_JIT_INTERP_TC } },
                                 { MVM_JIT_REG_VAL, { type } } };
        MVMJitCallArg args_init[] = { { MVM_JIT_INTERP_VAR, { MVM_JIT_INTERP_TC } },
                                 { MVM_JIT_REG_VAL, { dst } } };
        jg_append_call_c(tc, jg, MVM_repr_alloc, 2, args_alloc, MVM_JIT_RV_PTR, dst);
        jg_append_call_c(tc, jg, MVM_repr_init, 2, args_init, MVM_JIT_RV_VOID, -1);
        break;
    }
    case MVM_OP_cas_o: {
        MVMint16 result = ins->operands[0].reg.orig;
        MVMint16 target = ins->operands[1].reg.orig;
        MVMint16 expected = ins->operands[2].reg.orig;
        MVMint16 value = ins->operands[3].reg.orig;
        MVMJitCallArg args[] = { { MVM_JIT_INTERP_VAR, { MVM_JIT_INTERP_TC } },
                                 { MVM_JIT_REG_VAL, { target } },
                                 { MVM_JIT_REG_VAL, { expected } },
                                 { MVM_JIT_REG_VAL, { value } },
                                 { MVM_JIT_REG_ADDR, { result } } };
        jg_append_call_c(tc, jg, op_to_func(tc, op), 5, args, MVM_JIT_RV_VOID, -1);
        break;
    }
    case MVM_OP_cas_i: {
        MVMint16 result = ins->operands[0].reg.orig;
        MVMint16 target = ins->operands[1].reg.orig;
        MVMint16 expected = ins->operands[2].reg.orig;
        MVMint16 value = ins->operands[3].reg.orig;
        MVMJitCallArg args[] = { { MVM_JIT_INTERP_VAR, { MVM_JIT_INTERP_TC } },
                                 { MVM_JIT_REG_VAL, { target } },
                                 { MVM_JIT_REG_VAL, { expected } },
                                 { MVM_JIT_REG_VAL, { value } } };
        jg_append_call_c(tc, jg, op_to_func(tc, op), 4, args, MVM_JIT_RV_INT, result);
        break;
    }
    case MVM_OP_atomicinc_i:
    case MVM_OP_atomicdec_i:
    case MVM_OP_atomicload_i: {
        MVMint16 result = ins->operands[0].reg.orig;
        MVMint16 target = ins->operands[1].reg.orig;
        MVMJitCallArg args[] = { { MVM_JIT_INTERP_VAR, { MVM_JIT_INTERP_TC } },
                                 { MVM_JIT_REG_VAL, { target } } };
        jg_append_call_c(tc, jg, op_to_func(tc, op), 2, args, MVM_JIT_RV_INT, result);
        break;
    }
    case MVM_OP_atomicadd_i: {
        MVMint16 result = ins->operands[0].reg.orig;
        MVMint16 target = ins->operands[1].reg.orig;
        MVMint16 increment = ins->operands[2].reg.orig;
        MVMJitCallArg args[] = { { MVM_JIT_INTERP_VAR, { MVM_JIT_INTERP_TC } },
                                 { MVM_JIT_REG_VAL, { target } },
                                 { MVM_JIT_REG_VAL, { increment } } };
        jg_append_call_c(tc, jg, op_to_func(tc, op), 3, args, MVM_JIT_RV_INT, result);
        break;
    }
    case MVM_OP_atomicload_o: {
        MVMint16 dst = ins->operands[0].reg.orig;
        MVMint16 target = ins->operands[1].reg.orig;
        MVMJitCallArg args[] = { { MVM_JIT_INTERP_VAR, { MVM_JIT_INTERP_TC } },
                                 { MVM_JIT_REG_VAL, { target } } };
        jg_append_call_c(tc, jg, op_to_func(tc, op), 2, args, MVM_JIT_RV_PTR, dst);
        break;
    }
    case MVM_OP_atomicstore_o:
    case MVM_OP_atomicstore_i: {
        MVMint16 target = ins->operands[0].reg.orig;
        MVMint16 value = ins->operands[1].reg.orig;
        MVMJitCallArg args[] = { { MVM_JIT_INTERP_VAR, { MVM_JIT_INTERP_TC } },
                                 { MVM_JIT_REG_VAL, { target } },
                                 { MVM_JIT_REG_VAL, { value } } };
        jg_append_call_c(tc, jg, op_to_func(tc, op), 3, args, MVM_JIT_RV_VOID, -1);
        break;
    }
        /* repr ops */
    case MVM_OP_unshift_i:
    case MVM_OP_unshift_n:
    case MVM_OP_unshift_s:
    case MVM_OP_unshift_o:
    case MVM_OP_push_i:
    case MVM_OP_push_n:
    case MVM_OP_push_s:
    case MVM_OP_push_o:
    case MVM_OP_shift_i:
    case MVM_OP_shift_n:
    case MVM_OP_shift_s:
    case MVM_OP_shift_o:
    case MVM_OP_pop_i:
    case MVM_OP_pop_n:
    case MVM_OP_pop_s:
    case MVM_OP_pop_o:
    case MVM_OP_deletekey:
    case MVM_OP_existskey:
    case MVM_OP_existspos:
    case MVM_OP_setelemspos:
    case MVM_OP_splice:
    case MVM_OP_atpos_i:
    case MVM_OP_atpos_n:
    case MVM_OP_atpos_s:
    case MVM_OP_atpos_o:
    case MVM_OP_atkey_i:
    case MVM_OP_atkey_n:
    case MVM_OP_atkey_s:
    case MVM_OP_atkey_o:
    case MVM_OP_bindpos_i:
    case MVM_OP_bindpos_n:
    case MVM_OP_bindpos_s:
    case MVM_OP_bindpos_o:
    case MVM_OP_bindkey_i:
    case MVM_OP_bindkey_n:
    case MVM_OP_bindkey_s:
    case MVM_OP_bindkey_o:
    case MVM_OP_getattr_i:
    case MVM_OP_getattr_n:
    case MVM_OP_getattr_s:
    case MVM_OP_getattr_o:
    case MVM_OP_getattrs_i:
    case MVM_OP_getattrs_n:
    case MVM_OP_getattrs_s:
    case MVM_OP_getattrs_o:
    case MVM_OP_attrinited:
    case MVM_OP_bindattr_i:
    case MVM_OP_bindattr_n:
    case MVM_OP_bindattr_s:
    case MVM_OP_bindattr_o:
    case MVM_OP_bindattrs_i:
    case MVM_OP_bindattrs_n:
    case MVM_OP_bindattrs_s:
    case MVM_OP_bindattrs_o:
    case MVM_OP_hintfor:
    case MVM_OP_elems:
        if (!consume_reprop(tc, jg, iter, ins)) {
            MVM_jit_log(tc, "BAIL: op <%s> (devirt attempted)\n", ins->info->name);
            return 0;
        }
        break;
    case MVM_OP_iterkey_s:
    case MVM_OP_iterval:
    case MVM_OP_iter: {
        MVMint16 dst      = ins->operands[0].reg.orig;
        MVMint32 invocant = ins->operands[1].reg.orig;
        MVMJitCallArg args[] = { { MVM_JIT_INTERP_VAR, { MVM_JIT_INTERP_TC } },
                                 { MVM_JIT_REG_VAL, { invocant } } };
        jg_append_call_c(tc, jg, op_to_func(tc, op), 2, args, MVM_JIT_RV_PTR, dst);
        break;
    }
    case MVM_OP_continuationreset: {
        MVMint16 reg  = ins->operands[0].reg.orig;
        MVMint16 tag  = ins->operands[1].reg.orig;
        MVMint16 code = ins->operands[2].reg.orig;
        MVMJitCallArg args[] = { { MVM_JIT_INTERP_VAR, { MVM_JIT_INTERP_TC } },
                                 { MVM_JIT_REG_VAL, { tag } },
                                 { MVM_JIT_REG_VAL, { code } },
                                 { MVM_JIT_REG_ADDR, { reg } }};
        jg_append_call_c(tc, jg, op_to_func(tc, op), 4, args, MVM_JIT_RV_VOID, -1);
        break;
    }
    case MVM_OP_continuationcontrol: {
        MVMint16 reg  = ins->operands[0].reg.orig;
        MVMint16 protect  = ins->operands[1].reg.orig;
        MVMint16 tag  = ins->operands[2].reg.orig;
        MVMint16 code = ins->operands[3].reg.orig;
        MVMJitCallArg args[] = { { MVM_JIT_INTERP_VAR, { MVM_JIT_INTERP_TC } },
                                 { MVM_JIT_REG_VAL, { protect } },
                                 { MVM_JIT_REG_VAL, { tag } },
                                 { MVM_JIT_REG_VAL, { code } },
                                 { MVM_JIT_REG_ADDR, { reg } }};
        jg_append_call_c(tc, jg, op_to_func(tc, op), 5, args, MVM_JIT_RV_VOID, -1);
        break;
    }
    case MVM_OP_sp_boolify_iter: {
        MVMint16 dst = ins->operands[0].reg.orig;
        MVMint16 obj = ins->operands[1].reg.orig;
        MVMJitCallArg args[] = { { MVM_JIT_INTERP_VAR, { MVM_JIT_INTERP_TC } },
                                 { MVM_JIT_REG_VAL, { obj } }};
        jg_append_call_c(tc, jg, op_to_func(tc, op), 2, args, MVM_JIT_RV_INT, dst);
        break;
    }
    case MVM_OP_findmeth:
    case MVM_OP_findmeth_s: {
        MVMint16 dst = ins->operands[0].reg.orig;
        MVMint16 obj = ins->operands[1].reg.orig;
        MVMint32 name = (op == MVM_OP_findmeth_s ? ins->operands[2].reg.orig :
                         ins->operands[2].lit_str_idx);
        MVMJitCallArg args[] = { { MVM_JIT_INTERP_VAR, { MVM_JIT_INTERP_TC } },
                                 { MVM_JIT_REG_VAL, { obj } },
                                 { (op == MVM_OP_findmeth_s ? MVM_JIT_REG_VAL :
                                    MVM_JIT_STR_IDX), { name } },
                                 { MVM_JIT_REG_ADDR, { dst } } };
        jg_append_call_c(tc, jg, op_to_func(tc, op), 4, args, MVM_JIT_RV_VOID, -1);
        break;
    }

    case MVM_OP_multicachefind: {
        MVMint16 dst = ins->operands[0].reg.orig;
        MVMint16 cache = ins->operands[1].reg.orig;
        MVMint16 capture = ins->operands[2].reg.orig;
        MVMJitCallArg args[] = { { MVM_JIT_INTERP_VAR, { MVM_JIT_INTERP_TC } },
                                 { MVM_JIT_REG_VAL, { cache } },
                                 { MVM_JIT_REG_VAL, { capture } } };
        jg_append_call_c(tc, jg, op_to_func(tc, op), 3, args, MVM_JIT_RV_PTR, dst);
        break;
    }
    case MVM_OP_multicacheadd: {
        MVMint16 dst = ins->operands[0].reg.orig;
        MVMint16 cache = ins->operands[1].reg.orig;
        MVMint16 capture = ins->operands[2].reg.orig;
        MVMint16 result = ins->operands[3].reg.orig;
        MVMJitCallArg args[] = { { MVM_JIT_INTERP_VAR, { MVM_JIT_INTERP_TC } },
                                 { MVM_JIT_REG_VAL, { cache } },
                                 { MVM_JIT_REG_VAL, { capture } },
                                 { MVM_JIT_REG_VAL, { result } } };
        jg_append_call_c(tc, jg, op_to_func(tc, op), 4, args, MVM_JIT_RV_PTR, dst);
        break;
    }

    case MVM_OP_can:
    case MVM_OP_can_s: {
        MVMint16 dst = ins->operands[0].reg.orig;
        MVMint16 obj = ins->operands[1].reg.orig;
        MVMint32 name = (op == MVM_OP_can_s ? ins->operands[2].reg.orig :
                         ins->operands[2].lit_str_idx);
        MVMJitCallArg args[] = { { MVM_JIT_INTERP_VAR, { MVM_JIT_INTERP_TC } },
                                 { MVM_JIT_REG_VAL, { obj } },
                                 { (op == MVM_OP_can_s ? MVM_JIT_REG_VAL :
                                    MVM_JIT_STR_IDX), { name } },
                                 { MVM_JIT_REG_ADDR, { dst } } };
        jg_append_call_c(tc, jg, op_to_func(tc, op), 4, args, MVM_JIT_RV_VOID, -1);
        break;
    }

        /* coercion */
    case MVM_OP_coerce_sn:
    case MVM_OP_coerce_ns:
    case MVM_OP_coerce_si:
    case MVM_OP_coerce_is:
    case MVM_OP_coerce_In: {
        MVMint16 src = ins->operands[1].reg.orig;
        MVMint16 dst = ins->operands[0].reg.orig;
        MVMJitCallArg args[] = {{ MVM_JIT_INTERP_VAR, { MVM_JIT_INTERP_TC } },
                                 { MVM_JIT_REG_VAL, { src } } };
        MVMJitRVMode rv_mode = ((op == MVM_OP_coerce_sn || op == MVM_OP_coerce_In) ? MVM_JIT_RV_NUM :
                                op == MVM_OP_coerce_si ? MVM_JIT_RV_INT :
                                MVM_JIT_RV_PTR);
        if (op == MVM_OP_coerce_ns) {
            args[1].type = MVM_JIT_REG_VAL_F;
        }
        jg_append_call_c(tc, jg, op_to_func(tc, op), 2, args, rv_mode, dst);
        break;
    }
    case MVM_OP_coerce_nI: {
        MVMint16 src = ins->operands[1].reg.orig;
        MVMint16 dst = ins->operands[0].reg.orig;
        MVMint16 typ = ins->operands[2].reg.orig;
        MVMJitCallArg args[] = {{ MVM_JIT_INTERP_VAR, { MVM_JIT_INTERP_TC } },
                                { MVM_JIT_REG_VAL,   { typ } },
                                { MVM_JIT_REG_VAL_F, { src } }};

        jg_append_call_c(tc, jg, op_to_func(tc, op), 3, args, MVM_JIT_RV_PTR, dst);
        break;
    }
    case MVM_OP_smrt_strify:
    case MVM_OP_smrt_numify: {
        MVMint16 obj = ins->operands[1].reg.orig;
        MVMint16 dst = ins->operands[0].reg.orig;
        MVMJitCallArg args[] = { { MVM_JIT_INTERP_VAR, { MVM_JIT_INTERP_TC } },
                                 { MVM_JIT_REG_VAL, { obj } },
                                 { MVM_JIT_REG_ADDR, { dst } }};
        jg_append_call_c(tc, jg, op_to_func(tc, op), 3, args,
                          MVM_JIT_RV_VOID, -1);
        break;
    }
    case MVM_OP_close_fh: {
        MVMint16 fho = ins->operands[0].reg.orig;
        MVMJitCallArg args[] = { { MVM_JIT_INTERP_VAR, { MVM_JIT_INTERP_TC } },
                                 { MVM_JIT_REG_VAL, { fho } } };
        jg_append_call_c(tc, jg, op_to_func(tc, op), 2, args, MVM_JIT_RV_VOID, -1);
        break;
    }
    case MVM_OP_open_fh: {
        MVMint16 dst  = ins->operands[0].reg.orig;
        MVMint16 path = ins->operands[1].reg.orig;
        MVMint16 mode = ins->operands[2].reg.orig;
        MVMJitCallArg args[] = { { MVM_JIT_INTERP_VAR, { MVM_JIT_INTERP_TC } },
                                 { MVM_JIT_REG_VAL, { path } },
                                 { MVM_JIT_REG_VAL, { mode } } };
        jg_append_call_c(tc, jg, op_to_func(tc, op), 3, args, MVM_JIT_RV_PTR, dst);
        break;
    }
    case MVM_OP_eof_fh: {
        MVMint16 dst = ins->operands[0].reg.orig;
        MVMint16 fho = ins->operands[1].reg.orig;
        MVMJitCallArg args[] = { { MVM_JIT_INTERP_VAR, { MVM_JIT_INTERP_TC } },
                                 { MVM_JIT_REG_VAL, { fho } } };
        jg_append_call_c(tc, jg, op_to_func(tc, op), 2, args, MVM_JIT_RV_INT, dst);
        break;
    }
    case MVM_OP_write_fhb: {
        MVMint16 fho = ins->operands[0].reg.orig;
        MVMint16 buf = ins->operands[1].reg.orig;
        MVMJitCallArg args[] = { { MVM_JIT_INTERP_VAR, { MVM_JIT_INTERP_TC } },
                                 { MVM_JIT_REG_VAL, { fho } },
                                 { MVM_JIT_REG_VAL, { buf } } };
        jg_append_call_c(tc, jg, op_to_func(tc, op), 3, args, MVM_JIT_RV_VOID, -1);
        break;
    }
    case MVM_OP_read_fhb: {
        MVMint16 fho = ins->operands[0].reg.orig;
        MVMint16 res = ins->operands[1].reg.orig;
        MVMint16 len = ins->operands[2].reg.orig;
        MVMJitCallArg args[] = { { MVM_JIT_INTERP_VAR, { MVM_JIT_INTERP_TC } },
                                 { MVM_JIT_REG_VAL, { fho } },
                                 { MVM_JIT_REG_VAL, { res } },
                                 { MVM_JIT_REG_VAL, { len } } };
        jg_append_call_c(tc, jg, op_to_func(tc, op), 4, args, MVM_JIT_RV_VOID, -1);
<<<<<<< HEAD
        break;
    }
    case MVM_OP_box_n: {
        MVMint16 dst = ins->operands[0].reg.orig;
        MVMint16 val = ins->operands[1].reg.orig;
        MVMint16 type = ins->operands[2].reg.orig;
        MVMJitCallArg args[] = { { MVM_JIT_INTERP_VAR , { MVM_JIT_INTERP_TC } },
                                 { MVM_JIT_REG_VAL_F, { val } },
                                 { MVM_JIT_REG_VAL, { type } },
                                 { MVM_JIT_REG_ADDR, { dst } }};
        jg_append_call_c(tc, jg, op_to_func(tc, op), 4, args, MVM_JIT_RV_VOID, -1);
=======
>>>>>>> 19caf7da
        break;
    }
    case MVM_OP_box_s:
    case MVM_OP_box_i: {
        MVMint16 dst = ins->operands[0].reg.orig;
        MVMint16 val = ins->operands[1].reg.orig;
        MVMint16 type = ins->operands[2].reg.orig;
        MVMJitCallArg args[] = { { MVM_JIT_INTERP_VAR , { MVM_JIT_INTERP_TC } },
                                 { MVM_JIT_REG_VAL, { val } },
                                 { MVM_JIT_REG_VAL, { type } },
                                 { MVM_JIT_REG_ADDR, { dst } }};
        jg_append_call_c(tc, jg, op_to_func(tc, op), 4, args, MVM_JIT_RV_VOID, -1);
        break;
    }
    case MVM_OP_unbox_i: {
        MVMint16 dst = ins->operands[0].reg.orig;
        MVMint16 obj = ins->operands[1].reg.orig;
        MVMJitCallArg args[] = { { MVM_JIT_INTERP_VAR , { MVM_JIT_INTERP_TC } },
                                 { MVM_JIT_REG_VAL, { obj } } };
        jg_append_call_c(tc, jg, op_to_func(tc, op), 2, args, MVM_JIT_RV_INT, dst);
        break;
    }
    case MVM_OP_unbox_n: {
        MVMint16 dst = ins->operands[0].reg.orig;
        MVMint16 obj = ins->operands[1].reg.orig;
        MVMJitCallArg args[] = { { MVM_JIT_INTERP_VAR , { MVM_JIT_INTERP_TC } },
                                 { MVM_JIT_REG_VAL, { obj } } };
        jg_append_call_c(tc, jg, op_to_func(tc, op), 2, args, MVM_JIT_RV_NUM, dst);
        break;
    }
    case MVM_OP_unbox_s: {
        MVMint16 dst = ins->operands[0].reg.orig;
        MVMint16 obj = ins->operands[1].reg.orig;
        MVMJitCallArg args[] = { { MVM_JIT_INTERP_VAR , { MVM_JIT_INTERP_TC } },
                                 { MVM_JIT_REG_VAL, { obj } } };
        jg_append_call_c(tc, jg, op_to_func(tc, op), 2, args, MVM_JIT_RV_PTR, dst);
        break;
    }
        /* string ops */
    case MVM_OP_repeat_s:
    case MVM_OP_split:
    case MVM_OP_concat_s: {
        MVMint16 src_a = ins->operands[1].reg.orig;
        MVMint16 src_b = ins->operands[2].reg.orig;
        MVMint16 dst   = ins->operands[0].reg.orig;
        MVMJitCallArg args[] = { { MVM_JIT_INTERP_VAR, { MVM_JIT_INTERP_TC } },
                                 { MVM_JIT_REG_VAL, { src_a } },
                                 { MVM_JIT_REG_VAL, { src_b } } };
        jg_append_call_c(tc, jg, op_to_func(tc, op), 3, args,
                          MVM_JIT_RV_PTR, dst);
        break;
    }
    case MVM_OP_escape:
    case MVM_OP_uc:
    case MVM_OP_lc:
    case MVM_OP_tc:
    case MVM_OP_fc:
    case MVM_OP_indexingoptimized: {
        MVMint16 dst    = ins->operands[0].reg.orig;
        MVMint16 string = ins->operands[1].reg.orig;
        MVMJitCallArg args[] = { { MVM_JIT_INTERP_VAR, { MVM_JIT_INTERP_TC } },
                                 { MVM_JIT_REG_VAL, { string } } };
        jg_append_call_c(tc, jg, op_to_func(tc, op), 2, args, MVM_JIT_RV_PTR, dst);
        break;
    }
    case MVM_OP_ne_s:
    case MVM_OP_eq_s: {
        MVMint16 src_a = ins->operands[1].reg.orig;
        MVMint16 src_b = ins->operands[2].reg.orig;
        MVMint16 dst   = ins->operands[0].reg.orig;
        MVMJitCallArg args[] = { { MVM_JIT_INTERP_VAR, { MVM_JIT_INTERP_TC } },
                                 { MVM_JIT_REG_VAL, { src_a } },
                                 { MVM_JIT_REG_VAL, { src_b } } };
        jg_append_call_c(tc, jg, op_to_func(tc, MVM_OP_eq_s), 3, args,
                          MVM_JIT_RV_INT, dst);
        if (op == MVM_OP_ne_s) {
            /* append not_i to negate ne_s */
            MVMSpeshIns *not_i          = MVM_spesh_alloc(tc, jg->sg, sizeof(MVMSpeshIns));
            not_i->info                 = MVM_op_get_op(MVM_OP_not_i);
            not_i->operands             = MVM_spesh_alloc(tc, jg->sg, sizeof(MVMSpeshOperand) * 2);
            not_i->operands[0].reg.orig = dst;
            not_i->operands[1].reg.orig = dst;
            jg_append_primitive(tc, jg, not_i);
        }
        break;
    }
    case MVM_OP_eqat_s: {
        MVMint16 dst    = ins->operands[0].reg.orig;
        MVMint16 src_a  = ins->operands[1].reg.orig;
        MVMint16 src_b  = ins->operands[2].reg.orig;
        MVMint16 offset = ins->operands[3].reg.orig;
        MVMJitCallArg args[] = { { MVM_JIT_INTERP_VAR, { MVM_JIT_INTERP_TC } },
                                 { MVM_JIT_REG_VAL, { src_a } },
                                 { MVM_JIT_REG_VAL, { src_b } },
                                 { MVM_JIT_REG_VAL, { offset } } };
        jg_append_call_c(tc, jg, op_to_func(tc, op), 4, args,
                          MVM_JIT_RV_INT, dst);
        break;
    }
    case MVM_OP_eqatic_s: {
        MVMint16 dst    = ins->operands[0].reg.orig;
        MVMint16 src_a  = ins->operands[1].reg.orig;
        MVMint16 src_b  = ins->operands[2].reg.orig;
        MVMint16 offset = ins->operands[3].reg.orig;
        MVMJitCallArg args[] = { { MVM_JIT_INTERP_VAR, { MVM_JIT_INTERP_TC } },
                                 { MVM_JIT_REG_VAL, { src_a } },
                                 { MVM_JIT_REG_VAL, { src_b } },
                                 { MVM_JIT_REG_VAL, { offset } } };
        jg_append_call_c(tc, jg, op_to_func(tc, op), 4, args,
                         MVM_JIT_RV_INT, dst);
        break;
    }
    case MVM_OP_eqatim_s: {
        MVMint16 dst    = ins->operands[0].reg.orig;
        MVMint16 src_a  = ins->operands[1].reg.orig;
        MVMint16 src_b  = ins->operands[2].reg.orig;
        MVMint16 offset = ins->operands[3].reg.orig;
        MVMJitCallArg args[] = { { MVM_JIT_INTERP_VAR, { MVM_JIT_INTERP_TC } },
                                 { MVM_JIT_REG_VAL, { src_a } },
                                 { MVM_JIT_REG_VAL, { src_b } },
                                 { MVM_JIT_REG_VAL, { offset } } };
        jg_append_call_c(tc, jg, op_to_func(tc, op), 4, args,
                         MVM_JIT_RV_INT, dst);
        break;
    }
    case MVM_OP_eqaticim_s: {
        MVMint16 dst    = ins->operands[0].reg.orig;
        MVMint16 src_a  = ins->operands[1].reg.orig;
        MVMint16 src_b  = ins->operands[2].reg.orig;
        MVMint16 offset = ins->operands[3].reg.orig;
        MVMJitCallArg args[] = { { MVM_JIT_INTERP_VAR, { MVM_JIT_INTERP_TC } },
                                 { MVM_JIT_REG_VAL, { src_a } },
                                 { MVM_JIT_REG_VAL, { src_b } },
                                 { MVM_JIT_REG_VAL, { offset } } };
        jg_append_call_c(tc, jg, op_to_func(tc, op), 4, args,
                         MVM_JIT_RV_INT, dst);
        break;
    }
    case MVM_OP_chars:
    case MVM_OP_graphs_s:
    case MVM_OP_codes_s:
    case MVM_OP_flip: {
        MVMint16 src = ins->operands[1].reg.orig;
        MVMint16 dst = ins->operands[0].reg.orig;
        MVMJitCallArg args[] = { { MVM_JIT_INTERP_VAR, { MVM_JIT_INTERP_TC } },
                                 { MVM_JIT_REG_VAL, { src } } };
        MVMJitRVMode rv_mode = (op == MVM_OP_flip ? MVM_JIT_RV_PTR : MVM_JIT_RV_INT);
        jg_append_call_c(tc, jg, op_to_func(tc, op), 2, args, rv_mode, dst);
        break;
    }
    case MVM_OP_getcp_s: {
        MVMint16 dst = ins->operands[0].reg.orig;
        MVMint16 src = ins->operands[1].reg.orig;
        MVMint16 idx = ins->operands[2].reg.orig;
        MVMJitCallArg args[] = { { MVM_JIT_INTERP_VAR, { MVM_JIT_INTERP_TC } },
                                 { MVM_JIT_REG_VAL, { src } },
                                 { MVM_JIT_REG_VAL, { idx } } };
        jg_append_call_c(tc, jg, op_to_func(tc, op), 3, args, MVM_JIT_RV_INT, dst);
        break;
    }
    case MVM_OP_chr: {
        MVMint16 dst = ins->operands[0].reg.orig;
        MVMint16 src = ins->operands[1].reg.orig;
        MVMJitCallArg args[] = { { MVM_JIT_INTERP_VAR, { MVM_JIT_INTERP_TC } },
                                 { MVM_JIT_REG_VAL, { src } } };
        jg_append_call_c(tc, jg, op_to_func(tc, op), 2, args, MVM_JIT_RV_PTR, dst);
        break;
    }
    case MVM_OP_join: {
        MVMint16 dst   = ins->operands[0].reg.orig;
        MVMint16 sep   = ins->operands[1].reg.orig;
        MVMint16 input = ins->operands[2].reg.orig;
        MVMJitCallArg args[] = { { MVM_JIT_INTERP_VAR, { MVM_JIT_INTERP_TC } },
                                 { MVM_JIT_REG_VAL, { sep } },
                                 { MVM_JIT_REG_VAL, { input } } };
        jg_append_call_c(tc, jg, op_to_func(tc, op), 3, args, MVM_JIT_RV_PTR, dst);
        break;
    }
    case MVM_OP_replace: {
        MVMint16 dst     = ins->operands[0].reg.orig;
        MVMint16 a       = ins->operands[1].reg.orig;
        MVMint16 start   = ins->operands[2].reg.orig;
        MVMint16 length  = ins->operands[3].reg.orig;
        MVMint16 replace = ins->operands[4].reg.orig;
        MVMJitCallArg args[] = { { MVM_JIT_INTERP_VAR, { MVM_JIT_INTERP_TC } },
                                 { MVM_JIT_REG_VAL, { a } },
                                 { MVM_JIT_REG_VAL, { start } },
                                 { MVM_JIT_REG_VAL, { length } },
                                 { MVM_JIT_REG_VAL, { replace } } };
        jg_append_call_c(tc, jg, op_to_func(tc, op), 5, args, MVM_JIT_RV_PTR, dst);
        break;
    }
    case MVM_OP_substr_s: {
        MVMint16 dst = ins->operands[0].reg.orig;
        MVMint16 string = ins->operands[1].reg.orig;
        MVMint16 start = ins->operands[2].reg.orig;
        MVMint16 length = ins->operands[3].reg.orig;
        MVMJitCallArg args[] = { { MVM_JIT_INTERP_VAR, { MVM_JIT_INTERP_TC } },
                                 { MVM_JIT_REG_VAL, { string } },
                                 { MVM_JIT_REG_VAL, { start } },
                                 { MVM_JIT_REG_VAL, { length } } };
        jg_append_call_c(tc, jg, op_to_func(tc, op), 4, args, MVM_JIT_RV_PTR, dst);
        break;
    }
    case MVM_OP_index_s: {
        MVMint16 dst = ins->operands[0].reg.orig;
        MVMint16 haystack = ins->operands[1].reg.orig;
        MVMint16 needle = ins->operands[2].reg.orig;
        MVMint16 start = ins->operands[3].reg.orig;
        MVMJitCallArg args[] = { { MVM_JIT_INTERP_VAR, { MVM_JIT_INTERP_TC } },
                                 { MVM_JIT_REG_VAL, { haystack } },
                                 { MVM_JIT_REG_VAL, { needle } },
                                 { MVM_JIT_REG_VAL, { start } } };
        jg_append_call_c(tc, jg, op_to_func(tc, op), 4, args, MVM_JIT_RV_PTR, dst);
        break;
    }
    case MVM_OP_iscclass: {
        MVMint16 dst    = ins->operands[0].reg.orig;
        MVMint16 cclass = ins->operands[1].reg.orig;
        MVMint16 str    = ins->operands[2].reg.orig;
        MVMint16 offset = ins->operands[3].reg.orig;
        MVMJitCallArg args[] = { { MVM_JIT_INTERP_VAR, { MVM_JIT_INTERP_TC } },
                                 { MVM_JIT_REG_VAL, { cclass } },
                                 { MVM_JIT_REG_VAL, { str } },
                                 { MVM_JIT_REG_VAL, { offset } } };
        jg_append_call_c(tc, jg, op_to_func(tc, op), 4, args, MVM_JIT_RV_INT, dst);
        break;
    }
    case MVM_OP_findcclass:
    case MVM_OP_findnotcclass: {
        MVMint16 dst    = ins->operands[0].reg.orig;
        MVMint16 cclass = ins->operands[1].reg.orig;
        MVMint16 target = ins->operands[2].reg.orig;
        MVMint16 offset = ins->operands[3].reg.orig;
        MVMint16 count  = ins->operands[4].reg.orig;
        MVMJitCallArg args[] = { { MVM_JIT_INTERP_VAR, { MVM_JIT_INTERP_TC } },
                                 { MVM_JIT_REG_VAL, { cclass } },
                                 { MVM_JIT_REG_VAL, { target } },
                                 { MVM_JIT_REG_VAL, { offset } },
                                 { MVM_JIT_REG_VAL, { count } } };
        jg_append_call_c(tc, jg, op_to_func(tc, op), 5, args, MVM_JIT_RV_INT, dst);
        break;
    }
    case MVM_OP_nfarunalt: {
        MVMint16 nfa    = ins->operands[0].reg.orig;
        MVMint16 target = ins->operands[1].reg.orig;
        MVMint16 offset = ins->operands[2].reg.orig;
        MVMint16 bstack = ins->operands[3].reg.orig;
        MVMint16 cstack = ins->operands[4].reg.orig;
        MVMint16 labels = ins->operands[5].reg.orig;
        MVMJitCallArg args[] = { { MVM_JIT_INTERP_VAR, { MVM_JIT_INTERP_TC } },
                                 { MVM_JIT_REG_VAL, { nfa } },
                                 { MVM_JIT_REG_VAL, { target } },
                                 { MVM_JIT_REG_VAL, { offset } },
                                 { MVM_JIT_REG_VAL, { bstack } },
                                 { MVM_JIT_REG_VAL, { cstack } },
                                 { MVM_JIT_REG_VAL, { labels } } };
        jg_append_call_c(tc, jg, op_to_func(tc, op), 7, args, MVM_JIT_RV_VOID, -1);
        break;
    }
    case MVM_OP_nfarunproto: {
        MVMint16 dst     = ins->operands[0].reg.orig;
        MVMint16 nfa     = ins->operands[1].reg.orig;
        MVMint16 target  = ins->operands[2].reg.orig;
        MVMint16 offset  = ins->operands[3].reg.orig;
        MVMJitCallArg args[] = { { MVM_JIT_INTERP_VAR, { MVM_JIT_INTERP_TC } },
                                 { MVM_JIT_REG_VAL, { nfa } },
                                 { MVM_JIT_REG_VAL, { target } },
                                 { MVM_JIT_REG_VAL, { offset } } };
        jg_append_call_c(tc, jg, op_to_func(tc, op), 4, args, MVM_JIT_RV_PTR, dst);
        break;
    }
    case MVM_OP_nfafromstatelist: {
        MVMint16 dst     = ins->operands[0].reg.orig;
        MVMint16 states  = ins->operands[1].reg.orig;
        MVMint16 type    = ins->operands[2].reg.orig;
        MVMJitCallArg args[] = { { MVM_JIT_INTERP_VAR, { MVM_JIT_INTERP_TC } },
                                 { MVM_JIT_REG_VAL, { states } },
                                 { MVM_JIT_REG_VAL, { type } } };
        jg_append_call_c(tc, jg, op_to_func(tc, op), 3, args, MVM_JIT_RV_PTR, dst);
        break;
    }
        /* encode/decode ops */
    case MVM_OP_encode: {
        MVMint16 dst = ins->operands[0].reg.orig;
        MVMint16 str = ins->operands[1].reg.orig;
        MVMint16 enc = ins->operands[2].reg.orig;
        MVMint16 buf = ins->operands[3].reg.orig;
        MVMJitCallArg args[] = { { MVM_JIT_INTERP_VAR, { MVM_JIT_INTERP_TC } },
                                 { MVM_JIT_REG_VAL, { str } },
                                 { MVM_JIT_REG_VAL, { enc } },
                                 { MVM_JIT_REG_VAL, { buf } },
                                 { MVM_JIT_LITERAL_PTR, { 0 } } };
        jg_append_call_c(tc, jg, op_to_func(tc, op), 5, args, MVM_JIT_RV_PTR, dst);
        break;
    }
    case MVM_OP_decoderaddbytes: {
        MVMint16 decoder = ins->operands[0].reg.orig;
        MVMint16 bytes   = ins->operands[1].reg.orig;
        MVMJitCallArg argc[] = { { MVM_JIT_INTERP_VAR, { MVM_JIT_INTERP_TC } },
                                 { MVM_JIT_REG_VAL, { decoder } },
                                 { MVM_JIT_LITERAL_PTR, { (MVMint64)"decoderaddbytes" } } };
        MVMJitCallArg args[] = { { MVM_JIT_INTERP_VAR, { MVM_JIT_INTERP_TC } },
                                 { MVM_JIT_REG_VAL, { decoder } },
                                 { MVM_JIT_REG_VAL, { bytes } } };
        jg_append_call_c(tc, jg, &MVM_decoder_ensure_decoder, 3, argc, MVM_JIT_RV_VOID, -1);
        jg_append_call_c(tc, jg, op_to_func(tc, op), 3, args, MVM_JIT_RV_VOID, -1);
        break;
    }
    case MVM_OP_decodertakeline: {
        MVMint16 dst     = ins->operands[0].reg.orig;
        MVMint16 decoder = ins->operands[1].reg.orig;
        MVMint16 chomp   = ins->operands[2].reg.orig;
        MVMint16 inc     = ins->operands[3].reg.orig;
        MVMJitCallArg argc[] = { { MVM_JIT_INTERP_VAR, { MVM_JIT_INTERP_TC } },
                                 { MVM_JIT_REG_VAL, { decoder } },
                                 { MVM_JIT_LITERAL_PTR, { (MVMint64)"decodertakeline" } } };
        MVMJitCallArg args[] = { { MVM_JIT_INTERP_VAR, { MVM_JIT_INTERP_TC } },
                                 { MVM_JIT_REG_VAL, { decoder } },
                                 { MVM_JIT_REG_VAL, { chomp } },
                                 { MVM_JIT_REG_VAL, { inc } } };
        jg_append_call_c(tc, jg, &MVM_decoder_ensure_decoder, 3, argc, MVM_JIT_RV_VOID, -1);
        jg_append_call_c(tc, jg, op_to_func(tc, op), 4, args, MVM_JIT_RV_PTR, dst);
        break;
    }
        /* bigint ops */
    case MVM_OP_isbig_I: {
        MVMint16 dst = ins->operands[0].reg.orig;
        MVMint16 src = ins->operands[1].reg.orig;
        MVMJitCallArg args[] = { { MVM_JIT_INTERP_VAR, { MVM_JIT_INTERP_TC } },
                                 { MVM_JIT_REG_VAL, { src } } };
        jg_append_call_c(tc, jg, op_to_func(tc, op), 2, args,
                          MVM_JIT_RV_INT, dst);
        break;
    }
    case MVM_OP_cmp_I: {
        MVMint16 src_a = ins->operands[1].reg.orig;
        MVMint16 src_b = ins->operands[2].reg.orig;
        MVMint16 dst   = ins->operands[0].reg.orig;
        MVMJitCallArg args[] = { { MVM_JIT_INTERP_VAR, { MVM_JIT_INTERP_TC } },
                                 { MVM_JIT_REG_VAL, { src_a } },
                                 { MVM_JIT_REG_VAL, { src_b } } };
        jg_append_call_c(tc, jg, op_to_func(tc, op), 3, args,
                          MVM_JIT_RV_INT, dst);
        break;
    }
    case MVM_OP_add_I:
    case MVM_OP_sub_I:
    case MVM_OP_mul_I:
    case MVM_OP_div_I:
    case MVM_OP_mod_I:
    case MVM_OP_bor_I:
    case MVM_OP_band_I:
    case MVM_OP_bxor_I:
    case MVM_OP_lcm_I:
    case MVM_OP_gcd_I: {
        MVMint16 src_a = ins->operands[1].reg.orig;
        MVMint16 src_b = ins->operands[2].reg.orig;
        MVMint16 type  = ins->operands[3].reg.orig;
        MVMint16 dst   = ins->operands[0].reg.orig;
        MVMJitCallArg args[] = { { MVM_JIT_INTERP_VAR, { MVM_JIT_INTERP_TC } },
                                 { MVM_JIT_REG_VAL, { type } },
                                 { MVM_JIT_REG_VAL, { src_a } },
                                 { MVM_JIT_REG_VAL, { src_b } } };
        jg_append_call_c(tc, jg, op_to_func(tc, op), 4, args,
                          MVM_JIT_RV_PTR, dst);
        break;
    }
    case MVM_OP_pow_I: {
        MVMint16 src_a  = ins->operands[1].reg.orig;
        MVMint16 src_b  = ins->operands[2].reg.orig;
        MVMint16 type_n = ins->operands[3].reg.orig;
        MVMint16 type_I = ins->operands[4].reg.orig;
        MVMint16 dst    = ins->operands[0].reg.orig;
        MVMJitCallArg args[] = { { MVM_JIT_INTERP_VAR, { MVM_JIT_INTERP_TC } },
                                 { MVM_JIT_REG_VAL, { src_a } },
                                 { MVM_JIT_REG_VAL, { src_b } },
                                 { MVM_JIT_REG_VAL, { type_n } },
                                 { MVM_JIT_REG_VAL, { type_I } } };
        jg_append_call_c(tc, jg, op_to_func(tc, op), 5, args,
<<<<<<< HEAD
                         MVM_JIT_RV_PTR, dst);
=======
                          MVM_JIT_RV_PTR, dst);
>>>>>>> 19caf7da
        break;
    }
    case MVM_OP_div_In: {
        MVMint16 dst   = ins->operands[0].reg.orig;
        MVMint16 src_a = ins->operands[1].reg.orig;
        MVMint16 src_b = ins->operands[2].reg.orig;
        MVMJitCallArg args[] = { { MVM_JIT_INTERP_VAR, { MVM_JIT_INTERP_TC } },
                                 { MVM_JIT_REG_VAL, { src_a } },
                                 { MVM_JIT_REG_VAL, { src_b } } };
        jg_append_call_c(tc, jg, op_to_func(tc, op), 3, args, MVM_JIT_RV_NUM, dst);
        break;
    }
    case MVM_OP_brshift_I:
    case MVM_OP_blshift_I: {
        MVMint16 dst   = ins->operands[0].reg.orig;
        MVMint16 src   = ins->operands[1].reg.orig;
        MVMint16 shift = ins->operands[2].reg.orig;
        MVMint16 type  = ins->operands[3].reg.orig;
        MVMJitCallArg args[] = { { MVM_JIT_INTERP_VAR, { MVM_JIT_INTERP_TC } },
                                 { MVM_JIT_REG_VAL, { type } },
                                 { MVM_JIT_REG_VAL, { src } },
                                 { MVM_JIT_REG_VAL, { shift } } };
        jg_append_call_c(tc, jg, op_to_func(tc, op), 4, args, MVM_JIT_RV_PTR, dst);
        break;
    }
    case MVM_OP_coerce_Is: {
        MVMint16 src = ins->operands[1].reg.orig;
        MVMint16 dst = ins->operands[0].reg.orig;
        MVMJitCallArg args[] = { { MVM_JIT_INTERP_VAR, { MVM_JIT_INTERP_TC } },
                                 { MVM_JIT_REG_VAL, { src } },
                                 { MVM_JIT_LITERAL, { 10 } } };
        jg_append_call_c(tc, jg, op_to_func(tc, op), 3, args,
                          MVM_JIT_RV_PTR, dst);
        break;
    }
    case MVM_OP_radix: {
        MVMint16 dst = ins->operands[0].reg.orig;
        MVMint16 radix = ins->operands[1].reg.orig;
        MVMint16 string = ins->operands[2].reg.orig;
        MVMint16 offset = ins->operands[3].reg.orig;
        MVMint16 flag = ins->operands[4].reg.orig;
        MVMJitCallArg args[] = { { MVM_JIT_INTERP_VAR, { MVM_JIT_INTERP_TC } },
                                 { MVM_JIT_REG_VAL, { radix } },
                                 { MVM_JIT_REG_VAL, { string } },
                                 { MVM_JIT_REG_VAL, { offset } },
                                 { MVM_JIT_REG_VAL, { flag } } };
        jg_append_call_c(tc, jg, op_to_func(tc, op), 5, args,
                          MVM_JIT_RV_PTR, dst);
        break;
    }
    case MVM_OP_radix_I: {
        MVMint16 dst = ins->operands[0].reg.orig;
        MVMint16 radix = ins->operands[1].reg.orig;
        MVMint16 string = ins->operands[2].reg.orig;
        MVMint16 offset = ins->operands[3].reg.orig;
        MVMint16 flag = ins->operands[4].reg.orig;
        MVMint16 type = ins->operands[5].reg.orig;
        MVMJitCallArg args[] = { { MVM_JIT_INTERP_VAR, { MVM_JIT_INTERP_TC } },
                                 { MVM_JIT_REG_VAL, { radix } },
                                 { MVM_JIT_REG_VAL, { string } },
                                 { MVM_JIT_REG_VAL, { offset } },
                                 { MVM_JIT_REG_VAL, { flag } },
                                 { MVM_JIT_REG_VAL, { type } } };
        jg_append_call_c(tc, jg, op_to_func(tc, op), 6, args,
                          MVM_JIT_RV_PTR, dst);
        break;
    }
    case MVM_OP_base_I: {
        MVMint16 src  = ins->operands[1].reg.orig;
        MVMint16 base = ins->operands[2].reg.orig;
        MVMint16 dst  = ins->operands[0].reg.orig;
        MVMJitCallArg args[] = { { MVM_JIT_INTERP_VAR, { MVM_JIT_INTERP_TC } },
                                 { MVM_JIT_REG_VAL, { src } },
                                 { MVM_JIT_REG_VAL, { base } } };
        jg_append_call_c(tc, jg, op_to_func(tc, op), 3, args,
                          MVM_JIT_RV_PTR, dst);
        break;
    }
    case MVM_OP_bool_I: {
        MVMint16 dst = ins->operands[0].reg.orig;
        MVMint32 invocant = ins->operands[1].reg.orig;
        MVMJitCallArg args[] = { { MVM_JIT_INTERP_VAR, MVM_JIT_INTERP_TC },
                                 { MVM_JIT_REG_VAL, invocant } };
        jg_append_call_c(tc, jg, op_to_func(tc, op), 2, args, MVM_JIT_RV_INT, dst);
        break;
    }
    case MVM_OP_rand_I:
    case MVM_OP_bnot_I: {
        MVMint16 dst      = ins->operands[0].reg.orig;
        MVMint32 invocant = ins->operands[1].reg.orig;
        MVMint32 type     = ins->operands[2].reg.orig;
        MVMJitCallArg args[] = { { MVM_JIT_INTERP_VAR, MVM_JIT_INTERP_TC },
                                 { MVM_JIT_REG_VAL, type },
                                 { MVM_JIT_REG_VAL, invocant } };
        jg_append_call_c(tc, jg, op_to_func(tc, op), 3, args, MVM_JIT_RV_PTR, dst);
        break;
    }
    case MVM_OP_getcodeobj: {
        MVMint16 dst = ins->operands[0].reg.orig;
        MVMint32 invocant = ins->operands[1].reg.orig;
        MVMJitCallArg args[] = { { MVM_JIT_INTERP_VAR, MVM_JIT_INTERP_TC },
                                 { MVM_JIT_REG_VAL, invocant } };
        jg_append_call_c(tc, jg, op_to_func(tc, op), 2, args, MVM_JIT_RV_PTR, dst);
        break;
    }
    case MVM_OP_sqrt_n:
    case MVM_OP_sin_n:
    case MVM_OP_cos_n:
    case MVM_OP_tan_n:
    case MVM_OP_asin_n:
    case MVM_OP_acos_n:
    case MVM_OP_atan_n: {
        MVMint16 dst   = ins->operands[0].reg.orig;
        MVMint16 src   = ins->operands[1].reg.orig;
        MVMJitCallArg args[] = { { MVM_JIT_REG_VAL_F, { src } } };
        jg_append_call_c(tc, jg, op_to_func(tc, op), 1, args,
                          MVM_JIT_RV_NUM, dst);
        break;
    }
    case MVM_OP_pow_n:
    case MVM_OP_atan2_n: {
        MVMint16 dst   = ins->operands[0].reg.orig;
        MVMint16 a     = ins->operands[1].reg.orig;
        MVMint16 b     = ins->operands[2].reg.orig;
        MVMJitCallArg args[] = { { MVM_JIT_REG_VAL_F, { a } },
                                 { MVM_JIT_REG_VAL_F, { b } } };
        jg_append_call_c(tc, jg, op_to_func(tc, op), 2, args,
                          MVM_JIT_RV_NUM, dst);
        break;
    }
    case MVM_OP_time_n: {
        MVMint16 dst   = ins->operands[0].reg.orig;
        MVMJitCallArg args[] = { { MVM_JIT_INTERP_VAR, { MVM_JIT_INTERP_TC } } };
        jg_append_call_c(tc, jg, op_to_func(tc, op), 1, args,
                          MVM_JIT_RV_NUM, dst);
        break;
    }
    case MVM_OP_randscale_n: {
        MVMint16 dst   = ins->operands[0].reg.orig;
        MVMint16 scale = ins->operands[1].reg.orig;
        MVMJitCallArg args[] = { { MVM_JIT_INTERP_VAR, { MVM_JIT_INTERP_TC } },
                                 { MVM_JIT_REG_VAL_F, { scale } } };
        jg_append_call_c(tc, jg, op_to_func(tc, op), 2, args, MVM_JIT_RV_NUM, dst);
        break;
    }
    case MVM_OP_isnanorinf: {
        MVMint16 dst   = ins->operands[0].reg.orig;
        MVMint16 src = ins->operands[1].reg.orig;
        MVMJitCallArg args[] = { { MVM_JIT_INTERP_VAR, { MVM_JIT_INTERP_TC } },
                                 { MVM_JIT_REG_VAL_F, { src } } };
        jg_append_call_c(tc, jg, op_to_func(tc, op), 2, args, MVM_JIT_RV_INT, dst);
        break;
    }
    case MVM_OP_nativecallcast: {
        MVMint16 dst     = ins->operands[0].reg.orig;
        MVMint16 restype = ins->operands[1].reg.orig;
        MVMint16 site    = ins->operands[2].reg.orig;
        MVMint16 cargs   = ins->operands[3].reg.orig;
        MVMJitCallArg args[] = { { MVM_JIT_INTERP_VAR, { MVM_JIT_INTERP_TC } },
                                 { MVM_JIT_REG_VAL, { restype } },
                                 { MVM_JIT_REG_VAL, { site } },
                                 { MVM_JIT_REG_VAL, { cargs } } };
        jg_append_call_c(tc, jg, op_to_func(tc, op), 4, args,
                          MVM_JIT_RV_PTR, dst);
        break;
    }
    case MVM_OP_nativecallinvoke: {
        MVMint16 dst     = ins->operands[0].reg.orig;
        MVMint16 restype = ins->operands[1].reg.orig;
        MVMint16 site    = ins->operands[2].reg.orig;
        MVMint16 cargs   = ins->operands[3].reg.orig;
        MVMJitCallArg args[] = { { MVM_JIT_INTERP_VAR, { MVM_JIT_INTERP_TC } },
                                 { MVM_JIT_REG_VAL, { restype } },
                                 { MVM_JIT_REG_VAL, { site } },
                                 { MVM_JIT_REG_VAL, { cargs } } };
        jg_append_call_c(tc, jg, op_to_func(tc, op), 4, args,
                          MVM_JIT_RV_PTR, dst);
        break;
    }
    case MVM_OP_typeparameters:
    case MVM_OP_typeparameterized: {
        MVMint16 dst = ins->operands[0].reg.orig;
        MVMint16 obj = ins->operands[1].reg.orig;
        MVMJitCallArg args[] = { { MVM_JIT_INTERP_VAR, { MVM_JIT_INTERP_TC } },
                                 { MVM_JIT_REG_VAL, { obj } } };
        jg_append_call_c(tc, jg, op_to_func(tc, op), 2, args, MVM_JIT_RV_PTR, dst);
        break;
    }
    case MVM_OP_typeparameterat: {
        MVMint16 dst = ins->operands[0].reg.orig;
        MVMint16 obj = ins->operands[1].reg.orig;
        MVMint16 idx = ins->operands[2].reg.orig;
        MVMJitCallArg args[] = { { MVM_JIT_INTERP_VAR, { MVM_JIT_INTERP_TC } },
                                 { MVM_JIT_REG_VAL, { obj } },
                                 { MVM_JIT_REG_VAL, { idx } } };
        jg_append_call_c(tc, jg, op_to_func(tc, op), 3, args, MVM_JIT_RV_PTR, dst);
        break;
    }
    case MVM_OP_objectid: {
        MVMint16 dst = ins->operands[0].reg.orig;
        MVMint16 obj = ins->operands[1].reg.orig;
        MVMJitCallArg args[] = { { MVM_JIT_INTERP_VAR, { MVM_JIT_INTERP_TC } },
                                 { MVM_JIT_REG_VAL, { obj } } };
        jg_append_call_c(tc, jg, op_to_func(tc, op), 2, args, MVM_JIT_RV_INT, dst);
        break;
    }
        /* native references (as simple function calls for now) */
    case MVM_OP_iscont_i:
    case MVM_OP_iscont_n:
    case MVM_OP_iscont_s:
    case MVM_OP_isrwcont: {
        MVMint16 dst = ins->operands[0].reg.orig;
        MVMint16 obj = ins->operands[1].reg.orig;
        MVMJitCallArg args[] = { { MVM_JIT_INTERP_VAR, { MVM_JIT_INTERP_TC } },
                                 { MVM_JIT_REG_VAL, { obj } } };
        jg_append_call_c(tc, jg, op_to_func(tc, op), 2, args, MVM_JIT_RV_INT, dst);
        break;
    }
    case MVM_OP_assign_i:
    case MVM_OP_assign_n:
    case MVM_OP_assign_s: {
        MVMint16 target = ins->operands[0].reg.orig;
        MVMint16 value  = ins->operands[1].reg.orig;
        MVMJitCallArg args[] = { { MVM_JIT_INTERP_VAR, { MVM_JIT_INTERP_TC } },
                                 { MVM_JIT_REG_VAL, { target } },
                                 { MVM_JIT_REG_VAL, { value } } };
        jg_append_call_c(tc, jg, op_to_func(tc, op), 3, args, MVM_JIT_RV_VOID, -1);
        break;
    }
    case MVM_OP_decont_i:
    case MVM_OP_decont_n:
    case MVM_OP_decont_s: {
        MVMint16 dst = ins->operands[0].reg.orig;
        MVMint16 obj = ins->operands[1].reg.orig;
        MVMJitCallArg args[] = { { MVM_JIT_INTERP_VAR, { MVM_JIT_INTERP_TC } },
                                 { MVM_JIT_REG_VAL, { obj } },
                                 { MVM_JIT_REG_ADDR, { dst } } };
        jg_append_call_c(tc, jg, op_to_func(tc, op), 3, args, MVM_JIT_RV_VOID, -1);
        break;
    }
    case MVM_OP_getlexref_i:
    case MVM_OP_getlexref_i32:
    case MVM_OP_getlexref_i16:
    case MVM_OP_getlexref_i8:
    case MVM_OP_getlexref_n:
    case MVM_OP_getlexref_n32:
    case MVM_OP_getlexref_s: {
        MVMint16 dst     = ins->operands[0].reg.orig;
        MVMuint16 outers = ins->operands[1].lex.outers;
        MVMuint16 idx    = ins->operands[1].lex.idx;
        MVMJitCallArg args[] = { { MVM_JIT_INTERP_VAR, { MVM_JIT_INTERP_TC } },
                                 { MVM_JIT_LITERAL, { outers } },
                                 { MVM_JIT_LITERAL, { idx } } };
        jg_append_call_c(tc, jg, op_to_func(tc, op), 3, args, MVM_JIT_RV_PTR, dst);
        break;
    }
    case MVM_OP_getattrref_i:
    case MVM_OP_getattrref_n:
    case MVM_OP_getattrref_s: {
        MVMint16 dst     = ins->operands[0].reg.orig;
        MVMint16 obj     = ins->operands[1].reg.orig;
        MVMint16 class   = ins->operands[2].reg.orig;
        MVMint16 name    = ins->operands[3].lit_str_idx;
        MVMJitCallArg args[] = { { MVM_JIT_INTERP_VAR, { MVM_JIT_INTERP_TC } },
                                 { MVM_JIT_REG_VAL, { obj } },
                                 { MVM_JIT_REG_VAL, { class } },
                                 { MVM_JIT_STR_IDX, { name } } };
        jg_append_call_c(tc, jg, op_to_func(tc, op), 4, args, MVM_JIT_RV_PTR, dst);
        break;
    }
    case MVM_OP_getattrsref_i:
    case MVM_OP_getattrsref_n:
    case MVM_OP_getattrsref_s: {
        MVMint16 dst     = ins->operands[0].reg.orig;
        MVMint16 obj     = ins->operands[1].reg.orig;
        MVMint16 class   = ins->operands[2].reg.orig;
        MVMint16 name    = ins->operands[3].reg.orig;
        MVMJitCallArg args[] = { { MVM_JIT_INTERP_VAR, { MVM_JIT_INTERP_TC } },
                                 { MVM_JIT_REG_VAL, { obj } },
                                 { MVM_JIT_REG_VAL, { class } },
                                 { MVM_JIT_REG_VAL, { name } } };
        jg_append_call_c(tc, jg, op_to_func(tc, op), 4, args, MVM_JIT_RV_PTR, dst);
        break;
    }
    case MVM_OP_atposref_i:
    case MVM_OP_atposref_n:
    case MVM_OP_atposref_s: {
        MVMint16 dst     = ins->operands[0].reg.orig;
        MVMint16 obj     = ins->operands[1].reg.orig;
        MVMint16 index   = ins->operands[2].reg.orig;
        MVMJitCallArg args[] = { { MVM_JIT_INTERP_VAR, { MVM_JIT_INTERP_TC } },
                                 { MVM_JIT_REG_VAL, { obj } },
                                 { MVM_JIT_REG_VAL, { index } } };
        jg_append_call_c(tc, jg, op_to_func(tc, op), 3, args, MVM_JIT_RV_PTR, dst);
        break;
    }
        /* profiling */
    case MVM_OP_prof_allocated: {
        MVMint16 reg = ins->operands[0].reg.orig;
        MVMJitCallArg args[] = { { MVM_JIT_INTERP_VAR, { MVM_JIT_INTERP_TC } },
                                 { MVM_JIT_REG_VAL, { reg } } };
        jg_append_call_c(tc, jg, op_to_func(tc, op), 2, args, MVM_JIT_RV_VOID, -1);
        break;
    }
    case MVM_OP_prof_exit: {
        MVMJitCallArg args[] = { { MVM_JIT_INTERP_VAR, { MVM_JIT_INTERP_TC } } };
        jg_append_call_c(tc, jg, op_to_func(tc, op), 1, args, MVM_JIT_RV_VOID, -1);
        break;
    }
        /* special jumplist branch */
    case MVM_OP_jumplist: {
        return consume_jumplist(tc, jg, iter, ins);
    }
        /* returning */
    case MVM_OP_return: {
        MVMJitCallArg args[] = { { MVM_JIT_INTERP_VAR,  { MVM_JIT_INTERP_TC } },
                                 { MVM_JIT_LITERAL, { 0 } }};
        jg_append_call_c(tc, jg, op_to_func(tc, op), 2, args, MVM_JIT_RV_VOID, -1);
        jg_append_call_c(tc, jg, &MVM_frame_try_return, 1, args, MVM_JIT_RV_VOID, -1);
        jg_append_branch(tc, jg, MVM_JIT_BRANCH_EXIT, NULL);
        break;
    }
    case MVM_OP_return_o:
    case MVM_OP_return_s:
    case MVM_OP_return_n:
    case MVM_OP_return_i: {
        MVMint16 reg = ins->operands[0].reg.orig;
        MVMJitCallArg args[] = {{ MVM_JIT_INTERP_VAR, { MVM_JIT_INTERP_TC } },
                                 { MVM_JIT_REG_VAL, { reg } },
                                 { MVM_JIT_LITERAL, { 0 } } };
        if (op == MVM_OP_return_n) {
            args[1].type = MVM_JIT_REG_VAL_F;
        }
        jg_append_call_c(tc, jg, op_to_func(tc, op), 3, args, MVM_JIT_RV_VOID, -1);
        /* reuse args for tc arg */
        jg_append_call_c(tc, jg, &MVM_frame_try_return, 1, args, MVM_JIT_RV_VOID, -1);
        jg_append_branch(tc, jg, MVM_JIT_BRANCH_EXIT, NULL);
        break;
    }
    case MVM_OP_sp_guard:
    case MVM_OP_sp_guardconc:
    case MVM_OP_sp_guardtype:
    case MVM_OP_sp_guardsf:
        jg_append_guard(tc, jg, ins);
        break;
    case MVM_OP_sp_resolvecode: {
        MVMint16 dst     = ins->operands[0].reg.orig;
        MVMint16 obj     = ins->operands[1].reg.orig;
        MVMJitCallArg args[] = { { MVM_JIT_INTERP_VAR, { MVM_JIT_INTERP_TC } },
                                 { MVM_JIT_REG_VAL, { obj } } };
        jg_append_call_c(tc, jg, op_to_func(tc, op), 2, args, MVM_JIT_RV_PTR, dst);
        break;
    }
    case MVM_OP_prepargs: {
        return consume_invoke(tc, jg, iter, ins);
    }
    default: {
        /* Check if it's an extop. */
        MVMint32 emitted_extop = 0;
        if (ins->info->opcode == (MVMuint16)-1) {
            MVMExtOpRecord *extops     = jg->sg->sf->body.cu->body.extops;
            MVMuint16       num_extops = jg->sg->sf->body.cu->body.num_extops;
            MVMuint16       i;
            for (i = 0; i < num_extops; i++) {
                if (extops[i].info == ins->info && !extops[i].no_jit) {
                    size_t fake_regs_size;
                    MVMuint16 *fake_regs = try_fake_extop_regs(tc, jg->sg, ins, &fake_regs_size);
                    if (fake_regs_size && fake_regs != NULL) {
                        MVMint32  data_label = jg_add_data_node(tc, jg, fake_regs, fake_regs_size);
                        MVMJitCallArg args[] = { { MVM_JIT_INTERP_VAR,  { MVM_JIT_INTERP_TC } },
                                                 { MVM_JIT_DATA_LABEL,  { data_label } }};
                        if (ins->info->jittivity & MVM_JIT_INFO_INVOKISH)
                            jg_append_control(tc, jg, ins, MVM_JIT_CONTROL_THROWISH_PRE);
                        jg_append_call_c(tc, jg, extops[i].func, 2, args, MVM_JIT_RV_VOID, -1);
                        if (ins->info->jittivity & MVM_JIT_INFO_INVOKISH)
                            jg_append_control(tc, jg, ins, MVM_JIT_CONTROL_INVOKISH);
                        MVM_jit_log(tc, "append extop: <%s>\n", ins->info->name);
                        emitted_extop = 1;
                    }
                    break;
                }
            }
        }
        if (!emitted_extop) {
            MVM_jit_log(tc, "BAIL: op <%s>\n", ins->info->name);
            return 0;
        }
    }
    }
    return 1;
}

<<<<<<< HEAD


static MVMint32 consume_bb(MVMThreadContext *tc, MVMJitGraph *jg,
                           MVMSpeshIterator *iter, MVMSpeshBB *bb) {
    MVMJitExprTree *tree = NULL;
=======
static MVMint32 consume_bb(MVMThreadContext *tc, MVMJitGraph *jg,
                           MVMSpeshIterator *iter, MVMSpeshBB *bb) {
>>>>>>> 19caf7da
    MVMint32 i;
    MVMint32 label = MVM_jit_label_before_bb(tc, jg, bb);
    jg_append_label(tc, jg, label);
    /* We always append a label update at the start of a basic block for now.
     * This may be more than is actually needed, but it's safe. The problem is
     * that a jump can move us out of the scope of an exception hander, and so
<<<<<<< HEAD
     * we need a location update. This came to light in the case that we left an
     * inline (which is a jump) and came back to a region where a handler should
     * be in force, and it failed to be. */
=======
     * we need a location update. This came to light in the case that we left
     * an inline (which is a jump) and came back to a region where a handler
     * should be in force, and it failed to be. */
>>>>>>> 19caf7da
    jg_append_control(tc, jg, bb->first_ins, MVM_JIT_CONTROL_DYNAMIC_LABEL);

    /* add a jit breakpoint if required */
    for (i = 0; i < tc->instance->jit_breakpoints_num; i++) {
        if (tc->instance->jit_breakpoints[i].frame_nr == tc->instance->jit_seq_nr &&
            tc->instance->jit_breakpoints[i].block_nr == iter->bb->idx) {
            jg_append_control(tc, jg, bb->first_ins, MVM_JIT_CONTROL_BREAKPOINT);
            break; /* one is enough though */
        }
    }

<<<<<<< HEAD
    /* Try to create an expression tree */
    if (tc->instance->jit_expr_enabled &&
        (tc->instance->jit_expr_last_frame < 0 ||
         tc->instance->jit_seq_nr < tc->instance->jit_expr_last_frame ||
         (tc->instance->jit_seq_nr == tc->instance->jit_expr_last_frame &&
          (tc->instance->jit_expr_last_bb < 0 ||
           iter->bb->idx <= tc->instance->jit_expr_last_bb)))) {
        /* skip phi nodes */
        MVM_spesh_iterator_skip_phi(tc, iter);
        while (iter->ins) {
            /* consumes iterator */
            tree = MVM_jit_expr_tree_build(tc, jg, iter);
            if (tree != NULL) {
                MVMJitNode *node = MVM_spesh_alloc(tc, jg->sg, sizeof(MVMJitNode));
                node->type       = MVM_JIT_NODE_EXPR_TREE;
                node->u.tree     = tree;
                tree->seq_nr     = jg->expr_seq_nr++;
                jg_append_node(jg, node);
                MVM_jit_log_expr_tree(tc, tree);
            }
            if (iter->ins) {
                /* something we can't compile yet, or simply an empty tree */
                break;
            }
        }
    }

=======
>>>>>>> 19caf7da
    /* Try to consume the (rest of the) basic block per instruction */
    while (iter->ins) {
        before_ins(tc, jg, iter, iter->ins);
        if(!consume_ins(tc, jg, iter, iter->ins))
            return 0;
        after_ins(tc, jg, iter, iter->ins);
        MVM_spesh_iterator_next_ins(tc, iter);
    }

    return 1;
}


MVMJitGraph * MVM_jit_try_make_graph(MVMThreadContext *tc, MVMSpeshGraph *sg) {
    MVMSpeshIterator iter;
    MVMJitGraph *graph;

    if (!MVM_jit_support()) {
        return NULL;
    }

    if (tc->instance->jit_log_fh) {
        char *cuuid = MVM_string_utf8_encode_C_string(tc, sg->sf->body.cuuid);
        char *name  = MVM_string_utf8_encode_C_string(tc, sg->sf->body.name);
        MVM_jit_log(tc, "Constructing JIT graph (cuuid: %s, name: '%s')\n",
                    cuuid, name);
        MVM_free(cuuid);
        MVM_free(name);
    }

    MVM_spesh_iterator_init(tc, &iter, sg);
    /* ignore first BB, which always contains a NOP */
    MVM_spesh_iterator_next_bb(tc, &iter);

    graph             = MVM_spesh_alloc(tc, sg, sizeof(MVMJitGraph));
    graph->sg         = sg;
    graph->first_node = NULL;
    graph->last_node  = NULL;

    /* Set initial instruction label offset */
    graph->obj_label_ofs = sg->num_bbs + 1;

<<<<<<< HEAD
    /* Labels for individual instructions (not basic blocks), for instance at
     * boundaries of exception handling frames */
    MVM_VECTOR_INIT(graph->obj_labels, 16);
=======

    /* Total (expected) number of labels. May grow if there are more than 4
     * deopt labels (OSR deopt labels or deopt_all labels). */
    MVM_VECTOR_INIT(graph->obj_labels, 16);

>>>>>>> 19caf7da
    /* Deoptimization labels */
    MVM_VECTOR_INIT(graph->deopts, 8);
    /* Nodes for each label, used to ensure labels aren't added twice */
    MVM_VECTOR_INIT(graph->label_nodes, 16 + sg->num_bbs);

<<<<<<< HEAD
    graph->expr_seq_nr = 0;

=======
>>>>>>> 19caf7da
    /* JIT handlers are indexed by spesh graph handler index */
    if (sg->num_handlers > 0) {
        MVM_VECTOR_INIT(graph->handlers, sg->num_handlers);
        graph->handlers_num = sg->num_handlers;
    } else {
        graph->handlers     = NULL;
        graph->handlers_num = 0;
    }

    /* JIT inlines are indexed by spesh graph inline index */
    if (sg->num_inlines > 0) {
        MVM_VECTOR_INIT(graph->inlines, sg->num_inlines);
        graph->inlines_num = sg->num_inlines;
    } else {
        graph->inlines     = NULL;
        graph->inlines_num = 0;
    }

    /* Add start-of-graph label */
    jg_append_label(tc, graph, MVM_jit_label_before_graph(tc, graph, sg));
    /* Loop over basic blocks */
    while (iter.bb) {
        if (!consume_bb(tc, graph, &iter, iter.bb))
            goto bail;
        MVM_spesh_iterator_next_bb(tc, &iter);
    }
    /* Check if we've added a instruction at all */
    if (!graph->first_node)
        goto bail;

    /* append the end-of-graph label */
    jg_append_label(tc, graph, MVM_jit_label_after_graph(tc, graph, sg));
<<<<<<< HEAD
    graph->num_labels    = graph->obj_label_ofs + graph->obj_labels_num;
=======

    /* Calculate number of basic block + graph labels */
    graph->num_labels = sg->num_bbs + 1 + graph->obj_labels_num;
>>>>>>> 19caf7da
    return graph;

 bail:
    MVM_jit_graph_destroy(tc, graph);
    return NULL;
}

void MVM_jit_graph_destroy(MVMThreadContext *tc, MVMJitGraph *graph) {
<<<<<<< HEAD
    MVMJitNode *node;
    /* destroy all trees */
    for (node = graph->first_node; node != NULL; node = node->next) {
        if (node->type == MVM_JIT_NODE_EXPR_TREE) {
            MVM_jit_expr_tree_destroy(tc, node->u.tree);
        }
    }
    MVM_free(graph->label_nodes);
    MVM_free(graph->obj_labels);
=======
    MVM_free(graph->obj_labels);
    MVM_free(graph->label_nodes);
>>>>>>> 19caf7da
    MVM_free(graph->deopts);
    MVM_free(graph->handlers);
    MVM_free(graph->inlines);
}<|MERGE_RESOLUTION|>--- conflicted
+++ resolved
@@ -1,10 +1,6 @@
 #include "moar.h"
 #include "math.h"
 
-<<<<<<< HEAD
-
-=======
->>>>>>> 19caf7da
 static void jg_append_node(MVMJitGraph *jg, MVMJitNode *node) {
     if (jg->last_node) {
         jg->last_node->next = node;
@@ -637,10 +633,6 @@
         ann = ann->next;
     }
 
-<<<<<<< HEAD
-
-=======
->>>>>>> 19caf7da
     if (has_label) {
         jg_append_label(tc, jg, label);
     }
@@ -692,25 +684,15 @@
     }
 }
 
-<<<<<<< HEAD
-static void jgb_sc_wb(MVMThreadContext *tc, MVMJitGraph *jg, MVMSpeshOperand check) {
-=======
 static void jg_sc_wb(MVMThreadContext *tc, MVMJitGraph *jg, MVMSpeshOperand check) {
->>>>>>> 19caf7da
     MVMJitCallArg args[] = { { MVM_JIT_INTERP_VAR,  MVM_JIT_INTERP_TC },
                              { MVM_JIT_REG_VAL,     check.reg.orig } };
     jg_append_call_c(tc, jg, &MVM_SC_WB_OBJ, 2, args, MVM_JIT_RV_VOID, -1);
 }
 
-<<<<<<< HEAD
+
 static MVMint32 consume_reprop(MVMThreadContext *tc, MVMJitGraph *jg,
                                MVMSpeshIterator *iterator, MVMSpeshIns *ins) {
-
-=======
-
-static MVMint32 consume_reprop(MVMThreadContext *tc, MVMJitGraph *jg,
-                               MVMSpeshIterator *iterator, MVMSpeshIns *ins) {
->>>>>>> 19caf7da
     MVMint16 op = ins->info->opcode;
     MVMSpeshOperand type_operand;
     MVMSpeshFacts *type_facts = 0;
@@ -873,16 +855,9 @@
                                              op == MVM_OP_bindpos_n || op == MVM_OP_bindkey_n ? MVM_reg_num64 :
                                              op == MVM_OP_bindpos_s || op == MVM_OP_bindkey_s ? MVM_reg_str :
                                                                     MVM_reg_obj } };
-<<<<<<< HEAD
-
-                jg_append_call_c(tc, jg, function, 7, args, MVM_JIT_RV_VOID, -1);
-                MVM_jit_log(tc, "devirt: emitted a %s via consume_reprop\n", ins->info->name);
-                jgb_sc_wb(tc, jg, ins->operands[0]);
-=======
                 jg_append_call_c(tc, jg, function, 7, args, MVM_JIT_RV_VOID, -1);
                 MVM_jit_log(tc, "devirt: emitted a %s via consume_reprop\n", ins->info->name);
                 jg_sc_wb(tc, jg, ins->operands[0]);
->>>>>>> 19caf7da
                 return 1;
             }
             case MVM_OP_elems: {
@@ -1040,12 +1015,7 @@
                                                                         MVM_reg_obj } };
                     MVM_jit_log(tc, "devirt: emitted a %s via consume_reprop\n", ins->info->name);
                     jg_append_call_c(tc, jg, function, 9, args, MVM_JIT_RV_VOID, -1);
-<<<<<<< HEAD
-                    jgb_sc_wb(tc, jg, ins->operands[0]);
-=======
                     jg_sc_wb(tc, jg, ins->operands[0]);
-
->>>>>>> 19caf7da
                     return 1;
                 } else {
                     MVM_jit_log(tc, "devirt: couldn't %s; concreteness not sure\n", ins->info->name);
@@ -1070,11 +1040,7 @@
                                          { MVM_JIT_REG_VAL,     attrname } };
 
 
-<<<<<<< HEAD
-                MVM_jit_log(tc, "devirt: emitted a %s via jg_consume_reprop\n", ins->info->name);
-=======
-                MVM_jit_log(tc, "devirt: emitted a %s via jgb_consume_reprop\n", ins->info->name);
->>>>>>> 19caf7da
+                MVM_jit_log(tc, "devirt: emitted a %s via consume_reprop\n", ins->info->name);
                 jg_append_call_c(tc, jg, function, 4, args, MVM_JIT_RV_INT, result);
                 return 1;
                 break;
@@ -1107,11 +1073,7 @@
                                                                     MVM_reg_obj } };
                 jg_append_call_c(tc, jg, function, 6, args, MVM_JIT_RV_VOID, -1);
                 MVM_jit_log(tc, "devirt: emitted a %s via consume_reprop\n", ins->info->name);
-<<<<<<< HEAD
-                jgb_sc_wb(tc, jg, ins->operands[0]);
-=======
                 jg_sc_wb(tc, jg, ins->operands[0]);
->>>>>>> 19caf7da
                 return 1;
             }
             case MVM_OP_pop_i:
@@ -1197,14 +1159,8 @@
         MVMJitCallArg args[] = { { MVM_JIT_INTERP_VAR, MVM_JIT_INTERP_TC },
                                  { MVM_JIT_REG_VAL, invocant },
                                  { MVM_JIT_REG_VAL, value } };
-<<<<<<< HEAD
-
-        jg_append_call_c(tc, jg, op_to_func(tc, op), 3, args, MVM_JIT_RV_VOID, -1);
-        jgb_sc_wb(tc, jg, ins->operands[0]);
-=======
         jg_append_call_c(tc, jg, op_to_func(tc, op), 3, args, MVM_JIT_RV_VOID, -1);
         jg_sc_wb(tc, jg, ins->operands[0]);
->>>>>>> 19caf7da
         break;
     }
     case MVM_OP_unshift_n:
@@ -1313,7 +1269,6 @@
                                  { MVM_JIT_REG_VAL, invocant },
                                  { MVM_JIT_REG_VAL, position } };
         jg_append_call_c(tc, jg, op_to_func(tc, op), 3, args, MVM_JIT_RV_PTR, dst);
-<<<<<<< HEAD
         break;
     }
     case MVM_OP_bindkey_n:
@@ -1326,8 +1281,7 @@
                                  { MVM_JIT_REG_VAL, key_pos },
                                  { MVM_JIT_REG_VAL_F, value } };
         jg_append_call_c(tc, jg, op_to_func(tc, op), 4, args, MVM_JIT_RV_VOID, -1);
-=======
->>>>>>> 19caf7da
+        jg_sc_wb(tc, jg, ins->operands[0]);
         break;
     }
     case MVM_OP_bindpos_i:
@@ -1342,15 +1296,9 @@
         MVMJitCallArg args[] = { { MVM_JIT_INTERP_VAR, MVM_JIT_INTERP_TC },
                                  { MVM_JIT_REG_VAL, invocant },
                                  { MVM_JIT_REG_VAL, key_pos },
-<<<<<<< HEAD
                                  { MVM_JIT_REG_VAL, value } };
         jg_append_call_c(tc, jg, op_to_func(tc, op), 4, args, MVM_JIT_RV_VOID, -1);
-        jgb_sc_wb(tc, jg, ins->operands[0]);
-=======
-                                 { op == MVM_OP_bindpos_n || op == MVM_OP_bindkey_n ? MVM_JIT_REG_VAL_F : MVM_JIT_REG_VAL, value } };
-        jg_append_call_c(tc, jg, op_to_func(tc, op), 4, args, MVM_JIT_RV_VOID, -1);
         jg_sc_wb(tc, jg, ins->operands[0]);
->>>>>>> 19caf7da
         break;
     }
     case MVM_OP_getattr_i:
@@ -1429,11 +1377,7 @@
                                  { MVM_JIT_REG_VAL, val }, /* Takes MVMRegister, so no _F needed. */
                                  { MVM_JIT_LITERAL, kind } };
         jg_append_call_c(tc, jg, op_to_func(tc, op), 7, args, MVM_JIT_RV_VOID, -1);
-<<<<<<< HEAD
-        jgb_sc_wb(tc, jg, ins->operands[0]);
-=======
         jg_sc_wb(tc, jg, ins->operands[0]);
->>>>>>> 19caf7da
         break;
     }
     case MVM_OP_bindattrs_i:
@@ -1456,14 +1400,8 @@
                                  { MVM_JIT_LITERAL, hint },
                                  { MVM_JIT_REG_VAL, val }, /* Takes MVMRegister, so no _F needed. */
                                  { MVM_JIT_LITERAL, kind } };
-<<<<<<< HEAD
-
-        jg_append_call_c(tc, jg, op_to_func(tc, op), 7, args, MVM_JIT_RV_VOID, -1);
-        jgb_sc_wb(tc, jg, ins->operands[0]);
-=======
         jg_append_call_c(tc, jg, op_to_func(tc, op), 7, args, MVM_JIT_RV_VOID, -1);
         jg_sc_wb(tc, jg, ins->operands[0]);
->>>>>>> 19caf7da
         break;
     }
     case MVM_OP_hintfor: {
@@ -1724,12 +1662,8 @@
         }
         /* This is now necessary for the invokish control to work correctly */
         jg_append_control(tc, jg, ins, MVM_JIT_CONTROL_THROWISH_PRE);
-<<<<<<< HEAD
         jg_append_call_c(tc, jg, op_to_func(tc, MVM_OP_istrue), 6,
                          args, MVM_JIT_RV_VOID, -1);
-=======
-        jg_append_call_c(tc, jg, op_to_func(tc, MVM_OP_istrue), 6, args, MVM_JIT_RV_VOID, -1);
->>>>>>> 19caf7da
         /* guard the potential invoke */
         jg_append_control(tc, jg, ins, MVM_JIT_CONTROL_INVOKISH);
         /* branch if true (switch is done by coercion) */
@@ -1967,14 +1901,9 @@
         jg_append_call_c(tc, jg, op_to_func(tc, op), 3, args, MVM_JIT_RV_INT, dst);
         /* We rely on an implementation of the comparisons against -1, 0 and 1
          * in emit.dasc */
-<<<<<<< HEAD
         if (op != MVM_OP_cmp_s) {
             jg_append_primitive(tc, jg, ins);
         }
-=======
-        if (op != MVM_OP_cmp_s)
-            jg_append_primitive(tc, jg, ins);
->>>>>>> 19caf7da
         break;
     }
     case MVM_OP_hllize: {
@@ -2311,7 +2240,6 @@
                                  { MVM_JIT_REG_VAL, { res } },
                                  { MVM_JIT_REG_VAL, { len } } };
         jg_append_call_c(tc, jg, op_to_func(tc, op), 4, args, MVM_JIT_RV_VOID, -1);
-<<<<<<< HEAD
         break;
     }
     case MVM_OP_box_n: {
@@ -2323,8 +2251,6 @@
                                  { MVM_JIT_REG_VAL, { type } },
                                  { MVM_JIT_REG_ADDR, { dst } }};
         jg_append_call_c(tc, jg, op_to_func(tc, op), 4, args, MVM_JIT_RV_VOID, -1);
-=======
->>>>>>> 19caf7da
         break;
     }
     case MVM_OP_box_s:
@@ -2705,11 +2631,7 @@
                                  { MVM_JIT_REG_VAL, { type_n } },
                                  { MVM_JIT_REG_VAL, { type_I } } };
         jg_append_call_c(tc, jg, op_to_func(tc, op), 5, args,
-<<<<<<< HEAD
                          MVM_JIT_RV_PTR, dst);
-=======
-                          MVM_JIT_RV_PTR, dst);
->>>>>>> 19caf7da
         break;
     }
     case MVM_OP_div_In: {
@@ -3102,31 +3024,18 @@
     return 1;
 }
 
-<<<<<<< HEAD
-
-
 static MVMint32 consume_bb(MVMThreadContext *tc, MVMJitGraph *jg,
                            MVMSpeshIterator *iter, MVMSpeshBB *bb) {
     MVMJitExprTree *tree = NULL;
-=======
-static MVMint32 consume_bb(MVMThreadContext *tc, MVMJitGraph *jg,
-                           MVMSpeshIterator *iter, MVMSpeshBB *bb) {
->>>>>>> 19caf7da
     MVMint32 i;
     MVMint32 label = MVM_jit_label_before_bb(tc, jg, bb);
     jg_append_label(tc, jg, label);
     /* We always append a label update at the start of a basic block for now.
      * This may be more than is actually needed, but it's safe. The problem is
      * that a jump can move us out of the scope of an exception hander, and so
-<<<<<<< HEAD
      * we need a location update. This came to light in the case that we left an
      * inline (which is a jump) and came back to a region where a handler should
      * be in force, and it failed to be. */
-=======
-     * we need a location update. This came to light in the case that we left
-     * an inline (which is a jump) and came back to a region where a handler
-     * should be in force, and it failed to be. */
->>>>>>> 19caf7da
     jg_append_control(tc, jg, bb->first_ins, MVM_JIT_CONTROL_DYNAMIC_LABEL);
 
     /* add a jit breakpoint if required */
@@ -3138,7 +3047,6 @@
         }
     }
 
-<<<<<<< HEAD
     /* Try to create an expression tree */
     if (tc->instance->jit_expr_enabled &&
         (tc->instance->jit_expr_last_frame < 0 ||
@@ -3166,8 +3074,6 @@
         }
     }
 
-=======
->>>>>>> 19caf7da
     /* Try to consume the (rest of the) basic block per instruction */
     while (iter->ins) {
         before_ins(tc, jg, iter, iter->ins);
@@ -3210,27 +3116,17 @@
     /* Set initial instruction label offset */
     graph->obj_label_ofs = sg->num_bbs + 1;
 
-<<<<<<< HEAD
     /* Labels for individual instructions (not basic blocks), for instance at
      * boundaries of exception handling frames */
     MVM_VECTOR_INIT(graph->obj_labels, 16);
-=======
-
-    /* Total (expected) number of labels. May grow if there are more than 4
-     * deopt labels (OSR deopt labels or deopt_all labels). */
-    MVM_VECTOR_INIT(graph->obj_labels, 16);
-
->>>>>>> 19caf7da
+
     /* Deoptimization labels */
     MVM_VECTOR_INIT(graph->deopts, 8);
     /* Nodes for each label, used to ensure labels aren't added twice */
     MVM_VECTOR_INIT(graph->label_nodes, 16 + sg->num_bbs);
 
-<<<<<<< HEAD
     graph->expr_seq_nr = 0;
 
-=======
->>>>>>> 19caf7da
     /* JIT handlers are indexed by spesh graph handler index */
     if (sg->num_handlers > 0) {
         MVM_VECTOR_INIT(graph->handlers, sg->num_handlers);
@@ -3263,13 +3159,10 @@
 
     /* append the end-of-graph label */
     jg_append_label(tc, graph, MVM_jit_label_after_graph(tc, graph, sg));
-<<<<<<< HEAD
+
+    /* Calculate number of basic block + graph labels */
     graph->num_labels    = graph->obj_label_ofs + graph->obj_labels_num;
-=======
-
-    /* Calculate number of basic block + graph labels */
-    graph->num_labels = sg->num_bbs + 1 + graph->obj_labels_num;
->>>>>>> 19caf7da
+
     return graph;
 
  bail:
@@ -3278,7 +3171,6 @@
 }
 
 void MVM_jit_graph_destroy(MVMThreadContext *tc, MVMJitGraph *graph) {
-<<<<<<< HEAD
     MVMJitNode *node;
     /* destroy all trees */
     for (node = graph->first_node; node != NULL; node = node->next) {
@@ -3288,10 +3180,6 @@
     }
     MVM_free(graph->label_nodes);
     MVM_free(graph->obj_labels);
-=======
-    MVM_free(graph->obj_labels);
-    MVM_free(graph->label_nodes);
->>>>>>> 19caf7da
     MVM_free(graph->deopts);
     MVM_free(graph->handlers);
     MVM_free(graph->inlines);
