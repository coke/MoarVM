#include "moar.h"
#include "math.h"


static void jg_append_node(MVMJitGraph *jg, MVMJitNode *node) {
    if (jg->last_node) {
        jg->last_node->next = node;
        jg->last_node = node;
    } else {
        jg->first_node = node;
        jg->last_node = node;
    }
    node->next = NULL;
}

static void jg_append_primitive(MVMThreadContext *tc, MVMJitGraph *jg,
                                MVMSpeshIns * ins) {
    MVMJitNode * node = MVM_spesh_alloc(tc, jg->sg, sizeof(MVMJitNode));
    node->type = MVM_JIT_NODE_PRIMITIVE;
    node->u.prim.ins = ins;
    jg_append_node(jg, node);
}

static void jg_append_call_c(MVMThreadContext *tc, MVMJitGraph *jg,
                              void * func_ptr, MVMint16 num_args,
                              MVMJitCallArg *call_args,
                              MVMJitRVMode rv_mode, MVMint16 rv_idx) {
    MVMJitNode * node = MVM_spesh_alloc(tc, jg->sg, sizeof(MVMJitNode));
    size_t args_size =  num_args * sizeof(MVMJitCallArg);
    node->type             = MVM_JIT_NODE_CALL_C;
    node->u.call.func_ptr  = func_ptr;
    node->u.call.num_args  = num_args;
    node->u.call.has_vargs = 0; /* don't support them yet */
    /* Call argument array is typically stack allocated,
     * so they need to be copied */
    node->u.call.args      = MVM_spesh_alloc(tc, jg->sg, args_size);
    memcpy(node->u.call.args, call_args, args_size);
    node->u.call.rv_mode   = rv_mode;
    node->u.call.rv_idx    = rv_idx;
    jg_append_node(jg, node);
}


static void add_deopt_idx(MVMThreadContext *tc, MVMJitGraph *jg, MVMint32 label_name, MVMint32 deopt_idx) {
    MVMJitDeopt deopt;
    deopt.label = label_name;
    deopt.idx   = deopt_idx;
    MVM_VECTOR_PUSH(jg->deopts, deopt);
}


static void jg_append_branch(MVMThreadContext *tc, MVMJitGraph *jg,
                              MVMint32 name, MVMSpeshIns *ins) {
    MVMJitNode * node = MVM_spesh_alloc(tc, jg->sg, sizeof(MVMJitNode));
    node->type = MVM_JIT_NODE_BRANCH;
    if (ins == NULL) {
        node->u.branch.ins = NULL;
        node->u.branch.dest = name;
    }
    else {
        MVMSpeshBB *bb;
        node->u.branch.ins = ins;
        if (ins->info->opcode == MVM_OP_goto) {
            bb = ins->operands[0].ins_bb;
        }
        else if (ins->info->opcode == MVM_OP_indexat ||
                 ins->info->opcode == MVM_OP_indexnat) {
            bb = ins->operands[3].ins_bb;
        }
        else {
            bb = ins->operands[1].ins_bb;
        }
        node->u.branch.dest = MVM_jit_label_before_bb(tc, jg, bb);
    }
    jg_append_node(jg, node);
}

static void jg_append_label(MVMThreadContext *tc, MVMJitGraph *jg, MVMint32 name) {
    MVMJitNode *node;
    /* does this label already exist? */
    MVM_VECTOR_ENSURE_SIZE(jg->label_nodes, name);
    if (jg->label_nodes[name] != NULL)
        return;

    node = MVM_spesh_alloc(tc, jg->sg, sizeof(MVMJitNode));
    node->type = MVM_JIT_NODE_LABEL;
    node->u.label.name = name;
    jg_append_node(jg, node);

    jg->label_nodes[name] = node;
    MVM_jit_log(tc, "append label: %d\n", node->u.label.name);
}

static void * op_to_func(MVMThreadContext *tc, MVMint16 opcode) {
    switch(opcode) {
    case MVM_OP_checkarity: return MVM_args_checkarity;
    case MVM_OP_say: return MVM_string_say;
    case MVM_OP_print: return MVM_string_print;
    case MVM_OP_isnull: return MVM_is_null;
    case MVM_OP_capturelex: return MVM_frame_capturelex;
    case MVM_OP_takeclosure: return MVM_frame_takeclosure;
    case MVM_OP_newlexotic: return MVM_exception_newlexotic_from_jit;
    case MVM_OP_usecapture: return MVM_args_use_capture;
    case MVM_OP_savecapture: return MVM_args_save_capture;
    case MVM_OP_captureposprimspec: return MVM_capture_pos_primspec;
    case MVM_OP_return: return MVM_args_assert_void_return_ok;
    case MVM_OP_return_i: return MVM_args_set_result_int;
    case MVM_OP_return_s: return MVM_args_set_result_str;
    case MVM_OP_return_o: return MVM_args_set_result_obj;
    case MVM_OP_return_n: return MVM_args_set_result_num;
    case MVM_OP_coerce_is: return MVM_coerce_i_s;
    case MVM_OP_coerce_ns: return MVM_coerce_n_s;
    case MVM_OP_coerce_si: return MVM_coerce_s_i;
    case MVM_OP_coerce_sn: return MVM_coerce_s_n;
    case MVM_OP_coerce_In: return MVM_bigint_to_num;
    case MVM_OP_coerce_nI: return MVM_bigint_from_num;
    case MVM_OP_iterkey_s: return MVM_iterkey_s;
    case MVM_OP_iter: return MVM_iter;
    case MVM_OP_iterval: return MVM_iterval;
    case MVM_OP_die: return MVM_exception_die;
    case MVM_OP_throwdyn:
    case MVM_OP_throwlex:
    case MVM_OP_throwlexotic:
    case MVM_OP_rethrow: return MVM_exception_throwobj;
    case MVM_OP_throwcatdyn:
    case MVM_OP_throwcatlex:
    case MVM_OP_throwcatlexotic: return MVM_exception_throwcat;
    case MVM_OP_resume: return MVM_exception_resume;
    case MVM_OP_continuationreset: return MVM_continuation_reset;
    case MVM_OP_continuationcontrol: return MVM_continuation_control;
    case MVM_OP_smrt_numify: return MVM_coerce_smart_numify;
    case MVM_OP_smrt_strify: return MVM_coerce_smart_stringify;
    case MVM_OP_gethow: return MVM_6model_get_how_obj;
    case MVM_OP_box_i: return MVM_box_int;
    case MVM_OP_box_s: return MVM_box_str;
    case MVM_OP_box_n: return MVM_box_num;
    case MVM_OP_unbox_i: return MVM_repr_get_int;
    case MVM_OP_unbox_s: return MVM_repr_get_str;
    case MVM_OP_unbox_n: return MVM_repr_get_num;
    case MVM_OP_istrue: case MVM_OP_isfalse: return MVM_coerce_istrue;
    case MVM_OP_istype: return MVM_6model_istype;
    case MVM_OP_isint: case MVM_OP_isnum: case MVM_OP_isstr: /* continued */
    case MVM_OP_islist: case MVM_OP_ishash: return MVM_repr_compare_repr_id;
    case MVM_OP_wval: case MVM_OP_wval_wide: return MVM_sc_get_sc_object;
    case MVM_OP_scgetobjidx: return MVM_sc_find_object_idx_jit;
    case MVM_OP_getdynlex: return MVM_frame_getdynlex;
    case MVM_OP_binddynlex: return MVM_frame_binddynlex;
    case MVM_OP_getlexouter: return MVM_frame_find_lexical_by_name_outer;
    case MVM_OP_findmeth: case MVM_OP_findmeth_s: return MVM_6model_find_method;
    case MVM_OP_multicacheadd: return MVM_multi_cache_add;
    case MVM_OP_multicachefind: return MVM_multi_cache_find;
    case MVM_OP_can: case MVM_OP_can_s: return MVM_6model_can_method;
    case MVM_OP_push_i: return MVM_repr_push_i;
    case MVM_OP_push_n: return MVM_repr_push_n;
    case MVM_OP_push_s: return MVM_repr_push_s;
    case MVM_OP_push_o: return MVM_repr_push_o;
    case MVM_OP_unshift_i: return MVM_repr_unshift_i;
    case MVM_OP_unshift_n: return MVM_repr_unshift_n;
    case MVM_OP_unshift_s: return MVM_repr_unshift_s;
    case MVM_OP_unshift_o: return MVM_repr_unshift_o;
    case MVM_OP_pop_i: return MVM_repr_pop_i;
    case MVM_OP_pop_n: return MVM_repr_pop_n;
    case MVM_OP_pop_s: return MVM_repr_pop_s;
    case MVM_OP_pop_o: return MVM_repr_pop_o;
    case MVM_OP_shift_i: return MVM_repr_shift_i;
    case MVM_OP_shift_n: return MVM_repr_shift_n;
    case MVM_OP_shift_s: return MVM_repr_shift_s;
    case MVM_OP_shift_o: return MVM_repr_shift_o;
    case MVM_OP_setelemspos: return MVM_repr_pos_set_elems;
    case MVM_OP_splice: return MVM_repr_pos_splice;

    case MVM_OP_existskey: return MVM_repr_exists_key;
    case MVM_OP_deletekey: return MVM_repr_delete_key;

    case MVM_OP_atpos_i: return MVM_repr_at_pos_i;
    case MVM_OP_atpos_n: return MVM_repr_at_pos_n;
    case MVM_OP_atpos_s: return MVM_repr_at_pos_s;
    case MVM_OP_atpos_o: return MVM_repr_at_pos_o;

    case MVM_OP_existspos: return MVM_repr_exists_pos;

    case MVM_OP_atkey_i: return MVM_repr_at_key_i;
    case MVM_OP_atkey_n: return MVM_repr_at_key_n;
    case MVM_OP_atkey_s: return MVM_repr_at_key_s;
    case MVM_OP_atkey_o: return MVM_repr_at_key_o;

    case MVM_OP_bindpos_i: return MVM_repr_bind_pos_i;
    case MVM_OP_bindpos_n: return MVM_repr_bind_pos_n;
    case MVM_OP_bindpos_s: return MVM_repr_bind_pos_s;
    case MVM_OP_bindpos_o: return MVM_repr_bind_pos_o;

    case MVM_OP_bindkey_i: return MVM_repr_bind_key_i;
    case MVM_OP_bindkey_n: return MVM_repr_bind_key_n;
    case MVM_OP_bindkey_s: return MVM_repr_bind_key_s;
    case MVM_OP_bindkey_o: return MVM_repr_bind_key_o;

    case MVM_OP_getattr_s: return MVM_repr_get_attr_s;
    case MVM_OP_getattr_n: return MVM_repr_get_attr_n;
    case MVM_OP_getattr_i: return MVM_repr_get_attr_i;
    case MVM_OP_getattr_o: return MVM_repr_get_attr_o;

    case MVM_OP_getattrs_s: return MVM_repr_get_attr_s;
    case MVM_OP_getattrs_n: return MVM_repr_get_attr_n;
    case MVM_OP_getattrs_i: return MVM_repr_get_attr_i;
    case MVM_OP_getattrs_o: return MVM_repr_get_attr_o;

    case MVM_OP_attrinited: return MVM_repr_attribute_inited;

    case MVM_OP_bindattr_i: case MVM_OP_bindattr_n: case MVM_OP_bindattr_s: case MVM_OP_bindattr_o: return MVM_repr_bind_attr_inso;
    case MVM_OP_bindattrs_i: case MVM_OP_bindattrs_n: case MVM_OP_bindattrs_s: case MVM_OP_bindattrs_o: return MVM_repr_bind_attr_inso;

    case MVM_OP_hintfor: return MVM_repr_hint_for;

    case MVM_OP_gt_s: case MVM_OP_ge_s: case MVM_OP_lt_s: case MVM_OP_le_s: case MVM_OP_cmp_s: return MVM_string_compare;

    case MVM_OP_open_fh: return MVM_file_open_fh;
    case MVM_OP_close_fh: return MVM_io_close;
    case MVM_OP_eof_fh: return MVM_io_eof;
    case MVM_OP_write_fhb: return MVM_io_write_bytes;
    case MVM_OP_read_fhb: return MVM_io_read_bytes;

    case MVM_OP_encode: return MVM_string_encode_to_buf;
    case MVM_OP_decoderaddbytes: return MVM_decoder_add_bytes;
    case MVM_OP_decodertakeline: return MVM_decoder_take_line;

    case MVM_OP_elems: return MVM_repr_elems;
    case MVM_OP_concat_s: return MVM_string_concatenate;
    case MVM_OP_repeat_s: return MVM_string_repeat;
    case MVM_OP_flip: return MVM_string_flip;
    case MVM_OP_split: return MVM_string_split;
    case MVM_OP_escape: return MVM_string_escape;
    case MVM_OP_uc: return MVM_string_uc;
    case MVM_OP_tc: return MVM_string_tc;
    case MVM_OP_lc: return MVM_string_lc;
    case MVM_OP_fc: return MVM_string_fc;
    case MVM_OP_eq_s: return MVM_string_equal;
    case MVM_OP_eqat_s: return MVM_string_equal_at;
    case MVM_OP_chars: case MVM_OP_graphs_s: return MVM_string_graphs;
    case MVM_OP_chr: return MVM_string_chr;
    case MVM_OP_codes_s: return MVM_string_codes;
    case MVM_OP_getcp_s: return MVM_string_get_grapheme_at;
    case MVM_OP_index_s: return MVM_string_index;
    case MVM_OP_substr_s: return MVM_string_substring;
    case MVM_OP_join: return MVM_string_join;
    case MVM_OP_replace: return MVM_string_replace;
    case MVM_OP_iscclass: return MVM_string_is_cclass;
    case MVM_OP_findcclass: return MVM_string_find_cclass;
    case MVM_OP_findnotcclass: return MVM_string_find_not_cclass;
    case MVM_OP_nfarunalt: return MVM_nfa_run_alt;
    case MVM_OP_nfarunproto: return MVM_nfa_run_proto;
    case MVM_OP_nfafromstatelist: return MVM_nfa_from_statelist;
    case MVM_OP_hllize: return MVM_hll_map;
    case MVM_OP_gethllsym: return MVM_hll_sym_get;
    case MVM_OP_clone: return MVM_repr_clone;
    case MVM_OP_getcodeobj: return MVM_frame_get_code_object;
    case MVM_OP_isbig_I: return MVM_bigint_is_big;
    case MVM_OP_cmp_I: return MVM_bigint_cmp;
    case MVM_OP_add_I: return MVM_bigint_add;
    case MVM_OP_sub_I: return MVM_bigint_sub;
    case MVM_OP_mul_I: return MVM_bigint_mul;
    case MVM_OP_div_I: return MVM_bigint_div;
    case MVM_OP_bor_I: return MVM_bigint_or;
    case MVM_OP_band_I: return MVM_bigint_and;
    case MVM_OP_bxor_I: return MVM_bigint_xor;
    case MVM_OP_mod_I: return MVM_bigint_mod;
    case MVM_OP_lcm_I: return MVM_bigint_lcm;
    case MVM_OP_gcd_I: return MVM_bigint_gcd;
    case MVM_OP_bool_I: return MVM_bigint_bool;
    case MVM_OP_brshift_I: return MVM_bigint_shr;
    case MVM_OP_blshift_I: return MVM_bigint_shl;
    case MVM_OP_bnot_I: return MVM_bigint_not;
    case MVM_OP_div_In: return MVM_bigint_div_num;
    case MVM_OP_coerce_Is: case MVM_OP_base_I: return MVM_bigint_to_str;
    case MVM_OP_radix: return MVM_radix;
    case MVM_OP_radix_I: return MVM_bigint_radix;
    case MVM_OP_sqrt_n: return sqrt;
    case MVM_OP_sin_n: return sin;
    case MVM_OP_cos_n: return cos;
    case MVM_OP_tan_n: return tan;
    case MVM_OP_asin_n: return asin;
    case MVM_OP_acos_n: return acos;
    case MVM_OP_atan_n: return atan;
    case MVM_OP_atan2_n: return atan2;
    case MVM_OP_pow_n: return pow;
    case MVM_OP_time_n: return MVM_proc_time_n;
    case MVM_OP_randscale_n: return MVM_proc_randscale_n;
    case MVM_OP_isnanorinf: return MVM_num_isnanorinf;
    case MVM_OP_nativecallinvoke: return MVM_nativecall_invoke;
    case MVM_OP_typeparameterized: return MVM_6model_parametric_type_parameterized;
    case MVM_OP_typeparameters: return MVM_6model_parametric_type_parameters;
    case MVM_OP_typeparameterat: return MVM_6model_parametric_type_parameter_at;
    case MVM_OP_objectid: return MVM_gc_object_id;
    case MVM_OP_iscont_i: return MVM_6model_container_iscont_i;
    case MVM_OP_iscont_n: return MVM_6model_container_iscont_n;
    case MVM_OP_iscont_s: return MVM_6model_container_iscont_s;
    case MVM_OP_isrwcont: return MVM_6model_container_iscont_rw;
    case MVM_OP_assign_i: return MVM_6model_container_assign_i;
    case MVM_OP_assign_n: return MVM_6model_container_assign_n;
    case MVM_OP_assign_s: return MVM_6model_container_assign_s;
    case MVM_OP_decont_i: return MVM_6model_container_decont_i;
    case MVM_OP_decont_n: return MVM_6model_container_decont_n;
    case MVM_OP_decont_s: return MVM_6model_container_decont_s;
    case MVM_OP_getlexref_i32: case MVM_OP_getlexref_i16: case MVM_OP_getlexref_i8: case MVM_OP_getlexref_i: return MVM_nativeref_lex_i;
    case MVM_OP_getlexref_n32: case MVM_OP_getlexref_n: return MVM_nativeref_lex_n;
    case MVM_OP_getlexref_s: return MVM_nativeref_lex_s;
    case MVM_OP_getattrref_i: return MVM_nativeref_attr_i;
    case MVM_OP_getattrref_n: return MVM_nativeref_attr_n;
    case MVM_OP_getattrref_s: return MVM_nativeref_attr_s;
    case MVM_OP_getattrsref_i: return MVM_nativeref_attr_i;
    case MVM_OP_getattrsref_n: return MVM_nativeref_attr_n;
    case MVM_OP_getattrsref_s: return MVM_nativeref_attr_s;
    case MVM_OP_atposref_i: return MVM_nativeref_pos_i;
    case MVM_OP_atposref_n: return MVM_nativeref_pos_n;
    case MVM_OP_atposref_s: return MVM_nativeref_pos_s;
    case MVM_OP_indexingoptimized: return MVM_string_indexing_optimized;
    case MVM_OP_sp_boolify_iter: return MVM_iter_istrue;
    case MVM_OP_prof_allocated: return MVM_profile_log_allocated;
    case MVM_OP_prof_exit: return MVM_profile_log_exit;
    default:
        MVM_oops(tc, "JIT: No function for op %d in op_to_func (%s)", opcode, MVM_op_get_op(opcode)->name);
    }
}

static void jg_append_guard(MVMThreadContext *tc, MVMJitGraph *jg,
                             MVMSpeshIns *ins) {
    MVMSpeshAnn   *ann = ins->annotations;
    MVMJitNode   *node = MVM_spesh_alloc(tc, jg->sg, sizeof(MVMJitNode));
    MVMint32 deopt_idx;
    node->type = MVM_JIT_NODE_GUARD;
    node->u.guard.ins = ins;
    while (ann) {
        if (ann->type == MVM_SPESH_ANN_DEOPT_ONE_INS ||
            ann->type == MVM_SPESH_ANN_DEOPT_INLINE) {
            deopt_idx = ann->data.deopt_idx;
            break;
        }
        ann = ann->next;
    }
    if (!ann) {
        MVM_oops(tc, "Can't find deopt idx annotation on spesh ins <%s>",
            ins->info->name);
    }
    node->u.guard.deopt_target = jg->sg->deopt_addrs[2 * deopt_idx];
    node->u.guard.deopt_offset = jg->sg->deopt_addrs[2 * deopt_idx + 1];
    jg_append_node(jg, node);
}

static MVMint32 consume_invoke(MVMThreadContext *tc, MVMJitGraph *jg,
                               MVMSpeshIterator *iter, MVMSpeshIns *ins) {
    MVMCompUnit       *cu = iter->graph->sf->body.cu;
    MVMint16 callsite_idx = ins->operands[0].callsite_idx;
    MVMCallsite       *cs = cu->body.callsites[callsite_idx];
    MVMSpeshIns **arg_ins = MVM_spesh_alloc(tc, iter->graph, sizeof(MVMSpeshIns*) * cs->arg_count);
    MVMint16            i = 0;
    MVMJitNode      *node;
    MVMint32      reentry_label;
    MVMReturnType return_type;
    MVMint16      return_register;
    MVMint16      code_register;
    MVMint16      spesh_cand;
    MVMint16      is_fast;

    while ((ins = ins->next)) {
        switch(ins->info->opcode) {
        case MVM_OP_arg_i:
        case MVM_OP_arg_n:
        case MVM_OP_arg_s:
        case MVM_OP_arg_o:
        case MVM_OP_argconst_i:
        case MVM_OP_argconst_n:
        case MVM_OP_argconst_s:
            MVM_jit_log(tc, "Invoke arg: <%s>\n", ins->info->name);
            arg_ins[i++] = ins;
            break;
        case MVM_OP_invoke_v:
            return_type     = MVM_RETURN_VOID;
            return_register = -1;
            code_register   = ins->operands[0].reg.orig;
            spesh_cand      = -1;
            is_fast         = 0;
            goto checkargs;
        case MVM_OP_invoke_i:
            return_type     = MVM_RETURN_INT;
            return_register = ins->operands[0].reg.orig;
            code_register   = ins->operands[1].reg.orig;
            spesh_cand      = -1;
            is_fast         = 0;
            goto checkargs;
        case MVM_OP_invoke_n:
            return_type     = MVM_RETURN_NUM;
            return_register = ins->operands[0].reg.orig;
            code_register   = ins->operands[1].reg.orig;
            spesh_cand      = -1;
            is_fast         = 0;
            goto checkargs;
        case MVM_OP_invoke_s:
            return_type     = MVM_RETURN_STR;
            return_register = ins->operands[0].reg.orig;
            code_register   = ins->operands[1].reg.orig;
            spesh_cand      = -1;
            is_fast         = 0;
            goto checkargs;
        case MVM_OP_invoke_o:
            return_type     = MVM_RETURN_OBJ;
            return_register = ins->operands[0].reg.orig;
            code_register   = ins->operands[1].reg.orig;
            spesh_cand      = -1;
            is_fast         = 0;
            goto checkargs;
        case MVM_OP_sp_fastinvoke_v:
            return_type     = MVM_RETURN_VOID;
            return_register = -1;
            code_register   = ins->operands[0].reg.orig;
            spesh_cand      = ins->operands[1].lit_i16;
            is_fast         = 1;
            goto checkargs;
        case MVM_OP_sp_fastinvoke_o:
            return_type     = MVM_RETURN_OBJ;
            return_register = ins->operands[0].reg.orig;;
            code_register   = ins->operands[1].reg.orig;
            spesh_cand      = ins->operands[2].lit_i16;
            is_fast         = 1;
            goto checkargs;
        case MVM_OP_sp_fastinvoke_s:
            return_type     = MVM_RETURN_STR;
            return_register = ins->operands[0].reg.orig;;
            code_register   = ins->operands[1].reg.orig;
            spesh_cand      = ins->operands[2].lit_i16;
            is_fast         = 1;
            goto checkargs;
        case MVM_OP_sp_fastinvoke_i:
            return_type     = MVM_RETURN_INT;
            return_register = ins->operands[0].reg.orig;;
            code_register   = ins->operands[1].reg.orig;
            spesh_cand      = ins->operands[2].lit_i16;
            is_fast         = 1;
            goto checkargs;
        case MVM_OP_sp_fastinvoke_n:
            return_type     = MVM_RETURN_NUM;
            return_register = ins->operands[0].reg.orig;;
            code_register   = ins->operands[1].reg.orig;
            spesh_cand      = ins->operands[2].lit_i16;
            is_fast         = 1;
            goto checkargs;
        default:
            MVM_jit_log(tc, "Unexpected opcode in invoke sequence: <%s>\n",
                        ins->info->name);
            return 0;
        }
    }
 checkargs:
    if (!ins || i < cs->arg_count) {
        MVM_jit_log(tc, "Could not find invoke opcode or enough arguments\n"
                    "BAIL: op <%s>, expected args: %d, num of args: %d\n",
                    ins? ins->info->name : "NULL", i, cs->arg_count);
        return 0;
    }
    MVM_jit_log(tc, "Invoke instruction: <%s>\n", ins->info->name);
    /* get label /after/ current (invoke) ins, where we'll need to reenter the JIT */
    reentry_label = MVM_jit_label_after_ins(tc, jg, iter->bb, ins);
    /* create invoke node */
    node = MVM_spesh_alloc(tc, jg->sg, sizeof(MVMJitNode));
    node->type                     = MVM_JIT_NODE_INVOKE;
    node->u.invoke.callsite_idx    = callsite_idx;
    node->u.invoke.arg_count       = cs->arg_count;
    node->u.invoke.arg_ins         = arg_ins;
    node->u.invoke.return_type     = return_type;
    node->u.invoke.return_register = return_register;
    node->u.invoke.code_register   = code_register;
    node->u.invoke.spesh_cand      = spesh_cand;
    node->u.invoke.reentry_label   = reentry_label;
    node->u.invoke.is_fast         = is_fast;
    jg_append_node(jg, node);

    /* append reentry label */
    jg_append_label(tc, jg, reentry_label);
    /* move forward to invoke ins */
    iter->ins = ins;
    return 1;
}

static void jg_append_control(MVMThreadContext *tc, MVMJitGraph *jg,
                              MVMSpeshIns *ins, MVMJitControlType ctrl) {
    MVMJitNode *node = MVM_spesh_alloc(tc, jg->sg, sizeof(MVMJitNode));
    node->type = MVM_JIT_NODE_CONTROL;
    node->u.control.ins  = ins;
    node->u.control.type = ctrl;
    jg_append_node(jg, node);
}

static MVMint32 consume_jumplist(MVMThreadContext *tc, MVMJitGraph *jg,
                                 MVMSpeshIterator *iter, MVMSpeshIns *ins) {
    MVMint64 num_labels  = ins->operands[0].lit_i64;
    MVMint16 idx_reg     = ins->operands[1].reg.orig;
    MVMint32 *in_labels  = MVM_spesh_alloc(tc, jg->sg, sizeof(MVMint32) * num_labels);
    MVMint32 *out_labels = MVM_spesh_alloc(tc, jg->sg, sizeof(MVMint32) * num_labels);
    MVMSpeshBB *bb       = iter->bb;
    MVMJitNode *node;
    MVMint64 i;
    for (i = 0; i < num_labels; i++) {
        bb = bb->linear_next; /* take the next basic block */
        if (!bb || bb->first_ins != bb->last_ins) return 0; /*  which must exist */
        ins = bb->first_ins;  /*  and it's first and only entry */
        if (ins->info->opcode != MVM_OP_goto)  /* which must be a goto */
            return 0;
        in_labels[i]  = MVM_jit_label_before_bb(tc, jg, bb);
        out_labels[i] = MVM_jit_label_before_bb(tc, jg, ins->operands[0].ins_bb);
    }
    /* build the node */
    node = MVM_spesh_alloc(tc, jg->sg, sizeof(MVMJitNode));
    node->type = MVM_JIT_NODE_JUMPLIST;
    node->u.jumplist.num_labels = num_labels;
    node->u.jumplist.reg = idx_reg;
    node->u.jumplist.in_labels = in_labels;
    node->u.jumplist.out_labels = out_labels;
    jg_append_node(jg, node);
    /* set iterator bb and ins to the end of our jumplist */
    iter->bb = bb;
    iter->ins = ins;
    return 1;
}

static MVMint32 jg_add_data_node(MVMThreadContext *tc, MVMJitGraph *jg, void *data, size_t size) {
    MVMJitNode *node = MVM_spesh_alloc(tc, jg->sg, sizeof(MVMJitNode));
    MVMint32 label   = MVM_jit_label_for_obj(tc, jg, data);
    node->type         = MVM_JIT_NODE_DATA;
    node->u.data.data  = data;
    node->u.data.size  = size;
    node->u.data.label = label;
    jg_append_node(jg, node);
    return label;
}

static MVMuint16 * try_fake_extop_regs(MVMThreadContext *tc, MVMSpeshGraph *sg, MVMSpeshIns *ins, size_t *bufsize) {
    MVMuint16 *regs = MVM_spesh_alloc(tc, sg, (*bufsize = (ins->info->num_operands * sizeof(MVMuint16))));
    MVMuint16 i;
    for (i = 0; i < ins->info->num_operands; i++) {
        switch (ins->info->operands[i] & MVM_operand_rw_mask) {
        case MVM_operand_read_reg:
        case MVM_operand_write_reg:
            regs[i] = ins->operands[i].reg.orig;
            break;
        default:
            MVM_free(regs);
            return NULL;
        }
    }
    return regs;
}

static void log_inline(MVMThreadContext *tc, MVMSpeshGraph *sg, MVMint32 inline_idx, MVMint32 is_entry) {
    MVMStaticFrame *sf = sg->inlines[inline_idx].code->body.sf;
    char *name         = MVM_string_utf8_encode_C_string(tc, sf->body.name);
    char *cuuid        = MVM_string_utf8_encode_C_string(tc, sf->body.cuuid);
    MVM_jit_log(tc, "%s inline %d (name: %s, cuuid: %s)\n", is_entry ? "Entering" : "Leaving",
                inline_idx, name, cuuid);
    MVM_free(name);
    MVM_free(cuuid);
}

static void before_ins(MVMThreadContext *tc, MVMJitGraph *jg,
                       MVMSpeshIterator *iter, MVMSpeshIns  *ins) {
    MVMSpeshBB   *bb = iter->bb;
    MVMSpeshAnn *ann = ins->annotations;

    MVMint32 has_label = 0, has_dynamic_control = 0, label;
    /* Search annotations for stuff that may need a label. */
    while (ann) {
        switch(ann->type) {
        case MVM_SPESH_ANN_DEOPT_OSR: {
            /* get label before our instruction */
            label = MVM_jit_label_before_ins(tc, jg, bb, ins);
            add_deopt_idx(tc, jg, label, ann->data.deopt_idx);
            has_label = 1;
            break;
        }
        case MVM_SPESH_ANN_FH_START: {
            label = MVM_jit_label_before_ins(tc, jg, bb, ins);
            jg->handlers[ann->data.frame_handler_index].start_label = label;
            has_label = 1;
            has_dynamic_control = 1;
            /* Load the current position into the jit entry label, so that
             * when throwing we'll know which handler to use */
            break;
        }
        case MVM_SPESH_ANN_FH_END: {
            label = MVM_jit_label_before_ins(tc, jg, bb, ins);
            jg->handlers[ann->data.frame_handler_index].end_label = label;
            /* Same as above. Note that the dynamic label control
             * actually loads a position a few bytes away from the
             * label appended above. This is in this case intentional
             * because the frame handler end is exclusive; once it is
             * passed we should not use the same handler again.  If we
             * loaded the exact same position, we would not be able to
             * distinguish between the end of the basic block to which
             * the handler applies and the start of the basic block to
             * which it doesn't. */
            has_label = 1;
            has_dynamic_control = 1;
            break;
        }
        case MVM_SPESH_ANN_FH_GOTO: {
            label = MVM_jit_label_before_ins(tc, jg, bb, ins);
            jg->handlers[ann->data.frame_handler_index].goto_label = label;
            has_label = 1;
            break;
        }
        case MVM_SPESH_ANN_INLINE_START: {
            label = MVM_jit_label_before_ins(tc, jg, bb, ins);
            jg->inlines[ann->data.inline_idx].start_label = label;
            if (tc->instance->jit_log_fh)
                log_inline(tc, jg->sg, ann->data.inline_idx, 1);
            has_label = 1;
            break;
        }
        } /* switch */
        ann = ann->next;
    }


    if (has_label) {
        jg_append_label(tc, jg, label);
    }
    if (has_dynamic_control) {
        jg_append_control(tc, jg, ins, MVM_JIT_CONTROL_DYNAMIC_LABEL);
    }

    if (ins->info->jittivity & (MVM_JIT_INFO_THROWISH | MVM_JIT_INFO_INVOKISH)) {
        jg_append_control(tc, jg, ins, MVM_JIT_CONTROL_THROWISH_PRE);
    }
}

static void after_ins(MVMThreadContext *tc, MVMJitGraph *jg,
                      MVMSpeshIterator *iter, MVMSpeshIns *ins) {
    MVMSpeshBB   *bb = iter->bb;
    MVMSpeshAnn *ann = ins->annotations;

    /* If we've consumed an (or throwish) op, we should append a guard */
    if (ins->info->jittivity & MVM_JIT_INFO_INVOKISH) {
        MVM_jit_log(tc, "append invokish control guard\n");
        jg_append_control(tc, jg, ins, MVM_JIT_CONTROL_INVOKISH);
    }
    else if (ins->info->jittivity & MVM_JIT_INFO_THROWISH) {
        jg_append_control(tc, jg, ins, MVM_JIT_CONTROL_THROWISH_POST);
    }
    /* This order of processing is necessary to ensure that a label
     * calculated by one of the control guards as well as the labels
     * calculated below point to the exact same instruction. This is a
     * relatively fragile construction! One could argue that the
     * control guards should in fact use the same (dynamic) labels. */
    while (ann) {
        if (ann->type == MVM_SPESH_ANN_INLINE_END) {
            MVMint32 label = MVM_jit_label_after_ins(tc, jg, bb, ins);
            jg_append_label(tc, jg, label);
            jg->inlines[ann->data.inline_idx].end_label = label;
            if (tc->instance->jit_log_fh)
                log_inline(tc, jg->sg, ann->data.inline_idx, 0);
        } else if (ann->type == MVM_SPESH_ANN_DEOPT_ALL_INS) {
            /* An underlying assumption here is that this instruction
             * will in fact set the jit_entry_label to a correct
             * value. This is clearly true for invoking ops as well
             * as invokish ops, and in fact there is no other way
             * to get a deopt_all_ins annotation. Still, be warned. */
            MVMint32 label = MVM_jit_label_after_ins(tc, jg, bb, ins);
            jg_append_label(tc, jg, label);
            add_deopt_idx(tc, jg, label, ann->data.deopt_idx);
        }
        ann = ann->next;
    }
}

<<<<<<< HEAD
static MVMint32 consume_reprop(MVMThreadContext *tc, MVMJitGraph *jg,
                               MVMSpeshIterator *iterator, MVMSpeshIns *ins) {
=======
static void jgb_sc_wb(MVMThreadContext *tc, JitGraphBuilder *jgb, MVMSpeshOperand check) {
    MVMJitCallArg args[] = { { MVM_JIT_INTERP_VAR,  MVM_JIT_INTERP_TC },
                             { MVM_JIT_REG_VAL,     check.reg.orig } };
    jgb_append_call_c(tc, jgb, &MVM_SC_WB_OBJ, 2, args, MVM_JIT_RV_VOID, -1);
}

static MVMint32 jgb_consume_reprop(MVMThreadContext *tc, JitGraphBuilder *jgb,
                                   MVMSpeshBB *bb, MVMSpeshIns *ins) {
>>>>>>> d6d7d5eb
    MVMint16 op = ins->info->opcode;
    MVMSpeshOperand type_operand;
    MVMSpeshFacts *type_facts = 0;
    MVMint32 alternative = 0;

    switch (op) {
        case MVM_OP_unshift_i:
        case MVM_OP_unshift_n:
        case MVM_OP_unshift_s:
        case MVM_OP_unshift_o:
        case MVM_OP_bindkey_i:
        case MVM_OP_bindkey_n:
        case MVM_OP_bindkey_s:
        case MVM_OP_bindkey_o:
        case MVM_OP_bindpos_i:
        case MVM_OP_bindpos_n:
        case MVM_OP_bindpos_s:
        case MVM_OP_bindpos_o:
        case MVM_OP_bindattr_i:
        case MVM_OP_bindattr_n:
        case MVM_OP_bindattr_s:
        case MVM_OP_bindattr_o:
        case MVM_OP_bindattrs_i:
        case MVM_OP_bindattrs_n:
        case MVM_OP_bindattrs_s:
        case MVM_OP_bindattrs_o:
        case MVM_OP_push_i:
        case MVM_OP_push_n:
        case MVM_OP_push_s:
        case MVM_OP_push_o:
        case MVM_OP_deletekey:
        case MVM_OP_setelemspos:
        case MVM_OP_splice:
            type_operand = ins->operands[0];
            break;
        case MVM_OP_atpos_i:
        case MVM_OP_atpos_n:
        case MVM_OP_atpos_s:
        case MVM_OP_atpos_o:
        case MVM_OP_atkey_i:
        case MVM_OP_atkey_n:
        case MVM_OP_atkey_s:
        case MVM_OP_atkey_o:
        case MVM_OP_elems:
        case MVM_OP_shift_i:
        case MVM_OP_shift_n:
        case MVM_OP_shift_s:
        case MVM_OP_shift_o:
        case MVM_OP_pop_i:
        case MVM_OP_pop_n:
        case MVM_OP_pop_s:
        case MVM_OP_pop_o:
        case MVM_OP_existskey:
        case MVM_OP_existspos:
        case MVM_OP_getattr_i:
        case MVM_OP_getattr_n:
        case MVM_OP_getattr_s:
        case MVM_OP_getattr_o:
        case MVM_OP_getattrs_i:
        case MVM_OP_getattrs_n:
        case MVM_OP_getattrs_s:
        case MVM_OP_getattrs_o:
        case MVM_OP_attrinited:
        case MVM_OP_hintfor:
            type_operand = ins->operands[1];
            break;
        case MVM_OP_box_i:
        case MVM_OP_box_n:
        case MVM_OP_box_s:
            type_operand = ins->operands[2];
            break;
        default:
            MVM_jit_log(tc, "devirt: couldn't figure out type operand for op %s\n", ins->info->name);
            return 0;

    }

    type_facts = MVM_spesh_get_facts(tc, jg->sg, type_operand);

    if (type_facts && type_facts->flags & MVM_SPESH_FACT_KNOWN_TYPE && type_facts->type &&
            type_facts->flags & MVM_SPESH_FACT_CONCRETE) {
        switch(op) {
            case MVM_OP_atkey_i:
            case MVM_OP_atkey_n:
            case MVM_OP_atkey_s:
            case MVM_OP_atkey_o:
                alternative = 1;
            case MVM_OP_atpos_i:
            case MVM_OP_atpos_n:
            case MVM_OP_atpos_s:
            case MVM_OP_atpos_o: {
                /* atpos_i             w(int64) r(obj) r(int64) */
                /* atkey_i             w(int64) r(obj) r(str)*/

                /*void (*at_pos) (MVMThreadContext *tc, MVMSTable *st,
                 *    MVMObject *root, void *data, MVMint64 index,
                 *    MVMRegister *result, MVMuint16 kind);*/

                /*REPR(obj)->pos_funcs.at_pos(tc, STABLE(obj), obj, OBJECT_BODY(obj),
                 *  idx, &value, MVM_reg_int64);*/

                MVMint32 dst      = ins->operands[0].reg.orig;
                MVMint32 invocant = ins->operands[1].reg.orig;
                MVMint32 value    = ins->operands[2].reg.orig;

                void *function = alternative
                    ? (void *)((MVMObject*)type_facts->type)->st->REPR->ass_funcs.at_key
                    : (void *)((MVMObject*)type_facts->type)->st->REPR->pos_funcs.at_pos;

                MVMJitCallArg args[] = { { MVM_JIT_INTERP_VAR,  MVM_JIT_INTERP_TC },
                                         { MVM_JIT_REG_STABLE,  invocant },
                                         { MVM_JIT_REG_VAL,     invocant },
                                         { MVM_JIT_REG_OBJBODY, invocant },
                                         { MVM_JIT_REG_VAL,  value },
                                         { MVM_JIT_REG_ADDR, dst },
                                         { MVM_JIT_LITERAL,
                                             op == MVM_OP_atpos_i || op == MVM_OP_atkey_i ? MVM_reg_int64 :
                                             op == MVM_OP_atpos_n || op == MVM_OP_atkey_n ? MVM_reg_num64 :
                                             op == MVM_OP_atpos_s || op == MVM_OP_atkey_s ? MVM_reg_str :
                                                                    MVM_reg_obj } };
                jg_append_call_c(tc, jg, function, 7, args, MVM_JIT_RV_VOID, -1);
                MVM_jit_log(tc, "devirt: emitted an %s via consume_reprop\n", ins->info->name);
                return 1;
            }
            case MVM_OP_bindkey_i:
            case MVM_OP_bindkey_n:
            case MVM_OP_bindkey_s:
            case MVM_OP_bindkey_o:
                alternative = 1;
            case MVM_OP_bindpos_i:
            case MVM_OP_bindpos_n:
            case MVM_OP_bindpos_s:
            case MVM_OP_bindpos_o: {
                /*bindpos_i           r(obj) r(int64) r(int64)*/
                /*bindkey_i           r(obj) r(str) r(int64)*/

                /* void (*bind_pos) (MVMThreadContext *tc, MVMSTable *st,
                      MVMObject *root, void *data, MVMint64 index,
                      MVMRegister value, MVMuint16 kind); */

                /* void (*bind_key) (MVMThreadContext *tc, MVMSTable *st, MVMObject *root,
                      void *data, MVMObject *key, MVMRegister value, MVMuint16 kind); */

                MVMint32 invocant = ins->operands[0].reg.orig;
                MVMint32 key      = ins->operands[1].reg.orig;
                MVMint32 value    = ins->operands[2].reg.orig;

                void *function = alternative
                    ? (void *)((MVMObject*)type_facts->type)->st->REPR->ass_funcs.bind_key
                    : (void *)((MVMObject*)type_facts->type)->st->REPR->pos_funcs.bind_pos;

                MVMJitCallArg args[] = { { MVM_JIT_INTERP_VAR,  MVM_JIT_INTERP_TC },
                                         { MVM_JIT_REG_STABLE,  invocant },
                                         { MVM_JIT_REG_VAL,     invocant },
                                         { MVM_JIT_REG_OBJBODY, invocant },
                                         { MVM_JIT_REG_VAL, key },
                                         { MVM_JIT_REG_VAL, value },
                                         { MVM_JIT_LITERAL,
                                             op == MVM_OP_bindpos_i || op == MVM_OP_bindkey_i ? MVM_reg_int64 :
                                             op == MVM_OP_bindpos_n || op == MVM_OP_bindkey_n ? MVM_reg_num64 :
                                             op == MVM_OP_bindpos_s || op == MVM_OP_bindkey_s ? MVM_reg_str :
                                                                    MVM_reg_obj } };
<<<<<<< HEAD
                jg_append_call_c(tc, jg, function, 7, args, MVM_JIT_RV_VOID, -1);
                MVM_jit_log(tc, "devirt: emitted a %s via consume_reprop\n", ins->info->name);
=======
                jgb_append_call_c(tc, jgb, function, 7, args, MVM_JIT_RV_VOID, -1);
                MVM_jit_log(tc, "devirt: emitted a %s via jgb_consume_reprop\n", ins->info->name);
                jgb_sc_wb(tc, jgb, ins->operands[0]);
>>>>>>> d6d7d5eb
                return 1;
            }
            case MVM_OP_elems: {
                /*elems               w(int64) r(obj) :pure*/

                MVMint32 dst       = ins->operands[0].reg.orig;
                MVMint32 invocant  = ins->operands[1].reg.orig;

                void *function = ((MVMObject*)type_facts->type)->st->REPR->elems;

                MVMJitCallArg args[] = { { MVM_JIT_INTERP_VAR,  MVM_JIT_INTERP_TC },
                                         { MVM_JIT_REG_STABLE,  invocant },
                                         { MVM_JIT_REG_VAL,     invocant },
                                         { MVM_JIT_REG_OBJBODY, invocant } };
                jg_append_call_c(tc, jg, function, 4, args, MVM_JIT_RV_INT, dst);
                MVM_jit_log(tc, "devirt: emitted an elems via consume_reprop\n");
                return 1;
            }
            case MVM_OP_getattr_i:
            case MVM_OP_getattr_n:
            case MVM_OP_getattr_s:
            case MVM_OP_getattr_o:
            case MVM_OP_getattrs_i:
            case MVM_OP_getattrs_n:
            case MVM_OP_getattrs_s:
            case MVM_OP_getattrs_o: {
                /*getattr_i           w(int64) r(obj) r(obj) str int16*/
                /*getattrs_i          w(int64) r(obj) r(obj) r(str)*/
                /*static void get_attribute(MVMThreadContext *tc, MVMSTable *st, MVMObject *root,*/
                /*        void *data, MVMObject *class_handle, MVMString *name, MVMint64 hint,*/
                /*      MVMRegister *result_reg, MVMuint16 kind) {*/

                /* reprconv and interp.c check for concreteness, so we'd either
                 * have to emit a bit of code to check and throw or just rely
                 * on a concreteness fact */

                MVMSpeshFacts *object_facts = MVM_spesh_get_facts(tc, jg->sg, ins->operands[1]);

                if (object_facts->flags & MVM_SPESH_FACT_CONCRETE) {
                    MVMint32 is_name_direct = ins->info->num_operands == 5;

                    MVMint32 dst       = ins->operands[0].reg.orig;
                    MVMint32 invocant  = ins->operands[1].reg.orig;
                    MVMint32 type      = ins->operands[2].reg.orig;
                    MVMint32 attrname  = is_name_direct ? ins->operands[3].lit_str_idx : ins->operands[3].reg.orig;
                    MVMint32 attrhint  = is_name_direct ? ins->operands[4].lit_i16 : -1;

                    void *function = ((MVMObject*)type_facts->type)->st->REPR->attr_funcs.get_attribute;

                    MVMJitCallArg args[] = { { MVM_JIT_INTERP_VAR,  MVM_JIT_INTERP_TC },
                                             { MVM_JIT_REG_STABLE,  invocant },
                                             { MVM_JIT_REG_VAL,     invocant },
                                             { MVM_JIT_REG_OBJBODY, invocant },
                                             { MVM_JIT_REG_VAL,     type },
                                             { is_name_direct ? MVM_JIT_STR_IDX : MVM_JIT_REG_VAL,
                                                                    attrname },
                                             { MVM_JIT_LITERAL,     attrhint },
                                             { MVM_JIT_REG_ADDR,    dst },
                                             { MVM_JIT_LITERAL,
                                                 op == MVM_OP_getattr_i || op == MVM_OP_getattrs_i ? MVM_reg_int64 :
                                                 op == MVM_OP_getattr_n || op == MVM_OP_getattrs_n ? MVM_reg_num64 :
                                                 op == MVM_OP_getattr_s || op == MVM_OP_getattrs_s ? MVM_reg_str :
                                                                        MVM_reg_obj } };
                    MVM_jit_log(tc, "devirt: emitted a %s via consume_reprop\n", ins->info->name);
                    jg_append_call_c(tc, jg, function, 9, args, MVM_JIT_RV_VOID, -1);

                    return 1;
                } else {
                    MVM_jit_log(tc, "devirt: couldn't %s; concreteness not sure\n", ins->info->name);
                    break;
                }
            }
            case MVM_OP_attrinited: {
                /*attrinited          w(int64) r(obj) r(obj) r(str)*/

                /*MVMint64 (*is_attribute_initialized) (MVMThreadContext *tc, MVMSTable *st,*/
                    /*void *data, MVMObject *class_handle, MVMString *name,*/
                    /*MVMint64 hint);*/

                /* reprconv and interp.c check for concreteness, so we'd either
                 * have to emit a bit of code to check and throw or just rely
                 * on a concreteness fact */

                MVMSpeshFacts *object_facts = MVM_spesh_get_facts(tc, jg->sg, ins->operands[1]);

                if (object_facts->flags & MVM_SPESH_FACT_CONCRETE) {
                    MVMint32 dst       = ins->operands[0].reg.orig;
                    MVMint32 invocant  = ins->operands[1].reg.orig;
                    MVMint32 type      = ins->operands[2].reg.orig;
                    MVMint32 attrname  = ins->operands[3].reg.orig;
                    MVMint32 attrhint  = MVM_NO_HINT;

                    void *function = ((MVMObject*)type_facts->type)->st->REPR->attr_funcs.is_attribute_initialized;

                    MVMJitCallArg args[] = { { MVM_JIT_INTERP_VAR,  MVM_JIT_INTERP_TC },
                                             { MVM_JIT_REG_STABLE,  invocant },
                                             { MVM_JIT_REG_OBJBODY, invocant },
                                             { MVM_JIT_REG_VAL,     type },
                                             { MVM_JIT_REG_VAL,     attrname },
                                             { MVM_JIT_LITERAL,     attrhint } };
                    MVM_jit_log(tc, "devirt: emitted a %s via jgb_consume_reprop\n", ins->info->name);
                    jg_append_call_c(tc, jg, function, 6, args, MVM_JIT_RV_INT, dst);

                    return 1;
                } else {
                    MVM_jit_log(tc, "devirt: couldn't %s; concreteness not sure\n", ins->info->name);
                    break;
                }
            }
            case MVM_OP_bindattr_i:
            case MVM_OP_bindattr_n:
            case MVM_OP_bindattr_s:
            case MVM_OP_bindattr_o:
            case MVM_OP_bindattrs_i:
            case MVM_OP_bindattrs_n:
            case MVM_OP_bindattrs_s:
            case MVM_OP_bindattrs_o: {
                /*bindattr_n          r(obj) r(obj) str    r(num64) int16*/
                /*bindattrs_n         r(obj) r(obj) r(str) r(num64)*/

                /* static void bind_attribute(MVMThreadContext *tc, MVMSTable *st, MVMObject *root,
                 *        void *data, MVMObject *class_handle, MVMString *name, MVMint64 hint,
                 *        MVMRegister value_reg, MVMuint16 kind) */

                /* reprconv and interp.c check for concreteness, so we'd either
                 * have to emit a bit of code to check and throw or just rely
                 * on a concreteness fact */

                MVMSpeshFacts *object_facts = MVM_spesh_get_facts(tc, jg->sg, ins->operands[1]);

                if (object_facts->flags & MVM_SPESH_FACT_CONCRETE) {
                    MVMint32 is_name_direct = ins->info->num_operands == 5;

                    MVMint32 invocant  = ins->operands[0].reg.orig;
                    MVMint32 type      = ins->operands[1].reg.orig;
                    MVMint32 attrname  = is_name_direct ? ins->operands[2].lit_str_idx : ins->operands[2].reg.orig;
                    MVMint32 attrhint  = is_name_direct ? ins->operands[4].lit_i16 : -1;
                    MVMint32 value     = ins->operands[3].reg.orig;

                    void *function = ((MVMObject*)type_facts->type)->st->REPR->attr_funcs.bind_attribute;

                    MVMJitCallArg args[] = { { MVM_JIT_INTERP_VAR,  MVM_JIT_INTERP_TC },
                                             { MVM_JIT_REG_STABLE,  invocant },
                                             { MVM_JIT_REG_VAL,     invocant },
                                             { MVM_JIT_REG_OBJBODY, invocant },
                                             { MVM_JIT_REG_VAL,     type },
                                             { is_name_direct ? MVM_JIT_STR_IDX : MVM_JIT_REG_VAL,
                                                                    attrname },
                                             { MVM_JIT_LITERAL,     attrhint },
                                             { MVM_JIT_REG_VAL,     value },
                                             { MVM_JIT_LITERAL,
                                                 op == MVM_OP_bindattr_i || op == MVM_OP_bindattrs_i ? MVM_reg_int64 :
                                                 op == MVM_OP_bindattr_n || op == MVM_OP_bindattrs_n ? MVM_reg_num64 :
                                                 op == MVM_OP_bindattr_s || op == MVM_OP_bindattrs_s ? MVM_reg_str :
                                                                        MVM_reg_obj } };
<<<<<<< HEAD
                    MVM_jit_log(tc, "devirt: emitted a %s via consume_reprop\n", ins->info->name);
                    jg_append_call_c(tc, jg, function, 9, args, MVM_JIT_RV_VOID, -1);

=======
                    MVM_jit_log(tc, "devirt: emitted a %s via jgb_consume_reprop\n", ins->info->name);
                    jgb_append_call_c(tc, jgb, function, 9, args, MVM_JIT_RV_VOID, -1);
                    jgb_sc_wb(tc, jgb, ins->operands[0]);
>>>>>>> d6d7d5eb
                    return 1;
                } else {
                    MVM_jit_log(tc, "devirt: couldn't %s; concreteness not sure\n", ins->info->name);
                    break;
                }
            }
            case MVM_OP_hintfor: {
                /*
                 *  MVMint64 (*hint_for) (MVMThreadContext *tc, MVMSTable *st,
                 *      MVMObject *class_handle, MVMString *name);
                 */

                MVMint32 result    = ins->operands[0].reg.orig;
                MVMint32 type      = ins->operands[1].reg.orig;
                MVMint32 attrname  = ins->operands[2].reg.orig;

                void *function = ((MVMObject*)type_facts->type)->st->REPR->attr_funcs.hint_for;

                MVMJitCallArg args[] = { { MVM_JIT_INTERP_VAR,  MVM_JIT_INTERP_TC },
                                         { MVM_JIT_REG_STABLE,  type },
                                         { MVM_JIT_REG_VAL,     type },
                                         { MVM_JIT_REG_VAL,     attrname } };


                MVM_jit_log(tc, "devirt: emitted a %s via jg_consume_reprop\n", ins->info->name);
                jg_append_call_c(tc, jg, function, 4, args, MVM_JIT_RV_INT, result);
                return 1;
                break;
            }
            case MVM_OP_push_i:
            case MVM_OP_push_n:
            case MVM_OP_push_s:
            case MVM_OP_push_o:
                alternative = 1;
            case MVM_OP_unshift_i:
            case MVM_OP_unshift_n:
            case MVM_OP_unshift_s:
            case MVM_OP_unshift_o: {
                MVMint32 invocant = ins->operands[0].reg.orig;
                MVMint32 value    = ins->operands[1].reg.orig;

                void *function = alternative
                    ? (void *)((MVMObject*)type_facts->type)->st->REPR->pos_funcs.push
                    : (void *)((MVMObject*)type_facts->type)->st->REPR->pos_funcs.unshift;

                MVMJitCallArg args[] = { { MVM_JIT_INTERP_VAR,  MVM_JIT_INTERP_TC },
                                         { MVM_JIT_REG_STABLE,  invocant },
                                         { MVM_JIT_REG_VAL,     invocant },
                                         { MVM_JIT_REG_OBJBODY, invocant },
                                         { MVM_JIT_REG_VAL,     value },
                                         { MVM_JIT_LITERAL,
                                             op == MVM_OP_push_i || op == MVM_OP_unshift_i ? MVM_reg_int64 :
                                             op == MVM_OP_push_n || op == MVM_OP_unshift_n ? MVM_reg_num64 :
                                             op == MVM_OP_push_s || op == MVM_OP_unshift_s ? MVM_reg_str :
                                                                    MVM_reg_obj } };
<<<<<<< HEAD
                jg_append_call_c(tc, jg, function, 6, args, MVM_JIT_RV_VOID, -1);
                MVM_jit_log(tc, "devirt: emitted a %s via consume_reprop\n", ins->info->name);
=======
                jgb_append_call_c(tc, jgb, function, 6, args, MVM_JIT_RV_VOID, -1);
                MVM_jit_log(tc, "devirt: emitted a %s via jgb_consume_reprop\n", ins->info->name);
                jgb_sc_wb(tc, jgb, ins->operands[0]);
>>>>>>> d6d7d5eb
                return 1;
            }
            case MVM_OP_pop_i:
            case MVM_OP_pop_n:
            case MVM_OP_pop_s:
            case MVM_OP_pop_o:
                alternative = 1;
            case MVM_OP_shift_i:
            case MVM_OP_shift_n:
            case MVM_OP_shift_s:
            case MVM_OP_shift_o: {
                MVMint32 dst      = ins->operands[0].reg.orig;
                MVMint32 invocant = ins->operands[1].reg.orig;

                void *function = alternative
                    ? (void *)((MVMObject*)type_facts->type)->st->REPR->pos_funcs.pop
                    : (void *)((MVMObject*)type_facts->type)->st->REPR->pos_funcs.shift;

                MVMJitCallArg args[] = { { MVM_JIT_INTERP_VAR,  MVM_JIT_INTERP_TC },
                                         { MVM_JIT_REG_STABLE,  invocant },
                                         { MVM_JIT_REG_VAL,     invocant },
                                         { MVM_JIT_REG_OBJBODY, invocant },
                                         { MVM_JIT_REG_ADDR,     dst },
                                         { MVM_JIT_LITERAL,
                                             op == MVM_OP_pop_i || op == MVM_OP_shift_i ? MVM_reg_int64 :
                                             op == MVM_OP_pop_n || op == MVM_OP_shift_n ? MVM_reg_num64 :
                                             op == MVM_OP_pop_s || op == MVM_OP_shift_s ? MVM_reg_str :
                                                                    MVM_reg_obj } };
                jg_append_call_c(tc, jg, function, 6, args, MVM_JIT_RV_VOID, -1);
                MVM_jit_log(tc, "devirt: emitted a %s via consume_reprop\n", ins->info->name);
                return 1;
            }
            case MVM_OP_setelemspos: {
                MVMint32 invocant = ins->operands[0].reg.orig;
                MVMint32 amount   = ins->operands[1].reg.orig;

                void *function = ((MVMObject*)type_facts->type)->st->REPR->pos_funcs.set_elems;

                MVMJitCallArg args[] = { { MVM_JIT_INTERP_VAR,  MVM_JIT_INTERP_TC },
                                         { MVM_JIT_REG_STABLE,  invocant },
                                         { MVM_JIT_REG_VAL,     invocant },
                                         { MVM_JIT_REG_OBJBODY, invocant },
                                         { MVM_JIT_REG_VAL,     amount } };
                jg_append_call_c(tc, jg, function, 5, args, MVM_JIT_RV_VOID, -1);
                MVM_jit_log(tc, "devirt: emitted a %s via consume_reprop\n", ins->info->name);
                return 1;
            }
            case MVM_OP_existskey: {
                /*existskey           w(int64) r(obj) r(str) :pure*/
                MVMint32 dst      = ins->operands[0].reg.orig;
                MVMint32 invocant = ins->operands[1].reg.orig;
                MVMint32 keyidx   = ins->operands[2].reg.orig;

                void *function = (void *)((MVMObject*)type_facts->type)->st->REPR->ass_funcs.exists_key;

                MVMJitCallArg args[] = { { MVM_JIT_INTERP_VAR,  MVM_JIT_INTERP_TC },
                                         { MVM_JIT_REG_STABLE,  invocant },
                                         { MVM_JIT_REG_VAL,     invocant },
                                         { MVM_JIT_REG_OBJBODY, invocant },
                                         { MVM_JIT_REG_VAL,     keyidx } };
                jg_append_call_c(tc, jg, function, 5, args, MVM_JIT_RV_INT, dst);
                MVM_jit_log(tc, "devirt: emitted a %s via consume_reprop\n", ins->info->name);
                return 1;
            }
            default:
                MVM_jit_log(tc, "devirt: please implement emitting repr op %s\n", ins->info->name);
        }
    } else {
        MVM_jit_log(tc, "devirt: repr op %s couldn't be devirtualized: type unknown\n", ins->info->name);
    }

skipdevirt:

    switch(op) {
    case MVM_OP_push_i:
    case MVM_OP_push_s:
    case MVM_OP_push_o:
    case MVM_OP_unshift_i:
    case MVM_OP_unshift_s:
    case MVM_OP_unshift_o: {
        MVMint32 invocant = ins->operands[0].reg.orig;
        MVMint32 value    = ins->operands[1].reg.orig;
        MVMJitCallArg args[] = { { MVM_JIT_INTERP_VAR, MVM_JIT_INTERP_TC },
                                 { MVM_JIT_REG_VAL, invocant },
                                 { MVM_JIT_REG_VAL, value } };
<<<<<<< HEAD
        jg_append_call_c(tc, jg, op_to_func(tc, op), 3, args, MVM_JIT_RV_VOID, -1);
=======
        jgb_append_call_c(tc, jgb, op_to_func(tc, op), 3, args, MVM_JIT_RV_VOID, -1);
        jgb_sc_wb(tc, jgb, ins->operands[0]);
>>>>>>> d6d7d5eb
        break;
    }
    case MVM_OP_unshift_n:
    case MVM_OP_push_n: {
        MVMint32 invocant = ins->operands[0].reg.orig;
        MVMint32 value    = ins->operands[1].reg.orig;
        MVMJitCallArg args[] = { { MVM_JIT_INTERP_VAR, MVM_JIT_INTERP_TC },
                                 { MVM_JIT_REG_VAL, invocant },
                                 { MVM_JIT_REG_VAL_F, value } };
        jg_append_call_c(tc, jg, op_to_func(tc, op), 3, args, MVM_JIT_RV_VOID, -1);
        break;
    }
    case MVM_OP_shift_s:
    case MVM_OP_pop_s:
    case MVM_OP_shift_o:
    case MVM_OP_pop_o: {
        MVMint16 dst = ins->operands[0].reg.orig;
        MVMint32 invocant = ins->operands[1].reg.orig;
        MVMJitCallArg args[] = { { MVM_JIT_INTERP_VAR, MVM_JIT_INTERP_TC },
                                 { MVM_JIT_REG_VAL, invocant } };
        jg_append_call_c(tc, jg, op_to_func(tc, op), 2, args, MVM_JIT_RV_PTR, dst);
        break;
    }
    case MVM_OP_shift_i:
    case MVM_OP_pop_i: {
        MVMint16 dst = ins->operands[0].reg.orig;
        MVMint32 invocant = ins->operands[1].reg.orig;
        MVMJitCallArg args[] = { { MVM_JIT_INTERP_VAR, MVM_JIT_INTERP_TC },
                                 { MVM_JIT_REG_VAL, invocant } };
        jg_append_call_c(tc, jg, op_to_func(tc, op), 2, args, MVM_JIT_RV_INT, dst);
        break;
    }
    case MVM_OP_shift_n:
    case MVM_OP_pop_n: {
        MVMint16 dst = ins->operands[0].reg.orig;
        MVMint32 invocant = ins->operands[1].reg.orig;
        MVMJitCallArg args[] = { { MVM_JIT_INTERP_VAR, MVM_JIT_INTERP_TC },
                                 { MVM_JIT_REG_VAL, invocant } };
        jg_append_call_c(tc, jg, op_to_func(tc, op), 2, args, MVM_JIT_RV_NUM, dst);
        break;
    }
    case MVM_OP_deletekey:
    case MVM_OP_setelemspos: {
        MVMint32 invocant = ins->operands[0].reg.orig;
        MVMint32 key_or_val = ins->operands[1].reg.orig;
        MVMJitCallArg args[] = { { MVM_JIT_INTERP_VAR, MVM_JIT_INTERP_TC },
                                 { MVM_JIT_REG_VAL, invocant },
                                 { MVM_JIT_REG_VAL, key_or_val } };
        jg_append_call_c(tc, jg, op_to_func(tc, op), 3, args, MVM_JIT_RV_VOID, -1);
        break;
    }
    case MVM_OP_existskey: {
        MVMint16 dst = ins->operands[0].reg.orig;
        MVMint32 invocant = ins->operands[1].reg.orig;
        MVMint32 key = ins->operands[2].reg.orig;
        MVMJitCallArg args[] = { { MVM_JIT_INTERP_VAR, MVM_JIT_INTERP_TC },
                                 { MVM_JIT_REG_VAL, invocant },
                                 { MVM_JIT_REG_VAL, key } };
        jg_append_call_c(tc, jg, op_to_func(tc, op), 3, args, MVM_JIT_RV_INT, dst);
        break;
    }
    case MVM_OP_splice: {
        MVMint16 invocant = ins->operands[0].reg.orig;
        MVMint16 source = ins->operands[1].reg.orig;
        MVMint16 offset = ins->operands[2].reg.orig;
        MVMint16 count = ins->operands[3].reg.orig;
        MVMJitCallArg args[] = { { MVM_JIT_INTERP_VAR, MVM_JIT_INTERP_TC },
                                 { MVM_JIT_REG_VAL, invocant },
                                 { MVM_JIT_REG_VAL, source },
                                 { MVM_JIT_REG_VAL, offset },
                                 { MVM_JIT_REG_VAL, count } };
        jg_append_call_c(tc, jg, op_to_func(tc, op), 5, args, MVM_JIT_RV_VOID, -1);
        break;
    }
    case MVM_OP_existspos:
    case MVM_OP_atkey_i:
    case MVM_OP_atpos_i: {
        MVMint16 dst = ins->operands[0].reg.orig;
        MVMint32 invocant = ins->operands[1].reg.orig;
        MVMint32 position = ins->operands[2].reg.orig;
        MVMJitCallArg args[] = { { MVM_JIT_INTERP_VAR, MVM_JIT_INTERP_TC },
                                 { MVM_JIT_REG_VAL, invocant },
                                 { MVM_JIT_REG_VAL, position } };
        jg_append_call_c(tc, jg, op_to_func(tc, op), 3, args, MVM_JIT_RV_INT, dst);
        break;
    }
    case MVM_OP_atkey_n:
    case MVM_OP_atpos_n: {
        MVMint16 dst = ins->operands[0].reg.orig;
        MVMint32 invocant = ins->operands[1].reg.orig;
        MVMint32 position = ins->operands[2].reg.orig;
        MVMJitCallArg args[] = { { MVM_JIT_INTERP_VAR, MVM_JIT_INTERP_TC },
                                 { MVM_JIT_REG_VAL, invocant },
                                 { MVM_JIT_REG_VAL, position } };
        jg_append_call_c(tc, jg, op_to_func(tc, op), 3, args, MVM_JIT_RV_NUM, dst);
        break;
    }
    case MVM_OP_atpos_o:
    case MVM_OP_atkey_o:
    case MVM_OP_atkey_s:
    case MVM_OP_atpos_s: {
        MVMint16 dst = ins->operands[0].reg.orig;
        MVMint32 invocant = ins->operands[1].reg.orig;
        MVMint32 position = ins->operands[2].reg.orig;
        MVMJitCallArg args[] = { { MVM_JIT_INTERP_VAR, MVM_JIT_INTERP_TC },
                                 { MVM_JIT_REG_VAL, invocant },
                                 { MVM_JIT_REG_VAL, position } };
        jg_append_call_c(tc, jg, op_to_func(tc, op), 3, args, MVM_JIT_RV_PTR, dst);
        break;
    }
    case MVM_OP_bindkey_n:
    case MVM_OP_bindpos_n: {
        MVMint32 invocant = ins->operands[0].reg.orig;
        MVMint32 key_pos = ins->operands[1].reg.orig;
        MVMint32 value = ins->operands[2].reg.orig;
        MVMJitCallArg args[] = { { MVM_JIT_INTERP_VAR, MVM_JIT_INTERP_TC },
                                 { MVM_JIT_REG_VAL, invocant },
                                 { MVM_JIT_REG_VAL, key_pos },
                                 { MVM_JIT_REG_VAL_F, value } };
        jg_append_call_c(tc, jg, op_to_func(tc, op), 4, args, MVM_JIT_RV_VOID, -1);
        break;
    }
    case MVM_OP_bindpos_i:
    case MVM_OP_bindpos_s:
    case MVM_OP_bindpos_o:
    case MVM_OP_bindkey_i:
    case MVM_OP_bindkey_s:
    case MVM_OP_bindkey_o: {
        MVMint32 invocant = ins->operands[0].reg.orig;
        MVMint32 key_pos = ins->operands[1].reg.orig;
        MVMint32 value = ins->operands[2].reg.orig;
        MVMJitCallArg args[] = { { MVM_JIT_INTERP_VAR, MVM_JIT_INTERP_TC },
                                 { MVM_JIT_REG_VAL, invocant },
                                 { MVM_JIT_REG_VAL, key_pos },
<<<<<<< HEAD
                                 { MVM_JIT_REG_VAL, value } };
        jg_append_call_c(tc, jg, op_to_func(tc, op), 4, args, MVM_JIT_RV_VOID, -1);
=======
                                 { op == MVM_OP_bindpos_n || op == MVM_OP_bindkey_n ? MVM_JIT_REG_VAL_F : MVM_JIT_REG_VAL, value } };
        jgb_append_call_c(tc, jgb, op_to_func(tc, op), 4, args, MVM_JIT_RV_VOID, -1);
        jgb_sc_wb(tc, jgb, ins->operands[0]);
>>>>>>> d6d7d5eb
        break;
    }
    case MVM_OP_getattr_i:
    case MVM_OP_getattr_n:
    case MVM_OP_getattr_s:
    case MVM_OP_getattr_o: {
        MVMuint16 kind = op == MVM_OP_getattr_i ? MVM_JIT_RV_INT :
                         op == MVM_OP_getattr_n ? MVM_JIT_RV_NUM :
                         op == MVM_OP_getattr_s ? MVM_JIT_RV_PTR :
                         /* MVM_OP_getattr_o ? */ MVM_JIT_RV_PTR;
        MVMint16 dst = ins->operands[0].reg.orig;
        MVMint16 obj = ins->operands[1].reg.orig;
        MVMint16 typ = ins->operands[2].reg.orig;
        MVMuint32 str_idx = ins->operands[3].lit_str_idx;
        MVMint16 hint = ins->operands[4].lit_i16;
        MVMJitCallArg args[] = { { MVM_JIT_INTERP_VAR, MVM_JIT_INTERP_TC },
                                 { MVM_JIT_REG_VAL, obj },
                                 { MVM_JIT_REG_VAL, typ },
                                 { MVM_JIT_STR_IDX, str_idx },
                                 { MVM_JIT_LITERAL, hint }};
        jg_append_call_c(tc, jg, op_to_func(tc, op), 5, args, kind, dst);
        break;
    }
    case MVM_OP_getattrs_i:
    case MVM_OP_getattrs_n:
    case MVM_OP_getattrs_s:
    case MVM_OP_getattrs_o: {
        MVMuint16 kind = op == MVM_OP_getattrs_i ? MVM_JIT_RV_INT :
                         op == MVM_OP_getattrs_n ? MVM_JIT_RV_NUM :
                         op == MVM_OP_getattrs_s ? MVM_JIT_RV_PTR :
                         /* MVM_OP_getattrs_o ? */ MVM_JIT_RV_PTR;
        MVMint16 dst = ins->operands[0].reg.orig;
        MVMint16 obj = ins->operands[1].reg.orig;
        MVMint16 typ = ins->operands[2].reg.orig;
        MVMint16 str = ins->operands[3].reg.orig;
        MVMint16 hint = -1;
        MVMJitCallArg args[] = { { MVM_JIT_INTERP_VAR, MVM_JIT_INTERP_TC },
                                 { MVM_JIT_REG_VAL, obj },
                                 { MVM_JIT_REG_VAL, typ },
                                 { MVM_JIT_REG_VAL, str },
                                 { MVM_JIT_LITERAL, hint }};
        jg_append_call_c(tc, jg, op_to_func(tc, op), 5, args, kind, dst);
        break;
    }
    case MVM_OP_attrinited: {
        MVMint32 dst       = ins->operands[0].reg.orig;
        MVMint32 invocant  = ins->operands[1].reg.orig;
        MVMint32 type      = ins->operands[2].reg.orig;
        MVMint32 attrname  = ins->operands[3].reg.orig;

        MVMJitCallArg args[] = { { MVM_JIT_INTERP_VAR, MVM_JIT_INTERP_TC },
                                 { MVM_JIT_REG_VAL, invocant },
                                 { MVM_JIT_REG_VAL, type },
                                 { MVM_JIT_REG_VAL, attrname } };
        jg_append_call_c(tc, jg, op_to_func(tc, op), 4, args, MVM_JIT_RV_INT, dst);
        break;
    }
    case MVM_OP_bindattr_i:
    case MVM_OP_bindattr_n:
    case MVM_OP_bindattr_s:
    case MVM_OP_bindattr_o: {
        MVMint16 obj = ins->operands[0].reg.orig;
        MVMint16 typ = ins->operands[1].reg.orig;
        MVMuint32 str_idx = ins->operands[2].lit_str_idx;
        MVMint16 val = ins->operands[3].reg.orig;
        MVMint16 hint = ins->operands[4].lit_i16;
        MVMuint16 kind = op == MVM_OP_bindattr_i ? MVM_reg_int64 :
                         op == MVM_OP_bindattr_n ? MVM_reg_num64 :
                         op == MVM_OP_bindattr_s ? MVM_reg_str :
                         /* MVM_OP_bindattr_o ? */ MVM_reg_obj;
        MVMJitCallArg args[] = { { MVM_JIT_INTERP_VAR, MVM_JIT_INTERP_TC },
                                 { MVM_JIT_REG_VAL, obj },
                                 { MVM_JIT_REG_VAL, typ },
                                 { MVM_JIT_STR_IDX, str_idx },
                                 { MVM_JIT_LITERAL, hint },
                                 { MVM_JIT_REG_VAL, val }, /* Takes MVMRegister, so no _F needed. */
                                 { MVM_JIT_LITERAL, kind } };
<<<<<<< HEAD
        jg_append_call_c(tc, jg, op_to_func(tc, op), 7, args, MVM_JIT_RV_VOID, -1);
=======
        jgb_append_call_c(tc, jgb, op_to_func(tc, op), 7, args, MVM_JIT_RV_VOID, -1);
        jgb_sc_wb(tc, jgb, ins->operands[0]);
>>>>>>> d6d7d5eb
        break;
    }
    case MVM_OP_bindattrs_i:
    case MVM_OP_bindattrs_n:
    case MVM_OP_bindattrs_s:
    case MVM_OP_bindattrs_o: {
        MVMint16 obj = ins->operands[0].reg.orig;
        MVMint16 typ = ins->operands[1].reg.orig;
        MVMint16 str = ins->operands[2].reg.orig;
        MVMint16 val = ins->operands[3].reg.orig;
        MVMint16 hint = -1;
        MVMuint16 kind = op == MVM_OP_bindattrs_i ? MVM_reg_int64 :
                         op == MVM_OP_bindattrs_n ? MVM_reg_num64 :
                         op == MVM_OP_bindattrs_s ? MVM_reg_str :
                         /* MVM_OP_bindattrs_o ? */ MVM_reg_obj;
        MVMJitCallArg args[] = { { MVM_JIT_INTERP_VAR, MVM_JIT_INTERP_TC },
                                 { MVM_JIT_REG_VAL, obj },
                                 { MVM_JIT_REG_VAL, typ },
                                 { MVM_JIT_REG_VAL, str },
                                 { MVM_JIT_LITERAL, hint },
                                 { MVM_JIT_REG_VAL, val }, /* Takes MVMRegister, so no _F needed. */
                                 { MVM_JIT_LITERAL, kind } };
<<<<<<< HEAD
        jg_append_call_c(tc, jg, op_to_func(tc, op), 7, args, MVM_JIT_RV_VOID, -1);
=======
        jgb_append_call_c(tc, jgb, op_to_func(tc, op), 7, args, MVM_JIT_RV_VOID, -1);
        jgb_sc_wb(tc, jgb, ins->operands[0]);
>>>>>>> d6d7d5eb
        break;
    }
    case MVM_OP_hintfor: {
        MVMint16 dst      = ins->operands[0].reg.orig;
        MVMint32 type     = ins->operands[1].reg.orig;
        MVMint32 attrname = ins->operands[2].reg.orig;

        MVMJitCallArg args[] = { { MVM_JIT_INTERP_VAR,  MVM_JIT_INTERP_TC },
                                 { MVM_JIT_REG_VAL,     type },
                                 { MVM_JIT_REG_VAL,     attrname } };

        jg_append_call_c(tc, jg, op_to_func(tc, op), 3, args, MVM_JIT_RV_INT, dst);
        break;
    }
    case MVM_OP_elems: {
        MVMint16 dst = ins->operands[0].reg.orig;
        MVMint32 invocant = ins->operands[1].reg.orig;
        MVMJitCallArg args[] = { { MVM_JIT_INTERP_VAR, MVM_JIT_INTERP_TC },
                                 { MVM_JIT_REG_VAL, invocant } };
        jg_append_call_c(tc, jg, op_to_func(tc, op), 2, args, MVM_JIT_RV_INT, dst);
        break;
    }
    default:
        return 0;
    }

    return 1;
}

static MVMint32 consume_ins(MVMThreadContext *tc, MVMJitGraph *jg,
                            MVMSpeshIterator *iter, MVMSpeshIns *ins) {
    MVMint16 op = ins->info->opcode;
    MVM_jit_log(tc, "append_ins: <%s>\n", ins->info->name);
    switch(op) {
    case MVM_SSA_PHI:
    case MVM_OP_no_op:
        break;
        /* arithmetic */
    case MVM_OP_add_i:
    case MVM_OP_sub_i:
    case MVM_OP_mul_i:
    case MVM_OP_div_i:
    case MVM_OP_mod_i:
    case MVM_OP_inc_i:
    case MVM_OP_dec_i:
    case MVM_OP_neg_i:
    case MVM_OP_band_i:
    case MVM_OP_bor_i:
    case MVM_OP_bxor_i:
    case MVM_OP_bnot_i:
    case MVM_OP_blshift_i:
    case MVM_OP_brshift_i:
    case MVM_OP_add_n:
    case MVM_OP_sub_n:
    case MVM_OP_mul_n:
    case MVM_OP_div_n:
    case MVM_OP_neg_n:
        /* number coercion */
    case MVM_OP_coerce_ni:
    case MVM_OP_coerce_in:
        /* comparison (integer) */
    case MVM_OP_eq_i:
    case MVM_OP_ne_i:
    case MVM_OP_lt_i:
    case MVM_OP_le_i:
    case MVM_OP_gt_i:
    case MVM_OP_ge_i:
    case MVM_OP_cmp_i:
        /* comparison (numbers) */
    case MVM_OP_eq_n:
    case MVM_OP_ne_n:
    case MVM_OP_ge_n:
    case MVM_OP_gt_n:
    case MVM_OP_lt_n:
    case MVM_OP_le_n:
    case MVM_OP_cmp_n:
        /* comparison (objects) */
    case MVM_OP_eqaddr:
    case MVM_OP_isconcrete:
        /* comparison (big integer) */
    case MVM_OP_eq_I:
    case MVM_OP_ne_I:
    case MVM_OP_lt_I:
    case MVM_OP_le_I:
    case MVM_OP_gt_I:
    case MVM_OP_ge_I:
        /* constants */
    case MVM_OP_const_i64_16:
    case MVM_OP_const_i64_32:
    case MVM_OP_const_i64:
    case MVM_OP_const_n64:
    case MVM_OP_nan:
    case MVM_OP_const_s:
    case MVM_OP_null:
        /* argument reading */
    case MVM_OP_sp_getarg_i:
    case MVM_OP_sp_getarg_o:
    case MVM_OP_sp_getarg_n:
    case MVM_OP_sp_getarg_s:
        /* accessors */
    case MVM_OP_sp_p6oget_o:
    case MVM_OP_sp_p6oget_s:
    case MVM_OP_sp_p6oget_i:
    case MVM_OP_sp_p6oget_n:
    case MVM_OP_sp_p6ogetvc_o:
    case MVM_OP_sp_p6ogetvt_o:
    case MVM_OP_sp_p6obind_i:
    case MVM_OP_sp_p6obind_n:
    case MVM_OP_sp_p6obind_s:
    case MVM_OP_sp_p6obind_o:
    case MVM_OP_sp_bind_i64:
    case MVM_OP_sp_bind_n:
    case MVM_OP_sp_bind_s:
    case MVM_OP_sp_bind_o:
    case MVM_OP_sp_get_i64:
    case MVM_OP_sp_get_n:
    case MVM_OP_sp_get_s:
    case MVM_OP_sp_get_o:
    case MVM_OP_sp_deref_bind_i64:
    case MVM_OP_sp_deref_bind_n:
    case MVM_OP_sp_deref_get_i64:
    case MVM_OP_sp_deref_get_n:
    case MVM_OP_set:
    case MVM_OP_getlex:
    case MVM_OP_sp_getlex_o:
    case MVM_OP_sp_getlex_ins:
    case MVM_OP_getlex_no:
    case MVM_OP_sp_getlex_no:
    case MVM_OP_bindlex:
    case MVM_OP_getwhat:
    case MVM_OP_getwho:
    case MVM_OP_getwhere:
    case MVM_OP_sp_getspeshslot:
    case MVM_OP_takedispatcher:
    case MVM_OP_setdispatcher:
    case MVM_OP_curcode:
    case MVM_OP_getcode:
    case MVM_OP_callercode:
    case MVM_OP_sp_fastcreate:
    case MVM_OP_iscont:
    case MVM_OP_decont:
    case MVM_OP_sp_decont:
    case MVM_OP_sp_namedarg_used:
    case MVM_OP_sp_findmeth:
    case MVM_OP_hllboxtype_i:
    case MVM_OP_hllboxtype_n:
    case MVM_OP_hllboxtype_s:
    case MVM_OP_null_s:
    case MVM_OP_isnull_s:
    case MVM_OP_not_i:
    case MVM_OP_isnull:
    case MVM_OP_isnonnull:
    case MVM_OP_isint:
    case MVM_OP_isnum:
    case MVM_OP_isstr:
    case MVM_OP_islist:
    case MVM_OP_ishash:
    case MVM_OP_sp_boolify_iter_arr:
    case MVM_OP_sp_boolify_iter_hash:
    case MVM_OP_objprimspec:
    case MVM_OP_objprimbits:
    case MVM_OP_takehandlerresult:
    case MVM_OP_lexoticresult:
    case MVM_OP_exception:
    case MVM_OP_scwbdisable:
    case MVM_OP_scwbenable:
    case MVM_OP_assign:
    case MVM_OP_assignunchecked:
    case MVM_OP_getlexstatic_o:
    case MVM_OP_getlexperinvtype_o:
    case MVM_OP_paramnamesused:
    case MVM_OP_assertparamcheck:
    case MVM_OP_getobjsc:
    case MVM_OP_getstderr:
    case MVM_OP_getstdout:
    case MVM_OP_getstdin:
    case MVM_OP_ordat:
    case MVM_OP_ordfirst:
        /* Profiling */
    case MVM_OP_prof_enterspesh:
    case MVM_OP_prof_enterinline:
    case MVM_OP_invokewithcapture:
    case MVM_OP_captureposelems:
    case MVM_OP_capturehasnameds:
        /* Exception handling */
    case MVM_OP_lastexpayload:
<<<<<<< HEAD
        jg_append_primitive(tc, jg, ins);
=======
        /* Parameters */
    case MVM_OP_param_sp:
    case MVM_OP_param_sn:
        jgb_append_primitive(tc, jgb, ins);
>>>>>>> d6d7d5eb
        break;
        /* branches */
    case MVM_OP_goto:
    case MVM_OP_if_i:
    case MVM_OP_unless_i:
    case MVM_OP_if_n:
    case MVM_OP_unless_n:
    case MVM_OP_ifnonnull:
    case MVM_OP_indexat:
    case MVM_OP_indexnat:
    case MVM_OP_if_s0:
    case MVM_OP_unless_s0:
        jg_append_branch(tc, jg, 0, ins);
        break;
    case MVM_OP_if_o:
    case MVM_OP_unless_o: {
        /* Very special / funky branches. The function involved in
         * making this decision - namely, MVM_coerse_istrue - expects
         * to take a return register address /or/ two bytecode
         * addresses.  This is a reasonable decision with regards to
         * invocation nesting in the interpreter, but not for the
         * JIT. Hence, we will transform this into the istrue /
         * isfalse primitive combined with the if_i branch. A special
         * problem is that there really isn't any 'real' work space
         * available to store the result. Instead, we'll use the
         * args space to store and read the result */
        MVMint16 obj = ins->operands[0].reg.orig;
        /* Assign the very last register allocated */
        MVMint16 dst = jg->sg->num_locals + jg->sg->sf->body.cu->body.max_callsite_size - 1;
        MVMJitCallArg args[] = { { MVM_JIT_INTERP_VAR, { MVM_JIT_INTERP_TC } },
                                 { MVM_JIT_REG_VAL,  { obj } },
                                 { MVM_JIT_REG_ADDR, { dst } }, /* destination register (in args space) */
                                 { MVM_JIT_LITERAL, { 0 } }, /* true code */
                                 { MVM_JIT_LITERAL, { 0 } }, /* false code */
                                 { MVM_JIT_LITERAL, { op == MVM_OP_unless_o } }}; /* switch */
        MVMSpeshIns * branch = MVM_spesh_alloc(tc, jg->sg, sizeof(MVMSpeshIns));
        if (dst + 1 <= jg->sg->num_locals) {
            MVM_oops(tc, "JIT: no space in args buffer to store"
                     " temporary result for <%s>", ins->info->name);
        }
        /* This is now necessary for the invokish control to work correctly */
        jg_append_control(tc, jg, ins, MVM_JIT_CONTROL_THROWISH_PRE);
        jg_append_call_c(tc, jg, op_to_func(tc, MVM_OP_istrue), 6,
                         args, MVM_JIT_RV_VOID, -1);
        /* guard the potential invoke */
        jg_append_control(tc, jg, ins, MVM_JIT_CONTROL_INVOKISH);
        /* branch if true (switch is done by coercion) */
        branch->info = MVM_op_get_op(MVM_OP_if_i);
        branch->operands = MVM_spesh_alloc(tc, jg->sg, sizeof(MVMSpeshOperand) * 2);
        branch->operands[0].reg.orig = dst;
        branch->operands[1].ins_bb = ins->operands[1].ins_bb;
        jg_append_branch(tc, jg, 0, branch);
        break;
    }
        /* some functions */
    case MVM_OP_gethow: {
        MVMint16 dst = ins->operands[0].reg.orig;
        MVMint16 obj = ins->operands[1].reg.orig;
        MVMJitCallArg args[] = { { MVM_JIT_INTERP_VAR, { MVM_JIT_INTERP_TC } },
                                 { MVM_JIT_REG_VAL, { obj } } };
        jg_append_call_c(tc, jg, op_to_func(tc, op), 2, args, MVM_JIT_RV_PTR, dst);
        break;
    }
    case MVM_OP_istype: {
        MVMint16 dst = ins->operands[0].reg.orig;
        MVMint16 obj = ins->operands[1].reg.orig;
        MVMint16 type = ins->operands[2].reg.orig;
        MVMJitCallArg args[] = { { MVM_JIT_INTERP_VAR, { MVM_JIT_INTERP_TC } },
                                 { MVM_JIT_REG_VAL, { obj } },
                                 { MVM_JIT_REG_VAL, { type } },
                                 { MVM_JIT_REG_ADDR, { dst } }};
        jg_append_call_c(tc, jg, op_to_func(tc, op), 4, args, MVM_JIT_RV_VOID, -1);
        break;
    }
    case MVM_OP_gethllsym: {
        MVMint16 dst = ins->operands[0].reg.orig;
        MVMint16 hll = ins->operands[1].reg.orig;
        MVMint16 sym = ins->operands[2].reg.orig;
        MVMJitCallArg args[] = { { MVM_JIT_INTERP_VAR, { MVM_JIT_INTERP_TC } },
                                 { MVM_JIT_REG_VAL, { hll } },
                                 { MVM_JIT_REG_VAL, { sym } } };
        jg_append_call_c(tc, jg, op_to_func(tc, op), 3, args, MVM_JIT_RV_PTR, dst);
        break;
    }
    case MVM_OP_checkarity: {
        MVMuint16 min = ins->operands[0].lit_i16;
        MVMuint16 max = ins->operands[1].lit_i16;
        MVMJitCallArg args[] = { { MVM_JIT_INTERP_VAR, { MVM_JIT_INTERP_TC } },
                                 { MVM_JIT_INTERP_VAR, { MVM_JIT_INTERP_PARAMS } },
                                 { MVM_JIT_LITERAL, { min } },
                                 { MVM_JIT_LITERAL, { max } } };
        jg_append_call_c(tc, jg, op_to_func(tc, op), 4, args, MVM_JIT_RV_VOID, -1);
        break;
    }
    case MVM_OP_say:
    case MVM_OP_print: {
        MVMint32 reg = ins->operands[0].reg.orig;
        MVMJitCallArg args[] = { { MVM_JIT_INTERP_VAR, { MVM_JIT_INTERP_TC } },
                                 { MVM_JIT_REG_VAL, { reg } } };
        jg_append_call_c(tc, jg, op_to_func(tc, op), 2, args, MVM_JIT_RV_VOID, -1);
        break;
    }
    case MVM_OP_wval:
    case MVM_OP_wval_wide: {
        MVMint16 dst = ins->operands[0].reg.orig;
        MVMint16 dep = ins->operands[1].lit_i16;
        MVMint64 idx = op == MVM_OP_wval
            ? ins->operands[2].lit_i16
            : ins->operands[2].lit_i64;
        MVMJitCallArg args[] = { { MVM_JIT_INTERP_VAR, { MVM_JIT_INTERP_TC } },
                                 { MVM_JIT_INTERP_VAR, { MVM_JIT_INTERP_CU } },
                                 { MVM_JIT_LITERAL, { dep } },
                                 { MVM_JIT_LITERAL, { idx } } };
        jg_append_call_c(tc, jg, op_to_func(tc, op), 4, args, MVM_JIT_RV_PTR, dst);
        break;
    }
    case MVM_OP_scgetobjidx: {
        MVMint16 dst = ins->operands[0].reg.orig;
        MVMint16 sc  = ins->operands[1].reg.orig;
        MVMint64 obj = ins->operands[2].reg.orig;
        MVMJitCallArg args[] = { { MVM_JIT_INTERP_VAR, { MVM_JIT_INTERP_TC } },
                                 { MVM_JIT_REG_VAL, { sc } },
                                 { MVM_JIT_REG_VAL, { obj } } };
        jg_append_call_c(tc, jg, op_to_func(tc, op), 3, args, MVM_JIT_RV_INT, dst);
        break;
    }
    case MVM_OP_throwdyn:
    case MVM_OP_throwlex:
    case MVM_OP_throwlexotic: {
        MVMint16 regi   = ins->operands[0].reg.orig;
        MVMint16 object = ins->operands[1].reg.orig;
        MVMJitCallArg args[] = { { MVM_JIT_INTERP_VAR, { MVM_JIT_INTERP_TC } },
                                 { MVM_JIT_LITERAL, {
                                   op == MVM_OP_throwlexotic ? MVM_EX_THROW_LEXOTIC :
                                   op == MVM_OP_throwlex     ? MVM_EX_THROW_LEX :
                                                               MVM_EX_THROW_DYN
                                   } },
                                 { MVM_JIT_REG_VAL, { object } },
                                 { MVM_JIT_REG_ADDR, { regi } }};
        jg_append_call_c(tc, jg, op_to_func(tc, op),
                          4, args, MVM_JIT_RV_VOID, -1);
        break;
    }
    case MVM_OP_rethrow: {
        MVMint16 obj = ins->operands[0].reg.orig;
        MVMJitCallArg args[] = { { MVM_JIT_INTERP_VAR, { MVM_JIT_INTERP_TC } },
                                 { MVM_JIT_LITERAL, { MVM_EX_THROW_DYN } },
                                 { MVM_JIT_REG_VAL, { obj } },
                                 { MVM_JIT_LITERAL, { 0 } } };
        jg_append_call_c(tc, jg, op_to_func(tc, op), 4, args, MVM_JIT_RV_VOID, -1);
        break;
    }
    case MVM_OP_throwcatdyn:
    case MVM_OP_throwcatlex:
    case MVM_OP_throwcatlexotic: {
        MVMint16 regi     = ins->operands[0].reg.orig;
        MVMint32 category = (MVMuint32)ins->operands[1].lit_i64;
        MVMJitCallArg args[] = { { MVM_JIT_INTERP_VAR, { MVM_JIT_INTERP_TC } },
                                 { MVM_JIT_LITERAL, {
                                   op == MVM_OP_throwcatdyn ? MVM_EX_THROW_DYN :
                                   op == MVM_OP_throwcatlex ? MVM_EX_THROW_LEX :
                                                              MVM_EX_THROW_LEXOTIC
                                   } },
                                 { MVM_JIT_LITERAL, { category } },
                                 { MVM_JIT_REG_ADDR, { regi } }};
        jg_append_call_c(tc, jg, op_to_func(tc, op),
                          4, args, MVM_JIT_RV_VOID, -1);
        break;
    }
    case MVM_OP_resume: {
        MVMint16 exc = ins->operands[0].reg.orig;
        MVMJitCallArg args[] = { { MVM_JIT_INTERP_VAR, { MVM_JIT_INTERP_TC } },
                                 { MVM_JIT_REG_VAL, { exc } } };
        jg_append_call_c(tc, jg, op_to_func(tc, op), 2, args, MVM_JIT_RV_VOID, -1);
        break;
    }
    case MVM_OP_die: {
        MVMint16 dst = ins->operands[0].reg.orig;
        MVMint16 str = ins->operands[1].reg.orig;
        MVMJitCallArg args[] = { { MVM_JIT_INTERP_VAR, { MVM_JIT_INTERP_TC } },
                                 { MVM_JIT_REG_VAL, { str } },
                                 { MVM_JIT_REG_ADDR, { dst } }};
        jg_append_call_c(tc, jg, op_to_func(tc, op),
                          3, args, MVM_JIT_RV_VOID, -1);
        break;
    }
    case MVM_OP_getdynlex: {
        MVMint16 dst = ins->operands[0].reg.orig;
        MVMint16 name = ins->operands[1].reg.orig;
        MVMJitCallArg args[] = { { MVM_JIT_INTERP_VAR, { MVM_JIT_INTERP_TC } },
                                 { MVM_JIT_REG_VAL, { name } },
                                 { MVM_JIT_INTERP_VAR, { MVM_JIT_INTERP_CALLER } }};
        jg_append_call_c(tc, jg, op_to_func(tc, op), 3, args, MVM_JIT_RV_PTR, dst);
        break;
    }
    case MVM_OP_binddynlex: {
        MVMint16 name = ins->operands[0].reg.orig;
        MVMint16 val  = ins->operands[1].reg.orig;
        MVMJitCallArg args[] = { { MVM_JIT_INTERP_VAR, { MVM_JIT_INTERP_TC } },
                                 { MVM_JIT_REG_VAL, { name } },
                                 { MVM_JIT_REG_VAL, { val }  },
                                 { MVM_JIT_INTERP_VAR, { MVM_JIT_INTERP_CALLER } }};
        jg_append_call_c(tc, jg, op_to_func(tc, op),
                          4, args, MVM_JIT_RV_VOID, -1);
        break;
    }
    case MVM_OP_getlexouter: {
        MVMint16 dst  = ins->operands[0].reg.orig;
        MVMint16 name = ins->operands[1].reg.orig;
        MVMJitCallArg args[] = { { MVM_JIT_INTERP_VAR, { MVM_JIT_INTERP_TC } },
                                 { MVM_JIT_REG_VAL, { name } }};
        jg_append_call_c(tc, jg, op_to_func(tc, op), 2, args, MVM_JIT_RV_PTR, dst);
        break;
    }
    case MVM_OP_isfalse:
    case MVM_OP_istrue: {
        MVMint16 obj = ins->operands[1].reg.orig;
        MVMint16 dst = ins->operands[0].reg.orig;
        MVMJitCallArg args[] = { { MVM_JIT_INTERP_VAR, { MVM_JIT_INTERP_TC } },
                                 { MVM_JIT_REG_VAL,  { obj } },
                                 { MVM_JIT_REG_ADDR, { dst } },
                                 { MVM_JIT_LITERAL, { 0 } },
                                 { MVM_JIT_LITERAL, { 0 } },
                                 { MVM_JIT_LITERAL, { op == MVM_OP_isfalse } }};
        jg_append_call_c(tc, jg, op_to_func(tc, op), 6, args, MVM_JIT_RV_VOID, -1);
        break;
    }
    case MVM_OP_capturelex: {
        MVMint16 code = ins->operands[0].reg.orig;
        MVMJitCallArg args[] = { { MVM_JIT_INTERP_VAR, { MVM_JIT_INTERP_TC } },
                                 { MVM_JIT_REG_VAL, { code } } };
        jg_append_call_c(tc, jg, op_to_func(tc, op), 2, args, MVM_JIT_RV_VOID, -1);
        break;
    }
    case MVM_OP_takeclosure: {
        MVMint16 dst = ins->operands[0].reg.orig;
        MVMint16 src = ins->operands[1].reg.orig;
        MVMJitCallArg args[] = { { MVM_JIT_INTERP_VAR, { MVM_JIT_INTERP_TC } },
                                 { MVM_JIT_REG_VAL, { src } } };
        jg_append_call_c(tc, jg, op_to_func(tc, op), 2, args, MVM_JIT_RV_PTR, dst);
        break;
    }
    case MVM_OP_newlexotic: {
        MVMint16 dst = ins->operands[0].reg.orig;
        MVMint32 label = MVM_jit_label_before_bb(tc, jg, ins->operands[1].ins_bb);
        MVMJitCallArg args[] = { { MVM_JIT_INTERP_VAR, { MVM_JIT_INTERP_TC } },
                                 { MVM_JIT_LITERAL, { label } } };
        jg_append_call_c(tc, jg, op_to_func(tc, op), 2, args, MVM_JIT_RV_PTR, dst);
        break;
    }
    case MVM_OP_usecapture:
    case MVM_OP_savecapture: {
        MVMint16 dst = ins->operands[0].reg.orig;
        MVMJitCallArg args[] = { { MVM_JIT_INTERP_VAR, { MVM_JIT_INTERP_TC } },
                                 { MVM_JIT_INTERP_VAR, { MVM_JIT_INTERP_FRAME } }};
        jg_append_call_c(tc, jg, op_to_func(tc, op), 2, args, MVM_JIT_RV_PTR, dst);
        break;
    }
    case MVM_OP_captureposprimspec: {
        MVMint16 dst     = ins->operands[0].reg.orig;
        MVMint16 capture = ins->operands[1].reg.orig;
        MVMint16 index   = ins->operands[2].reg.orig;
        MVMJitCallArg args[] = { { MVM_JIT_INTERP_VAR, { MVM_JIT_INTERP_TC } },
                                 { MVM_JIT_REG_VAL, { capture } },
                                 { MVM_JIT_REG_VAL, { index } } };
        jg_append_call_c(tc, jg, op_to_func(tc, op), 3, args, MVM_JIT_RV_INT, dst);
        break;
    }
    case MVM_OP_gt_s:
    case MVM_OP_ge_s:
    case MVM_OP_lt_s:
    case MVM_OP_le_s:
    case MVM_OP_cmp_s: {
        MVMint16 dst = ins->operands[0].reg.orig;
        MVMint16 a   = ins->operands[1].reg.orig;
        MVMint16 b   = ins->operands[2].reg.orig;
        MVMJitCallArg args[] = { { MVM_JIT_INTERP_VAR, { MVM_JIT_INTERP_TC } },
                                 { MVM_JIT_REG_VAL, { a } },
                                 { MVM_JIT_REG_VAL, { b } }};
        jg_append_call_c(tc, jg, op_to_func(tc, op), 3, args, MVM_JIT_RV_INT, dst);
        /* We rely on an implementation of the comparisons against -1, 0 and 1
         * in emit.dasc */
        if (op != MVM_OP_cmp_s) {
            jg_append_primitive(tc, jg, ins);
        }
        break;
    }
    case MVM_OP_hllize: {
        MVMint16 dst = ins->operands[0].reg.orig;
        MVMint16 src = ins->operands[1].reg.orig;
        MVMHLLConfig *hll_config = jg->sg->sf->body.cu->body.hll_config;
        MVMJitCallArg args[] = { { MVM_JIT_INTERP_VAR, { MVM_JIT_INTERP_TC } },
                                 { MVM_JIT_REG_VAL, { src } },
                                 { MVM_JIT_LITERAL_PTR, { (MVMint64)hll_config } },
                                 { MVM_JIT_REG_ADDR, { dst } }};
        jg_append_call_c(tc, jg, op_to_func(tc, op), 4, args, MVM_JIT_RV_VOID, -1);
        break;
    }
    case MVM_OP_clone: {
        MVMint16 dst = ins->operands[0].reg.orig;
        MVMint16 obj = ins->operands[1].reg.orig;
        MVMJitCallArg args[] = { { MVM_JIT_INTERP_VAR, { MVM_JIT_INTERP_TC } },
                                 { MVM_JIT_REG_VAL, { obj } } };
        jg_append_call_c(tc, jg, op_to_func(tc, op), 2, args, MVM_JIT_RV_PTR, dst);
        break;
    }
        /* repr ops */
    case MVM_OP_unshift_i:
    case MVM_OP_unshift_n:
    case MVM_OP_unshift_s:
    case MVM_OP_unshift_o:
    case MVM_OP_push_i:
    case MVM_OP_push_n:
    case MVM_OP_push_s:
    case MVM_OP_push_o:
    case MVM_OP_shift_i:
    case MVM_OP_shift_n:
    case MVM_OP_shift_s:
    case MVM_OP_shift_o:
    case MVM_OP_pop_i:
    case MVM_OP_pop_n:
    case MVM_OP_pop_s:
    case MVM_OP_pop_o:
    case MVM_OP_deletekey:
    case MVM_OP_existskey:
    case MVM_OP_existspos:
    case MVM_OP_setelemspos:
    case MVM_OP_splice:
    case MVM_OP_atpos_i:
    case MVM_OP_atpos_n:
    case MVM_OP_atpos_s:
    case MVM_OP_atpos_o:
    case MVM_OP_atkey_i:
    case MVM_OP_atkey_n:
    case MVM_OP_atkey_s:
    case MVM_OP_atkey_o:
    case MVM_OP_bindpos_i:
    case MVM_OP_bindpos_n:
    case MVM_OP_bindpos_s:
    case MVM_OP_bindpos_o:
    case MVM_OP_bindkey_i:
    case MVM_OP_bindkey_n:
    case MVM_OP_bindkey_s:
    case MVM_OP_bindkey_o:
    case MVM_OP_getattr_i:
    case MVM_OP_getattr_n:
    case MVM_OP_getattr_s:
    case MVM_OP_getattr_o:
    case MVM_OP_getattrs_i:
    case MVM_OP_getattrs_n:
    case MVM_OP_getattrs_s:
    case MVM_OP_getattrs_o:
    case MVM_OP_attrinited:
    case MVM_OP_bindattr_i:
    case MVM_OP_bindattr_n:
    case MVM_OP_bindattr_s:
    case MVM_OP_bindattr_o:
    case MVM_OP_bindattrs_i:
    case MVM_OP_bindattrs_n:
    case MVM_OP_bindattrs_s:
    case MVM_OP_bindattrs_o:
    case MVM_OP_hintfor:
    case MVM_OP_elems:
        if (!consume_reprop(tc, jg, iter, ins)) {
            MVM_jit_log(tc, "BAIL: op <%s> (devirt attempted)\n", ins->info->name);
            return 0;
        }
        break;
    case MVM_OP_iterkey_s:
    case MVM_OP_iterval:
    case MVM_OP_iter: {
        MVMint16 dst      = ins->operands[0].reg.orig;
        MVMint32 invocant = ins->operands[1].reg.orig;
        MVMJitCallArg args[] = { { MVM_JIT_INTERP_VAR, { MVM_JIT_INTERP_TC } },
                                 { MVM_JIT_REG_VAL, { invocant } } };
        jg_append_call_c(tc, jg, op_to_func(tc, op), 2, args, MVM_JIT_RV_PTR, dst);
        break;
    }
    case MVM_OP_continuationreset: {
        MVMint16 reg  = ins->operands[0].reg.orig;
        MVMint16 tag  = ins->operands[1].reg.orig;
        MVMint16 code = ins->operands[2].reg.orig;
        MVMJitCallArg args[] = { { MVM_JIT_INTERP_VAR, { MVM_JIT_INTERP_TC } },
                                 { MVM_JIT_REG_VAL, { tag } },
                                 { MVM_JIT_REG_VAL, { code } },
                                 { MVM_JIT_REG_ADDR, { reg } }};
        jg_append_call_c(tc, jg, op_to_func(tc, op), 4, args, MVM_JIT_RV_VOID, -1);
        break;
    }
    case MVM_OP_continuationcontrol: {
        MVMint16 reg  = ins->operands[0].reg.orig;
        MVMint16 protect  = ins->operands[1].reg.orig;
        MVMint16 tag  = ins->operands[2].reg.orig;
        MVMint16 code = ins->operands[3].reg.orig;
        MVMJitCallArg args[] = { { MVM_JIT_INTERP_VAR, { MVM_JIT_INTERP_TC } },
                                 { MVM_JIT_REG_VAL, { protect } },
                                 { MVM_JIT_REG_VAL, { tag } },
                                 { MVM_JIT_REG_VAL, { code } },
                                 { MVM_JIT_REG_ADDR, { reg } }};
        jg_append_call_c(tc, jg, op_to_func(tc, op), 5, args, MVM_JIT_RV_VOID, -1);
        break;
    }
    case MVM_OP_sp_boolify_iter: {
        MVMint16 dst = ins->operands[0].reg.orig;
        MVMint16 obj = ins->operands[1].reg.orig;
        MVMJitCallArg args[] = { { MVM_JIT_INTERP_VAR, { MVM_JIT_INTERP_TC } },
                                 { MVM_JIT_REG_VAL, { obj } }};
        jg_append_call_c(tc, jg, op_to_func(tc, op), 2, args, MVM_JIT_RV_INT, dst);
        break;
    }
    case MVM_OP_findmeth:
    case MVM_OP_findmeth_s: {
        MVMint16 dst = ins->operands[0].reg.orig;
        MVMint16 obj = ins->operands[1].reg.orig;
        MVMint32 name = (op == MVM_OP_findmeth_s ? ins->operands[2].reg.orig :
                         ins->operands[2].lit_str_idx);
        MVMJitCallArg args[] = { { MVM_JIT_INTERP_VAR, { MVM_JIT_INTERP_TC } },
                                 { MVM_JIT_REG_VAL, { obj } },
                                 { (op == MVM_OP_findmeth_s ? MVM_JIT_REG_VAL :
                                    MVM_JIT_STR_IDX), { name } },
                                 { MVM_JIT_REG_ADDR, { dst } } };
        jg_append_call_c(tc, jg, op_to_func(tc, op), 4, args, MVM_JIT_RV_VOID, -1);
        break;
    }

    case MVM_OP_multicachefind: {
        MVMint16 dst = ins->operands[0].reg.orig;
        MVMint16 cache = ins->operands[1].reg.orig;
        MVMint16 capture = ins->operands[2].reg.orig;
        MVMJitCallArg args[] = { { MVM_JIT_INTERP_VAR, { MVM_JIT_INTERP_TC } },
                                 { MVM_JIT_REG_VAL, { cache } },
                                 { MVM_JIT_REG_VAL, { capture } } };
        jg_append_call_c(tc, jg, op_to_func(tc, op), 3, args, MVM_JIT_RV_PTR, dst);
        break;
    }
    case MVM_OP_multicacheadd: {
        MVMint16 dst = ins->operands[0].reg.orig;
        MVMint16 cache = ins->operands[1].reg.orig;
        MVMint16 capture = ins->operands[2].reg.orig;
        MVMint16 result = ins->operands[3].reg.orig;
        MVMJitCallArg args[] = { { MVM_JIT_INTERP_VAR, { MVM_JIT_INTERP_TC } },
                                 { MVM_JIT_REG_VAL, { cache } },
                                 { MVM_JIT_REG_VAL, { capture } },
                                 { MVM_JIT_REG_VAL, { result } } };
        jg_append_call_c(tc, jg, op_to_func(tc, op), 4, args, MVM_JIT_RV_PTR, dst);
        break;
    }

    case MVM_OP_can:
    case MVM_OP_can_s: {
        MVMint16 dst = ins->operands[0].reg.orig;
        MVMint16 obj = ins->operands[1].reg.orig;
        MVMint32 name = (op == MVM_OP_can_s ? ins->operands[2].reg.orig :
                         ins->operands[2].lit_str_idx);
        MVMJitCallArg args[] = { { MVM_JIT_INTERP_VAR, { MVM_JIT_INTERP_TC } },
                                 { MVM_JIT_REG_VAL, { obj } },
                                 { (op == MVM_OP_can_s ? MVM_JIT_REG_VAL :
                                    MVM_JIT_STR_IDX), { name } },
                                 { MVM_JIT_REG_ADDR, { dst } } };
        jg_append_call_c(tc, jg, op_to_func(tc, op), 4, args, MVM_JIT_RV_VOID, -1);
        break;
    }

        /* coercion */
    case MVM_OP_coerce_sn:
    case MVM_OP_coerce_ns:
    case MVM_OP_coerce_si:
    case MVM_OP_coerce_is:
    case MVM_OP_coerce_In: {
        MVMint16 src = ins->operands[1].reg.orig;
        MVMint16 dst = ins->operands[0].reg.orig;
        MVMJitCallArg args[] = {{ MVM_JIT_INTERP_VAR, { MVM_JIT_INTERP_TC } },
                                 { MVM_JIT_REG_VAL, { src } } };
        MVMJitRVMode rv_mode = ((op == MVM_OP_coerce_sn || op == MVM_OP_coerce_In) ? MVM_JIT_RV_NUM :
                                op == MVM_OP_coerce_si ? MVM_JIT_RV_INT :
                                MVM_JIT_RV_PTR);
        if (op == MVM_OP_coerce_ns) {
            args[1].type = MVM_JIT_REG_VAL_F;
        }
        jg_append_call_c(tc, jg, op_to_func(tc, op), 2, args, rv_mode, dst);
        break;
    }
    case MVM_OP_coerce_nI: {
        MVMint16 src = ins->operands[1].reg.orig;
        MVMint16 dst = ins->operands[0].reg.orig;
        MVMint16 typ = ins->operands[2].reg.orig;
        MVMJitCallArg args[] = {{ MVM_JIT_INTERP_VAR, { MVM_JIT_INTERP_TC } },
                                { MVM_JIT_REG_VAL,   { typ } },
                                { MVM_JIT_REG_VAL_F, { src } }};

        jg_append_call_c(tc, jg, op_to_func(tc, op), 3, args, MVM_JIT_RV_PTR, dst);
        break;
    }
    case MVM_OP_smrt_strify:
    case MVM_OP_smrt_numify: {
        MVMint16 obj = ins->operands[1].reg.orig;
        MVMint16 dst = ins->operands[0].reg.orig;
        MVMJitCallArg args[] = { { MVM_JIT_INTERP_VAR, { MVM_JIT_INTERP_TC } },
                                 { MVM_JIT_REG_VAL, { obj } },
                                 { MVM_JIT_REG_ADDR, { dst } }};
        jg_append_call_c(tc, jg, op_to_func(tc, op), 3, args,
                          MVM_JIT_RV_VOID, -1);
        break;
    }
    case MVM_OP_close_fh: {
        MVMint16 fho = ins->operands[0].reg.orig;
        MVMJitCallArg args[] = { { MVM_JIT_INTERP_VAR, { MVM_JIT_INTERP_TC } },
                                 { MVM_JIT_REG_VAL, { fho } } };
        jg_append_call_c(tc, jg, op_to_func(tc, op), 2, args, MVM_JIT_RV_VOID, -1);
        break;
    }
    case MVM_OP_open_fh: {
        MVMint16 dst  = ins->operands[0].reg.orig;
        MVMint16 path = ins->operands[1].reg.orig;
        MVMint16 mode = ins->operands[2].reg.orig;
        MVMJitCallArg args[] = { { MVM_JIT_INTERP_VAR, { MVM_JIT_INTERP_TC } },
                                 { MVM_JIT_REG_VAL, { path } },
                                 { MVM_JIT_REG_VAL, { mode } } };
        jg_append_call_c(tc, jg, op_to_func(tc, op), 3, args, MVM_JIT_RV_PTR, dst);
        break;
    }
    case MVM_OP_eof_fh: {
        MVMint16 dst = ins->operands[0].reg.orig;
        MVMint16 fho = ins->operands[1].reg.orig;
        MVMJitCallArg args[] = { { MVM_JIT_INTERP_VAR, { MVM_JIT_INTERP_TC } },
                                 { MVM_JIT_REG_VAL, { fho } } };
        jg_append_call_c(tc, jg, op_to_func(tc, op), 2, args, MVM_JIT_RV_INT, dst);
        break;
    }
    case MVM_OP_write_fhb: {
        MVMint16 fho = ins->operands[0].reg.orig;
        MVMint16 buf = ins->operands[1].reg.orig;
        MVMJitCallArg args[] = { { MVM_JIT_INTERP_VAR, { MVM_JIT_INTERP_TC } },
                                 { MVM_JIT_REG_VAL, { fho } },
                                 { MVM_JIT_REG_VAL, { buf } } };
        jg_append_call_c(tc, jg, op_to_func(tc, op), 3, args, MVM_JIT_RV_VOID, -1);
        break;
    }
    case MVM_OP_read_fhb: {
        MVMint16 fho = ins->operands[0].reg.orig;
        MVMint16 res = ins->operands[1].reg.orig;
        MVMint16 len = ins->operands[2].reg.orig;
        MVMJitCallArg args[] = { { MVM_JIT_INTERP_VAR, { MVM_JIT_INTERP_TC } },
                                 { MVM_JIT_REG_VAL, { fho } },
                                 { MVM_JIT_REG_VAL, { res } },
                                 { MVM_JIT_REG_VAL, { len } } };
        jg_append_call_c(tc, jg, op_to_func(tc, op), 4, args, MVM_JIT_RV_VOID, -1);
        break;
    }
    case MVM_OP_box_n: {
        MVMint16 dst = ins->operands[0].reg.orig;
        MVMint16 val = ins->operands[1].reg.orig;
        MVMint16 type = ins->operands[2].reg.orig;
        MVMJitCallArg args[] = { { MVM_JIT_INTERP_VAR , { MVM_JIT_INTERP_TC } },
                                 { MVM_JIT_REG_VAL_F, { val } },
                                 { MVM_JIT_REG_VAL, { type } },
                                 { MVM_JIT_REG_ADDR, { dst } }};
        jg_append_call_c(tc, jg, op_to_func(tc, op), 4, args, MVM_JIT_RV_VOID, -1);
        break;
    }
    case MVM_OP_box_s:
    case MVM_OP_box_i: {
        MVMint16 dst = ins->operands[0].reg.orig;
        MVMint16 val = ins->operands[1].reg.orig;
        MVMint16 type = ins->operands[2].reg.orig;
        MVMJitCallArg args[] = { { MVM_JIT_INTERP_VAR , { MVM_JIT_INTERP_TC } },
                                 { MVM_JIT_REG_VAL, { val } },
                                 { MVM_JIT_REG_VAL, { type } },
                                 { MVM_JIT_REG_ADDR, { dst } }};
        jg_append_call_c(tc, jg, op_to_func(tc, op), 4, args, MVM_JIT_RV_VOID, -1);
        break;
    }
    case MVM_OP_unbox_i: {
        MVMint16 dst = ins->operands[0].reg.orig;
        MVMint16 obj = ins->operands[1].reg.orig;
        MVMJitCallArg args[] = { { MVM_JIT_INTERP_VAR , { MVM_JIT_INTERP_TC } },
                                 { MVM_JIT_REG_VAL, { obj } } };
        jg_append_call_c(tc, jg, op_to_func(tc, op), 2, args, MVM_JIT_RV_INT, dst);
        break;
    }
    case MVM_OP_unbox_n: {
        MVMint16 dst = ins->operands[0].reg.orig;
        MVMint16 obj = ins->operands[1].reg.orig;
        MVMJitCallArg args[] = { { MVM_JIT_INTERP_VAR , { MVM_JIT_INTERP_TC } },
                                 { MVM_JIT_REG_VAL, { obj } } };
        jg_append_call_c(tc, jg, op_to_func(tc, op), 2, args, MVM_JIT_RV_NUM, dst);
        break;
    }
    case MVM_OP_unbox_s: {
        MVMint16 dst = ins->operands[0].reg.orig;
        MVMint16 obj = ins->operands[1].reg.orig;
        MVMJitCallArg args[] = { { MVM_JIT_INTERP_VAR , { MVM_JIT_INTERP_TC } },
                                 { MVM_JIT_REG_VAL, { obj } } };
        jg_append_call_c(tc, jg, op_to_func(tc, op), 2, args, MVM_JIT_RV_PTR, dst);
        break;
    }
        /* string ops */
    case MVM_OP_repeat_s:
    case MVM_OP_split:
    case MVM_OP_concat_s: {
        MVMint16 src_a = ins->operands[1].reg.orig;
        MVMint16 src_b = ins->operands[2].reg.orig;
        MVMint16 dst   = ins->operands[0].reg.orig;
        MVMJitCallArg args[] = { { MVM_JIT_INTERP_VAR, { MVM_JIT_INTERP_TC } },
                                 { MVM_JIT_REG_VAL, { src_a } },
                                 { MVM_JIT_REG_VAL, { src_b } } };
        jg_append_call_c(tc, jg, op_to_func(tc, op), 3, args,
                          MVM_JIT_RV_PTR, dst);
        break;
    }
    case MVM_OP_escape:
    case MVM_OP_uc:
    case MVM_OP_lc:
    case MVM_OP_tc:
    case MVM_OP_fc:
    case MVM_OP_indexingoptimized: {
        MVMint16 dst    = ins->operands[0].reg.orig;
        MVMint16 string = ins->operands[1].reg.orig;
        MVMJitCallArg args[] = { { MVM_JIT_INTERP_VAR, { MVM_JIT_INTERP_TC } },
                                 { MVM_JIT_REG_VAL, { string } } };
        jg_append_call_c(tc, jg, op_to_func(tc, op), 2, args, MVM_JIT_RV_PTR, dst);
        break;
    }
    case MVM_OP_ne_s:
    case MVM_OP_eq_s: {
        MVMint16 src_a = ins->operands[1].reg.orig;
        MVMint16 src_b = ins->operands[2].reg.orig;
        MVMint16 dst   = ins->operands[0].reg.orig;
        MVMJitCallArg args[] = { { MVM_JIT_INTERP_VAR, { MVM_JIT_INTERP_TC } },
                                 { MVM_JIT_REG_VAL, { src_a } },
                                 { MVM_JIT_REG_VAL, { src_b } } };
        jg_append_call_c(tc, jg, op_to_func(tc, MVM_OP_eq_s), 3, args,
                          MVM_JIT_RV_INT, dst);
        if (op == MVM_OP_ne_s) {
            /* append not_i to negate ne_s */
            MVMSpeshIns *not_i          = MVM_spesh_alloc(tc, jg->sg, sizeof(MVMSpeshIns));
            not_i->info                 = MVM_op_get_op(MVM_OP_not_i);
            not_i->operands             = MVM_spesh_alloc(tc, jg->sg, sizeof(MVMSpeshOperand) * 2);
            not_i->operands[0].reg.orig = dst;
            not_i->operands[1].reg.orig = dst;
            jg_append_primitive(tc, jg, not_i);
        }
        break;
    }
    case MVM_OP_eqat_s: {
        MVMint16 dst    = ins->operands[0].reg.orig;
        MVMint16 src_a  = ins->operands[1].reg.orig;
        MVMint16 src_b  = ins->operands[2].reg.orig;
        MVMint16 offset = ins->operands[3].reg.orig;
        MVMJitCallArg args[] = { { MVM_JIT_INTERP_VAR, { MVM_JIT_INTERP_TC } },
                                 { MVM_JIT_REG_VAL, { src_a } },
                                 { MVM_JIT_REG_VAL, { src_b } },
                                 { MVM_JIT_REG_VAL, { offset } } };
        jg_append_call_c(tc, jg, op_to_func(tc, op), 4, args,
                          MVM_JIT_RV_INT, dst);
        break;
    }
    case MVM_OP_chars:
    case MVM_OP_graphs_s:
    case MVM_OP_codes_s:
    case MVM_OP_flip: {
        MVMint16 src = ins->operands[1].reg.orig;
        MVMint16 dst = ins->operands[0].reg.orig;
        MVMJitCallArg args[] = { { MVM_JIT_INTERP_VAR, { MVM_JIT_INTERP_TC } },
                                 { MVM_JIT_REG_VAL, { src } } };
        MVMJitRVMode rv_mode = (op == MVM_OP_flip ? MVM_JIT_RV_PTR : MVM_JIT_RV_INT);
        jg_append_call_c(tc, jg, op_to_func(tc, op), 2, args, rv_mode, dst);
        break;
    }
    case MVM_OP_getcp_s: {
        MVMint16 dst = ins->operands[0].reg.orig;
        MVMint16 src = ins->operands[1].reg.orig;
        MVMint16 idx = ins->operands[2].reg.orig;
        MVMJitCallArg args[] = { { MVM_JIT_INTERP_VAR, { MVM_JIT_INTERP_TC } },
                                 { MVM_JIT_REG_VAL, { src } },
                                 { MVM_JIT_REG_VAL, { idx } } };
        jg_append_call_c(tc, jg, op_to_func(tc, op), 3, args, MVM_JIT_RV_INT, dst);
        break;
    }
    case MVM_OP_chr: {
        MVMint16 dst = ins->operands[0].reg.orig;
        MVMint16 src = ins->operands[1].reg.orig;
        MVMJitCallArg args[] = { { MVM_JIT_INTERP_VAR, { MVM_JIT_INTERP_TC } },
                                 { MVM_JIT_REG_VAL, { src } } };
        jg_append_call_c(tc, jg, op_to_func(tc, op), 2, args, MVM_JIT_RV_PTR, dst);
        break;
    }
    case MVM_OP_join: {
        MVMint16 dst   = ins->operands[0].reg.orig;
        MVMint16 sep   = ins->operands[1].reg.orig;
        MVMint16 input = ins->operands[2].reg.orig;
        MVMJitCallArg args[] = { { MVM_JIT_INTERP_VAR, { MVM_JIT_INTERP_TC } },
                                 { MVM_JIT_REG_VAL, { sep } },
                                 { MVM_JIT_REG_VAL, { input } } };
        jg_append_call_c(tc, jg, op_to_func(tc, op), 3, args, MVM_JIT_RV_PTR, dst);
        break;
    }
    case MVM_OP_replace: {
        MVMint16 dst     = ins->operands[0].reg.orig;
        MVMint16 a       = ins->operands[1].reg.orig;
        MVMint16 start   = ins->operands[2].reg.orig;
        MVMint16 length  = ins->operands[3].reg.orig;
        MVMint16 replace = ins->operands[4].reg.orig;
        MVMJitCallArg args[] = { { MVM_JIT_INTERP_VAR, { MVM_JIT_INTERP_TC } },
                                 { MVM_JIT_REG_VAL, { a } },
                                 { MVM_JIT_REG_VAL, { start } },
                                 { MVM_JIT_REG_VAL, { length } },
                                 { MVM_JIT_REG_VAL, { replace } } };
        jg_append_call_c(tc, jg, op_to_func(tc, op), 5, args, MVM_JIT_RV_PTR, dst);
        break;
    }
    case MVM_OP_substr_s: {
        MVMint16 dst = ins->operands[0].reg.orig;
        MVMint16 string = ins->operands[1].reg.orig;
        MVMint16 start = ins->operands[2].reg.orig;
        MVMint16 length = ins->operands[3].reg.orig;
        MVMJitCallArg args[] = { { MVM_JIT_INTERP_VAR, { MVM_JIT_INTERP_TC } },
                                 { MVM_JIT_REG_VAL, { string } },
                                 { MVM_JIT_REG_VAL, { start } },
                                 { MVM_JIT_REG_VAL, { length } } };
        jg_append_call_c(tc, jg, op_to_func(tc, op), 4, args, MVM_JIT_RV_PTR, dst);
        break;
    }
    case MVM_OP_index_s: {
        MVMint16 dst = ins->operands[0].reg.orig;
        MVMint16 haystack = ins->operands[1].reg.orig;
        MVMint16 needle = ins->operands[2].reg.orig;
        MVMint16 start = ins->operands[3].reg.orig;
        MVMJitCallArg args[] = { { MVM_JIT_INTERP_VAR, { MVM_JIT_INTERP_TC } },
                                 { MVM_JIT_REG_VAL, { haystack } },
                                 { MVM_JIT_REG_VAL, { needle } },
                                 { MVM_JIT_REG_VAL, { start } } };
        jg_append_call_c(tc, jg, op_to_func(tc, op), 4, args, MVM_JIT_RV_PTR, dst);
        break;
    }
    case MVM_OP_iscclass: {
        MVMint16 dst    = ins->operands[0].reg.orig;
        MVMint16 cclass = ins->operands[1].reg.orig;
        MVMint16 str    = ins->operands[2].reg.orig;
        MVMint16 offset = ins->operands[3].reg.orig;
        MVMJitCallArg args[] = { { MVM_JIT_INTERP_VAR, { MVM_JIT_INTERP_TC } },
                                 { MVM_JIT_REG_VAL, { cclass } },
                                 { MVM_JIT_REG_VAL, { str } },
                                 { MVM_JIT_REG_VAL, { offset } } };
        jg_append_call_c(tc, jg, op_to_func(tc, op), 4, args, MVM_JIT_RV_INT, dst);
        break;
    }
    case MVM_OP_findcclass:
    case MVM_OP_findnotcclass: {
        MVMint16 dst    = ins->operands[0].reg.orig;
        MVMint16 cclass = ins->operands[1].reg.orig;
        MVMint16 target = ins->operands[2].reg.orig;
        MVMint16 offset = ins->operands[3].reg.orig;
        MVMint16 count  = ins->operands[4].reg.orig;
        MVMJitCallArg args[] = { { MVM_JIT_INTERP_VAR, { MVM_JIT_INTERP_TC } },
                                 { MVM_JIT_REG_VAL, { cclass } },
                                 { MVM_JIT_REG_VAL, { target } },
                                 { MVM_JIT_REG_VAL, { offset } },
                                 { MVM_JIT_REG_VAL, { count } } };
        jg_append_call_c(tc, jg, op_to_func(tc, op), 5, args, MVM_JIT_RV_INT, dst);
        break;
    }
    case MVM_OP_nfarunalt: {
        MVMint16 nfa    = ins->operands[0].reg.orig;
        MVMint16 target = ins->operands[1].reg.orig;
        MVMint16 offset = ins->operands[2].reg.orig;
        MVMint16 bstack = ins->operands[3].reg.orig;
        MVMint16 cstack = ins->operands[4].reg.orig;
        MVMint16 labels = ins->operands[5].reg.orig;
        MVMJitCallArg args[] = { { MVM_JIT_INTERP_VAR, { MVM_JIT_INTERP_TC } },
                                 { MVM_JIT_REG_VAL, { nfa } },
                                 { MVM_JIT_REG_VAL, { target } },
                                 { MVM_JIT_REG_VAL, { offset } },
                                 { MVM_JIT_REG_VAL, { bstack } },
                                 { MVM_JIT_REG_VAL, { cstack } },
                                 { MVM_JIT_REG_VAL, { labels } } };
        jg_append_call_c(tc, jg, op_to_func(tc, op), 7, args, MVM_JIT_RV_VOID, -1);
        break;
    }
    case MVM_OP_nfarunproto: {
        MVMint16 dst     = ins->operands[0].reg.orig;
        MVMint16 nfa     = ins->operands[1].reg.orig;
        MVMint16 target  = ins->operands[2].reg.orig;
        MVMint16 offset  = ins->operands[3].reg.orig;
        MVMJitCallArg args[] = { { MVM_JIT_INTERP_VAR, { MVM_JIT_INTERP_TC } },
                                 { MVM_JIT_REG_VAL, { nfa } },
                                 { MVM_JIT_REG_VAL, { target } },
                                 { MVM_JIT_REG_VAL, { offset } } };
        jg_append_call_c(tc, jg, op_to_func(tc, op), 4, args, MVM_JIT_RV_PTR, dst);
        break;
    }
    case MVM_OP_nfafromstatelist: {
        MVMint16 dst     = ins->operands[0].reg.orig;
        MVMint16 states  = ins->operands[1].reg.orig;
        MVMint16 type    = ins->operands[2].reg.orig;
        MVMJitCallArg args[] = { { MVM_JIT_INTERP_VAR, { MVM_JIT_INTERP_TC } },
                                 { MVM_JIT_REG_VAL, { states } },
                                 { MVM_JIT_REG_VAL, { type } } };
        jg_append_call_c(tc, jg, op_to_func(tc, op), 3, args, MVM_JIT_RV_PTR, dst);
        break;
    }
        /* encode/decode ops */
    case MVM_OP_encode: {
        MVMint16 dst = ins->operands[0].reg.orig;
        MVMint16 str = ins->operands[1].reg.orig;
        MVMint16 enc = ins->operands[2].reg.orig;
        MVMint16 buf = ins->operands[3].reg.orig;
        MVMJitCallArg args[] = { { MVM_JIT_INTERP_VAR, { MVM_JIT_INTERP_TC } },
                                 { MVM_JIT_REG_VAL, { str } },
                                 { MVM_JIT_REG_VAL, { enc } },
                                 { MVM_JIT_REG_VAL, { buf } },
                                 { MVM_JIT_LITERAL_PTR, { 0 } } };
        jg_append_call_c(tc, jg, op_to_func(tc, op), 5, args, MVM_JIT_RV_PTR, dst);
        break;
    }
    case MVM_OP_decoderaddbytes: {
        MVMint16 decoder = ins->operands[0].reg.orig;
        MVMint16 bytes   = ins->operands[1].reg.orig;
        MVMJitCallArg argc[] = { { MVM_JIT_INTERP_VAR, { MVM_JIT_INTERP_TC } },
                                 { MVM_JIT_REG_VAL, { decoder } },
                                 { MVM_JIT_LITERAL_PTR, { (MVMint64)"decoderaddbytes" } } };
        MVMJitCallArg args[] = { { MVM_JIT_INTERP_VAR, { MVM_JIT_INTERP_TC } },
                                 { MVM_JIT_REG_VAL, { decoder } },
                                 { MVM_JIT_REG_VAL, { bytes } } };
        jg_append_call_c(tc, jg, &MVM_decoder_ensure_decoder, 3, argc, MVM_JIT_RV_VOID, -1);
        jg_append_call_c(tc, jg, op_to_func(tc, op), 3, args, MVM_JIT_RV_VOID, -1);
        break;
    }
    case MVM_OP_decodertakeline: {
        MVMint16 dst     = ins->operands[0].reg.orig;
        MVMint16 decoder = ins->operands[1].reg.orig;
        MVMint16 chomp   = ins->operands[2].reg.orig;
        MVMint16 inc     = ins->operands[3].reg.orig;
        MVMJitCallArg argc[] = { { MVM_JIT_INTERP_VAR, { MVM_JIT_INTERP_TC } },
                                 { MVM_JIT_REG_VAL, { decoder } },
                                 { MVM_JIT_LITERAL_PTR, { (MVMint64)"decodertakeline" } } };
        MVMJitCallArg args[] = { { MVM_JIT_INTERP_VAR, { MVM_JIT_INTERP_TC } },
                                 { MVM_JIT_REG_VAL, { decoder } },
                                 { MVM_JIT_REG_VAL, { chomp } },
                                 { MVM_JIT_REG_VAL, { inc } } };
        jg_append_call_c(tc, jg, &MVM_decoder_ensure_decoder, 3, argc, MVM_JIT_RV_VOID, -1);
        jg_append_call_c(tc, jg, op_to_func(tc, op), 4, args, MVM_JIT_RV_PTR, dst);
        break;
    }
        /* bigint ops */
    case MVM_OP_isbig_I: {
        MVMint16 dst = ins->operands[0].reg.orig;
        MVMint16 src = ins->operands[1].reg.orig;
        MVMJitCallArg args[] = { { MVM_JIT_INTERP_VAR, { MVM_JIT_INTERP_TC } },
                                 { MVM_JIT_REG_VAL, { src } } };
        jg_append_call_c(tc, jg, op_to_func(tc, op), 2, args,
                          MVM_JIT_RV_INT, dst);
        break;
    }
    case MVM_OP_cmp_I: {
        MVMint16 src_a = ins->operands[1].reg.orig;
        MVMint16 src_b = ins->operands[2].reg.orig;
        MVMint16 dst   = ins->operands[0].reg.orig;
        MVMJitCallArg args[] = { { MVM_JIT_INTERP_VAR, { MVM_JIT_INTERP_TC } },
                                 { MVM_JIT_REG_VAL, { src_a } },
                                 { MVM_JIT_REG_VAL, { src_b } } };
        jg_append_call_c(tc, jg, op_to_func(tc, op), 3, args,
                          MVM_JIT_RV_INT, dst);
        break;
    }
    case MVM_OP_add_I:
    case MVM_OP_sub_I:
    case MVM_OP_mul_I:
    case MVM_OP_div_I:
    case MVM_OP_mod_I:
    case MVM_OP_bor_I:
    case MVM_OP_band_I:
    case MVM_OP_bxor_I:
    case MVM_OP_lcm_I:
    case MVM_OP_gcd_I: {
        MVMint16 src_a = ins->operands[1].reg.orig;
        MVMint16 src_b = ins->operands[2].reg.orig;
        MVMint16 type  = ins->operands[3].reg.orig;
        MVMint16 dst   = ins->operands[0].reg.orig;
        MVMJitCallArg args[] = { { MVM_JIT_INTERP_VAR, { MVM_JIT_INTERP_TC } },
                                 { MVM_JIT_REG_VAL, { type } },
                                 { MVM_JIT_REG_VAL, { src_a } },
                                 { MVM_JIT_REG_VAL, { src_b } } };
        jg_append_call_c(tc, jg, op_to_func(tc, op), 4, args,
                          MVM_JIT_RV_PTR, dst);
        break;
    }
    case MVM_OP_div_In: {
        MVMint16 dst   = ins->operands[0].reg.orig;
        MVMint16 src_a = ins->operands[1].reg.orig;
        MVMint16 src_b = ins->operands[2].reg.orig;
        MVMJitCallArg args[] = { { MVM_JIT_INTERP_VAR, { MVM_JIT_INTERP_TC } },
                                 { MVM_JIT_REG_VAL, { src_a } },
                                 { MVM_JIT_REG_VAL, { src_b } } };
        jg_append_call_c(tc, jg, op_to_func(tc, op), 3, args, MVM_JIT_RV_NUM, dst);
        break;
    }
    case MVM_OP_brshift_I:
    case MVM_OP_blshift_I: {
        MVMint16 dst   = ins->operands[0].reg.orig;
        MVMint16 src   = ins->operands[1].reg.orig;
        MVMint16 shift = ins->operands[2].reg.orig;
        MVMint16 type  = ins->operands[3].reg.orig;
        MVMJitCallArg args[] = { { MVM_JIT_INTERP_VAR, { MVM_JIT_INTERP_TC } },
                                 { MVM_JIT_REG_VAL, { type } },
                                 { MVM_JIT_REG_VAL, { src } },
                                 { MVM_JIT_REG_VAL, { shift } } };
        jg_append_call_c(tc, jg, op_to_func(tc, op), 4, args, MVM_JIT_RV_PTR, dst);
        break;
    }
    case MVM_OP_coerce_Is: {
        MVMint16 src = ins->operands[1].reg.orig;
        MVMint16 dst = ins->operands[0].reg.orig;
        MVMJitCallArg args[] = { { MVM_JIT_INTERP_VAR, { MVM_JIT_INTERP_TC } },
                                 { MVM_JIT_REG_VAL, { src } },
                                 { MVM_JIT_LITERAL, { 10 } } };
        jg_append_call_c(tc, jg, op_to_func(tc, op), 3, args,
                          MVM_JIT_RV_PTR, dst);
        break;
    }
    case MVM_OP_radix: {
        MVMint16 dst = ins->operands[0].reg.orig;
        MVMint16 radix = ins->operands[1].reg.orig;
        MVMint16 string = ins->operands[2].reg.orig;
        MVMint16 offset = ins->operands[3].reg.orig;
        MVMint16 flag = ins->operands[4].reg.orig;
        MVMJitCallArg args[] = { { MVM_JIT_INTERP_VAR, { MVM_JIT_INTERP_TC } },
                                 { MVM_JIT_REG_VAL, { radix } },
                                 { MVM_JIT_REG_VAL, { string } },
                                 { MVM_JIT_REG_VAL, { offset } },
                                 { MVM_JIT_REG_VAL, { flag } } };
        jg_append_call_c(tc, jg, op_to_func(tc, op), 5, args,
                          MVM_JIT_RV_PTR, dst);
        break;
    }
    case MVM_OP_radix_I: {
        MVMint16 dst = ins->operands[0].reg.orig;
        MVMint16 radix = ins->operands[1].reg.orig;
        MVMint16 string = ins->operands[2].reg.orig;
        MVMint16 offset = ins->operands[3].reg.orig;
        MVMint16 flag = ins->operands[4].reg.orig;
        MVMint16 type = ins->operands[5].reg.orig;
        MVMJitCallArg args[] = { { MVM_JIT_INTERP_VAR, { MVM_JIT_INTERP_TC } },
                                 { MVM_JIT_REG_VAL, { radix } },
                                 { MVM_JIT_REG_VAL, { string } },
                                 { MVM_JIT_REG_VAL, { offset } },
                                 { MVM_JIT_REG_VAL, { flag } },
                                 { MVM_JIT_REG_VAL, { type } } };
        jg_append_call_c(tc, jg, op_to_func(tc, op), 6, args,
                          MVM_JIT_RV_PTR, dst);
        break;
    }
    case MVM_OP_base_I: {
        MVMint16 src  = ins->operands[1].reg.orig;
        MVMint16 base = ins->operands[2].reg.orig;
        MVMint16 dst  = ins->operands[0].reg.orig;
        MVMJitCallArg args[] = { { MVM_JIT_INTERP_VAR, { MVM_JIT_INTERP_TC } },
                                 { MVM_JIT_REG_VAL, { src } },
                                 { MVM_JIT_REG_VAL, { base } } };
        jg_append_call_c(tc, jg, op_to_func(tc, op), 3, args,
                          MVM_JIT_RV_PTR, dst);
        break;
    }
    case MVM_OP_bool_I: {
        MVMint16 dst = ins->operands[0].reg.orig;
        MVMint32 invocant = ins->operands[1].reg.orig;
        MVMJitCallArg args[] = { { MVM_JIT_INTERP_VAR, MVM_JIT_INTERP_TC },
                                 { MVM_JIT_REG_VAL, invocant } };
        jg_append_call_c(tc, jg, op_to_func(tc, op), 2, args, MVM_JIT_RV_INT, dst);
        break;
    }
    case MVM_OP_bnot_I: {
        MVMint16 dst      = ins->operands[0].reg.orig;
        MVMint32 invocant = ins->operands[1].reg.orig;
        MVMint32 type     = ins->operands[2].reg.orig;
        MVMJitCallArg args[] = { { MVM_JIT_INTERP_VAR, MVM_JIT_INTERP_TC },
                                 { MVM_JIT_REG_VAL, type },
                                 { MVM_JIT_REG_VAL, invocant } };
        jg_append_call_c(tc, jg, op_to_func(tc, op), 3, args, MVM_JIT_RV_PTR, dst);
        break;
    }
    case MVM_OP_getcodeobj: {
        MVMint16 dst = ins->operands[0].reg.orig;
        MVMint32 invocant = ins->operands[1].reg.orig;
        MVMJitCallArg args[] = { { MVM_JIT_INTERP_VAR, MVM_JIT_INTERP_TC },
                                 { MVM_JIT_REG_VAL, invocant } };
        jg_append_call_c(tc, jg, op_to_func(tc, op), 2, args, MVM_JIT_RV_PTR, dst);
        break;
    }
    case MVM_OP_sqrt_n:
    case MVM_OP_sin_n:
    case MVM_OP_cos_n:
    case MVM_OP_tan_n:
    case MVM_OP_asin_n:
    case MVM_OP_acos_n:
    case MVM_OP_atan_n: {
        MVMint16 dst   = ins->operands[0].reg.orig;
        MVMint16 src   = ins->operands[1].reg.orig;
        MVMJitCallArg args[] = { { MVM_JIT_REG_VAL_F, { src } } };
        jg_append_call_c(tc, jg, op_to_func(tc, op), 1, args,
                          MVM_JIT_RV_NUM, dst);
        break;
    }
    case MVM_OP_pow_n:
    case MVM_OP_atan2_n: {
        MVMint16 dst   = ins->operands[0].reg.orig;
        MVMint16 a     = ins->operands[1].reg.orig;
        MVMint16 b     = ins->operands[2].reg.orig;
        MVMJitCallArg args[] = { { MVM_JIT_REG_VAL_F, { a } },
                                 { MVM_JIT_REG_VAL_F, { b } } };
        jg_append_call_c(tc, jg, op_to_func(tc, op), 2, args,
                          MVM_JIT_RV_NUM, dst);
        break;
    }
    case MVM_OP_time_n: {
        MVMint16 dst   = ins->operands[0].reg.orig;
        MVMJitCallArg args[] = { { MVM_JIT_INTERP_VAR, { MVM_JIT_INTERP_TC } } };
        jg_append_call_c(tc, jg, op_to_func(tc, op), 1, args,
                          MVM_JIT_RV_NUM, dst);
        break;
    }
    case MVM_OP_randscale_n: {
        MVMint16 dst   = ins->operands[0].reg.orig;
        MVMint16 scale = ins->operands[1].reg.orig;
        MVMJitCallArg args[] = { { MVM_JIT_INTERP_VAR, { MVM_JIT_INTERP_TC } },
                                 { MVM_JIT_REG_VAL_F, { scale } } };
        jg_append_call_c(tc, jg, op_to_func(tc, op), 2, args, MVM_JIT_RV_NUM, dst);
        break;
    }
    case MVM_OP_isnanorinf: {
        MVMint16 dst   = ins->operands[0].reg.orig;
        MVMint16 src = ins->operands[1].reg.orig;
        MVMJitCallArg args[] = { { MVM_JIT_INTERP_VAR, { MVM_JIT_INTERP_TC } },
                                 { MVM_JIT_REG_VAL_F, { src } } };
        jg_append_call_c(tc, jg, op_to_func(tc, op), 2, args, MVM_JIT_RV_INT, dst);
        break;
    }
    case MVM_OP_nativecallinvoke: {
        MVMint16 dst     = ins->operands[0].reg.orig;
        MVMint16 restype = ins->operands[1].reg.orig;
        MVMint16 site    = ins->operands[2].reg.orig;
        MVMint16 cargs   = ins->operands[3].reg.orig;
        MVMJitCallArg args[] = { { MVM_JIT_INTERP_VAR, { MVM_JIT_INTERP_TC } },
                                 { MVM_JIT_REG_VAL, { restype } },
                                 { MVM_JIT_REG_VAL, { site } },
                                 { MVM_JIT_REG_VAL, { cargs } } };
        jg_append_call_c(tc, jg, op_to_func(tc, op), 4, args,
                          MVM_JIT_RV_PTR, dst);
        break;
    }
    case MVM_OP_typeparameters:
    case MVM_OP_typeparameterized: {
        MVMint16 dst = ins->operands[0].reg.orig;
        MVMint16 obj = ins->operands[1].reg.orig;
        MVMJitCallArg args[] = { { MVM_JIT_INTERP_VAR, { MVM_JIT_INTERP_TC } },
                                 { MVM_JIT_REG_VAL, { obj } } };
        jg_append_call_c(tc, jg, op_to_func(tc, op), 2, args, MVM_JIT_RV_PTR, dst);
        break;
    }
    case MVM_OP_typeparameterat: {
        MVMint16 dst = ins->operands[0].reg.orig;
        MVMint16 obj = ins->operands[1].reg.orig;
        MVMint16 idx = ins->operands[2].reg.orig;
        MVMJitCallArg args[] = { { MVM_JIT_INTERP_VAR, { MVM_JIT_INTERP_TC } },
                                 { MVM_JIT_REG_VAL, { obj } },
                                 { MVM_JIT_REG_VAL, { idx } } };
        jg_append_call_c(tc, jg, op_to_func(tc, op), 3, args, MVM_JIT_RV_PTR, dst);
        break;
    }
    case MVM_OP_objectid: {
        MVMint16 dst = ins->operands[0].reg.orig;
        MVMint16 obj = ins->operands[1].reg.orig;
        MVMJitCallArg args[] = { { MVM_JIT_INTERP_VAR, { MVM_JIT_INTERP_TC } },
                                 { MVM_JIT_REG_VAL, { obj } } };
        jg_append_call_c(tc, jg, op_to_func(tc, op), 2, args, MVM_JIT_RV_INT, dst);
        break;
    }
        /* native references (as simple function calls for now) */
    case MVM_OP_iscont_i:
    case MVM_OP_iscont_n:
    case MVM_OP_iscont_s:
    case MVM_OP_isrwcont: {
        MVMint16 dst = ins->operands[0].reg.orig;
        MVMint16 obj = ins->operands[1].reg.orig;
        MVMJitCallArg args[] = { { MVM_JIT_INTERP_VAR, { MVM_JIT_INTERP_TC } },
                                 { MVM_JIT_REG_VAL, { obj } } };
        jg_append_call_c(tc, jg, op_to_func(tc, op), 2, args, MVM_JIT_RV_INT, dst);
        break;
    }
    case MVM_OP_assign_i:
    case MVM_OP_assign_n:
    case MVM_OP_assign_s: {
        MVMint16 target = ins->operands[0].reg.orig;
        MVMint16 value  = ins->operands[1].reg.orig;
        MVMJitCallArg args[] = { { MVM_JIT_INTERP_VAR, { MVM_JIT_INTERP_TC } },
                                 { MVM_JIT_REG_VAL, { target } },
                                 { MVM_JIT_REG_VAL, { value } } };
        jg_append_call_c(tc, jg, op_to_func(tc, op), 3, args, MVM_JIT_RV_VOID, -1);
        break;
    }
    case MVM_OP_decont_i:
    case MVM_OP_decont_n:
    case MVM_OP_decont_s: {
        MVMint16 dst = ins->operands[0].reg.orig;
        MVMint16 obj = ins->operands[1].reg.orig;
        MVMJitCallArg args[] = { { MVM_JIT_INTERP_VAR, { MVM_JIT_INTERP_TC } },
                                 { MVM_JIT_REG_VAL, { obj } },
                                 { MVM_JIT_REG_ADDR, { dst } } };
        jg_append_call_c(tc, jg, op_to_func(tc, op), 3, args, MVM_JIT_RV_VOID, -1);
        break;
    }
    case MVM_OP_getlexref_i:
    case MVM_OP_getlexref_i32:
    case MVM_OP_getlexref_i16:
    case MVM_OP_getlexref_i8:
    case MVM_OP_getlexref_n:
    case MVM_OP_getlexref_n32:
    case MVM_OP_getlexref_s: {
        MVMint16 dst     = ins->operands[0].reg.orig;
        MVMuint16 outers = ins->operands[1].lex.outers;
        MVMuint16 idx    = ins->operands[1].lex.idx;
        MVMJitCallArg args[] = { { MVM_JIT_INTERP_VAR, { MVM_JIT_INTERP_TC } },
                                 { MVM_JIT_LITERAL, { outers } },
                                 { MVM_JIT_LITERAL, { idx } } };
        jg_append_call_c(tc, jg, op_to_func(tc, op), 3, args, MVM_JIT_RV_PTR, dst);
        break;
    }
    case MVM_OP_getattrref_i:
    case MVM_OP_getattrref_n:
    case MVM_OP_getattrref_s: {
        MVMint16 dst     = ins->operands[0].reg.orig;
        MVMint16 obj     = ins->operands[1].reg.orig;
        MVMint16 class   = ins->operands[2].reg.orig;
        MVMint16 name    = ins->operands[3].lit_str_idx;
        MVMJitCallArg args[] = { { MVM_JIT_INTERP_VAR, { MVM_JIT_INTERP_TC } },
                                 { MVM_JIT_REG_VAL, { obj } },
                                 { MVM_JIT_REG_VAL, { class } },
                                 { MVM_JIT_STR_IDX, { name } } };
        jg_append_call_c(tc, jg, op_to_func(tc, op), 4, args, MVM_JIT_RV_PTR, dst);
        break;
    }
    case MVM_OP_getattrsref_i:
    case MVM_OP_getattrsref_n:
    case MVM_OP_getattrsref_s: {
        MVMint16 dst     = ins->operands[0].reg.orig;
        MVMint16 obj     = ins->operands[1].reg.orig;
        MVMint16 class   = ins->operands[2].reg.orig;
        MVMint16 name    = ins->operands[3].reg.orig;
        MVMJitCallArg args[] = { { MVM_JIT_INTERP_VAR, { MVM_JIT_INTERP_TC } },
                                 { MVM_JIT_REG_VAL, { obj } },
                                 { MVM_JIT_REG_VAL, { class } },
                                 { MVM_JIT_REG_VAL, { name } } };
        jg_append_call_c(tc, jg, op_to_func(tc, op), 4, args, MVM_JIT_RV_PTR, dst);
        break;
    }
    case MVM_OP_atposref_i:
    case MVM_OP_atposref_n:
    case MVM_OP_atposref_s: {
        MVMint16 dst     = ins->operands[0].reg.orig;
        MVMint16 obj     = ins->operands[1].reg.orig;
        MVMint16 index   = ins->operands[2].reg.orig;
        MVMJitCallArg args[] = { { MVM_JIT_INTERP_VAR, { MVM_JIT_INTERP_TC } },
                                 { MVM_JIT_REG_VAL, { obj } },
                                 { MVM_JIT_REG_VAL, { index } } };
        jg_append_call_c(tc, jg, op_to_func(tc, op), 3, args, MVM_JIT_RV_PTR, dst);
        break;
    }
        /* profiling */
    case MVM_OP_prof_allocated: {
        MVMint16 reg = ins->operands[0].reg.orig;
        MVMJitCallArg args[] = { { MVM_JIT_INTERP_VAR, { MVM_JIT_INTERP_TC } },
                                 { MVM_JIT_REG_VAL, { reg } } };
        jg_append_call_c(tc, jg, op_to_func(tc, op), 2, args, MVM_JIT_RV_VOID, -1);
        break;
    }
    case MVM_OP_prof_exit: {
        MVMJitCallArg args[] = { { MVM_JIT_INTERP_VAR, { MVM_JIT_INTERP_TC } } };
        jg_append_call_c(tc, jg, op_to_func(tc, op), 1, args, MVM_JIT_RV_VOID, -1);
        break;
    }
        /* special jumplist branch */
    case MVM_OP_jumplist: {
        return consume_jumplist(tc, jg, iter, ins);
    }
        /* returning */
    case MVM_OP_return: {
        MVMJitCallArg args[] = { { MVM_JIT_INTERP_VAR,  { MVM_JIT_INTERP_TC } },
                                 { MVM_JIT_LITERAL, { 0 } }};
        jg_append_call_c(tc, jg, op_to_func(tc, op), 2, args, MVM_JIT_RV_VOID, -1);
        jg_append_call_c(tc, jg, &MVM_frame_try_return, 1, args, MVM_JIT_RV_VOID, -1);
        jg_append_branch(tc, jg, MVM_JIT_BRANCH_EXIT, NULL);
        break;
    }
    case MVM_OP_return_o:
    case MVM_OP_return_s:
    case MVM_OP_return_n:
    case MVM_OP_return_i: {
        MVMint16 reg = ins->operands[0].reg.orig;
        MVMJitCallArg args[] = {{ MVM_JIT_INTERP_VAR, { MVM_JIT_INTERP_TC } },
                                 { MVM_JIT_REG_VAL, { reg } },
                                 { MVM_JIT_LITERAL, { 0 } } };
        if (op == MVM_OP_return_n) {
            args[1].type = MVM_JIT_REG_VAL_F;
        }
        jg_append_call_c(tc, jg, op_to_func(tc, op), 3, args, MVM_JIT_RV_VOID, -1);
        /* reuse args for tc arg */
        jg_append_call_c(tc, jg, &MVM_frame_try_return, 1, args, MVM_JIT_RV_VOID, -1);
        jg_append_branch(tc, jg, MVM_JIT_BRANCH_EXIT, NULL);
        break;
    }
    case MVM_OP_sp_guard:
    case MVM_OP_sp_guardconc:
    case MVM_OP_sp_guardtype:
<<<<<<< HEAD
    case MVM_OP_sp_guardcontconc:
    case MVM_OP_sp_guardconttype:
    case MVM_OP_sp_guardrwconc:
    case MVM_OP_sp_guardrwtype:
        jg_append_guard(tc, jg, ins);
=======
        jgb_append_guard(tc, jgb, ins);
>>>>>>> d6d7d5eb
        break;
    case MVM_OP_prepargs: {
        return consume_invoke(tc, jg, iter, ins);
    }
    default: {
        /* Check if it's an extop. */
        MVMint32 emitted_extop = 0;
        if (ins->info->opcode == (MVMuint16)-1) {
            MVMExtOpRecord *extops     = jg->sg->sf->body.cu->body.extops;
            MVMuint16       num_extops = jg->sg->sf->body.cu->body.num_extops;
            MVMuint16       i;
            for (i = 0; i < num_extops; i++) {
                if (extops[i].info == ins->info && !extops[i].no_jit) {
                    size_t fake_regs_size;
                    MVMuint16 *fake_regs = try_fake_extop_regs(tc, jg->sg, ins, &fake_regs_size);
                    if (fake_regs_size && fake_regs != NULL) {
                        MVMint32  data_label = jg_add_data_node(tc, jg, fake_regs, fake_regs_size);
                        MVMJitCallArg args[] = { { MVM_JIT_INTERP_VAR,  { MVM_JIT_INTERP_TC } },
                                                 { MVM_JIT_DATA_LABEL,  { data_label } }};
                        if (ins->info->jittivity & MVM_JIT_INFO_INVOKISH)
                            jg_append_control(tc, jg, ins, MVM_JIT_CONTROL_THROWISH_PRE);
                        jg_append_call_c(tc, jg, extops[i].func, 2, args, MVM_JIT_RV_VOID, -1);
                        if (ins->info->jittivity & MVM_JIT_INFO_INVOKISH)
                            jg_append_control(tc, jg, ins, MVM_JIT_CONTROL_INVOKISH);
                        MVM_jit_log(tc, "append extop: <%s>\n", ins->info->name);
                        emitted_extop = 1;
                    }
                    break;
                }
            }
        }
        if (!emitted_extop) {
            MVM_jit_log(tc, "BAIL: op <%s>\n", ins->info->name);
            return 0;
        }
    }
    }
    return 1;
}



static MVMint32 consume_bb(MVMThreadContext *tc, MVMJitGraph *jg,
                           MVMSpeshIterator *iter, MVMSpeshBB *bb) {
    MVMJitExprTree *tree = NULL;
    MVMint32 i;
    MVMint32 label = MVM_jit_label_before_bb(tc, jg, bb);
    jg_append_label(tc, jg, label);
    /* We always append a label update at the start of a basic block for now.
     * This may be more than is actually needed, but it's safe. The problem is
     * that a jump can move us out of the scope of an exception hander, and so
     * we need a location update. This came to light in the case that we left an
     * inline (which is a jump) and came back to a region where a handler should
     * be in force, and it failed to be. */
    jg_append_control(tc, jg, bb->first_ins, MVM_JIT_CONTROL_DYNAMIC_LABEL);

    /* add a jit breakpoint if required */
    for (i = 0; i < tc->instance->jit_breakpoints_num; i++) {
        if (tc->instance->jit_breakpoints[i].frame_nr == tc->instance->jit_seq_nr &&
            tc->instance->jit_breakpoints[i].block_nr == iter->bb->idx) {
            jg_append_control(tc, jg, bb->first_ins, MVM_JIT_CONTROL_BREAKPOINT);
            break; /* one is enough though */
        }
    }

    /* Try to create an expression tree */
    if (tc->instance->jit_expr_enabled &&
        (tc->instance->jit_expr_last_frame < 0 ||
         tc->instance->jit_seq_nr < tc->instance->jit_expr_last_frame ||
         (tc->instance->jit_seq_nr == tc->instance->jit_expr_last_frame &&
          (tc->instance->jit_expr_last_bb < 0 ||
           iter->bb->idx <= tc->instance->jit_expr_last_bb)))) {
        /* skip phi nodes */
        MVM_spesh_iterator_skip_phi(tc, iter);
        while (iter->ins) {
            /* consumes iterator */
            tree = MVM_jit_expr_tree_build(tc, jg, iter);
            if (tree != NULL) {
                MVMJitNode *node = MVM_spesh_alloc(tc, jg->sg, sizeof(MVMJitNode));
                node->type       = MVM_JIT_NODE_EXPR_TREE;
                node->u.tree     = tree;
                tree->seq_nr     = jg->expr_seq_nr++;
                jg_append_node(jg, node);
                MVM_jit_log_expr_tree(tc, tree);
            }
            if (iter->ins) {
                /* something we can't compile yet, or simply an empty tree */
                break;
            }
        }
    }

    /* Try to consume the (rest of the) basic block per instruction */
    while (iter->ins) {
        before_ins(tc, jg, iter, iter->ins);
        if(!consume_ins(tc, jg, iter, iter->ins))
            return 0;
        after_ins(tc, jg, iter, iter->ins);
        MVM_spesh_iterator_next_ins(tc, iter);
    }
    return 1;
}


MVMJitGraph * MVM_jit_try_make_graph(MVMThreadContext *tc, MVMSpeshGraph *sg) {
    MVMSpeshIterator iter;
    MVMJitGraph *graph;

    if (!MVM_jit_support()) {
        return NULL;
    }

    if (tc->instance->jit_log_fh) {
        char *cuuid = MVM_string_utf8_encode_C_string(tc, sg->sf->body.cuuid);
        char *name  = MVM_string_utf8_encode_C_string(tc, sg->sf->body.name);
        MVM_jit_log(tc, "Constructing JIT graph (cuuid: %s, name: '%s')\n",
                    cuuid, name);
        MVM_free(cuuid);
        MVM_free(name);
    }

    MVM_spesh_iterator_init(tc, &iter, sg);
    /* ignore first BB, which always contains a NOP */
    MVM_spesh_iterator_next_bb(tc, &iter);

    graph             = MVM_spesh_alloc(tc, sg, sizeof(MVMJitGraph));
    graph->sg         = sg;
    graph->first_node = NULL;
    graph->last_node  = NULL;

    /* Set initial instruction label offset */
    graph->obj_label_ofs = sg->num_bbs + 1;

    /* Labels for individual instructions (not basic blocks), for instance at
     * boundaries of exception handling frames */
    MVM_VECTOR_INIT(graph->obj_labels, 16);
    /* Deoptimization labels */
    MVM_VECTOR_INIT(graph->deopts, 8);
    /* Nodes for each label, used to ensure labels aren't added twice */
    MVM_VECTOR_INIT(graph->label_nodes, 16 + sg->num_bbs);

    graph->expr_seq_nr = 0;

    /* JIT handlers are indexed by spesh graph handler index */
    if (sg->num_handlers > 0) {
        MVM_VECTOR_INIT(graph->handlers, sg->num_handlers);
        graph->handlers_num = sg->num_handlers;
    } else {
        graph->handlers     = NULL;
        graph->handlers_num = 0;
    }

    /* JIT inlines are indexed by spesh graph inline index */
    if (sg->num_inlines > 0) {
        MVM_VECTOR_INIT(graph->inlines, sg->num_inlines);
        graph->inlines_num = sg->num_inlines;
    } else {
        graph->inlines     = NULL;
        graph->inlines_num = 0;
    }

    /* Add start-of-graph label */
    jg_append_label(tc, graph, MVM_jit_label_before_graph(tc, graph, sg));
    /* Loop over basic blocks */
    while (iter.bb) {
        if (!consume_bb(tc, graph, &iter, iter.bb))
            goto bail;
        MVM_spesh_iterator_next_bb(tc, &iter);
    }
    /* Check if we've added a instruction at all */
    if (!graph->first_node)
        goto bail;

    /* append the end-of-graph label */
    jg_append_label(tc, graph, MVM_jit_label_after_graph(tc, graph, sg));
    graph->num_labels    = graph->obj_label_ofs + graph->obj_labels_num;
    return graph;

 bail:
    MVM_jit_graph_destroy(tc, graph);
    return NULL;
}

void MVM_jit_graph_destroy(MVMThreadContext *tc, MVMJitGraph *graph) {
    MVMJitNode *node;
    /* destroy all trees */
    for (node = graph->first_node; node != NULL; node = node->next) {
        if (node->type == MVM_JIT_NODE_EXPR_TREE) {
            MVM_jit_expr_tree_destroy(tc, node->u.tree);
        }
    }
    MVM_free(graph->label_nodes);
    MVM_free(graph->obj_labels);
    MVM_free(graph->deopts);
    MVM_free(graph->handlers);
    MVM_free(graph->inlines);
}<|MERGE_RESOLUTION|>--- conflicted
+++ resolved
@@ -669,19 +669,15 @@
     }
 }
 
-<<<<<<< HEAD
+static void jgb_sc_wb(MVMThreadContext *tc, MVMJitGraph *jg, MVMSpeshOperand check) {
+    MVMJitCallArg args[] = { { MVM_JIT_INTERP_VAR,  MVM_JIT_INTERP_TC },
+                             { MVM_JIT_REG_VAL,     check.reg.orig } };
+    jg_append_call_c(tc, jg, &MVM_SC_WB_OBJ, 2, args, MVM_JIT_RV_VOID, -1);
+}
+
 static MVMint32 consume_reprop(MVMThreadContext *tc, MVMJitGraph *jg,
                                MVMSpeshIterator *iterator, MVMSpeshIns *ins) {
-=======
-static void jgb_sc_wb(MVMThreadContext *tc, JitGraphBuilder *jgb, MVMSpeshOperand check) {
-    MVMJitCallArg args[] = { { MVM_JIT_INTERP_VAR,  MVM_JIT_INTERP_TC },
-                             { MVM_JIT_REG_VAL,     check.reg.orig } };
-    jgb_append_call_c(tc, jgb, &MVM_SC_WB_OBJ, 2, args, MVM_JIT_RV_VOID, -1);
-}
-
-static MVMint32 jgb_consume_reprop(MVMThreadContext *tc, JitGraphBuilder *jgb,
-                                   MVMSpeshBB *bb, MVMSpeshIns *ins) {
->>>>>>> d6d7d5eb
+
     MVMint16 op = ins->info->opcode;
     MVMSpeshOperand type_operand;
     MVMSpeshFacts *type_facts = 0;
@@ -844,14 +840,10 @@
                                              op == MVM_OP_bindpos_n || op == MVM_OP_bindkey_n ? MVM_reg_num64 :
                                              op == MVM_OP_bindpos_s || op == MVM_OP_bindkey_s ? MVM_reg_str :
                                                                     MVM_reg_obj } };
-<<<<<<< HEAD
+
                 jg_append_call_c(tc, jg, function, 7, args, MVM_JIT_RV_VOID, -1);
                 MVM_jit_log(tc, "devirt: emitted a %s via consume_reprop\n", ins->info->name);
-=======
-                jgb_append_call_c(tc, jgb, function, 7, args, MVM_JIT_RV_VOID, -1);
-                MVM_jit_log(tc, "devirt: emitted a %s via jgb_consume_reprop\n", ins->info->name);
-                jgb_sc_wb(tc, jgb, ins->operands[0]);
->>>>>>> d6d7d5eb
+                jgb_sc_wb(tc, jg, ins->operands[0]);
                 return 1;
             }
             case MVM_OP_elems: {
@@ -1007,15 +999,9 @@
                                                  op == MVM_OP_bindattr_n || op == MVM_OP_bindattrs_n ? MVM_reg_num64 :
                                                  op == MVM_OP_bindattr_s || op == MVM_OP_bindattrs_s ? MVM_reg_str :
                                                                         MVM_reg_obj } };
-<<<<<<< HEAD
                     MVM_jit_log(tc, "devirt: emitted a %s via consume_reprop\n", ins->info->name);
                     jg_append_call_c(tc, jg, function, 9, args, MVM_JIT_RV_VOID, -1);
-
-=======
-                    MVM_jit_log(tc, "devirt: emitted a %s via jgb_consume_reprop\n", ins->info->name);
-                    jgb_append_call_c(tc, jgb, function, 9, args, MVM_JIT_RV_VOID, -1);
-                    jgb_sc_wb(tc, jgb, ins->operands[0]);
->>>>>>> d6d7d5eb
+                    jgb_sc_wb(tc, jg, ins->operands[0]);
                     return 1;
                 } else {
                     MVM_jit_log(tc, "devirt: couldn't %s; concreteness not sure\n", ins->info->name);
@@ -1071,14 +1057,9 @@
                                              op == MVM_OP_push_n || op == MVM_OP_unshift_n ? MVM_reg_num64 :
                                              op == MVM_OP_push_s || op == MVM_OP_unshift_s ? MVM_reg_str :
                                                                     MVM_reg_obj } };
-<<<<<<< HEAD
                 jg_append_call_c(tc, jg, function, 6, args, MVM_JIT_RV_VOID, -1);
                 MVM_jit_log(tc, "devirt: emitted a %s via consume_reprop\n", ins->info->name);
-=======
-                jgb_append_call_c(tc, jgb, function, 6, args, MVM_JIT_RV_VOID, -1);
-                MVM_jit_log(tc, "devirt: emitted a %s via jgb_consume_reprop\n", ins->info->name);
-                jgb_sc_wb(tc, jgb, ins->operands[0]);
->>>>>>> d6d7d5eb
+                jgb_sc_wb(tc, jg, ins->operands[0]);
                 return 1;
             }
             case MVM_OP_pop_i:
@@ -1164,12 +1145,9 @@
         MVMJitCallArg args[] = { { MVM_JIT_INTERP_VAR, MVM_JIT_INTERP_TC },
                                  { MVM_JIT_REG_VAL, invocant },
                                  { MVM_JIT_REG_VAL, value } };
-<<<<<<< HEAD
+
         jg_append_call_c(tc, jg, op_to_func(tc, op), 3, args, MVM_JIT_RV_VOID, -1);
-=======
-        jgb_append_call_c(tc, jgb, op_to_func(tc, op), 3, args, MVM_JIT_RV_VOID, -1);
-        jgb_sc_wb(tc, jgb, ins->operands[0]);
->>>>>>> d6d7d5eb
+        jgb_sc_wb(tc, jg, ins->operands[0]);
         break;
     }
     case MVM_OP_unshift_n:
@@ -1304,14 +1282,9 @@
         MVMJitCallArg args[] = { { MVM_JIT_INTERP_VAR, MVM_JIT_INTERP_TC },
                                  { MVM_JIT_REG_VAL, invocant },
                                  { MVM_JIT_REG_VAL, key_pos },
-<<<<<<< HEAD
                                  { MVM_JIT_REG_VAL, value } };
         jg_append_call_c(tc, jg, op_to_func(tc, op), 4, args, MVM_JIT_RV_VOID, -1);
-=======
-                                 { op == MVM_OP_bindpos_n || op == MVM_OP_bindkey_n ? MVM_JIT_REG_VAL_F : MVM_JIT_REG_VAL, value } };
-        jgb_append_call_c(tc, jgb, op_to_func(tc, op), 4, args, MVM_JIT_RV_VOID, -1);
-        jgb_sc_wb(tc, jgb, ins->operands[0]);
->>>>>>> d6d7d5eb
+        jgb_sc_wb(tc, jg, ins->operands[0]);
         break;
     }
     case MVM_OP_getattr_i:
@@ -1389,12 +1362,8 @@
                                  { MVM_JIT_LITERAL, hint },
                                  { MVM_JIT_REG_VAL, val }, /* Takes MVMRegister, so no _F needed. */
                                  { MVM_JIT_LITERAL, kind } };
-<<<<<<< HEAD
         jg_append_call_c(tc, jg, op_to_func(tc, op), 7, args, MVM_JIT_RV_VOID, -1);
-=======
-        jgb_append_call_c(tc, jgb, op_to_func(tc, op), 7, args, MVM_JIT_RV_VOID, -1);
-        jgb_sc_wb(tc, jgb, ins->operands[0]);
->>>>>>> d6d7d5eb
+        jgb_sc_wb(tc, jg, ins->operands[0]);
         break;
     }
     case MVM_OP_bindattrs_i:
@@ -1417,12 +1386,9 @@
                                  { MVM_JIT_LITERAL, hint },
                                  { MVM_JIT_REG_VAL, val }, /* Takes MVMRegister, so no _F needed. */
                                  { MVM_JIT_LITERAL, kind } };
-<<<<<<< HEAD
+
         jg_append_call_c(tc, jg, op_to_func(tc, op), 7, args, MVM_JIT_RV_VOID, -1);
-=======
-        jgb_append_call_c(tc, jgb, op_to_func(tc, op), 7, args, MVM_JIT_RV_VOID, -1);
-        jgb_sc_wb(tc, jgb, ins->operands[0]);
->>>>>>> d6d7d5eb
+        jgb_sc_wb(tc, jg, ins->operands[0]);
         break;
     }
     case MVM_OP_hintfor: {
@@ -1609,14 +1575,10 @@
     case MVM_OP_capturehasnameds:
         /* Exception handling */
     case MVM_OP_lastexpayload:
-<<<<<<< HEAD
-        jg_append_primitive(tc, jg, ins);
-=======
         /* Parameters */
     case MVM_OP_param_sp:
     case MVM_OP_param_sn:
-        jgb_append_primitive(tc, jgb, ins);
->>>>>>> d6d7d5eb
+        jg_append_primitive(tc, jg, ins);
         break;
         /* branches */
     case MVM_OP_goto:
@@ -2830,15 +2792,7 @@
     case MVM_OP_sp_guard:
     case MVM_OP_sp_guardconc:
     case MVM_OP_sp_guardtype:
-<<<<<<< HEAD
-    case MVM_OP_sp_guardcontconc:
-    case MVM_OP_sp_guardconttype:
-    case MVM_OP_sp_guardrwconc:
-    case MVM_OP_sp_guardrwtype:
         jg_append_guard(tc, jg, ins);
-=======
-        jgb_append_guard(tc, jgb, ins);
->>>>>>> d6d7d5eb
         break;
     case MVM_OP_prepargs: {
         return consume_invoke(tc, jg, iter, ins);
