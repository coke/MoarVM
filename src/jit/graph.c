--- conflicted
+++ resolved
@@ -40,67 +40,6 @@
     jg_append_node(jg, node);
 }
 
-
-<<<<<<< HEAD
-=======
-static MVMint32 get_label_for_obj(MVMThreadContext *tc, JitGraphBuilder *jgb,
-                                  void * obj) {
-    MVMint32 i;
-    for (i = 0; i < jgb->num_labels; i++) {
-        if (!jgb->labeleds[i])
-            break;
-        if (jgb->labeleds[i] == obj)
-            return i;
-    }
-    if (i == jgb->num_labels) {
-        void **lblds = MVM_spesh_alloc(tc, jgb->sg, sizeof(void*) * jgb->num_labels * 2);
-        memcpy(lblds, jgb->labeleds, jgb->num_labels * sizeof(void*));
-        jgb->labeleds = lblds;
-        jgb->num_labels *= 2;
-    }
-    jgb->labeleds[i] = obj;
-    return i;
-}
-
-static MVMint32 get_label_for_bb(MVMThreadContext *tc, JitGraphBuilder *jgb,
-                          MVMSpeshBB *bb) {
-    MVMint32 label = get_label_for_obj(tc, jgb, bb);
-    jgb->bb_labels[bb->idx] = label;
-    return label;
-}
-
-/* This is the label that is appended at the very end */
-static MVMint32 get_label_for_graph(MVMThreadContext *tc, JitGraphBuilder *jgb,
-                             MVMSpeshGraph *sg) {
-    return get_label_for_obj(tc, jgb, sg);
-}
-
-/* The idea here is that labels are always - in principle - meant before a target. */
-static MVMint32 get_label_for_ins(MVMThreadContext *tc, JitGraphBuilder *jgb,
-                           MVMSpeshBB *bb, MVMSpeshIns *ins, MVMint32 post) {
-    if (!post) {
-        /* Disregard PHI ops */
-        while (ins->prev && ins->prev->info->opcode == MVM_SSA_PHI)
-            ins = ins->prev;
-        if (ins == bb->first_ins) {
-            return get_label_for_obj(tc, jgb, bb);
-        }
-        return get_label_for_obj(tc, jgb, ins);
-    }
-    else {
-        if (ins->next) {
-            return get_label_for_obj(tc, jgb, ins->next);
-        }
-        else if (bb->linear_next) {
-            return get_label_for_obj(tc, jgb, bb->linear_next);
-        }
-        else { /* end of graph label is identified by the graph itself */
-            return get_label_for_graph(tc, jgb, jgb->sg);
-        }
-    }
-}
-
->>>>>>> 2b0739d8
 
 static void add_deopt_idx(MVMThreadContext *tc, MVMJitGraph *jg, MVMint32 label_name, MVMint32 deopt_idx) {
     MVMJitDeopt deopt;
@@ -572,14 +511,14 @@
     return 1;
 }
 
-static MVMint32 jgb_add_data_node(MVMThreadContext *tc, JitGraphBuilder *jgb, void *data, size_t size) {
-    MVMJitNode *node = MVM_spesh_alloc(tc, jgb->sg, sizeof(MVMJitNode));
-    MVMint32 label   = get_label_for_obj(tc, jgb, data);
+static MVMint32 jg_add_data_node(MVMThreadContext *tc, MVMJitGraph *jg, void *data, size_t size) {
+    MVMJitNode *node = MVM_spesh_alloc(tc, jg->sg, sizeof(MVMJitNode));
+    MVMint32 label   = MVM_jit_label_for_obj(tc, jg, data);
     node->type         = MVM_JIT_NODE_DATA;
     node->u.data.data  = data;
     node->u.data.size  = size;
     node->u.data.label = label;
-    jgb_append_node(jgb, node);
+    jg_append_node(jg, node);
     return label;
 }
 
@@ -1638,21 +1577,12 @@
         MVMint16 dst = jg->sg->num_locals + jg->sg->sf->body.cu->body.max_callsite_size - 1;
         MVMJitCallArg args[] = { { MVM_JIT_INTERP_VAR, { MVM_JIT_INTERP_TC } },
                                  { MVM_JIT_REG_VAL,  { obj } },
-<<<<<<< HEAD
-                                 { MVM_JIT_REG_ADDR, { dst } }, // destination register (in args space)
-                                 { MVM_JIT_LITERAL, { 0 } }, // true code
-                                 { MVM_JIT_LITERAL, { 0 } }, // false code
-                                 { MVM_JIT_LITERAL, { op == MVM_OP_unless_o } }}; // switch
-        MVMSpeshIns * branch = MVM_spesh_alloc(tc, jg->sg, sizeof(MVMSpeshIns));
-        if (dst + 1 <= jg->sg->num_locals) {
-=======
                                  { MVM_JIT_REG_ADDR, { dst } }, /* destination register (in args space) */
                                  { MVM_JIT_LITERAL, { 0 } }, /* true code */
                                  { MVM_JIT_LITERAL, { 0 } }, /* false code */
                                  { MVM_JIT_LITERAL, { op == MVM_OP_unless_o } }}; /* switch */
-        MVMSpeshIns * branch = MVM_spesh_alloc(tc, jgb->sg, sizeof(MVMSpeshIns));
-        if (dst + 1 <= jgb->sg->num_locals) {
->>>>>>> 2b0739d8
+        MVMSpeshIns * branch = MVM_spesh_alloc(tc, jg->sg, sizeof(MVMSpeshIns));
+        if (dst + 1 <= jg->sg->num_locals) {
             MVM_oops(tc, "JIT: no space in args buffer to store"
                      " temporary result for <%s>", ins->info->name);
         }
@@ -2480,7 +2410,7 @@
                                  { MVM_JIT_REG_VAL, { string } },
                                  { MVM_JIT_REG_VAL, { offset } },
                                  { MVM_JIT_REG_VAL, { flag } } };
-        jgb_append_call_c(tc, jgb, op_to_func(tc, op), 5, args,
+        jg_append_call_c(tc, jg, op_to_func(tc, op), 5, args,
                           MVM_JIT_RV_PTR, dst);
         break;
     }
@@ -2772,9 +2702,9 @@
             for (i = 0; i < num_extops; i++) {
                 if (extops[i].info == ins->info && !extops[i].no_jit) {
                     size_t fake_regs_size;
-                    MVMuint16 *fake_regs = try_fake_extop_regs(tc, jgb->sg, ins, &fake_regs_size);
+                    MVMuint16 *fake_regs = try_fake_extop_regs(tc, jg->sg, ins, &fake_regs_size);
                     if (fake_regs_size && fake_regs != NULL) {
-                        MVMint32  data_label = jgb_add_data_node(tc, jgb, fake_regs, fake_regs_size);
+                        MVMint32  data_label = jg_add_data_node(tc, jg, fake_regs, fake_regs_size);
                         MVMJitCallArg args[] = { { MVM_JIT_INTERP_VAR,  { MVM_JIT_INTERP_TC } },
                                                  { MVM_JIT_DATA_LABEL,  { data_label } }};
                         if (ins->info->jittivity & MVM_JIT_INFO_INVOKISH)
@@ -2878,11 +2808,11 @@
     graph->last_node  = NULL;
 
     /* Set initial instruction label offset */
-    graph->ins_label_ofs = sg->num_bbs + 1;
+    graph->obj_label_ofs = sg->num_bbs + 1;
 
     /* Labels for individual instructions (not basic blocks), for instance at
      * boundaries of exception handling frames */
-    MVM_VECTOR_INIT(graph->ins_labels, 16);
+    MVM_VECTOR_INIT(graph->obj_labels, 16);
     /* Deoptimization labels */
     MVM_VECTOR_INIT(graph->deopts, 8);
     /* Nodes for each label, used to ensure labels aren't added twice */
@@ -2920,9 +2850,7 @@
 
     /* append the end-of-graph label */
     jg_append_label(tc, graph, MVM_jit_label_after_graph(tc, graph, sg));
-
-    /* Calculate number of basic block + graph labels */
-    graph->num_labels = sg->num_bbs + 1 + graph->ins_labels_num;
+    graph->num_labels    = graph->obj_label_ofs + graph->obj_labels_num;
     return graph;
 
  bail:
@@ -2939,7 +2867,7 @@
         }
     }
     MVM_free(graph->label_nodes);
-    MVM_free(graph->ins_labels);
+    MVM_free(graph->obj_labels);
     MVM_free(graph->deopts);
     MVM_free(graph->handlers);
     MVM_free(graph->inlines);
