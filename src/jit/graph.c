--- conflicted
+++ resolved
@@ -880,7 +880,7 @@
                  * have to emit a bit of code to check and throw or just rely
                  * on a concreteness fact */
 
-                MVMSpeshFacts *object_facts = MVM_spesh_get_facts(tc, jgb->sg, ins->operands[1]);
+                MVMSpeshFacts *object_facts = MVM_spesh_get_facts(tc, jg->sg, ins->operands[1]);
 
                 if (object_facts->flags & MVM_SPESH_FACT_CONCRETE) {
                     MVMint32 dst       = ins->operands[0].reg.orig;
@@ -898,7 +898,7 @@
                                              { MVM_JIT_REG_VAL,     attrname },
                                              { MVM_JIT_LITERAL,     attrhint } };
                     MVM_jit_log(tc, "devirt: emitted a %s via jgb_consume_reprop\n", ins->info->name);
-                    jgb_append_call_c(tc, jgb, function, 6, args, MVM_JIT_RV_INT, dst);
+                    jg_append_call_c(tc, jg, function, 6, args, MVM_JIT_RV_INT, dst);
 
                     return 1;
                 } else {
@@ -1288,7 +1288,7 @@
                                  { MVM_JIT_REG_VAL, invocant },
                                  { MVM_JIT_REG_VAL, type },
                                  { MVM_JIT_REG_VAL, attrname } };
-        jgb_append_call_c(tc, jgb, op_to_func(tc, op), 4, args, MVM_JIT_RV_INT, dst);
+        jg_append_call_c(tc, jg, op_to_func(tc, op), 4, args, MVM_JIT_RV_INT, dst);
         break;
     }
     case MVM_OP_bindattr_i:
@@ -1513,14 +1513,9 @@
     case MVM_OP_prof_enterspesh:
     case MVM_OP_prof_enterinline:
     case MVM_OP_invokewithcapture:
-<<<<<<< HEAD
-        jg_append_primitive(tc, jg, ins);
-=======
     case MVM_OP_captureposelems:
     case MVM_OP_capturehasnameds:
-
-        jgb_append_primitive(tc, jgb, ins);
->>>>>>> 3a80bd3a
+        jg_append_primitive(tc, jg, ins);
         break;
         /* branches */
     case MVM_OP_goto:
@@ -1600,7 +1595,7 @@
         MVMJitCallArg args[] = { { MVM_JIT_INTERP_VAR, { MVM_JIT_INTERP_TC } },
                                  { MVM_JIT_REG_VAL, { hll } },
                                  { MVM_JIT_REG_VAL, { sym } } };
-        jgb_append_call_c(tc, jgb, op_to_func(tc, op), 3, args, MVM_JIT_RV_PTR, dst);
+        jg_append_call_c(tc, jg, op_to_func(tc, op), 3, args, MVM_JIT_RV_PTR, dst);
         break;
     }
     case MVM_OP_checkarity: {
@@ -1642,7 +1637,7 @@
         MVMJitCallArg args[] = { { MVM_JIT_INTERP_VAR, { MVM_JIT_INTERP_TC } },
                                  { MVM_JIT_REG_VAL, { sc } },
                                  { MVM_JIT_REG_VAL, { obj } } };
-        jgb_append_call_c(tc, jgb, op_to_func(tc, op), 3, args, MVM_JIT_RV_INT, dst);
+        jg_append_call_c(tc, jg, op_to_func(tc, op), 3, args, MVM_JIT_RV_INT, dst);
         break;
     }
     case MVM_OP_throwdyn:
@@ -1784,7 +1779,7 @@
         MVMJitCallArg args[] = { { MVM_JIT_INTERP_VAR, { MVM_JIT_INTERP_TC } },
                                  { MVM_JIT_REG_VAL, { capture } },
                                  { MVM_JIT_REG_VAL, { index } } };
-        jgb_append_call_c(tc, jgb, op_to_func(tc, op), 3, args, MVM_JIT_RV_INT, dst);
+        jg_append_call_c(tc, jg, op_to_func(tc, op), 3, args, MVM_JIT_RV_INT, dst);
         break;
     }
     case MVM_OP_gt_s:
@@ -2027,9 +2022,26 @@
         MVMJitCallArg args[] = { { MVM_JIT_INTERP_VAR, { MVM_JIT_INTERP_TC } },
                                  { MVM_JIT_REG_VAL, { fho } },
                                  { MVM_JIT_REG_VAL, { str } },
-<<<<<<< HEAD
-                                 { MVM_JIT_LITERAL, { 0 } }};
+                                 { MVM_JIT_LITERAL, { op == MVM_OP_say_fhs ? 1 : 0 } }};
         jg_append_call_c(tc, jg, op_to_func(tc, op), 4, args, MVM_JIT_RV_INT, dst);
+        break;
+    }
+    case MVM_OP_eof_fh: {
+        MVMint16 dst = ins->operands[0].reg.orig;
+        MVMint16 fho = ins->operands[1].reg.orig;
+        MVMJitCallArg args[] = { { MVM_JIT_INTERP_VAR, { MVM_JIT_INTERP_TC } },
+                                 { MVM_JIT_REG_VAL, { fho } } };
+        jg_append_call_c(tc, jg, op_to_func(tc, op), 2, args, MVM_JIT_RV_INT, dst);
+        break;
+    }
+    case MVM_OP_readline_fh:
+    case MVM_OP_readlinechomp_fh: {
+        MVMint16 dst = ins->operands[0].reg.orig;
+        MVMint16 fho = ins->operands[1].reg.orig;
+        MVMJitCallArg args[] = { { MVM_JIT_INTERP_VAR, { MVM_JIT_INTERP_TC } },
+                                 { MVM_JIT_REG_VAL, { fho } },
+                                 { MVM_JIT_LITERAL, { op == MVM_OP_readlinechomp_fh ? 1 : 0 } } };
+        jg_append_call_c(tc, jg, op_to_func(tc, op), 3, args, MVM_JIT_RV_PTR, dst);
         break;
     }
     case MVM_OP_box_n: {
@@ -2043,31 +2055,7 @@
         jg_append_call_c(tc, jg, op_to_func(tc, op), 4, args, MVM_JIT_RV_VOID, -1);
         break;
     }
-=======
-                                 { MVM_JIT_LITERAL, { op == MVM_OP_say_fhs ? 1 : 0 } }};
-        jgb_append_call_c(tc, jgb, op_to_func(tc, op), 4, args, MVM_JIT_RV_INT, dst);
-        break;
-    }
-    case MVM_OP_eof_fh: {
-        MVMint16 dst = ins->operands[0].reg.orig;
-        MVMint16 fho = ins->operands[1].reg.orig;
-        MVMJitCallArg args[] = { { MVM_JIT_INTERP_VAR, { MVM_JIT_INTERP_TC } },
-                                 { MVM_JIT_REG_VAL, { fho } } };
-        jgb_append_call_c(tc, jgb, op_to_func(tc, op), 2, args, MVM_JIT_RV_INT, dst);
-        break;
-    }
-    case MVM_OP_readline_fh:
-    case MVM_OP_readlinechomp_fh: {
-        MVMint16 dst = ins->operands[0].reg.orig;
-        MVMint16 fho = ins->operands[1].reg.orig;
-        MVMJitCallArg args[] = { { MVM_JIT_INTERP_VAR, { MVM_JIT_INTERP_TC } },
-                                 { MVM_JIT_REG_VAL, { fho } },
-                                 { MVM_JIT_LITERAL, { op == MVM_OP_readlinechomp_fh ? 1 : 0 } } };
-        jgb_append_call_c(tc, jgb, op_to_func(tc, op), 3, args, MVM_JIT_RV_PTR, dst);
-        break;
-    }
-    case MVM_OP_box_n:
->>>>>>> 3a80bd3a
+
     case MVM_OP_box_s:
     case MVM_OP_box_i: {
         MVMint16 dst = ins->operands[0].reg.orig;
@@ -2196,7 +2184,7 @@
                                  { MVM_JIT_REG_VAL, { start } },
                                  { MVM_JIT_REG_VAL, { length } },
                                  { MVM_JIT_REG_VAL, { replace } } };
-        jgb_append_call_c(tc, jgb, op_to_func(tc, op), 5, args, MVM_JIT_RV_PTR, dst);
+        jg_append_call_c(tc, jg, op_to_func(tc, op), 5, args, MVM_JIT_RV_PTR, dst);
         break;
     }
     case MVM_OP_substr_s: {
@@ -2486,7 +2474,7 @@
         MVMint16 obj = ins->operands[1].reg.orig;
         MVMJitCallArg args[] = { { MVM_JIT_INTERP_VAR, { MVM_JIT_INTERP_TC } },
                                  { MVM_JIT_REG_VAL, { obj } } };
-        jgb_append_call_c(tc, jgb, op_to_func(tc, op), 2, args, MVM_JIT_RV_PTR, dst);
+        jg_append_call_c(tc, jg, op_to_func(tc, op), 2, args, MVM_JIT_RV_PTR, dst);
         break;
     }
     case MVM_OP_typeparameterat: {
@@ -2496,7 +2484,7 @@
         MVMJitCallArg args[] = { { MVM_JIT_INTERP_VAR, { MVM_JIT_INTERP_TC } },
                                  { MVM_JIT_REG_VAL, { obj } },
                                  { MVM_JIT_REG_VAL, { idx } } };
-        jgb_append_call_c(tc, jgb, op_to_func(tc, op), 3, args, MVM_JIT_RV_PTR, dst);
+        jg_append_call_c(tc, jg, op_to_func(tc, op), 3, args, MVM_JIT_RV_PTR, dst);
         break;
     }
         /* native references (as simple function calls for now) */
