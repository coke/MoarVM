#include "moar.h"
#include "math.h"


static void jg_append_node(MVMJitGraph *jg, MVMJitNode *node) {
    if (jg->last_node) {
        jg->last_node->next = node;
        jg->last_node = node;
    } else {
        jg->first_node = node;
        jg->last_node = node;
    }
    node->next = NULL;
}

static void jg_append_primitive(MVMThreadContext *tc, MVMJitGraph *jg,
                                MVMSpeshIns * ins) {
    MVMJitNode * node = MVM_spesh_alloc(tc, jg->sg, sizeof(MVMJitNode));
    node->type = MVM_JIT_NODE_PRIMITIVE;
    node->u.prim.ins = ins;
    jg_append_node(jg, node);
}

static void jg_append_call_c(MVMThreadContext *tc, MVMJitGraph *jg,
                              void * func_ptr, MVMint16 num_args,
                              MVMJitCallArg *call_args,
                              MVMJitRVMode rv_mode, MVMint16 rv_idx) {
    MVMJitNode * node = MVM_spesh_alloc(tc, jg->sg, sizeof(MVMJitNode));
    size_t args_size =  num_args * sizeof(MVMJitCallArg);
    node->type             = MVM_JIT_NODE_CALL_C;
    node->u.call.func_ptr  = func_ptr;
    node->u.call.num_args  = num_args;
    node->u.call.has_vargs = 0; // don't support them yet
    /* Call argument array is typically stack allocated,
     * so they need to be copied */
    node->u.call.args      = MVM_spesh_alloc(tc, jg->sg, args_size);
    memcpy(node->u.call.args, call_args, args_size);
    node->u.call.rv_mode   = rv_mode;
    node->u.call.rv_idx    = rv_idx;
    jg_append_node(jg, node);
}



static void add_deopt_idx(MVMThreadContext *tc, MVMJitGraph *jg, MVMint32 label_name, MVMint32 deopt_idx) {
    MVMJitDeopt deopt;
    deopt.label = label_name;
    deopt.idx   = deopt_idx;
    MVM_DYNAR_PUSH(jg->deopts, deopt);
}


static void jg_append_branch(MVMThreadContext *tc, MVMJitGraph *jg,
                              MVMint32 name, MVMSpeshIns *ins) {
    MVMJitNode * node = MVM_spesh_alloc(tc, jg->sg, sizeof(MVMJitNode));
    node->type = MVM_JIT_NODE_BRANCH;
    if (ins == NULL) {
        node->u.branch.ins = NULL;
        node->u.branch.dest = name;
    }
    else {
        MVMSpeshBB *bb;
        node->u.branch.ins = ins;
        if (ins->info->opcode == MVM_OP_goto) {
            bb = ins->operands[0].ins_bb;
        }
        else if (ins->info->opcode == MVM_OP_indexat ||
                 ins->info->opcode == MVM_OP_indexnat) {
            bb = ins->operands[3].ins_bb;
        }
        else {
            bb = ins->operands[1].ins_bb;
        }
        node->u.branch.dest = MVM_jit_label_before_bb(tc, jg, bb);
    }
    jg_append_node(jg, node);
}

static void jg_append_label(MVMThreadContext *tc, MVMJitGraph *jg, MVMint32 name) {
    MVMJitNode *node;
    /* does this label already exist? */
    MVM_DYNAR_ENSURE_SIZE(jg->label_nodes, name);
    if (jg->label_nodes[name] != NULL)
        return;

    node = MVM_spesh_alloc(tc, jg->sg, sizeof(MVMJitNode));
    node->type = MVM_JIT_NODE_LABEL;
    node->u.label.name = name;
    jg_append_node(jg, node);

    jg->label_nodes[name] = node;
    MVM_jit_log(tc, "append label: %d\n", node->u.label.name);
}

static void * op_to_func(MVMThreadContext *tc, MVMint16 opcode) {
    switch(opcode) {
    case MVM_OP_checkarity: return MVM_args_checkarity;
    case MVM_OP_say: return MVM_string_say;
    case MVM_OP_print: return MVM_string_print;
    case MVM_OP_isnull: return MVM_is_null;
    case MVM_OP_capturelex: return MVM_frame_capturelex;
    case MVM_OP_takeclosure: return MVM_frame_takeclosure;
    case MVM_OP_newlexotic: return MVM_exception_newlexotic_from_jit;
    case MVM_OP_usecapture: return MVM_args_use_capture;
    case MVM_OP_savecapture: return MVM_args_save_capture;
    case MVM_OP_captureposprimspec: return MVM_capture_pos_primspec;
    case MVM_OP_return: return MVM_args_assert_void_return_ok;
    case MVM_OP_return_i: return MVM_args_set_result_int;
    case MVM_OP_return_s: return MVM_args_set_result_str;
    case MVM_OP_return_o: return MVM_args_set_result_obj;
    case MVM_OP_return_n: return MVM_args_set_result_num;
    case MVM_OP_coerce_is: return MVM_coerce_i_s;
    case MVM_OP_coerce_ns: return MVM_coerce_n_s;
    case MVM_OP_coerce_si: return MVM_coerce_s_i;
    case MVM_OP_coerce_sn: return MVM_coerce_s_n;
    case MVM_OP_coerce_In: return MVM_bigint_to_num;
    case MVM_OP_coerce_nI: return MVM_bigint_from_num;
    case MVM_OP_iterkey_s: return MVM_iterkey_s;
    case MVM_OP_iter: return MVM_iter;
    case MVM_OP_iterval: return MVM_iterval;
    case MVM_OP_die: return MVM_exception_die;
    case MVM_OP_throwdyn:
    case MVM_OP_throwlex:
    case MVM_OP_throwlexotic:
    case MVM_OP_rethrow: return MVM_exception_throwobj;
    case MVM_OP_throwcatdyn:
    case MVM_OP_throwcatlex:
    case MVM_OP_throwcatlexotic: return MVM_exception_throwcat;
    case MVM_OP_resume: return MVM_exception_resume;
    case MVM_OP_continuationreset: return MVM_continuation_reset;
    case MVM_OP_continuationcontrol: return MVM_continuation_control;
    case MVM_OP_smrt_numify: return MVM_coerce_smart_numify;
    case MVM_OP_smrt_strify: return MVM_coerce_smart_stringify;
    case MVM_OP_say_fhs: case MVM_OP_write_fhs: return MVM_io_write_string;
    case MVM_OP_gethow: return MVM_6model_get_how_obj;
    case MVM_OP_box_i: return MVM_box_int;
    case MVM_OP_box_s: return MVM_box_str;
    case MVM_OP_box_n: return MVM_box_num;
    case MVM_OP_unbox_i: return MVM_repr_get_int;
    case MVM_OP_unbox_s: return MVM_repr_get_str;
    case MVM_OP_unbox_n: return MVM_repr_get_num;
    case MVM_OP_istrue: case MVM_OP_isfalse: return MVM_coerce_istrue;
    case MVM_OP_istype: return MVM_6model_istype;
    case MVM_OP_isint: case MVM_OP_isnum: case MVM_OP_isstr: // continued
    case MVM_OP_islist: case MVM_OP_ishash: return MVM_repr_compare_repr_id;
    case MVM_OP_wval: case MVM_OP_wval_wide: return MVM_sc_get_sc_object;
    case MVM_OP_scgetobjidx: return MVM_sc_find_object_idx_jit;
    case MVM_OP_getdynlex: return MVM_frame_getdynlex;
    case MVM_OP_binddynlex: return MVM_frame_binddynlex;
    case MVM_OP_getlexouter: return MVM_frame_find_lexical_by_name_outer;
    case MVM_OP_findmeth: case MVM_OP_findmeth_s: return MVM_6model_find_method;
    case MVM_OP_multicacheadd: return MVM_multi_cache_add;
    case MVM_OP_multicachefind: return MVM_multi_cache_find;
    case MVM_OP_can: case MVM_OP_can_s: return MVM_6model_can_method;
    case MVM_OP_push_i: return MVM_repr_push_i;
    case MVM_OP_push_n: return MVM_repr_push_n;
    case MVM_OP_push_s: return MVM_repr_push_s;
    case MVM_OP_push_o: return MVM_repr_push_o;
    case MVM_OP_unshift_i: return MVM_repr_unshift_i;
    case MVM_OP_unshift_n: return MVM_repr_unshift_n;
    case MVM_OP_unshift_s: return MVM_repr_unshift_s;
    case MVM_OP_unshift_o: return MVM_repr_unshift_o;
    case MVM_OP_pop_i: return MVM_repr_pop_i;
    case MVM_OP_pop_n: return MVM_repr_pop_n;
    case MVM_OP_pop_s: return MVM_repr_pop_s;
    case MVM_OP_pop_o: return MVM_repr_pop_o;
    case MVM_OP_shift_i: return MVM_repr_shift_i;
    case MVM_OP_shift_n: return MVM_repr_shift_n;
    case MVM_OP_shift_s: return MVM_repr_shift_s;
    case MVM_OP_shift_o: return MVM_repr_shift_o;
    case MVM_OP_setelemspos: return MVM_repr_pos_set_elems;
    case MVM_OP_splice: return MVM_repr_pos_splice;

    case MVM_OP_existskey: return MVM_repr_exists_key;
    case MVM_OP_deletekey: return MVM_repr_delete_key;

    case MVM_OP_atpos_i: return MVM_repr_at_pos_i;
    case MVM_OP_atpos_n: return MVM_repr_at_pos_n;
    case MVM_OP_atpos_s: return MVM_repr_at_pos_s;
    case MVM_OP_atpos_o: return MVM_repr_at_pos_o;

    case MVM_OP_existspos: return MVM_repr_exists_pos;

    case MVM_OP_atkey_i: return MVM_repr_at_key_i;
    case MVM_OP_atkey_n: return MVM_repr_at_key_n;
    case MVM_OP_atkey_s: return MVM_repr_at_key_s;
    case MVM_OP_atkey_o: return MVM_repr_at_key_o;

    case MVM_OP_bindpos_i: return MVM_repr_bind_pos_i;
    case MVM_OP_bindpos_n: return MVM_repr_bind_pos_n;
    case MVM_OP_bindpos_s: return MVM_repr_bind_pos_s;
    case MVM_OP_bindpos_o: return MVM_repr_bind_pos_o;

    case MVM_OP_bindkey_i: return MVM_repr_bind_key_i;
    case MVM_OP_bindkey_n: return MVM_repr_bind_key_n;
    case MVM_OP_bindkey_s: return MVM_repr_bind_key_s;
    case MVM_OP_bindkey_o: return MVM_repr_bind_key_o;

    case MVM_OP_getattr_s: return MVM_repr_get_attr_s;
    case MVM_OP_getattr_n: return MVM_repr_get_attr_n;
    case MVM_OP_getattr_i: return MVM_repr_get_attr_i;
    case MVM_OP_getattr_o: return MVM_repr_get_attr_o;

    case MVM_OP_getattrs_s: return MVM_repr_get_attr_s;
    case MVM_OP_getattrs_n: return MVM_repr_get_attr_n;
    case MVM_OP_getattrs_i: return MVM_repr_get_attr_i;
    case MVM_OP_getattrs_o: return MVM_repr_get_attr_o;

    case MVM_OP_attrinited: return MVM_repr_attribute_inited;

    case MVM_OP_bindattr_i: case MVM_OP_bindattr_n: case MVM_OP_bindattr_s: case MVM_OP_bindattr_o: return MVM_repr_bind_attr_inso;
    case MVM_OP_bindattrs_i: case MVM_OP_bindattrs_n: case MVM_OP_bindattrs_s: case MVM_OP_bindattrs_o: return MVM_repr_bind_attr_inso;

    case MVM_OP_hintfor: return MVM_repr_hint_for;

    case MVM_OP_gt_s: case MVM_OP_ge_s: case MVM_OP_lt_s: case MVM_OP_le_s: case MVM_OP_cmp_s: return MVM_string_compare;

    case MVM_OP_eof_fh: return MVM_io_eof;
    case MVM_OP_readline_fh: case MVM_OP_readlinechomp_fh: return MVM_io_readline;

    case MVM_OP_elems: return MVM_repr_elems;
    case MVM_OP_flattenropes: return MVM_string_flatten;
    case MVM_OP_concat_s: return MVM_string_concatenate;
    case MVM_OP_repeat_s: return MVM_string_repeat;
    case MVM_OP_flip: return MVM_string_flip;
    case MVM_OP_split: return MVM_string_split;
    case MVM_OP_escape: return MVM_string_escape;
    case MVM_OP_uc: return MVM_string_uc;
    case MVM_OP_tc: return MVM_string_tc;
    case MVM_OP_lc: return MVM_string_lc;
    case MVM_OP_eq_s: return MVM_string_equal;
    case MVM_OP_eqat_s: return MVM_string_equal_at;
    case MVM_OP_chars: case MVM_OP_graphs_s: return MVM_string_graphs;
    case MVM_OP_codes_s: return MVM_string_codes;
    case MVM_OP_index_s: return MVM_string_index;
    case MVM_OP_substr_s: return MVM_string_substring;
    case MVM_OP_join: return MVM_string_join;
    case MVM_OP_replace: return MVM_string_replace;
    case MVM_OP_iscclass: return MVM_string_is_cclass;
    case MVM_OP_findcclass: return MVM_string_find_cclass;
    case MVM_OP_findnotcclass: return MVM_string_find_not_cclass;
    case MVM_OP_nfarunalt: return MVM_nfa_run_alt;
    case MVM_OP_nfarunproto: return MVM_nfa_run_proto;
    case MVM_OP_nfafromstatelist: return MVM_nfa_from_statelist;
    case MVM_OP_hllize: return MVM_hll_map;
    case MVM_OP_gethllsym: return MVM_hll_sym_get;
    case MVM_OP_clone: return MVM_repr_clone;
    case MVM_OP_getcodeobj: return MVM_frame_get_code_object;
    case MVM_OP_isbig_I: return MVM_bigint_is_big;
    case MVM_OP_cmp_I: return MVM_bigint_cmp;
    case MVM_OP_add_I: return MVM_bigint_add;
    case MVM_OP_sub_I: return MVM_bigint_sub;
    case MVM_OP_mul_I: return MVM_bigint_mul;
    case MVM_OP_div_I: return MVM_bigint_div;
    case MVM_OP_bor_I: return MVM_bigint_or;
    case MVM_OP_band_I: return MVM_bigint_and;
    case MVM_OP_bxor_I: return MVM_bigint_xor;
    case MVM_OP_mod_I: return MVM_bigint_mod;
    case MVM_OP_lcm_I: return MVM_bigint_lcm;
    case MVM_OP_gcd_I: return MVM_bigint_gcd;
    case MVM_OP_bool_I: return MVM_bigint_bool;
    case MVM_OP_brshift_I: return MVM_bigint_shr;
    case MVM_OP_blshift_I: return MVM_bigint_shl;
    case MVM_OP_bnot_I: return MVM_bigint_not;
    case MVM_OP_div_In: return MVM_bigint_div_num;
    case MVM_OP_coerce_Is: case MVM_OP_base_I: return MVM_bigint_to_str;
    case MVM_OP_radix_I: return MVM_bigint_radix;
    case MVM_OP_sqrt_n: return sqrt;
    case MVM_OP_sin_n: return sin;
    case MVM_OP_cos_n: return cos;
    case MVM_OP_tan_n: return tan;
    case MVM_OP_asin_n: return asin;
    case MVM_OP_acos_n: return acos;
    case MVM_OP_atan_n: return atan;
    case MVM_OP_atan2_n: return atan2;
    case MVM_OP_pow_n: return pow;
    case MVM_OP_time_n: return MVM_proc_time_n;
    case MVM_OP_randscale_n: return MVM_proc_randscale_n;
    case MVM_OP_isnanorinf: return MVM_num_isnanorinf;
    case MVM_OP_nativecallinvoke: return MVM_nativecall_invoke;
    case MVM_OP_typeparameterized: return MVM_6model_parametric_type_parameterized;
    case MVM_OP_typeparameters: return MVM_6model_parametric_type_parameters;
    case MVM_OP_typeparameterat: return MVM_6model_parametric_type_parameter_at;
    case MVM_OP_iscont_i: return MVM_6model_container_iscont_i;
    case MVM_OP_iscont_n: return MVM_6model_container_iscont_n;
    case MVM_OP_iscont_s: return MVM_6model_container_iscont_s;
    case MVM_OP_isrwcont: return MVM_6model_container_iscont_rw;
    case MVM_OP_assign_i: return MVM_6model_container_assign_i;
    case MVM_OP_assign_n: return MVM_6model_container_assign_n;
    case MVM_OP_assign_s: return MVM_6model_container_assign_s;
    case MVM_OP_decont_i: return MVM_6model_container_decont_i;
    case MVM_OP_decont_n: return MVM_6model_container_decont_n;
    case MVM_OP_decont_s: return MVM_6model_container_decont_s;
    case MVM_OP_getlexref_i32: case MVM_OP_getlexref_i16: case MVM_OP_getlexref_i8: case MVM_OP_getlexref_i: return MVM_nativeref_lex_i;
    case MVM_OP_getlexref_n32: case MVM_OP_getlexref_n: return MVM_nativeref_lex_n;
    case MVM_OP_getlexref_s: return MVM_nativeref_lex_s;
    case MVM_OP_getattrref_i: return MVM_nativeref_attr_i;
    case MVM_OP_getattrref_n: return MVM_nativeref_attr_n;
    case MVM_OP_getattrref_s: return MVM_nativeref_attr_s;
    case MVM_OP_getattrsref_i: return MVM_nativeref_attr_i;
    case MVM_OP_getattrsref_n: return MVM_nativeref_attr_n;
    case MVM_OP_getattrsref_s: return MVM_nativeref_attr_s;
    case MVM_OP_atposref_i: return MVM_nativeref_pos_i;
    case MVM_OP_atposref_n: return MVM_nativeref_pos_n;
    case MVM_OP_atposref_s: return MVM_nativeref_pos_s;
    case MVM_OP_sp_boolify_iter: return MVM_iter_istrue;
    case MVM_OP_prof_allocated: return MVM_profile_log_allocated;
    case MVM_OP_prof_exit: return MVM_profile_log_exit;
    default:
        MVM_oops(tc, "JIT: No function for op %d in op_to_func (%s)", opcode, MVM_op_get_op(opcode)->name);
    }
}

static void jg_append_guard(MVMThreadContext *tc, MVMJitGraph *jg,
                             MVMSpeshIns *ins) {
    MVMSpeshAnn   *ann = ins->annotations;
    MVMJitNode   *node = MVM_spesh_alloc(tc, jg->sg, sizeof(MVMJitNode));
    MVMint32 deopt_idx;
    node->type = MVM_JIT_NODE_GUARD;
    node->u.guard.ins = ins;
    while (ann) {
        if (ann->type == MVM_SPESH_ANN_DEOPT_ONE_INS ||
            ann->type == MVM_SPESH_ANN_DEOPT_INLINE) {
            deopt_idx = ann->data.deopt_idx;
            break;
        }
        ann = ann->next;
    }
    if (!ann) {
        MVM_oops(tc, "Can't find deopt idx annotation"
                                  " on spesh ins <%s>", ins->info->name);
    }
    node->u.guard.deopt_target = jg->sg->deopt_addrs[2 * deopt_idx];
    node->u.guard.deopt_offset = jg->sg->deopt_addrs[2 * deopt_idx + 1];
    jg_append_node(jg, node);
}

static MVMint32 consume_invoke(MVMThreadContext *tc, MVMJitGraph *jg,
                               MVMSpeshIterator *iter, MVMSpeshIns *ins) {
    MVMCompUnit       *cu = iter->graph->sf->body.cu;
    MVMint16 callsite_idx = ins->operands[0].callsite_idx;
    MVMCallsite       *cs = cu->body.callsites[callsite_idx];
    MVMSpeshIns **arg_ins = MVM_spesh_alloc(tc, iter->graph, sizeof(MVMSpeshIns*) * cs->arg_count);
    MVMint16            i = 0;
    MVMJitNode      *node;
    MVMint32      reentry_label;
    MVMReturnType return_type;
    MVMint16      return_register;
    MVMint16      code_register;
    MVMint16      spesh_cand;
    MVMint16      is_fast;

    while ((ins = ins->next)) {
        switch(ins->info->opcode) {
        case MVM_OP_arg_i:
        case MVM_OP_arg_n:
        case MVM_OP_arg_s:
        case MVM_OP_arg_o:
        case MVM_OP_argconst_i:
        case MVM_OP_argconst_n:
        case MVM_OP_argconst_s:
            MVM_jit_log(tc, "Invoke arg: <%s>\n", ins->info->name);
            arg_ins[i++] = ins;
            break;
        case MVM_OP_invoke_v:
            return_type     = MVM_RETURN_VOID;
            return_register = -1;
            code_register   = ins->operands[0].reg.orig;
            spesh_cand      = -1;
            is_fast         = 0;
            goto checkargs;
        case MVM_OP_invoke_i:
            return_type     = MVM_RETURN_INT;
            return_register = ins->operands[0].reg.orig;
            code_register   = ins->operands[1].reg.orig;
            spesh_cand      = -1;
            is_fast         = 0;
            goto checkargs;
        case MVM_OP_invoke_n:
            return_type     = MVM_RETURN_NUM;
            return_register = ins->operands[0].reg.orig;
            code_register   = ins->operands[1].reg.orig;
            spesh_cand      = -1;
            is_fast         = 0;
            goto checkargs;
        case MVM_OP_invoke_s:
            return_type     = MVM_RETURN_STR;
            return_register = ins->operands[0].reg.orig;
            code_register   = ins->operands[1].reg.orig;
            spesh_cand      = -1;
            is_fast         = 0;
            goto checkargs;
        case MVM_OP_invoke_o:
            return_type     = MVM_RETURN_OBJ;
            return_register = ins->operands[0].reg.orig;
            code_register   = ins->operands[1].reg.orig;
            spesh_cand      = -1;
            is_fast         = 0;
            goto checkargs;
        case MVM_OP_sp_fastinvoke_v:
            return_type     = MVM_RETURN_VOID;
            return_register = -1;
            code_register   = ins->operands[0].reg.orig;
            spesh_cand      = ins->operands[1].lit_i16;
            is_fast         = 1;
            goto checkargs;
        case MVM_OP_sp_fastinvoke_o:
            return_type     = MVM_RETURN_OBJ;
            return_register = ins->operands[0].reg.orig;;
            code_register   = ins->operands[1].reg.orig;
            spesh_cand      = ins->operands[2].lit_i16;
            is_fast         = 1;
            goto checkargs;
        case MVM_OP_sp_fastinvoke_s:
            return_type     = MVM_RETURN_STR;
            return_register = ins->operands[0].reg.orig;;
            code_register   = ins->operands[1].reg.orig;
            spesh_cand      = ins->operands[2].lit_i16;
            is_fast         = 1;
            goto checkargs;
        case MVM_OP_sp_fastinvoke_i:
            return_type     = MVM_RETURN_INT;
            return_register = ins->operands[0].reg.orig;;
            code_register   = ins->operands[1].reg.orig;
            spesh_cand      = ins->operands[2].lit_i16;
            is_fast         = 1;
            goto checkargs;
        case MVM_OP_sp_fastinvoke_n:
            return_type     = MVM_RETURN_NUM;
            return_register = ins->operands[0].reg.orig;;
            code_register   = ins->operands[1].reg.orig;
            spesh_cand      = ins->operands[2].lit_i16;
            is_fast         = 1;
            goto checkargs;
        default:
            MVM_jit_log(tc, "Unexpected opcode in invoke sequence: <%s>\n",
                        ins->info->name);
            return 0;
        }
    }
 checkargs:
    if (!ins || i < cs->arg_count) {
        MVM_jit_log(tc, "Could not find invoke opcode or enough arguments\n"
                    "BAIL: op <%s>, expected args: %d, num of args: %d\n",
                    ins? ins->info->name : "NULL", i, cs->arg_count);
        return 0;
    }
    MVM_jit_log(tc, "Invoke instruction: <%s>\n", ins->info->name);
    /* get label /after/ current (invoke) ins, where we'll need to reenter the JIT */
    reentry_label = MVM_jit_label_after_ins(tc, jg, iter->bb, ins);
    /* create invoke node */
    node = MVM_spesh_alloc(tc, jg->sg, sizeof(MVMJitNode));
    node->type                     = MVM_JIT_NODE_INVOKE;
    node->u.invoke.callsite_idx    = callsite_idx;
    node->u.invoke.arg_count       = cs->arg_count;
    node->u.invoke.arg_ins         = arg_ins;
    node->u.invoke.return_type     = return_type;
    node->u.invoke.return_register = return_register;
    node->u.invoke.code_register   = code_register;
    node->u.invoke.spesh_cand      = spesh_cand;
    node->u.invoke.reentry_label   = reentry_label;
    node->u.invoke.is_fast         = is_fast;
    jg_append_node(jg, node);

    /* append reentry label */
    jg_append_label(tc, jg, reentry_label);
    /* move forward to invoke ins */
    iter->ins = ins;
    return 1;
}

static void jg_append_control(MVMThreadContext *tc, MVMJitGraph *jg,
                              MVMSpeshIns *ins, MVMJitControlType ctrl) {
    MVMJitNode *node = MVM_spesh_alloc(tc, jg->sg, sizeof(MVMJitNode));
    node->type = MVM_JIT_NODE_CONTROL;
    node->u.control.ins  = ins;
    node->u.control.type = ctrl;
    jg_append_node(jg, node);
}

static MVMint32 consume_jumplist(MVMThreadContext *tc, MVMJitGraph *jg,
                                 MVMSpeshIterator *iter, MVMSpeshIns *ins) {
    MVMint64 num_labels  = ins->operands[0].lit_i64;
    MVMint16 idx_reg     = ins->operands[1].reg.orig;
    MVMint32 *in_labels  = MVM_spesh_alloc(tc, jg->sg, sizeof(MVMint32) * num_labels);
    MVMint32 *out_labels = MVM_spesh_alloc(tc, jg->sg, sizeof(MVMint32) * num_labels);
    MVMSpeshBB *bb       = iter->bb;
    MVMJitNode *node;
    MVMint64 i;
    for (i = 0; i < num_labels; i++) {
        bb = bb->linear_next; // take the next basic block
        if (!bb || bb->first_ins != bb->last_ins) return 0; //  which must exist
        ins = bb->first_ins;  //  and it's first and only entry
        if (ins->info->opcode != MVM_OP_goto)  // which must be a goto
            return 0;
        in_labels[i]  = MVM_jit_label_before_bb(tc, jg, bb);
        out_labels[i] = MVM_jit_label_before_bb(tc, jg, ins->operands[0].ins_bb);
    }
    /* build the node */
    node = MVM_spesh_alloc(tc, jg->sg, sizeof(MVMJitNode));
    node->type = MVM_JIT_NODE_JUMPLIST;
    node->u.jumplist.num_labels = num_labels;
    node->u.jumplist.reg = idx_reg;
    node->u.jumplist.in_labels = in_labels;
    node->u.jumplist.out_labels = out_labels;
    jg_append_node(jg, node);
    /* set iterator bb and ins to the end of our jumplist */
    iter->bb = bb;
    iter->ins = ins;
    return 1;
}

static MVMuint16 * try_fake_extop_regs(MVMThreadContext *tc, MVMSpeshIns *ins) {
    /* XXX Need to be able to clear these up, some day. */
    MVMuint16 *regs = MVM_calloc(ins->info->num_operands, sizeof(MVMuint16));
    MVMuint16 i;
    for (i = 0; i < ins->info->num_operands; i++) {
        switch (ins->info->operands[i] & MVM_operand_rw_mask) {
        case MVM_operand_read_reg:
        case MVM_operand_write_reg:
            regs[i] = ins->operands[i].reg.orig;
            break;
        default:
            MVM_free(regs);
            return NULL;
        }
    }
    return regs;
}

static void log_inline(MVMThreadContext *tc, MVMSpeshGraph *sg, MVMint32 inline_idx, MVMint32 is_entry) {
    MVMStaticFrame *sf = sg->inlines[inline_idx].code->body.sf;
    char *name         = MVM_string_utf8_encode_C_string(tc, sf->body.name);
    char *cuuid        = MVM_string_utf8_encode_C_string(tc, sf->body.cuuid);
    MVM_jit_log(tc, "%s inline %d (name: %s, cuuid: %s)\n", is_entry ? "Entering" : "Leaving",
                inline_idx, name, cuuid);
    MVM_free(name);
    MVM_free(cuuid);
}

static void before_ins(MVMThreadContext *tc, MVMJitGraph *jg,
                       MVMSpeshIterator *iter, MVMSpeshIns  *ins) {
    MVMSpeshBB   *bb = iter->bb;
    MVMSpeshAnn *ann = ins->annotations;

    MVMint32 has_label = 0, has_dynamic_control = 0, label;
    /* Search annotations for stuff that may need a label. */
    while (ann) {
        switch(ann->type) {
        case MVM_SPESH_ANN_DEOPT_OSR: {
            /* get label before our instruction */
            label = MVM_jit_label_before_ins(tc, jg, bb, ins);
            add_deopt_idx(tc, jg, label, ann->data.deopt_idx);
            has_label = 1;
            break;
        }
        case MVM_SPESH_ANN_FH_START: {
            label = MVM_jit_label_before_ins(tc, jg, bb, ins);
            jg->handlers[ann->data.frame_handler_index].start_label = label;
            has_label = 1;
            has_dynamic_control = 1;
            /* Load the current position into the jit entry label, so that
             * when throwing we'll know which handler to use */
            break;
        }
        case MVM_SPESH_ANN_FH_END: {
            label = MVM_jit_label_before_ins(tc, jg, bb, ins);
            jg->handlers[ann->data.frame_handler_index].end_label = label;
            /* Same as above. Note that the dynamic label control
             * actually loads a position a few bytes away from the
             * label appended above. This is in this case intentional
             * because the frame handler end is exclusive; once it is
             * passed we should not use the same handler again.  If we
             * loaded the exact same position, we would not be able to
             * distinguish between the end of the basic block to which
             * the handler applies and the start of the basic block to
             * which it doesn't. */
            has_label = 1;
            has_dynamic_control = 1;
            break;
        }
        case MVM_SPESH_ANN_FH_GOTO: {
            label = MVM_jit_label_before_ins(tc, jg, bb, ins);
            jg->handlers[ann->data.frame_handler_index].goto_label = label;
            has_label = 1;
            break;
        }
        case MVM_SPESH_ANN_INLINE_START: {
            label = MVM_jit_label_before_ins(tc, jg, bb, ins);
            jg->inlines[ann->data.inline_idx].start_label = label;
            if (tc->instance->jit_log_fh)
                log_inline(tc, jg->sg, ann->data.inline_idx, 1);
            has_label = 1;
            break;
        }
        } /* switch */
        ann = ann->next;
    }

<<<<<<< HEAD
    if (has_label) {
        jg_append_label(tc, jg, label);
    }
    if (has_dynamic_control) {
        jg_append_control(tc, jg, ins, MVM_JIT_CONTROL_DYNAMIC_LABEL);
    }

    if (ins->info->jittivity & MVM_JIT_INFO_THROWISH) {
        jg_append_control(tc, jg, ins, MVM_JIT_CONTROL_THROWISH_PRE);
=======
    if (ins->info->jittivity & (MVM_JIT_INFO_THROWISH | MVM_JIT_INFO_INVOKISH)) {
        jgb_append_control(tc, jgb, ins, MVM_JIT_CONTROL_THROWISH_PRE);
>>>>>>> 494661e7
    }
}

static void after_ins(MVMThreadContext *tc, MVMJitGraph *jg,
                      MVMSpeshIterator *iter, MVMSpeshIns *ins) {
    MVMSpeshBB   *bb = iter->bb;
    MVMSpeshAnn *ann = ins->annotations;

    /* If we've consumed an (or throwish) op, we should append a guard */
    if (ins->info->jittivity & MVM_JIT_INFO_INVOKISH) {
        MVM_jit_log(tc, "append invokish control guard\n");
        jg_append_control(tc, jg, ins, MVM_JIT_CONTROL_INVOKISH);
    }
    else if (ins->info->jittivity & MVM_JIT_INFO_THROWISH) {
        jg_append_control(tc, jg, ins, MVM_JIT_CONTROL_THROWISH_POST);
    }
    /* This order of processing is necessary to ensure that a label
     * calculated by one of the control guards as well as the labels
     * calculated below point to the exact same instruction. This is a
     * relatively fragile construction! One could argue that the
     * control guards should in fact use the same (dynamic) labels. */
    while (ann) {
        if (ann->type == MVM_SPESH_ANN_INLINE_END) {
            MVMint32 label = MVM_jit_label_after_ins(tc, jg, bb, ins);
            jg_append_label(tc, jg, label);
            jg->inlines[ann->data.inline_idx].end_label = label;
            if (tc->instance->jit_log_fh)
                log_inline(tc, jg->sg, ann->data.inline_idx, 0);
        } else if (ann->type == MVM_SPESH_ANN_DEOPT_ALL_INS) {
            /* An underlying assumption here is that this instruction
             * will in fact set the jit_entry_label to a correct
             * value. This is clearly true for invoking ops as well
             * as invokish ops, and in fact there is no other way
             * to get a deopt_all_ins annotation. Still, be warned. */
            MVMint32 label = MVM_jit_label_after_ins(tc, jg, bb, ins);
            jg_append_label(tc, jg, label);
            add_deopt_idx(tc, jg, label, ann->data.deopt_idx);
        }
        ann = ann->next;
    }
}

static MVMint32 consume_reprop(MVMThreadContext *tc, MVMJitGraph *jg,
                               MVMSpeshIterator *iterator, MVMSpeshIns *ins) {
    MVMint16 op = ins->info->opcode;
    MVMSpeshOperand type_operand;
    MVMSpeshFacts *type_facts = 0;
    MVMint32 alternative = 0;

    switch (op) {
        case MVM_OP_unshift_i:
        case MVM_OP_unshift_n:
        case MVM_OP_unshift_s:
        case MVM_OP_unshift_o:
        case MVM_OP_bindkey_i:
        case MVM_OP_bindkey_n:
        case MVM_OP_bindkey_s:
        case MVM_OP_bindkey_o:
        case MVM_OP_bindpos_i:
        case MVM_OP_bindpos_n:
        case MVM_OP_bindpos_s:
        case MVM_OP_bindpos_o:
        case MVM_OP_bindattr_i:
        case MVM_OP_bindattr_n:
        case MVM_OP_bindattr_s:
        case MVM_OP_bindattr_o:
        case MVM_OP_bindattrs_i:
        case MVM_OP_bindattrs_n:
        case MVM_OP_bindattrs_s:
        case MVM_OP_bindattrs_o:
        case MVM_OP_push_i:
        case MVM_OP_push_n:
        case MVM_OP_push_s:
        case MVM_OP_push_o:
        case MVM_OP_deletekey:
        case MVM_OP_setelemspos:
        case MVM_OP_splice:
            type_operand = ins->operands[0];
            break;
        case MVM_OP_atpos_i:
        case MVM_OP_atpos_n:
        case MVM_OP_atpos_s:
        case MVM_OP_atpos_o:
        case MVM_OP_atkey_i:
        case MVM_OP_atkey_n:
        case MVM_OP_atkey_s:
        case MVM_OP_atkey_o:
        case MVM_OP_elems:
        case MVM_OP_shift_i:
        case MVM_OP_shift_n:
        case MVM_OP_shift_s:
        case MVM_OP_shift_o:
        case MVM_OP_pop_i:
        case MVM_OP_pop_n:
        case MVM_OP_pop_s:
        case MVM_OP_pop_o:
        case MVM_OP_existskey:
        case MVM_OP_existspos:
        case MVM_OP_getattr_i:
        case MVM_OP_getattr_n:
        case MVM_OP_getattr_s:
        case MVM_OP_getattr_o:
        case MVM_OP_getattrs_i:
        case MVM_OP_getattrs_n:
        case MVM_OP_getattrs_s:
        case MVM_OP_getattrs_o:
        case MVM_OP_attrinited:
        case MVM_OP_hintfor:
            type_operand = ins->operands[1];
            break;
        case MVM_OP_box_i:
        case MVM_OP_box_n:
        case MVM_OP_box_s:
            type_operand = ins->operands[2];
            break;
        default:
            MVM_jit_log(tc, "devirt: couldn't figure out type operand for op %s\n", ins->info->name);
            return 0;

    }

    type_facts = MVM_spesh_get_facts(tc, jg->sg, type_operand);

    if (type_facts && type_facts->flags & MVM_SPESH_FACT_KNOWN_TYPE && type_facts->type) {
        switch(op) {
            case MVM_OP_atkey_i:
            case MVM_OP_atkey_n:
            case MVM_OP_atkey_s:
            case MVM_OP_atkey_o:
                alternative = 1;
            case MVM_OP_atpos_i:
            case MVM_OP_atpos_n:
            case MVM_OP_atpos_s:
            case MVM_OP_atpos_o: {
                /* atpos_i             w(int64) r(obj) r(int64) */
                /* atkey_i             w(int64) r(obj) r(str)*/

                /*void (*at_pos) (MVMThreadContext *tc, MVMSTable *st,
                 *    MVMObject *root, void *data, MVMint64 index,
                 *    MVMRegister *result, MVMuint16 kind);*/

                /*REPR(obj)->pos_funcs.at_pos(tc, STABLE(obj), obj, OBJECT_BODY(obj),
                 *  idx, &value, MVM_reg_int64);*/

                MVMint32 dst      = ins->operands[0].reg.orig;
                MVMint32 invocant = ins->operands[1].reg.orig;
                MVMint32 value    = ins->operands[2].reg.orig;

                void *function = alternative
                    ? (void *)((MVMObject*)type_facts->type)->st->REPR->ass_funcs.at_key
                    : (void *)((MVMObject*)type_facts->type)->st->REPR->pos_funcs.at_pos;

                MVMJitCallArg args[] = { { MVM_JIT_INTERP_VAR,  MVM_JIT_INTERP_TC },
                                         { MVM_JIT_REG_STABLE,  invocant },
                                         { MVM_JIT_REG_VAL,     invocant },
                                         { MVM_JIT_REG_OBJBODY, invocant },
                                         { MVM_JIT_REG_VAL,  value },
                                         { MVM_JIT_REG_ADDR, dst },
                                         { MVM_JIT_LITERAL,
                                             op == MVM_OP_atpos_i || op == MVM_OP_atkey_i ? MVM_reg_int64 :
                                             op == MVM_OP_atpos_n || op == MVM_OP_atkey_n ? MVM_reg_num64 :
                                             op == MVM_OP_atpos_s || op == MVM_OP_atkey_s ? MVM_reg_str :
                                                                    MVM_reg_obj } };
                jg_append_call_c(tc, jg, function, 7, args, MVM_JIT_RV_VOID, -1);
                MVM_jit_log(tc, "devirt: emitted an %s via consume_reprop\n", ins->info->name);
                return 1;
            }
            case MVM_OP_bindkey_i:
            case MVM_OP_bindkey_n:
            case MVM_OP_bindkey_s:
            case MVM_OP_bindkey_o:
                alternative = 1;
            case MVM_OP_bindpos_i:
            case MVM_OP_bindpos_n:
            case MVM_OP_bindpos_s:
            case MVM_OP_bindpos_o: {
                /*bindpos_i           r(obj) r(int64) r(int64)*/
                /*bindkey_i           r(obj) r(str) r(int64)*/

                /* void (*bind_pos) (MVMThreadContext *tc, MVMSTable *st,
                      MVMObject *root, void *data, MVMint64 index,
                      MVMRegister value, MVMuint16 kind); */

                /* void (*bind_key) (MVMThreadContext *tc, MVMSTable *st, MVMObject *root,
                      void *data, MVMObject *key, MVMRegister value, MVMuint16 kind); */

                MVMint32 invocant = ins->operands[0].reg.orig;
                MVMint32 key      = ins->operands[1].reg.orig;
                MVMint32 value    = ins->operands[2].reg.orig;

                void *function = alternative
                    ? (void *)((MVMObject*)type_facts->type)->st->REPR->ass_funcs.bind_key
                    : (void *)((MVMObject*)type_facts->type)->st->REPR->pos_funcs.bind_pos;

                MVMJitCallArg args[] = { { MVM_JIT_INTERP_VAR,  MVM_JIT_INTERP_TC },
                                         { MVM_JIT_REG_STABLE,  invocant },
                                         { MVM_JIT_REG_VAL,     invocant },
                                         { MVM_JIT_REG_OBJBODY, invocant },
                                         { MVM_JIT_REG_VAL, key },
                                         { MVM_JIT_REG_VAL, value },
                                         { MVM_JIT_LITERAL,
                                             op == MVM_OP_bindpos_i || op == MVM_OP_bindkey_i ? MVM_reg_int64 :
                                             op == MVM_OP_bindpos_n || op == MVM_OP_bindkey_n ? MVM_reg_num64 :
                                             op == MVM_OP_bindpos_s || op == MVM_OP_bindkey_s ? MVM_reg_str :
                                                                    MVM_reg_obj } };
                jg_append_call_c(tc, jg, function, 7, args, MVM_JIT_RV_VOID, -1);
                MVM_jit_log(tc, "devirt: emitted a %s via consume_reprop\n", ins->info->name);
                return 1;
            }
            case MVM_OP_elems: {
                /*elems               w(int64) r(obj) :pure*/

                MVMint32 dst       = ins->operands[0].reg.orig;
                MVMint32 invocant  = ins->operands[1].reg.orig;

                void *function = ((MVMObject*)type_facts->type)->st->REPR->elems;

                MVMJitCallArg args[] = { { MVM_JIT_INTERP_VAR,  MVM_JIT_INTERP_TC },
                                         { MVM_JIT_REG_STABLE,  invocant },
                                         { MVM_JIT_REG_VAL,     invocant },
                                         { MVM_JIT_REG_OBJBODY, invocant } };
                jg_append_call_c(tc, jg, function, 4, args, MVM_JIT_RV_INT, dst);
                MVM_jit_log(tc, "devirt: emitted an elems via consume_reprop\n");
                return 1;
            }
            case MVM_OP_getattr_i:
            case MVM_OP_getattr_n:
            case MVM_OP_getattr_s:
            case MVM_OP_getattr_o:
            case MVM_OP_getattrs_i:
            case MVM_OP_getattrs_n:
            case MVM_OP_getattrs_s:
            case MVM_OP_getattrs_o: {
                /*getattr_i           w(int64) r(obj) r(obj) str int16*/
                /*getattrs_i          w(int64) r(obj) r(obj) r(str)*/
                /*static void get_attribute(MVMThreadContext *tc, MVMSTable *st, MVMObject *root,*/
                /*        void *data, MVMObject *class_handle, MVMString *name, MVMint64 hint,*/
                /*      MVMRegister *result_reg, MVMuint16 kind) {*/

                /* reprconv and interp.c check for concreteness, so we'd either
                 * have to emit a bit of code to check and throw or just rely
                 * on a concreteness fact */

                MVMSpeshFacts *object_facts = MVM_spesh_get_facts(tc, jg->sg, ins->operands[1]);

                if (object_facts->flags & MVM_SPESH_FACT_CONCRETE) {
                    MVMint32 is_name_direct = ins->info->num_operands == 5;

                    MVMint32 dst       = ins->operands[0].reg.orig;
                    MVMint32 invocant  = ins->operands[1].reg.orig;
                    MVMint32 type      = ins->operands[2].reg.orig;
                    MVMint32 attrname  = is_name_direct ? ins->operands[3].lit_str_idx : ins->operands[3].reg.orig;
                    MVMint32 attrhint  = is_name_direct ? ins->operands[4].lit_i16 : -1;

                    void *function = ((MVMObject*)type_facts->type)->st->REPR->attr_funcs.get_attribute;

                    MVMJitCallArg args[] = { { MVM_JIT_INTERP_VAR,  MVM_JIT_INTERP_TC },
                                             { MVM_JIT_REG_STABLE,  invocant },
                                             { MVM_JIT_REG_VAL,     invocant },
                                             { MVM_JIT_REG_OBJBODY, invocant },
                                             { MVM_JIT_REG_VAL,     type },
                                             { is_name_direct ? MVM_JIT_STR_IDX : MVM_JIT_REG_VAL,
                                                                    attrname },
                                             { MVM_JIT_LITERAL,     attrhint },
                                             { MVM_JIT_REG_ADDR,    dst },
                                             { MVM_JIT_LITERAL,
                                                 op == MVM_OP_getattr_i || op == MVM_OP_getattrs_i ? MVM_reg_int64 :
                                                 op == MVM_OP_getattr_n || op == MVM_OP_getattrs_n ? MVM_reg_num64 :
                                                 op == MVM_OP_getattr_s || op == MVM_OP_getattrs_s ? MVM_reg_str :
                                                                        MVM_reg_obj } };
                    MVM_jit_log(tc, "devirt: emitted a %s via consume_reprop\n", ins->info->name);
                    jg_append_call_c(tc, jg, function, 9, args, MVM_JIT_RV_VOID, -1);

                    return 1;
                } else {
                    MVM_jit_log(tc, "devirt: couldn't %s; concreteness not sure\n", ins->info->name);
                    break;
                }
            }
            case MVM_OP_attrinited: {
                /*attrinited          w(int64) r(obj) r(obj) r(str)*/

                /*MVMint64 (*is_attribute_initialized) (MVMThreadContext *tc, MVMSTable *st,*/
                    /*void *data, MVMObject *class_handle, MVMString *name,*/
                    /*MVMint64 hint);*/

                /* reprconv and interp.c check for concreteness, so we'd either
                 * have to emit a bit of code to check and throw or just rely
                 * on a concreteness fact */

                MVMSpeshFacts *object_facts = MVM_spesh_get_facts(tc, jg->sg, ins->operands[1]);

                if (object_facts->flags & MVM_SPESH_FACT_CONCRETE) {
                    MVMint32 dst       = ins->operands[0].reg.orig;
                    MVMint32 invocant  = ins->operands[1].reg.orig;
                    MVMint32 type      = ins->operands[2].reg.orig;
                    MVMint32 attrname  = ins->operands[3].reg.orig;
                    MVMint32 attrhint  = MVM_NO_HINT;

                    void *function = ((MVMObject*)type_facts->type)->st->REPR->attr_funcs.is_attribute_initialized;

                    MVMJitCallArg args[] = { { MVM_JIT_INTERP_VAR,  MVM_JIT_INTERP_TC },
                                             { MVM_JIT_REG_STABLE,  invocant },
                                             { MVM_JIT_REG_OBJBODY, invocant },
                                             { MVM_JIT_REG_VAL,     type },
                                             { MVM_JIT_REG_VAL,     attrname },
                                             { MVM_JIT_LITERAL,     attrhint } };
                    MVM_jit_log(tc, "devirt: emitted a %s via jgb_consume_reprop\n", ins->info->name);
                    jg_append_call_c(tc, jg, function, 6, args, MVM_JIT_RV_INT, dst);

                    return 1;
                } else {
                    MVM_jit_log(tc, "devirt: couldn't %s; concreteness not sure\n", ins->info->name);
                    break;
                }
            }
            case MVM_OP_bindattr_i:
            case MVM_OP_bindattr_n:
            case MVM_OP_bindattr_s:
            case MVM_OP_bindattr_o:
            case MVM_OP_bindattrs_i:
            case MVM_OP_bindattrs_n:
            case MVM_OP_bindattrs_s:
            case MVM_OP_bindattrs_o: {
                /*bindattr_n          r(obj) r(obj) str    r(num64) int16*/
                /*bindattrs_n         r(obj) r(obj) r(str) r(num64)*/

                /* static void bind_attribute(MVMThreadContext *tc, MVMSTable *st, MVMObject *root,
                 *        void *data, MVMObject *class_handle, MVMString *name, MVMint64 hint,
                 *        MVMRegister value_reg, MVMuint16 kind) */

                /* reprconv and interp.c check for concreteness, so we'd either
                 * have to emit a bit of code to check and throw or just rely
                 * on a concreteness fact */

                MVMSpeshFacts *object_facts = MVM_spesh_get_facts(tc, jg->sg, ins->operands[1]);

                if (object_facts->flags & MVM_SPESH_FACT_CONCRETE) {
                    MVMint32 is_name_direct = ins->info->num_operands == 5;

                    MVMint32 invocant  = ins->operands[0].reg.orig;
                    MVMint32 type      = ins->operands[1].reg.orig;
                    MVMint32 attrname  = is_name_direct ? ins->operands[2].lit_str_idx : ins->operands[2].reg.orig;
                    MVMint32 attrhint  = is_name_direct ? ins->operands[4].lit_i16 : -1;
                    MVMint32 value     = ins->operands[3].reg.orig;

                    void *function = ((MVMObject*)type_facts->type)->st->REPR->attr_funcs.bind_attribute;

                    MVMJitCallArg args[] = { { MVM_JIT_INTERP_VAR,  MVM_JIT_INTERP_TC },
                                             { MVM_JIT_REG_STABLE,  invocant },
                                             { MVM_JIT_REG_VAL,     invocant },
                                             { MVM_JIT_REG_OBJBODY, invocant },
                                             { MVM_JIT_REG_VAL,     type },
                                             { is_name_direct ? MVM_JIT_STR_IDX : MVM_JIT_REG_VAL,
                                                                    attrname },
                                             { MVM_JIT_LITERAL,     attrhint },
                                             { MVM_JIT_REG_VAL,     value },
                                             { MVM_JIT_LITERAL,
                                                 op == MVM_OP_bindattr_i || op == MVM_OP_bindattrs_i ? MVM_reg_int64 :
                                                 op == MVM_OP_bindattr_n || op == MVM_OP_bindattrs_n ? MVM_reg_num64 :
                                                 op == MVM_OP_bindattr_s || op == MVM_OP_bindattrs_s ? MVM_reg_str :
                                                                        MVM_reg_obj } };
                    MVM_jit_log(tc, "devirt: emitted a %s via consume_reprop\n", ins->info->name);
                    jg_append_call_c(tc, jg, function, 9, args, MVM_JIT_RV_VOID, -1);

                    return 1;
                } else {
                    MVM_jit_log(tc, "devirt: couldn't %s; concreteness not sure\n", ins->info->name);
                    break;
                }
            }
            case MVM_OP_hintfor: {
                /*
                 *  MVMint64 (*hint_for) (MVMThreadContext *tc, MVMSTable *st,
                 *      MVMObject *class_handle, MVMString *name);
                 */

                MVMint32 result    = ins->operands[0].reg.orig;
                MVMint32 type      = ins->operands[1].reg.orig;
                MVMint32 attrname  = ins->operands[2].reg.orig;

                void *function = ((MVMObject*)type_facts->type)->st->REPR->attr_funcs.hint_for;

                MVMJitCallArg args[] = { { MVM_JIT_INTERP_VAR,  MVM_JIT_INTERP_TC },
                                         { MVM_JIT_REG_STABLE,  type },
                                         { MVM_JIT_REG_VAL,     type },
                                         { MVM_JIT_REG_VAL,     attrname } };


                MVM_jit_log(tc, "devirt: emitted a %s via jg_consume_reprop\n", ins->info->name);
                jg_append_call_c(tc, jg, function, 4, args, MVM_JIT_RV_INT, result);
                return 1;
                break;
            }
            case MVM_OP_push_i:
            case MVM_OP_push_n:
            case MVM_OP_push_s:
            case MVM_OP_push_o:
                alternative = 1;
            case MVM_OP_unshift_i:
            case MVM_OP_unshift_n:
            case MVM_OP_unshift_s:
            case MVM_OP_unshift_o: {
                MVMint32 invocant = ins->operands[0].reg.orig;
                MVMint32 value    = ins->operands[1].reg.orig;

                void *function = alternative
                    ? (void *)((MVMObject*)type_facts->type)->st->REPR->pos_funcs.push
                    : (void *)((MVMObject*)type_facts->type)->st->REPR->pos_funcs.unshift;

                MVMJitCallArg args[] = { { MVM_JIT_INTERP_VAR,  MVM_JIT_INTERP_TC },
                                         { MVM_JIT_REG_STABLE,  invocant },
                                         { MVM_JIT_REG_VAL,     invocant },
                                         { MVM_JIT_REG_OBJBODY, invocant },
                                         { MVM_JIT_REG_VAL,     value },
                                         { MVM_JIT_LITERAL,
                                             op == MVM_OP_push_i || op == MVM_OP_unshift_i ? MVM_reg_int64 :
                                             op == MVM_OP_push_n || op == MVM_OP_unshift_n ? MVM_reg_num64 :
                                             op == MVM_OP_push_s || op == MVM_OP_unshift_s ? MVM_reg_str :
                                                                    MVM_reg_obj } };
                jg_append_call_c(tc, jg, function, 6, args, MVM_JIT_RV_VOID, -1);
                MVM_jit_log(tc, "devirt: emitted a %s via consume_reprop\n", ins->info->name);
                return 1;
            }
            case MVM_OP_pop_i:
            case MVM_OP_pop_n:
            case MVM_OP_pop_s:
            case MVM_OP_pop_o:
                alternative = 1;
            case MVM_OP_shift_i:
            case MVM_OP_shift_n:
            case MVM_OP_shift_s:
            case MVM_OP_shift_o: {
                MVMint32 dst      = ins->operands[0].reg.orig;
                MVMint32 invocant = ins->operands[1].reg.orig;

                void *function = alternative
                    ? (void *)((MVMObject*)type_facts->type)->st->REPR->pos_funcs.pop
                    : (void *)((MVMObject*)type_facts->type)->st->REPR->pos_funcs.shift;

                MVMJitCallArg args[] = { { MVM_JIT_INTERP_VAR,  MVM_JIT_INTERP_TC },
                                         { MVM_JIT_REG_STABLE,  invocant },
                                         { MVM_JIT_REG_VAL,     invocant },
                                         { MVM_JIT_REG_OBJBODY, invocant },
                                         { MVM_JIT_REG_ADDR,     dst },
                                         { MVM_JIT_LITERAL,
                                             op == MVM_OP_pop_i || op == MVM_OP_shift_i ? MVM_reg_int64 :
                                             op == MVM_OP_pop_n || op == MVM_OP_shift_n ? MVM_reg_num64 :
                                             op == MVM_OP_pop_s || op == MVM_OP_shift_s ? MVM_reg_str :
                                                                    MVM_reg_obj } };
                jg_append_call_c(tc, jg, function, 6, args, MVM_JIT_RV_VOID, -1);
                MVM_jit_log(tc, "devirt: emitted a %s via consume_reprop\n", ins->info->name);
                return 1;
            }
            case MVM_OP_setelemspos: {
                MVMint32 invocant = ins->operands[0].reg.orig;
                MVMint32 amount   = ins->operands[1].reg.orig;

                void *function = ((MVMObject*)type_facts->type)->st->REPR->pos_funcs.set_elems;

                MVMJitCallArg args[] = { { MVM_JIT_INTERP_VAR,  MVM_JIT_INTERP_TC },
                                         { MVM_JIT_REG_STABLE,  invocant },
                                         { MVM_JIT_REG_VAL,     invocant },
                                         { MVM_JIT_REG_OBJBODY, invocant },
                                         { MVM_JIT_REG_VAL,     amount } };
                jg_append_call_c(tc, jg, function, 5, args, MVM_JIT_RV_VOID, -1);
                MVM_jit_log(tc, "devirt: emitted a %s via consume_reprop\n", ins->info->name);
                return 1;
            }
            case MVM_OP_existskey: {
                /*existskey           w(int64) r(obj) r(str) :pure*/
                MVMint32 dst      = ins->operands[0].reg.orig;
                MVMint32 invocant = ins->operands[1].reg.orig;
                MVMint32 keyidx   = ins->operands[2].reg.orig;

                void *function = (void *)((MVMObject*)type_facts->type)->st->REPR->ass_funcs.exists_key;

                MVMJitCallArg args[] = { { MVM_JIT_INTERP_VAR,  MVM_JIT_INTERP_TC },
                                         { MVM_JIT_REG_STABLE,  invocant },
                                         { MVM_JIT_REG_VAL,     invocant },
                                         { MVM_JIT_REG_OBJBODY, invocant },
                                         { MVM_JIT_REG_VAL,     keyidx } };
                jg_append_call_c(tc, jg, function, 5, args, MVM_JIT_RV_INT, dst);
                MVM_jit_log(tc, "devirt: emitted a %s via consume_reprop\n", ins->info->name);
                return 1;
            }
            default:
                MVM_jit_log(tc, "devirt: please implement emitting repr op %s\n", ins->info->name);
        }
    } else {
        MVM_jit_log(tc, "devirt: repr op %s couldn't be devirtualized: type unknown\n", ins->info->name);
    }

skipdevirt:

    switch(op) {
    case MVM_OP_push_i:
    case MVM_OP_push_s:
    case MVM_OP_push_o:
    case MVM_OP_unshift_i:
    case MVM_OP_unshift_s:
    case MVM_OP_unshift_o: {
        MVMint32 invocant = ins->operands[0].reg.orig;
        MVMint32 value    = ins->operands[1].reg.orig;
        MVMJitCallArg args[] = { { MVM_JIT_INTERP_VAR, MVM_JIT_INTERP_TC },
                                 { MVM_JIT_REG_VAL, invocant },
                                 { MVM_JIT_REG_VAL, value } };
        jg_append_call_c(tc, jg, op_to_func(tc, op), 3, args, MVM_JIT_RV_VOID, -1);
        break;
    }
    case MVM_OP_unshift_n:
    case MVM_OP_push_n: {
        MVMint32 invocant = ins->operands[0].reg.orig;
        MVMint32 value    = ins->operands[1].reg.orig;
        MVMJitCallArg args[] = { { MVM_JIT_INTERP_VAR, MVM_JIT_INTERP_TC },
                                 { MVM_JIT_REG_VAL, invocant },
                                 { MVM_JIT_REG_VAL_F, value } };
        jg_append_call_c(tc, jg, op_to_func(tc, op), 3, args, MVM_JIT_RV_VOID, -1);
        break;
    }
    case MVM_OP_shift_s:
    case MVM_OP_pop_s:
    case MVM_OP_shift_o:
    case MVM_OP_pop_o: {
        MVMint16 dst = ins->operands[0].reg.orig;
        MVMint32 invocant = ins->operands[1].reg.orig;
        MVMJitCallArg args[] = { { MVM_JIT_INTERP_VAR, MVM_JIT_INTERP_TC },
                                 { MVM_JIT_REG_VAL, invocant } };
        jg_append_call_c(tc, jg, op_to_func(tc, op), 2, args, MVM_JIT_RV_PTR, dst);
        break;
    }
    case MVM_OP_shift_i:
    case MVM_OP_pop_i: {
        MVMint16 dst = ins->operands[0].reg.orig;
        MVMint32 invocant = ins->operands[1].reg.orig;
        MVMJitCallArg args[] = { { MVM_JIT_INTERP_VAR, MVM_JIT_INTERP_TC },
                                 { MVM_JIT_REG_VAL, invocant } };
        jg_append_call_c(tc, jg, op_to_func(tc, op), 2, args, MVM_JIT_RV_INT, dst);
        break;
    }
    case MVM_OP_shift_n:
    case MVM_OP_pop_n: {
        MVMint16 dst = ins->operands[0].reg.orig;
        MVMint32 invocant = ins->operands[1].reg.orig;
        MVMJitCallArg args[] = { { MVM_JIT_INTERP_VAR, MVM_JIT_INTERP_TC },
                                 { MVM_JIT_REG_VAL, invocant } };
        jg_append_call_c(tc, jg, op_to_func(tc, op), 2, args, MVM_JIT_RV_NUM, dst);
        break;
    }
    case MVM_OP_deletekey:
    case MVM_OP_setelemspos: {
        MVMint32 invocant = ins->operands[0].reg.orig;
        MVMint32 key_or_val = ins->operands[1].reg.orig;
        MVMJitCallArg args[] = { { MVM_JIT_INTERP_VAR, MVM_JIT_INTERP_TC },
                                 { MVM_JIT_REG_VAL, invocant },
                                 { MVM_JIT_REG_VAL, key_or_val } };
        jg_append_call_c(tc, jg, op_to_func(tc, op), 3, args, MVM_JIT_RV_VOID, -1);
        break;
    }
    case MVM_OP_existskey: {
        MVMint16 dst = ins->operands[0].reg.orig;
        MVMint32 invocant = ins->operands[1].reg.orig;
        MVMint32 key = ins->operands[2].reg.orig;
        MVMJitCallArg args[] = { { MVM_JIT_INTERP_VAR, MVM_JIT_INTERP_TC },
                                 { MVM_JIT_REG_VAL, invocant },
                                 { MVM_JIT_REG_VAL, key } };
        jg_append_call_c(tc, jg, op_to_func(tc, op), 3, args, MVM_JIT_RV_INT, dst);
        break;
    }
    case MVM_OP_splice: {
        MVMint16 invocant = ins->operands[0].reg.orig;
        MVMint16 source = ins->operands[1].reg.orig;
        MVMint16 offset = ins->operands[2].reg.orig;
        MVMint16 count = ins->operands[3].reg.orig;
        MVMJitCallArg args[] = { { MVM_JIT_INTERP_VAR, MVM_JIT_INTERP_TC },
                                 { MVM_JIT_REG_VAL, invocant },
                                 { MVM_JIT_REG_VAL, source },
                                 { MVM_JIT_REG_VAL, offset },
                                 { MVM_JIT_REG_VAL, count } };
        jg_append_call_c(tc, jg, op_to_func(tc, op), 5, args, MVM_JIT_RV_VOID, -1);
        break;
    }
    case MVM_OP_existspos:
    case MVM_OP_atkey_i:
    case MVM_OP_atpos_i: {
        MVMint16 dst = ins->operands[0].reg.orig;
        MVMint32 invocant = ins->operands[1].reg.orig;
        MVMint32 position = ins->operands[2].reg.orig;
        MVMJitCallArg args[] = { { MVM_JIT_INTERP_VAR, MVM_JIT_INTERP_TC },
                                 { MVM_JIT_REG_VAL, invocant },
                                 { MVM_JIT_REG_VAL, position } };
        jg_append_call_c(tc, jg, op_to_func(tc, op), 3, args, MVM_JIT_RV_INT, dst);
        break;
    }
    case MVM_OP_atkey_n:
    case MVM_OP_atpos_n: {
        MVMint16 dst = ins->operands[0].reg.orig;
        MVMint32 invocant = ins->operands[1].reg.orig;
        MVMint32 position = ins->operands[2].reg.orig;
        MVMJitCallArg args[] = { { MVM_JIT_INTERP_VAR, MVM_JIT_INTERP_TC },
                                 { MVM_JIT_REG_VAL, invocant },
                                 { MVM_JIT_REG_VAL, position } };
        jg_append_call_c(tc, jg, op_to_func(tc, op), 3, args, MVM_JIT_RV_NUM, dst);
        break;
    }
    case MVM_OP_atpos_o:
    case MVM_OP_atkey_o:
    case MVM_OP_atkey_s:
    case MVM_OP_atpos_s: {
        MVMint16 dst = ins->operands[0].reg.orig;
        MVMint32 invocant = ins->operands[1].reg.orig;
        MVMint32 position = ins->operands[2].reg.orig;
        MVMJitCallArg args[] = { { MVM_JIT_INTERP_VAR, MVM_JIT_INTERP_TC },
                                 { MVM_JIT_REG_VAL, invocant },
                                 { MVM_JIT_REG_VAL, position } };
        jg_append_call_c(tc, jg, op_to_func(tc, op), 3, args, MVM_JIT_RV_PTR, dst);
        break;
    }
    case MVM_OP_bindkey_n:
    case MVM_OP_bindpos_n: {
        MVMint32 invocant = ins->operands[0].reg.orig;
        MVMint32 key_pos = ins->operands[1].reg.orig;
        MVMint32 value = ins->operands[2].reg.orig;
        MVMJitCallArg args[] = { { MVM_JIT_INTERP_VAR, MVM_JIT_INTERP_TC },
                                 { MVM_JIT_REG_VAL, invocant },
                                 { MVM_JIT_REG_VAL, key_pos },
                                 { MVM_JIT_REG_VAL_F, value } };
        jg_append_call_c(tc, jg, op_to_func(tc, op), 4, args, MVM_JIT_RV_VOID, -1);
        break;
    }
    case MVM_OP_bindpos_i:
    case MVM_OP_bindpos_s:
    case MVM_OP_bindpos_o:
    case MVM_OP_bindkey_i:
    case MVM_OP_bindkey_s:
    case MVM_OP_bindkey_o: {
        MVMint32 invocant = ins->operands[0].reg.orig;
        MVMint32 key_pos = ins->operands[1].reg.orig;
        MVMint32 value = ins->operands[2].reg.orig;
        MVMJitCallArg args[] = { { MVM_JIT_INTERP_VAR, MVM_JIT_INTERP_TC },
                                 { MVM_JIT_REG_VAL, invocant },
                                 { MVM_JIT_REG_VAL, key_pos },
                                 { MVM_JIT_REG_VAL, value } };
        jg_append_call_c(tc, jg, op_to_func(tc, op), 4, args, MVM_JIT_RV_VOID, -1);
        break;
    }
    case MVM_OP_getattr_i:
    case MVM_OP_getattr_n:
    case MVM_OP_getattr_s:
    case MVM_OP_getattr_o: {
        MVMuint16 kind = op == MVM_OP_getattr_i ? MVM_JIT_RV_INT :
                         op == MVM_OP_getattr_n ? MVM_JIT_RV_NUM :
                         op == MVM_OP_getattr_s ? MVM_JIT_RV_PTR :
                         /* MVM_OP_getattr_o ? */ MVM_JIT_RV_PTR;
        MVMint16 dst = ins->operands[0].reg.orig;
        MVMint16 obj = ins->operands[1].reg.orig;
        MVMint16 typ = ins->operands[2].reg.orig;
        MVMuint32 str_idx = ins->operands[3].lit_str_idx;
        MVMint16 hint = ins->operands[4].lit_i16;
        MVMJitCallArg args[] = { { MVM_JIT_INTERP_VAR, MVM_JIT_INTERP_TC },
                                 { MVM_JIT_REG_VAL, obj },
                                 { MVM_JIT_REG_VAL, typ },
                                 { MVM_JIT_STR_IDX, str_idx },
                                 { MVM_JIT_LITERAL, hint }};
        jg_append_call_c(tc, jg, op_to_func(tc, op), 5, args, kind, dst);
        break;
    }
    case MVM_OP_getattrs_i:
    case MVM_OP_getattrs_n:
    case MVM_OP_getattrs_s:
    case MVM_OP_getattrs_o: {
        MVMuint16 kind = op == MVM_OP_getattrs_i ? MVM_JIT_RV_INT :
                         op == MVM_OP_getattrs_n ? MVM_JIT_RV_NUM :
                         op == MVM_OP_getattrs_s ? MVM_JIT_RV_PTR :
                         /* MVM_OP_getattrs_o ? */ MVM_JIT_RV_PTR;
        MVMint16 dst = ins->operands[0].reg.orig;
        MVMint16 obj = ins->operands[1].reg.orig;
        MVMint16 typ = ins->operands[2].reg.orig;
        MVMint16 str = ins->operands[3].reg.orig;
        MVMint16 hint = -1;
        MVMJitCallArg args[] = { { MVM_JIT_INTERP_VAR, MVM_JIT_INTERP_TC },
                                 { MVM_JIT_REG_VAL, obj },
                                 { MVM_JIT_REG_VAL, typ },
                                 { MVM_JIT_REG_VAL, str },
                                 { MVM_JIT_LITERAL, hint }};
        jg_append_call_c(tc, jg, op_to_func(tc, op), 5, args, kind, dst);
        break;
    }
    case MVM_OP_attrinited: {
        MVMint32 dst       = ins->operands[0].reg.orig;
        MVMint32 invocant  = ins->operands[1].reg.orig;
        MVMint32 type      = ins->operands[2].reg.orig;
        MVMint32 attrname  = ins->operands[3].reg.orig;

        MVMJitCallArg args[] = { { MVM_JIT_INTERP_VAR, MVM_JIT_INTERP_TC },
                                 { MVM_JIT_REG_VAL, invocant },
                                 { MVM_JIT_REG_VAL, type },
                                 { MVM_JIT_REG_VAL, attrname } };
        jg_append_call_c(tc, jg, op_to_func(tc, op), 4, args, MVM_JIT_RV_INT, dst);
        break;
    }
    case MVM_OP_bindattr_i:
    case MVM_OP_bindattr_n:
    case MVM_OP_bindattr_s:
    case MVM_OP_bindattr_o: {
        MVMint16 obj = ins->operands[0].reg.orig;
        MVMint16 typ = ins->operands[1].reg.orig;
        MVMuint32 str_idx = ins->operands[2].lit_str_idx;
        MVMint16 val = ins->operands[3].reg.orig;
        MVMint16 hint = ins->operands[4].lit_i16;
        MVMuint16 kind = op == MVM_OP_bindattr_i ? MVM_reg_int64 :
                         op == MVM_OP_bindattr_n ? MVM_reg_num64 :
                         op == MVM_OP_bindattr_s ? MVM_reg_str :
                         /* MVM_OP_bindattr_o ? */ MVM_reg_obj;
        MVMJitCallArg args[] = { { MVM_JIT_INTERP_VAR, MVM_JIT_INTERP_TC },
                                 { MVM_JIT_REG_VAL, obj },
                                 { MVM_JIT_REG_VAL, typ },
                                 { MVM_JIT_STR_IDX, str_idx },
                                 { MVM_JIT_LITERAL, hint },
                                 { MVM_JIT_REG_VAL, val }, /* Takes MVMRegister, so no _F needed. */
                                 { MVM_JIT_LITERAL, kind } };
        jg_append_call_c(tc, jg, op_to_func(tc, op), 7, args, MVM_JIT_RV_VOID, -1);
        break;
    }
    case MVM_OP_bindattrs_i:
    case MVM_OP_bindattrs_n:
    case MVM_OP_bindattrs_s:
    case MVM_OP_bindattrs_o: {
        MVMint16 obj = ins->operands[0].reg.orig;
        MVMint16 typ = ins->operands[1].reg.orig;
        MVMint16 str = ins->operands[2].reg.orig;
        MVMint16 val = ins->operands[3].reg.orig;
        MVMint16 hint = -1;
        MVMuint16 kind = op == MVM_OP_bindattrs_i ? MVM_reg_int64 :
                         op == MVM_OP_bindattrs_n ? MVM_reg_num64 :
                         op == MVM_OP_bindattrs_s ? MVM_reg_str :
                         /* MVM_OP_bindattrs_o ? */ MVM_reg_obj;
        MVMJitCallArg args[] = { { MVM_JIT_INTERP_VAR, MVM_JIT_INTERP_TC },
                                 { MVM_JIT_REG_VAL, obj },
                                 { MVM_JIT_REG_VAL, typ },
                                 { MVM_JIT_REG_VAL, str },
                                 { MVM_JIT_LITERAL, hint },
                                 { MVM_JIT_REG_VAL, val }, /* Takes MVMRegister, so no _F needed. */
                                 { MVM_JIT_LITERAL, kind } };
        jg_append_call_c(tc, jg, op_to_func(tc, op), 7, args, MVM_JIT_RV_VOID, -1);
        break;
    }
    case MVM_OP_hintfor: {
        MVMint16 dst      = ins->operands[0].reg.orig;
        MVMint32 type     = ins->operands[1].reg.orig;
        MVMint32 attrname = ins->operands[2].reg.orig;

        MVMJitCallArg args[] = { { MVM_JIT_INTERP_VAR,  MVM_JIT_INTERP_TC },
                                 { MVM_JIT_REG_VAL,     type },
                                 { MVM_JIT_REG_VAL,     attrname } };

        jg_append_call_c(tc, jg, op_to_func(tc, op), 3, args, MVM_JIT_RV_INT, dst);
        break;
    }
    case MVM_OP_elems: {
        MVMint16 dst = ins->operands[0].reg.orig;
        MVMint32 invocant = ins->operands[1].reg.orig;
        MVMJitCallArg args[] = { { MVM_JIT_INTERP_VAR, MVM_JIT_INTERP_TC },
                                 { MVM_JIT_REG_VAL, invocant } };
        jg_append_call_c(tc, jg, op_to_func(tc, op), 2, args, MVM_JIT_RV_INT, dst);
        break;
    }
    default:
        return 0;
    }

    return 1;
}

static MVMint32 consume_ins(MVMThreadContext *tc, MVMJitGraph *jg,
                            MVMSpeshIterator *iter, MVMSpeshIns *ins) {
    MVMint16 op = ins->info->opcode;
    MVM_jit_log(tc, "append_ins: <%s>\n", ins->info->name);
    switch(op) {
    case MVM_SSA_PHI:
    case MVM_OP_no_op:
        break;
        /* arithmetic */
    case MVM_OP_add_i:
    case MVM_OP_sub_i:
    case MVM_OP_mul_i:
    case MVM_OP_div_i:
    case MVM_OP_mod_i:
    case MVM_OP_inc_i:
    case MVM_OP_dec_i:
    case MVM_OP_neg_i:
    case MVM_OP_band_i:
    case MVM_OP_bor_i:
    case MVM_OP_bxor_i:
    case MVM_OP_bnot_i:
    case MVM_OP_blshift_i:
    case MVM_OP_brshift_i:
    case MVM_OP_add_n:
    case MVM_OP_sub_n:
    case MVM_OP_mul_n:
    case MVM_OP_div_n:
    case MVM_OP_neg_n:
        /* number coercion */
    case MVM_OP_coerce_ni:
    case MVM_OP_coerce_in:
        /* comparison (integer) */
    case MVM_OP_eq_i:
    case MVM_OP_ne_i:
    case MVM_OP_lt_i:
    case MVM_OP_le_i:
    case MVM_OP_gt_i:
    case MVM_OP_ge_i:
    case MVM_OP_cmp_i:
        /* comparison (numbers) */
    case MVM_OP_eq_n:
    case MVM_OP_ne_n:
    case MVM_OP_ge_n:
    case MVM_OP_gt_n:
    case MVM_OP_lt_n:
    case MVM_OP_le_n:
    case MVM_OP_cmp_n:
        /* comparison (objects) */
    case MVM_OP_eqaddr:
    case MVM_OP_isconcrete:
        /* comparison (big integer) */
    case MVM_OP_eq_I:
    case MVM_OP_ne_I:
    case MVM_OP_lt_I:
    case MVM_OP_le_I:
    case MVM_OP_gt_I:
    case MVM_OP_ge_I:
        /* constants */
    case MVM_OP_const_i64_16:
    case MVM_OP_const_i64_32:
    case MVM_OP_const_i64:
    case MVM_OP_const_n64:
    case MVM_OP_nan:
    case MVM_OP_const_s:
    case MVM_OP_null:
        /* argument reading */
    case MVM_OP_sp_getarg_i:
    case MVM_OP_sp_getarg_o:
    case MVM_OP_sp_getarg_n:
    case MVM_OP_sp_getarg_s:
        /* accessors */
    case MVM_OP_sp_p6oget_o:
    case MVM_OP_sp_p6oget_s:
    case MVM_OP_sp_p6oget_i:
    case MVM_OP_sp_p6oget_n:
    case MVM_OP_sp_p6ogetvc_o:
    case MVM_OP_sp_p6ogetvt_o:
    case MVM_OP_sp_p6obind_i:
    case MVM_OP_sp_p6obind_n:
    case MVM_OP_sp_p6obind_s:
    case MVM_OP_sp_p6obind_o:
    case MVM_OP_sp_bind_i64:
    case MVM_OP_sp_bind_n:
    case MVM_OP_sp_bind_s:
    case MVM_OP_sp_bind_o:
    case MVM_OP_sp_get_i64:
    case MVM_OP_sp_get_n:
    case MVM_OP_sp_get_s:
    case MVM_OP_sp_get_o:
    case MVM_OP_sp_deref_bind_i64:
    case MVM_OP_sp_deref_bind_n:
    case MVM_OP_sp_deref_get_i64:
    case MVM_OP_sp_deref_get_n:
    case MVM_OP_set:
    case MVM_OP_getlex:
    case MVM_OP_getlex_no:
    case MVM_OP_bindlex:
    case MVM_OP_getwhat:
    case MVM_OP_getwho:
    case MVM_OP_getwhere:
    case MVM_OP_sp_getspeshslot:
    case MVM_OP_takedispatcher:
    case MVM_OP_setdispatcher:
    case MVM_OP_curcode:
    case MVM_OP_getcode:
    case MVM_OP_callercode:
    case MVM_OP_sp_fastcreate:
    case MVM_OP_iscont:
    case MVM_OP_decont:
    case MVM_OP_sp_namedarg_used:
    case MVM_OP_sp_findmeth:
    case MVM_OP_hllboxtype_i:
    case MVM_OP_hllboxtype_n:
    case MVM_OP_hllboxtype_s:
    case MVM_OP_null_s:
    case MVM_OP_isnull_s:
    case MVM_OP_not_i:
    case MVM_OP_isnull:
    case MVM_OP_isnonnull:
    case MVM_OP_isint:
    case MVM_OP_isnum:
    case MVM_OP_isstr:
    case MVM_OP_islist:
    case MVM_OP_ishash:
    case MVM_OP_sp_boolify_iter_arr:
    case MVM_OP_sp_boolify_iter_hash:
    case MVM_OP_objprimspec:
    case MVM_OP_objprimbits:
    case MVM_OP_takehandlerresult:
    case MVM_OP_lexoticresult:
    case MVM_OP_exception:
    case MVM_OP_scwbdisable:
    case MVM_OP_scwbenable:
    case MVM_OP_assign:
    case MVM_OP_assignunchecked:
    case MVM_OP_getlexstatic_o:
    case MVM_OP_getlexperinvtype_o:
    case MVM_OP_paramnamesused:
    case MVM_OP_assertparamcheck:
    case MVM_OP_getobjsc:
    case MVM_OP_getstderr:
    case MVM_OP_getstdout:
    case MVM_OP_getstdin:
    case MVM_OP_ordat:
    case MVM_OP_ordfirst:
        /* Profiling */
    case MVM_OP_prof_enterspesh:
    case MVM_OP_prof_enterinline:
    case MVM_OP_invokewithcapture:
    case MVM_OP_captureposelems:
    case MVM_OP_capturehasnameds:
        jg_append_primitive(tc, jg, ins);
        break;
        /* branches */
    case MVM_OP_goto:
    case MVM_OP_if_i:
    case MVM_OP_unless_i:
    case MVM_OP_if_n:
    case MVM_OP_unless_n:
    case MVM_OP_ifnonnull:
    case MVM_OP_indexat:
    case MVM_OP_indexnat:
    case MVM_OP_if_s0:
    case MVM_OP_unless_s0:
        jg_append_branch(tc, jg, 0, ins);
        break;
    case MVM_OP_if_o:
    case MVM_OP_unless_o: {
        /* Very special / funky branches. The function involved in
         * making this decision - namely, MVM_coerse_istrue - expects
         * to take a return register address /or/ two bytecode
         * addresses.  This is a reasonable decision with regards to
         * invocation nesting in the interpreter, but not for the
         * JIT. Hence, we will transform this into the istrue /
         * isfalse primitive combined with the if_i branch. A special
         * problem is that there really isn't any 'real' work space
         * available to store the result. Instead, we'll use the
         * args space to store and read the result */
        MVMint16 obj = ins->operands[0].reg.orig;
        /* Assign the very last register allocated */
        MVMint16 dst = jg->sg->num_locals + jg->sg->sf->body.cu->body.max_callsite_size - 1;
        MVMJitCallArg args[] = { { MVM_JIT_INTERP_VAR, { MVM_JIT_INTERP_TC } },
                                 { MVM_JIT_REG_VAL,  { obj } },
                                 { MVM_JIT_REG_ADDR, { dst } }, // destination register (in args space)
                                 { MVM_JIT_LITERAL, { 0 } }, // true code
                                 { MVM_JIT_LITERAL, { 0 } }, // false code
                                 { MVM_JIT_LITERAL, { op == MVM_OP_unless_o } }}; // switch
        MVMSpeshIns * branch = MVM_spesh_alloc(tc, jg->sg, sizeof(MVMSpeshIns));
        if (dst + 1 <= jg->sg->num_locals) {
            MVM_oops(tc, "JIT: no space in args buffer to store"
                     " temporary result for <%s>", ins->info->name);
        }
<<<<<<< HEAD
        jg_append_call_c(tc, jg, op_to_func(tc, MVM_OP_istrue), 6,
=======
        /* This is now necessary for the invokish control to work correctly */
        jgb_append_control(tc, jgb, ins, MVM_JIT_CONTROL_THROWISH_PRE);
        jgb_append_call_c(tc, jgb, op_to_func(tc, MVM_OP_istrue), 6,
>>>>>>> 494661e7
                          args, MVM_JIT_RV_VOID, -1);
        /* guard the potential invoke */
        jg_append_control(tc, jg, ins, MVM_JIT_CONTROL_INVOKISH);
        /* branch if true (switch is done by coercion) */
        branch->info = MVM_op_get_op(MVM_OP_if_i);
        branch->operands = MVM_spesh_alloc(tc, jg->sg, sizeof(MVMSpeshOperand) * 2);
        branch->operands[0].reg.orig = dst;
        branch->operands[1].ins_bb = ins->operands[1].ins_bb;
        jg_append_branch(tc, jg, 0, branch);
        break;
    }
        /* some functions */
    case MVM_OP_gethow: {
        MVMint16 dst = ins->operands[0].reg.orig;
        MVMint16 obj = ins->operands[1].reg.orig;
        MVMJitCallArg args[] = { { MVM_JIT_INTERP_VAR, { MVM_JIT_INTERP_TC } },
                                 { MVM_JIT_REG_VAL, { obj } } };
        jg_append_call_c(tc, jg, op_to_func(tc, op), 2, args, MVM_JIT_RV_PTR, dst);
        break;
    }
    case MVM_OP_istype: {
        MVMint16 dst = ins->operands[0].reg.orig;
        MVMint16 obj = ins->operands[1].reg.orig;
        MVMint16 type = ins->operands[2].reg.orig;
        MVMJitCallArg args[] = { { MVM_JIT_INTERP_VAR, { MVM_JIT_INTERP_TC } },
                                 { MVM_JIT_REG_VAL, { obj } },
                                 { MVM_JIT_REG_VAL, { type } },
                                 { MVM_JIT_REG_ADDR, { dst } }};
        jg_append_call_c(tc, jg, op_to_func(tc, op), 4, args, MVM_JIT_RV_VOID, -1);
        break;
    }
    case MVM_OP_gethllsym: {
        MVMint16 dst = ins->operands[0].reg.orig;
        MVMint16 hll = ins->operands[1].reg.orig;
        MVMint16 sym = ins->operands[2].reg.orig;
        MVMJitCallArg args[] = { { MVM_JIT_INTERP_VAR, { MVM_JIT_INTERP_TC } },
                                 { MVM_JIT_REG_VAL, { hll } },
                                 { MVM_JIT_REG_VAL, { sym } } };
        jg_append_call_c(tc, jg, op_to_func(tc, op), 3, args, MVM_JIT_RV_PTR, dst);
        break;
    }
    case MVM_OP_checkarity: {
        MVMuint16 min = ins->operands[0].lit_i16;
        MVMuint16 max = ins->operands[1].lit_i16;
        MVMJitCallArg args[] = { { MVM_JIT_INTERP_VAR, { MVM_JIT_INTERP_TC } },
                                 { MVM_JIT_INTERP_VAR, { MVM_JIT_INTERP_PARAMS } },
                                 { MVM_JIT_LITERAL, { min } },
                                 { MVM_JIT_LITERAL, { max } } };
        jg_append_call_c(tc, jg, op_to_func(tc, op), 4, args, MVM_JIT_RV_VOID, -1);
        break;
    }
    case MVM_OP_say:
    case MVM_OP_print: {
        MVMint32 reg = ins->operands[0].reg.orig;
        MVMJitCallArg args[] = { { MVM_JIT_INTERP_VAR, { MVM_JIT_INTERP_TC } },
                                 { MVM_JIT_REG_VAL, { reg } } };
        jg_append_call_c(tc, jg, op_to_func(tc, op), 2, args, MVM_JIT_RV_VOID, -1);
        break;
    }
    case MVM_OP_wval:
    case MVM_OP_wval_wide: {
        MVMint16 dst = ins->operands[0].reg.orig;
        MVMint16 dep = ins->operands[1].lit_i16;
        MVMint64 idx = op == MVM_OP_wval
            ? ins->operands[2].lit_i16
            : ins->operands[2].lit_i64;
        MVMJitCallArg args[] = { { MVM_JIT_INTERP_VAR, { MVM_JIT_INTERP_TC } },
                                 { MVM_JIT_INTERP_VAR, { MVM_JIT_INTERP_CU } },
                                 { MVM_JIT_LITERAL, { dep } },
                                 { MVM_JIT_LITERAL, { idx } } };
        jg_append_call_c(tc, jg, op_to_func(tc, op), 4, args, MVM_JIT_RV_PTR, dst);
        break;
    }
    case MVM_OP_scgetobjidx: {
        MVMint16 dst = ins->operands[0].reg.orig;
        MVMint16 sc  = ins->operands[1].reg.orig;
        MVMint64 obj = ins->operands[2].reg.orig;
        MVMJitCallArg args[] = { { MVM_JIT_INTERP_VAR, { MVM_JIT_INTERP_TC } },
                                 { MVM_JIT_REG_VAL, { sc } },
                                 { MVM_JIT_REG_VAL, { obj } } };
        jg_append_call_c(tc, jg, op_to_func(tc, op), 3, args, MVM_JIT_RV_INT, dst);
        break;
    }
    case MVM_OP_throwdyn:
    case MVM_OP_throwlex:
    case MVM_OP_throwlexotic: {
        MVMint16 regi   = ins->operands[0].reg.orig;
        MVMint16 object = ins->operands[1].reg.orig;
        MVMJitCallArg args[] = { { MVM_JIT_INTERP_VAR, { MVM_JIT_INTERP_TC } },
                                 { MVM_JIT_LITERAL, {
                                   op == MVM_OP_throwlexotic ? MVM_EX_THROW_LEXOTIC :
                                   op == MVM_OP_throwlex     ? MVM_EX_THROW_LEX :
                                                               MVM_EX_THROW_DYN
                                   } },
                                 { MVM_JIT_REG_VAL, { object } },
                                 { MVM_JIT_REG_ADDR, { regi } }};
        jg_append_call_c(tc, jg, op_to_func(tc, op),
                          4, args, MVM_JIT_RV_VOID, -1);
        break;
    }
    case MVM_OP_rethrow: {
        MVMint16 obj = ins->operands[0].reg.orig;
        MVMJitCallArg args[] = { { MVM_JIT_INTERP_VAR, { MVM_JIT_INTERP_TC } },
                                 { MVM_JIT_LITERAL, { MVM_EX_THROW_DYN } },
                                 { MVM_JIT_REG_VAL, { obj } },
                                 { MVM_JIT_LITERAL, { 0 } } };
        jg_append_call_c(tc, jg, op_to_func(tc, op), 4, args, MVM_JIT_RV_VOID, -1);
        break;
    }
    case MVM_OP_throwcatdyn:
    case MVM_OP_throwcatlex:
    case MVM_OP_throwcatlexotic: {
        MVMint16 regi     = ins->operands[0].reg.orig;
        MVMint32 category = (MVMuint32)ins->operands[1].lit_i64;
        MVMJitCallArg args[] = { { MVM_JIT_INTERP_VAR, { MVM_JIT_INTERP_TC } },
                                 { MVM_JIT_LITERAL, {
                                   op == MVM_OP_throwcatdyn ? MVM_EX_THROW_DYN :
                                   op == MVM_OP_throwcatlex ? MVM_EX_THROW_LEX :
                                                              MVM_EX_THROW_LEXOTIC
                                   } },
                                 { MVM_JIT_LITERAL, { category } },
                                 { MVM_JIT_REG_ADDR, { regi } }};
        jg_append_call_c(tc, jg, op_to_func(tc, op),
                          4, args, MVM_JIT_RV_VOID, -1);
        break;
    }
    case MVM_OP_resume: {
        MVMint16 exc = ins->operands[0].reg.orig;
        MVMJitCallArg args[] = { { MVM_JIT_INTERP_VAR, { MVM_JIT_INTERP_TC } },
                                 { MVM_JIT_REG_VAL, { exc } } };
        jg_append_call_c(tc, jg, op_to_func(tc, op), 2, args, MVM_JIT_RV_VOID, -1);
        break;
    }
    case MVM_OP_die: {
        MVMint16 dst = ins->operands[0].reg.orig;
        MVMint16 str = ins->operands[1].reg.orig;
        MVMJitCallArg args[] = { { MVM_JIT_INTERP_VAR, { MVM_JIT_INTERP_TC } },
                                 { MVM_JIT_REG_VAL, { str } },
                                 { MVM_JIT_REG_ADDR, { dst } }};
        jg_append_call_c(tc, jg, op_to_func(tc, op),
                          3, args, MVM_JIT_RV_VOID, -1);
        break;
    }
    case MVM_OP_getdynlex: {
        MVMint16 dst = ins->operands[0].reg.orig;
        MVMint16 name = ins->operands[1].reg.orig;
        MVMJitCallArg args[] = { { MVM_JIT_INTERP_VAR, { MVM_JIT_INTERP_TC } },
                                 { MVM_JIT_REG_VAL, { name } },
                                 { MVM_JIT_INTERP_VAR, { MVM_JIT_INTERP_CALLER } }};
        jg_append_call_c(tc, jg, op_to_func(tc, op), 3, args, MVM_JIT_RV_PTR, dst);
        break;
    }
    case MVM_OP_binddynlex: {
        MVMint16 name = ins->operands[0].reg.orig;
        MVMint16 val  = ins->operands[1].reg.orig;
        MVMJitCallArg args[] = { { MVM_JIT_INTERP_VAR, { MVM_JIT_INTERP_TC } },
                                 { MVM_JIT_REG_VAL, { name } },
                                 { MVM_JIT_REG_VAL, { val }  },
                                 { MVM_JIT_INTERP_VAR, { MVM_JIT_INTERP_CALLER } }};
        jg_append_call_c(tc, jg, op_to_func(tc, op),
                          4, args, MVM_JIT_RV_VOID, -1);
        break;
    }
    case MVM_OP_getlexouter: {
        MVMint16 dst  = ins->operands[0].reg.orig;
        MVMint16 name = ins->operands[1].reg.orig;
        MVMJitCallArg args[] = { { MVM_JIT_INTERP_VAR, { MVM_JIT_INTERP_TC } },
                                 { MVM_JIT_REG_VAL, { name } }};
        jg_append_call_c(tc, jg, op_to_func(tc, op), 2, args, MVM_JIT_RV_PTR, dst);
        break;
    }
    case MVM_OP_isfalse:
    case MVM_OP_istrue: {
        MVMint16 obj = ins->operands[1].reg.orig;
        MVMint16 dst = ins->operands[0].reg.orig;
        MVMJitCallArg args[] = { { MVM_JIT_INTERP_VAR, { MVM_JIT_INTERP_TC } },
                                 { MVM_JIT_REG_VAL,  { obj } },
                                 { MVM_JIT_REG_ADDR, { dst } },
                                 { MVM_JIT_LITERAL, { 0 } },
                                 { MVM_JIT_LITERAL, { 0 } },
                                 { MVM_JIT_LITERAL, { op == MVM_OP_isfalse } }};
        jg_append_call_c(tc, jg, op_to_func(tc, op), 6, args, MVM_JIT_RV_VOID, -1);
        break;
    }
    case MVM_OP_capturelex: {
        MVMint16 code = ins->operands[0].reg.orig;
        MVMJitCallArg args[] = { { MVM_JIT_INTERP_VAR, { MVM_JIT_INTERP_TC } },
                                 { MVM_JIT_REG_VAL, { code } } };
        jg_append_call_c(tc, jg, op_to_func(tc, op), 2, args, MVM_JIT_RV_VOID, -1);
        break;
    }
    case MVM_OP_takeclosure: {
        MVMint16 dst = ins->operands[0].reg.orig;
        MVMint16 src = ins->operands[1].reg.orig;
        MVMJitCallArg args[] = { { MVM_JIT_INTERP_VAR, { MVM_JIT_INTERP_TC } },
                                 { MVM_JIT_REG_VAL, { src } } };
        jg_append_call_c(tc, jg, op_to_func(tc, op), 2, args, MVM_JIT_RV_PTR, dst);
        break;
    }
    case MVM_OP_newlexotic: {
        MVMint16 dst = ins->operands[0].reg.orig;
        MVMint32 label = MVM_jit_label_before_bb(tc, jg, ins->operands[1].ins_bb);
        MVMJitCallArg args[] = { { MVM_JIT_INTERP_VAR, { MVM_JIT_INTERP_TC } },
                                 { MVM_JIT_LITERAL, { label } } };
        jg_append_call_c(tc, jg, op_to_func(tc, op), 2, args, MVM_JIT_RV_PTR, dst);
        break;
    }
    case MVM_OP_usecapture:
    case MVM_OP_savecapture: {
        MVMint16 dst = ins->operands[0].reg.orig;
        MVMJitCallArg args[] = { { MVM_JIT_INTERP_VAR, { MVM_JIT_INTERP_TC } },
                                 { MVM_JIT_INTERP_VAR, { MVM_JIT_INTERP_FRAME } }};
        jg_append_call_c(tc, jg, op_to_func(tc, op), 2, args, MVM_JIT_RV_PTR, dst);
        break;
    }
    case MVM_OP_captureposprimspec: {
        MVMint16 dst     = ins->operands[0].reg.orig;
        MVMint16 capture = ins->operands[1].reg.orig;
        MVMint16 index   = ins->operands[2].reg.orig;
        MVMJitCallArg args[] = { { MVM_JIT_INTERP_VAR, { MVM_JIT_INTERP_TC } },
                                 { MVM_JIT_REG_VAL, { capture } },
                                 { MVM_JIT_REG_VAL, { index } } };
        jg_append_call_c(tc, jg, op_to_func(tc, op), 3, args, MVM_JIT_RV_INT, dst);
        break;
    }
    case MVM_OP_gt_s:
    case MVM_OP_ge_s:
    case MVM_OP_lt_s:
    case MVM_OP_le_s:
    case MVM_OP_cmp_s: {
        MVMint16 dst = ins->operands[0].reg.orig;
        MVMint16 a   = ins->operands[1].reg.orig;
        MVMint16 b   = ins->operands[2].reg.orig;
        MVMJitCallArg args[] = { { MVM_JIT_INTERP_VAR, { MVM_JIT_INTERP_TC } },
                                 { MVM_JIT_REG_VAL, { a } },
                                 { MVM_JIT_REG_VAL, { b } }};
        jg_append_call_c(tc, jg, op_to_func(tc, op), 3, args, MVM_JIT_RV_INT, dst);
        /* We rely on an implementation of the comparisons against -1, 0 and 1
         * in emit.dasc */
        if (op != MVM_OP_cmp_s)
            jg_append_primitive(tc, jg, ins);
        break;
    }
    case MVM_OP_flattenropes: {
        MVMint32 target = ins->operands[0].reg.orig;
        MVMJitCallArg args[] = { { MVM_JIT_INTERP_VAR, { MVM_JIT_INTERP_TC } },
                                 { MVM_JIT_REG_VAL, { target } } };
        jg_append_call_c(tc, jg, op_to_func(tc, op), 2, args, MVM_JIT_RV_VOID, -1);
        break;
    }
    case MVM_OP_hllize: {
        MVMint16 dst = ins->operands[0].reg.orig;
        MVMint16 src = ins->operands[1].reg.orig;
        MVMHLLConfig *hll_config = jg->sg->sf->body.cu->body.hll_config;
        MVMJitCallArg args[] = { { MVM_JIT_INTERP_VAR, { MVM_JIT_INTERP_TC } },
                                 { MVM_JIT_REG_VAL, { src } },
                                 { MVM_JIT_LITERAL_PTR, { (MVMint64)hll_config } },
                                 { MVM_JIT_REG_ADDR, { dst } }};
        jg_append_call_c(tc, jg, op_to_func(tc, op), 4, args, MVM_JIT_RV_VOID, -1);
        break;
    }
    case MVM_OP_clone: {
        MVMint16 dst = ins->operands[0].reg.orig;
        MVMint16 obj = ins->operands[1].reg.orig;
        MVMJitCallArg args[] = { { MVM_JIT_INTERP_VAR, { MVM_JIT_INTERP_TC } },
                                 { MVM_JIT_REG_VAL, { obj } } };
        jg_append_call_c(tc, jg, op_to_func(tc, op), 2, args, MVM_JIT_RV_PTR, dst);
        break;
    }
        /* repr ops */
    case MVM_OP_unshift_i:
    case MVM_OP_unshift_n:
    case MVM_OP_unshift_s:
    case MVM_OP_unshift_o:
    case MVM_OP_push_i:
    case MVM_OP_push_n:
    case MVM_OP_push_s:
    case MVM_OP_push_o:
    case MVM_OP_shift_i:
    case MVM_OP_shift_n:
    case MVM_OP_shift_s:
    case MVM_OP_shift_o:
    case MVM_OP_pop_i:
    case MVM_OP_pop_n:
    case MVM_OP_pop_s:
    case MVM_OP_pop_o:
    case MVM_OP_deletekey:
    case MVM_OP_existskey:
    case MVM_OP_existspos:
    case MVM_OP_setelemspos:
    case MVM_OP_splice:
    case MVM_OP_atpos_i:
    case MVM_OP_atpos_n:
    case MVM_OP_atpos_s:
    case MVM_OP_atpos_o:
    case MVM_OP_atkey_i:
    case MVM_OP_atkey_n:
    case MVM_OP_atkey_s:
    case MVM_OP_atkey_o:
    case MVM_OP_bindpos_i:
    case MVM_OP_bindpos_n:
    case MVM_OP_bindpos_s:
    case MVM_OP_bindpos_o:
    case MVM_OP_bindkey_i:
    case MVM_OP_bindkey_n:
    case MVM_OP_bindkey_s:
    case MVM_OP_bindkey_o:
    case MVM_OP_getattr_i:
    case MVM_OP_getattr_n:
    case MVM_OP_getattr_s:
    case MVM_OP_getattr_o:
    case MVM_OP_getattrs_i:
    case MVM_OP_getattrs_n:
    case MVM_OP_getattrs_s:
    case MVM_OP_getattrs_o:
    case MVM_OP_attrinited:
    case MVM_OP_bindattr_i:
    case MVM_OP_bindattr_n:
    case MVM_OP_bindattr_s:
    case MVM_OP_bindattr_o:
    case MVM_OP_bindattrs_i:
    case MVM_OP_bindattrs_n:
    case MVM_OP_bindattrs_s:
    case MVM_OP_bindattrs_o:
    case MVM_OP_hintfor:
    case MVM_OP_elems:
        if (!consume_reprop(tc, jg, iter, ins)) {
            MVM_jit_log(tc, "BAIL: op <%s> (devirt attempted)\n", ins->info->name);
            return 0;
        }
        break;
    case MVM_OP_iterkey_s:
    case MVM_OP_iterval:
    case MVM_OP_iter: {
        MVMint16 dst      = ins->operands[0].reg.orig;
        MVMint32 invocant = ins->operands[1].reg.orig;
        MVMJitCallArg args[] = { { MVM_JIT_INTERP_VAR, { MVM_JIT_INTERP_TC } },
                                 { MVM_JIT_REG_VAL, { invocant } } };
        jg_append_call_c(tc, jg, op_to_func(tc, op), 2, args, MVM_JIT_RV_PTR, dst);
        break;
    }
    case MVM_OP_continuationreset: {
        MVMint16 reg  = ins->operands[0].reg.orig;
        MVMint16 tag  = ins->operands[1].reg.orig;
        MVMint16 code = ins->operands[2].reg.orig;
        MVMJitCallArg args[] = { { MVM_JIT_INTERP_VAR, { MVM_JIT_INTERP_TC } },
                                 { MVM_JIT_REG_VAL, { tag } },
                                 { MVM_JIT_REG_VAL, { code } },
                                 { MVM_JIT_REG_ADDR, { reg } }};
        jg_append_call_c(tc, jg, op_to_func(tc, op), 4, args, MVM_JIT_RV_VOID, -1);
        break;
    }
    case MVM_OP_continuationcontrol: {
        MVMint16 reg  = ins->operands[0].reg.orig;
        MVMint16 protect  = ins->operands[1].reg.orig;
        MVMint16 tag  = ins->operands[2].reg.orig;
        MVMint16 code = ins->operands[3].reg.orig;
        MVMJitCallArg args[] = { { MVM_JIT_INTERP_VAR, { MVM_JIT_INTERP_TC } },
                                 { MVM_JIT_REG_VAL, { protect } },
                                 { MVM_JIT_REG_VAL, { tag } },
                                 { MVM_JIT_REG_VAL, { code } },
                                 { MVM_JIT_REG_ADDR, { reg } }};
        jg_append_call_c(tc, jg, op_to_func(tc, op), 5, args, MVM_JIT_RV_VOID, -1);
        break;
    }
    case MVM_OP_sp_boolify_iter: {
        MVMint16 dst = ins->operands[0].reg.orig;
        MVMint16 obj = ins->operands[1].reg.orig;
        MVMJitCallArg args[] = { { MVM_JIT_INTERP_VAR, { MVM_JIT_INTERP_TC } },
                                 { MVM_JIT_REG_VAL, { obj } }};
        jg_append_call_c(tc, jg, op_to_func(tc, op), 2, args, MVM_JIT_RV_INT, dst);
        break;
    }
    case MVM_OP_findmeth:
    case MVM_OP_findmeth_s: {
        MVMint16 dst = ins->operands[0].reg.orig;
        MVMint16 obj = ins->operands[1].reg.orig;
        MVMint32 name = (op == MVM_OP_findmeth_s ? ins->operands[2].reg.orig :
                         ins->operands[2].lit_str_idx);
        MVMJitCallArg args[] = { { MVM_JIT_INTERP_VAR, { MVM_JIT_INTERP_TC } },
                                 { MVM_JIT_REG_VAL, { obj } },
                                 { (op == MVM_OP_findmeth_s ? MVM_JIT_REG_VAL :
                                    MVM_JIT_STR_IDX), { name } },
                                 { MVM_JIT_REG_ADDR, { dst } } };
        jg_append_call_c(tc, jg, op_to_func(tc, op), 4, args, MVM_JIT_RV_VOID, -1);
        break;
    }

    case MVM_OP_multicachefind: {
        MVMint16 dst = ins->operands[0].reg.orig;
        MVMint16 cache = ins->operands[1].reg.orig;
        MVMint16 capture = ins->operands[2].reg.orig;
        MVMJitCallArg args[] = { { MVM_JIT_INTERP_VAR, { MVM_JIT_INTERP_TC } },
                                 { MVM_JIT_REG_VAL, { cache } },
                                 { MVM_JIT_REG_VAL, { capture } } };
        jg_append_call_c(tc, jg, op_to_func(tc, op), 3, args, MVM_JIT_RV_PTR, dst);
        break;
    }
    case MVM_OP_multicacheadd: {
        MVMint16 dst = ins->operands[0].reg.orig;
        MVMint16 cache = ins->operands[1].reg.orig;
        MVMint16 capture = ins->operands[2].reg.orig;
        MVMint16 result = ins->operands[3].reg.orig;
        MVMJitCallArg args[] = { { MVM_JIT_INTERP_VAR, { MVM_JIT_INTERP_TC } },
                                 { MVM_JIT_REG_VAL, { cache } },
                                 { MVM_JIT_REG_VAL, { capture } },
                                 { MVM_JIT_REG_VAL, { result } } };
        jg_append_call_c(tc, jg, op_to_func(tc, op), 4, args, MVM_JIT_RV_PTR, dst);
        break;
    }

    case MVM_OP_can:
    case MVM_OP_can_s: {
        MVMint16 dst = ins->operands[0].reg.orig;
        MVMint16 obj = ins->operands[1].reg.orig;
        MVMint32 name = (op == MVM_OP_can_s ? ins->operands[2].reg.orig :
                         ins->operands[2].lit_str_idx);
        MVMJitCallArg args[] = { { MVM_JIT_INTERP_VAR, { MVM_JIT_INTERP_TC } },
                                 { MVM_JIT_REG_VAL, { obj } },
                                 { (op == MVM_OP_can_s ? MVM_JIT_REG_VAL :
                                    MVM_JIT_STR_IDX), { name } },
                                 { MVM_JIT_REG_ADDR, { dst } } };
        jg_append_call_c(tc, jg, op_to_func(tc, op), 4, args, MVM_JIT_RV_VOID, -1);
        break;
    }

        /* coercion */
    case MVM_OP_coerce_sn:
    case MVM_OP_coerce_ns:
    case MVM_OP_coerce_si:
    case MVM_OP_coerce_is:
    case MVM_OP_coerce_In: {
        MVMint16 src = ins->operands[1].reg.orig;
        MVMint16 dst = ins->operands[0].reg.orig;
        MVMJitCallArg args[] = {{ MVM_JIT_INTERP_VAR, { MVM_JIT_INTERP_TC } },
                                 { MVM_JIT_REG_VAL, { src } } };
        MVMJitRVMode rv_mode = ((op == MVM_OP_coerce_sn || op == MVM_OP_coerce_In) ? MVM_JIT_RV_NUM :
                                op == MVM_OP_coerce_si ? MVM_JIT_RV_INT :
                                MVM_JIT_RV_PTR);
        if (op == MVM_OP_coerce_ns) {
            args[1].type = MVM_JIT_REG_VAL_F;
        }
        jg_append_call_c(tc, jg, op_to_func(tc, op), 2, args, rv_mode, dst);
        break;
    }
    case MVM_OP_coerce_nI: {
        MVMint16 src = ins->operands[1].reg.orig;
        MVMint16 dst = ins->operands[0].reg.orig;
        MVMint16 typ = ins->operands[2].reg.orig;
        MVMJitCallArg args[] = {{ MVM_JIT_INTERP_VAR, { MVM_JIT_INTERP_TC } },
                                { MVM_JIT_REG_VAL,   { typ } },
                                { MVM_JIT_REG_VAL_F, { src } }};

        jgb_append_call_c(tc, jgb, op_to_func(tc, op), 3, args, MVM_JIT_RV_PTR, dst);
        break;
    }
    case MVM_OP_smrt_strify:
    case MVM_OP_smrt_numify: {
        MVMint16 obj = ins->operands[1].reg.orig;
        MVMint16 dst = ins->operands[0].reg.orig;
        MVMJitCallArg args[] = { { MVM_JIT_INTERP_VAR, { MVM_JIT_INTERP_TC } },
                                 { MVM_JIT_REG_VAL, { obj } },
                                 { MVM_JIT_REG_ADDR, { dst } }};
        jg_append_call_c(tc, jg, op_to_func(tc, op), 3, args,
                          MVM_JIT_RV_VOID, -1);
        break;
    }
    case MVM_OP_say_fhs:
    case MVM_OP_write_fhs: {
        MVMint16 dst = ins->operands[0].reg.orig;
        MVMint16 fho = ins->operands[1].reg.orig;
        MVMint16 str = ins->operands[2].reg.orig;
        MVMJitCallArg args[] = { { MVM_JIT_INTERP_VAR, { MVM_JIT_INTERP_TC } },
                                 { MVM_JIT_REG_VAL, { fho } },
                                 { MVM_JIT_REG_VAL, { str } },
                                 { MVM_JIT_LITERAL, { op == MVM_OP_say_fhs ? 1 : 0 } }};
        jg_append_call_c(tc, jg, op_to_func(tc, op), 4, args, MVM_JIT_RV_INT, dst);
        break;
    }
    case MVM_OP_eof_fh: {
        MVMint16 dst = ins->operands[0].reg.orig;
        MVMint16 fho = ins->operands[1].reg.orig;
        MVMJitCallArg args[] = { { MVM_JIT_INTERP_VAR, { MVM_JIT_INTERP_TC } },
                                 { MVM_JIT_REG_VAL, { fho } } };
        jg_append_call_c(tc, jg, op_to_func(tc, op), 2, args, MVM_JIT_RV_INT, dst);
        break;
    }
    case MVM_OP_readline_fh:
    case MVM_OP_readlinechomp_fh: {
        MVMint16 dst = ins->operands[0].reg.orig;
        MVMint16 fho = ins->operands[1].reg.orig;
        MVMJitCallArg args[] = { { MVM_JIT_INTERP_VAR, { MVM_JIT_INTERP_TC } },
                                 { MVM_JIT_REG_VAL, { fho } },
                                 { MVM_JIT_LITERAL, { op == MVM_OP_readlinechomp_fh ? 1 : 0 } } };
        jg_append_call_c(tc, jg, op_to_func(tc, op), 3, args, MVM_JIT_RV_PTR, dst);
        break;
    }
    case MVM_OP_box_n: {
        MVMint16 dst = ins->operands[0].reg.orig;
        MVMint16 val = ins->operands[1].reg.orig;
        MVMint16 type = ins->operands[2].reg.orig;
        MVMJitCallArg args[] = { { MVM_JIT_INTERP_VAR , { MVM_JIT_INTERP_TC } },
                                 { MVM_JIT_REG_VAL_F, { val } },
                                 { MVM_JIT_REG_VAL, { type } },
                                 { MVM_JIT_REG_ADDR, { dst } }};
        jg_append_call_c(tc, jg, op_to_func(tc, op), 4, args, MVM_JIT_RV_VOID, -1);
        break;
    }

    case MVM_OP_box_s:
    case MVM_OP_box_i: {
        MVMint16 dst = ins->operands[0].reg.orig;
        MVMint16 val = ins->operands[1].reg.orig;
        MVMint16 type = ins->operands[2].reg.orig;
        MVMJitCallArg args[] = { { MVM_JIT_INTERP_VAR , { MVM_JIT_INTERP_TC } },
                                 { MVM_JIT_REG_VAL, { val } },
                                 { MVM_JIT_REG_VAL, { type } },
                                 { MVM_JIT_REG_ADDR, { dst } }};
        jg_append_call_c(tc, jg, op_to_func(tc, op), 4, args, MVM_JIT_RV_VOID, -1);
        break;
    }
    case MVM_OP_unbox_i: {
        MVMint16 dst = ins->operands[0].reg.orig;
        MVMint16 obj = ins->operands[1].reg.orig;
        MVMJitCallArg args[] = { { MVM_JIT_INTERP_VAR , { MVM_JIT_INTERP_TC } },
                                 { MVM_JIT_REG_VAL, { obj } } };
        jg_append_call_c(tc, jg, op_to_func(tc, op), 2, args, MVM_JIT_RV_INT, dst);
        break;
    }
    case MVM_OP_unbox_n: {
        MVMint16 dst = ins->operands[0].reg.orig;
        MVMint16 obj = ins->operands[1].reg.orig;
        MVMJitCallArg args[] = { { MVM_JIT_INTERP_VAR , { MVM_JIT_INTERP_TC } },
                                 { MVM_JIT_REG_VAL, { obj } } };
        jg_append_call_c(tc, jg, op_to_func(tc, op), 2, args, MVM_JIT_RV_NUM, dst);
        break;
    }
    case MVM_OP_unbox_s: {
        MVMint16 dst = ins->operands[0].reg.orig;
        MVMint16 obj = ins->operands[1].reg.orig;
        MVMJitCallArg args[] = { { MVM_JIT_INTERP_VAR , { MVM_JIT_INTERP_TC } },
                                 { MVM_JIT_REG_VAL, { obj } } };
        jg_append_call_c(tc, jg, op_to_func(tc, op), 2, args, MVM_JIT_RV_PTR, dst);
        break;
    }
        /* string ops */
    case MVM_OP_repeat_s:
    case MVM_OP_split:
    case MVM_OP_concat_s: {
        MVMint16 src_a = ins->operands[1].reg.orig;
        MVMint16 src_b = ins->operands[2].reg.orig;
        MVMint16 dst   = ins->operands[0].reg.orig;
        MVMJitCallArg args[] = { { MVM_JIT_INTERP_VAR, { MVM_JIT_INTERP_TC } },
                                 { MVM_JIT_REG_VAL, { src_a } },
                                 { MVM_JIT_REG_VAL, { src_b } } };
        jg_append_call_c(tc, jg, op_to_func(tc, op), 3, args,
                          MVM_JIT_RV_PTR, dst);
        break;
    }
    case MVM_OP_escape:
    case MVM_OP_uc:
    case MVM_OP_lc:
    case MVM_OP_tc: {
        MVMint16 dst    = ins->operands[0].reg.orig;
        MVMint16 string = ins->operands[1].reg.orig;
        MVMJitCallArg args[] = { { MVM_JIT_INTERP_VAR, { MVM_JIT_INTERP_TC } },
                                 { MVM_JIT_REG_VAL, { string } } };
        jg_append_call_c(tc, jg, op_to_func(tc, op), 2, args, MVM_JIT_RV_PTR, dst);
        break;
    }
    case MVM_OP_ne_s:
    case MVM_OP_eq_s: {
        MVMint16 src_a = ins->operands[1].reg.orig;
        MVMint16 src_b = ins->operands[2].reg.orig;
        MVMint16 dst   = ins->operands[0].reg.orig;
        MVMJitCallArg args[] = { { MVM_JIT_INTERP_VAR, { MVM_JIT_INTERP_TC } },
                                 { MVM_JIT_REG_VAL, { src_a } },
                                 { MVM_JIT_REG_VAL, { src_b } } };
        jg_append_call_c(tc, jg, op_to_func(tc, MVM_OP_eq_s), 3, args,
                          MVM_JIT_RV_INT, dst);
        if (op == MVM_OP_ne_s) {
            /* append not_i to negate ne_s */
            MVMSpeshIns *not_i          = MVM_spesh_alloc(tc, jg->sg, sizeof(MVMSpeshIns));
            not_i->info                 = MVM_op_get_op(MVM_OP_not_i);
            not_i->operands             = MVM_spesh_alloc(tc, jg->sg, sizeof(MVMSpeshOperand) * 2);
            not_i->operands[0].reg.orig = dst;
            not_i->operands[1].reg.orig = dst;
            jg_append_primitive(tc, jg, not_i);
        }
        break;
    }
    case MVM_OP_eqat_s: {
        MVMint16 dst    = ins->operands[0].reg.orig;
        MVMint16 src_a  = ins->operands[1].reg.orig;
        MVMint16 src_b  = ins->operands[2].reg.orig;
        MVMint16 offset = ins->operands[3].reg.orig;
        MVMJitCallArg args[] = { { MVM_JIT_INTERP_VAR, { MVM_JIT_INTERP_TC } },
                                 { MVM_JIT_REG_VAL, { src_a } },
                                 { MVM_JIT_REG_VAL, { src_b } },
                                 { MVM_JIT_REG_VAL, { offset } } };
        jg_append_call_c(tc, jg, op_to_func(tc, op), 4, args,
                          MVM_JIT_RV_INT, dst);
        break;
    }
    case MVM_OP_chars:
    case MVM_OP_graphs_s:
    case MVM_OP_codes_s:
    case MVM_OP_flip: {
        MVMint16 src = ins->operands[1].reg.orig;
        MVMint16 dst = ins->operands[0].reg.orig;
        MVMJitCallArg args[] = { { MVM_JIT_INTERP_VAR, { MVM_JIT_INTERP_TC } },
                                 { MVM_JIT_REG_VAL, { src } } };
        MVMJitRVMode rv_mode = (op == MVM_OP_flip ? MVM_JIT_RV_PTR : MVM_JIT_RV_INT);
        jg_append_call_c(tc, jg, op_to_func(tc, op), 2, args, rv_mode, dst);
        break;
    }
    case MVM_OP_join: {
        MVMint16 dst   = ins->operands[0].reg.orig;
        MVMint16 sep   = ins->operands[1].reg.orig;
        MVMint16 input = ins->operands[2].reg.orig;
        MVMJitCallArg args[] = { { MVM_JIT_INTERP_VAR, { MVM_JIT_INTERP_TC } },
                                 { MVM_JIT_REG_VAL, { sep } },
                                 { MVM_JIT_REG_VAL, { input } } };
        jg_append_call_c(tc, jg, op_to_func(tc, op), 3, args, MVM_JIT_RV_PTR, dst);
        break;
    }
    case MVM_OP_replace: {
        MVMint16 dst     = ins->operands[0].reg.orig;
        MVMint16 a       = ins->operands[1].reg.orig;
        MVMint16 start   = ins->operands[2].reg.orig;
        MVMint16 length  = ins->operands[3].reg.orig;
        MVMint16 replace = ins->operands[4].reg.orig;
        MVMJitCallArg args[] = { { MVM_JIT_INTERP_VAR, { MVM_JIT_INTERP_TC } },
                                 { MVM_JIT_REG_VAL, { a } },
                                 { MVM_JIT_REG_VAL, { start } },
                                 { MVM_JIT_REG_VAL, { length } },
                                 { MVM_JIT_REG_VAL, { replace } } };
        jg_append_call_c(tc, jg, op_to_func(tc, op), 5, args, MVM_JIT_RV_PTR, dst);
        break;
    }
    case MVM_OP_substr_s: {
        MVMint16 dst = ins->operands[0].reg.orig;
        MVMint16 string = ins->operands[1].reg.orig;
        MVMint16 start = ins->operands[2].reg.orig;
        MVMint16 length = ins->operands[3].reg.orig;
        MVMJitCallArg args[] = { { MVM_JIT_INTERP_VAR, { MVM_JIT_INTERP_TC } },
                                 { MVM_JIT_REG_VAL, { string } },
                                 { MVM_JIT_REG_VAL, { start } },
                                 { MVM_JIT_REG_VAL, { length } } };
        jg_append_call_c(tc, jg, op_to_func(tc, op), 4, args, MVM_JIT_RV_PTR, dst);
        break;
    }
    case MVM_OP_index_s: {
        MVMint16 dst = ins->operands[0].reg.orig;
        MVMint16 haystack = ins->operands[1].reg.orig;
        MVMint16 needle = ins->operands[2].reg.orig;
        MVMint16 start = ins->operands[3].reg.orig;
        MVMJitCallArg args[] = { { MVM_JIT_INTERP_VAR, { MVM_JIT_INTERP_TC } },
                                 { MVM_JIT_REG_VAL, { haystack } },
                                 { MVM_JIT_REG_VAL, { needle } },
                                 { MVM_JIT_REG_VAL, { start } } };
        jg_append_call_c(tc, jg, op_to_func(tc, op), 4, args, MVM_JIT_RV_PTR, dst);
        break;
    }
    case MVM_OP_iscclass: {
        MVMint16 dst    = ins->operands[0].reg.orig;
        MVMint16 cclass = ins->operands[1].reg.orig;
        MVMint16 str    = ins->operands[2].reg.orig;
        MVMint16 offset = ins->operands[3].reg.orig;
        MVMJitCallArg args[] = { { MVM_JIT_INTERP_VAR, { MVM_JIT_INTERP_TC } },
                                 { MVM_JIT_REG_VAL, { cclass } },
                                 { MVM_JIT_REG_VAL, { str } },
                                 { MVM_JIT_REG_VAL, { offset } } };
        jg_append_call_c(tc, jg, op_to_func(tc, op), 4, args, MVM_JIT_RV_INT, dst);
        break;
    }
    case MVM_OP_findcclass:
    case MVM_OP_findnotcclass: {
        MVMint16 dst    = ins->operands[0].reg.orig;
        MVMint16 cclass = ins->operands[1].reg.orig;
        MVMint16 target = ins->operands[2].reg.orig;
        MVMint16 offset = ins->operands[3].reg.orig;
        MVMint16 count  = ins->operands[4].reg.orig;
        MVMJitCallArg args[] = { { MVM_JIT_INTERP_VAR, { MVM_JIT_INTERP_TC } },
                                 { MVM_JIT_REG_VAL, { cclass } },
                                 { MVM_JIT_REG_VAL, { target } },
                                 { MVM_JIT_REG_VAL, { offset } },
                                 { MVM_JIT_REG_VAL, { count } } };
        jg_append_call_c(tc, jg, op_to_func(tc, op), 5, args, MVM_JIT_RV_INT, dst);
        break;
    }
    case MVM_OP_nfarunalt: {
        MVMint16 nfa    = ins->operands[0].reg.orig;
        MVMint16 target = ins->operands[1].reg.orig;
        MVMint16 offset = ins->operands[2].reg.orig;
        MVMint16 bstack = ins->operands[3].reg.orig;
        MVMint16 cstack = ins->operands[4].reg.orig;
        MVMint16 labels = ins->operands[5].reg.orig;
        MVMJitCallArg args[] = { { MVM_JIT_INTERP_VAR, { MVM_JIT_INTERP_TC } },
                                 { MVM_JIT_REG_VAL, { nfa } },
                                 { MVM_JIT_REG_VAL, { target } },
                                 { MVM_JIT_REG_VAL, { offset } },
                                 { MVM_JIT_REG_VAL, { bstack } },
                                 { MVM_JIT_REG_VAL, { cstack } },
                                 { MVM_JIT_REG_VAL, { labels } } };
        jg_append_call_c(tc, jg, op_to_func(tc, op), 7, args, MVM_JIT_RV_VOID, -1);
        break;
    }
    case MVM_OP_nfarunproto: {
        MVMint16 dst     = ins->operands[0].reg.orig;
        MVMint16 nfa     = ins->operands[1].reg.orig;
        MVMint16 target  = ins->operands[2].reg.orig;
        MVMint16 offset  = ins->operands[3].reg.orig;
        MVMJitCallArg args[] = { { MVM_JIT_INTERP_VAR, { MVM_JIT_INTERP_TC } },
                                 { MVM_JIT_REG_VAL, { nfa } },
                                 { MVM_JIT_REG_VAL, { target } },
                                 { MVM_JIT_REG_VAL, { offset } } };
        jg_append_call_c(tc, jg, op_to_func(tc, op), 4, args, MVM_JIT_RV_PTR, dst);
        break;
    }
    case MVM_OP_nfafromstatelist: {
        MVMint16 dst     = ins->operands[0].reg.orig;
        MVMint16 states  = ins->operands[1].reg.orig;
        MVMint16 type    = ins->operands[2].reg.orig;
        MVMJitCallArg args[] = { { MVM_JIT_INTERP_VAR, { MVM_JIT_INTERP_TC } },
                                 { MVM_JIT_REG_VAL, { states } },
                                 { MVM_JIT_REG_VAL, { type } } };
        jg_append_call_c(tc, jg, op_to_func(tc, op), 3, args, MVM_JIT_RV_PTR, dst);
        break;
    }
        /* bigint ops */
    case MVM_OP_isbig_I: {
        MVMint16 dst = ins->operands[0].reg.orig;
        MVMint16 src = ins->operands[1].reg.orig;
        MVMJitCallArg args[] = { { MVM_JIT_INTERP_VAR, { MVM_JIT_INTERP_TC } },
                                 { MVM_JIT_REG_VAL, { src } } };
        jg_append_call_c(tc, jg, op_to_func(tc, op), 2, args,
                          MVM_JIT_RV_INT, dst);
        break;
    }
    case MVM_OP_cmp_I: {
        MVMint16 src_a = ins->operands[1].reg.orig;
        MVMint16 src_b = ins->operands[2].reg.orig;
        MVMint16 dst   = ins->operands[0].reg.orig;
        MVMJitCallArg args[] = { { MVM_JIT_INTERP_VAR, { MVM_JIT_INTERP_TC } },
                                 { MVM_JIT_REG_VAL, { src_a } },
                                 { MVM_JIT_REG_VAL, { src_b } } };
        jg_append_call_c(tc, jg, op_to_func(tc, op), 3, args,
                          MVM_JIT_RV_INT, dst);
        break;
    }
    case MVM_OP_add_I:
    case MVM_OP_sub_I:
    case MVM_OP_mul_I:
    case MVM_OP_div_I:
    case MVM_OP_mod_I:
    case MVM_OP_bor_I:
    case MVM_OP_band_I:
    case MVM_OP_bxor_I:
    case MVM_OP_lcm_I:
    case MVM_OP_gcd_I: {
        MVMint16 src_a = ins->operands[1].reg.orig;
        MVMint16 src_b = ins->operands[2].reg.orig;
        MVMint16 type  = ins->operands[3].reg.orig;
        MVMint16 dst   = ins->operands[0].reg.orig;
        MVMJitCallArg args[] = { { MVM_JIT_INTERP_VAR, { MVM_JIT_INTERP_TC } },
                                 { MVM_JIT_REG_VAL, { type } },
                                 { MVM_JIT_REG_VAL, { src_a } },
                                 { MVM_JIT_REG_VAL, { src_b } } };
        jg_append_call_c(tc, jg, op_to_func(tc, op), 4, args,
                          MVM_JIT_RV_PTR, dst);
        break;
    }
    case MVM_OP_div_In: {
        MVMint16 dst   = ins->operands[0].reg.orig;
        MVMint16 src_a = ins->operands[1].reg.orig;
        MVMint16 src_b = ins->operands[2].reg.orig;
        MVMJitCallArg args[] = { { MVM_JIT_INTERP_VAR, { MVM_JIT_INTERP_TC } },
                                 { MVM_JIT_REG_VAL, { src_a } },
                                 { MVM_JIT_REG_VAL, { src_b } } };
        jg_append_call_c(tc, jg, op_to_func(tc, op), 3, args, MVM_JIT_RV_NUM, dst);
        break;
    }
    case MVM_OP_brshift_I:
    case MVM_OP_blshift_I: {
        MVMint16 dst   = ins->operands[0].reg.orig;
        MVMint16 src   = ins->operands[1].reg.orig;
        MVMint16 shift = ins->operands[2].reg.orig;
        MVMint16 type  = ins->operands[3].reg.orig;
        MVMJitCallArg args[] = { { MVM_JIT_INTERP_VAR, { MVM_JIT_INTERP_TC } },
                                 { MVM_JIT_REG_VAL, { type } },
                                 { MVM_JIT_REG_VAL, { src } },
                                 { MVM_JIT_REG_VAL, { shift } } };
        jg_append_call_c(tc, jg, op_to_func(tc, op), 4, args, MVM_JIT_RV_PTR, dst);
        break;
    }
    case MVM_OP_coerce_Is: {
        MVMint16 src = ins->operands[1].reg.orig;
        MVMint16 dst = ins->operands[0].reg.orig;
        MVMJitCallArg args[] = { { MVM_JIT_INTERP_VAR, { MVM_JIT_INTERP_TC } },
                                 { MVM_JIT_REG_VAL, { src } },
                                 { MVM_JIT_LITERAL, { 10 } } };
        jg_append_call_c(tc, jg, op_to_func(tc, op), 3, args,
                          MVM_JIT_RV_PTR, dst);
        break;
    }
    case MVM_OP_radix_I: {
        MVMint16 dst = ins->operands[0].reg.orig;
        MVMint16 radix = ins->operands[1].reg.orig;
        MVMint16 string = ins->operands[2].reg.orig;
        MVMint16 offset = ins->operands[3].reg.orig;
        MVMint16 flag = ins->operands[4].reg.orig;
        MVMint16 type = ins->operands[5].reg.orig;
        MVMJitCallArg args[] = { { MVM_JIT_INTERP_VAR, { MVM_JIT_INTERP_TC } },
                                 { MVM_JIT_REG_VAL, { radix } },
                                 { MVM_JIT_REG_VAL, { string } },
                                 { MVM_JIT_REG_VAL, { offset } },
                                 { MVM_JIT_REG_VAL, { flag } },
                                 { MVM_JIT_REG_VAL, { type } } };
        jg_append_call_c(tc, jg, op_to_func(tc, op), 6, args,
                          MVM_JIT_RV_PTR, dst);
        break;
    }
    case MVM_OP_base_I: {
        MVMint16 src  = ins->operands[1].reg.orig;
        MVMint16 base = ins->operands[2].reg.orig;
        MVMint16 dst  = ins->operands[0].reg.orig;
        MVMJitCallArg args[] = { { MVM_JIT_INTERP_VAR, { MVM_JIT_INTERP_TC } },
                                 { MVM_JIT_REG_VAL, { src } },
                                 { MVM_JIT_REG_VAL, { base } } };
        jg_append_call_c(tc, jg, op_to_func(tc, op), 3, args,
                          MVM_JIT_RV_PTR, dst);
        break;
    }
    case MVM_OP_bool_I: {
        MVMint16 dst = ins->operands[0].reg.orig;
        MVMint32 invocant = ins->operands[1].reg.orig;
        MVMJitCallArg args[] = { { MVM_JIT_INTERP_VAR, MVM_JIT_INTERP_TC },
                                 { MVM_JIT_REG_VAL, invocant } };
        jg_append_call_c(tc, jg, op_to_func(tc, op), 2, args, MVM_JIT_RV_INT, dst);
        break;
    }
    case MVM_OP_bnot_I: {
        MVMint16 dst      = ins->operands[0].reg.orig;
        MVMint32 invocant = ins->operands[1].reg.orig;
        MVMint32 type     = ins->operands[2].reg.orig;
        MVMJitCallArg args[] = { { MVM_JIT_INTERP_VAR, MVM_JIT_INTERP_TC },
                                 { MVM_JIT_REG_VAL, type },
                                 { MVM_JIT_REG_VAL, invocant } };
        jg_append_call_c(tc, jg, op_to_func(tc, op), 3, args, MVM_JIT_RV_PTR, dst);
        break;
    }
    case MVM_OP_getcodeobj: {
        MVMint16 dst = ins->operands[0].reg.orig;
        MVMint32 invocant = ins->operands[1].reg.orig;
        MVMJitCallArg args[] = { { MVM_JIT_INTERP_VAR, MVM_JIT_INTERP_TC },
                                 { MVM_JIT_REG_VAL, invocant } };
        jg_append_call_c(tc, jg, op_to_func(tc, op), 2, args, MVM_JIT_RV_PTR, dst);
        break;
    }
    case MVM_OP_sqrt_n:
    case MVM_OP_sin_n:
    case MVM_OP_cos_n:
    case MVM_OP_tan_n:
    case MVM_OP_asin_n:
    case MVM_OP_acos_n:
    case MVM_OP_atan_n: {
        MVMint16 dst   = ins->operands[0].reg.orig;
        MVMint16 src   = ins->operands[1].reg.orig;
        MVMJitCallArg args[] = { { MVM_JIT_REG_VAL_F, { src } } };
        jg_append_call_c(tc, jg, op_to_func(tc, op), 1, args,
                          MVM_JIT_RV_NUM, dst);
        break;
    }
    case MVM_OP_pow_n:
    case MVM_OP_atan2_n: {
        MVMint16 dst   = ins->operands[0].reg.orig;
        MVMint16 a     = ins->operands[1].reg.orig;
        MVMint16 b     = ins->operands[2].reg.orig;
        MVMJitCallArg args[] = { { MVM_JIT_REG_VAL_F, { a } },
                                 { MVM_JIT_REG_VAL_F, { b } } };
        jg_append_call_c(tc, jg, op_to_func(tc, op), 2, args,
                          MVM_JIT_RV_NUM, dst);
        break;
    }
    case MVM_OP_time_n: {
        MVMint16 dst   = ins->operands[0].reg.orig;
        MVMJitCallArg args[] = { { MVM_JIT_INTERP_VAR, { MVM_JIT_INTERP_TC } } };
        jg_append_call_c(tc, jg, op_to_func(tc, op), 1, args,
                          MVM_JIT_RV_NUM, dst);
        break;
    }
    case MVM_OP_randscale_n: {
        MVMint16 dst   = ins->operands[0].reg.orig;
        MVMint16 scale = ins->operands[1].reg.orig;
        MVMJitCallArg args[] = { { MVM_JIT_INTERP_VAR, { MVM_JIT_INTERP_TC } },
                                 { MVM_JIT_REG_VAL_F, { scale } } };
        jg_append_call_c(tc, jg, op_to_func(tc, op), 2, args, MVM_JIT_RV_NUM, dst);
        break;
    }
    case MVM_OP_isnanorinf: {
        MVMint16 dst   = ins->operands[0].reg.orig;
        MVMint16 src = ins->operands[1].reg.orig;
        MVMJitCallArg args[] = { { MVM_JIT_INTERP_VAR, { MVM_JIT_INTERP_TC } },
                                 { MVM_JIT_REG_VAL_F, { src } } };
        jg_append_call_c(tc, jg, op_to_func(tc, op), 2, args, MVM_JIT_RV_INT, dst);
        break;
    }
    case MVM_OP_nativecallinvoke: {
        MVMint16 dst     = ins->operands[0].reg.orig;
        MVMint16 restype = ins->operands[1].reg.orig;
        MVMint16 site    = ins->operands[2].reg.orig;
        MVMint16 cargs   = ins->operands[3].reg.orig;
        MVMJitCallArg args[] = { { MVM_JIT_INTERP_VAR, { MVM_JIT_INTERP_TC } },
                                 { MVM_JIT_REG_VAL, { restype } },
                                 { MVM_JIT_REG_VAL, { site } },
                                 { MVM_JIT_REG_VAL, { cargs } } };
        jg_append_call_c(tc, jg, op_to_func(tc, op), 4, args,
                          MVM_JIT_RV_PTR, dst);
        break;
    }
    case MVM_OP_typeparameters:
    case MVM_OP_typeparameterized: {
        MVMint16 dst = ins->operands[0].reg.orig;
        MVMint16 obj = ins->operands[1].reg.orig;
        MVMJitCallArg args[] = { { MVM_JIT_INTERP_VAR, { MVM_JIT_INTERP_TC } },
                                 { MVM_JIT_REG_VAL, { obj } } };
        jg_append_call_c(tc, jg, op_to_func(tc, op), 2, args, MVM_JIT_RV_PTR, dst);
        break;
    }
    case MVM_OP_typeparameterat: {
        MVMint16 dst = ins->operands[0].reg.orig;
        MVMint16 obj = ins->operands[1].reg.orig;
        MVMint16 idx = ins->operands[2].reg.orig;
        MVMJitCallArg args[] = { { MVM_JIT_INTERP_VAR, { MVM_JIT_INTERP_TC } },
                                 { MVM_JIT_REG_VAL, { obj } },
                                 { MVM_JIT_REG_VAL, { idx } } };
        jg_append_call_c(tc, jg, op_to_func(tc, op), 3, args, MVM_JIT_RV_PTR, dst);
        break;
    }
        /* native references (as simple function calls for now) */
    case MVM_OP_iscont_i:
    case MVM_OP_iscont_n:
    case MVM_OP_iscont_s:
    case MVM_OP_isrwcont: {
        MVMint16 dst = ins->operands[0].reg.orig;
        MVMint16 obj = ins->operands[1].reg.orig;
        MVMJitCallArg args[] = { { MVM_JIT_INTERP_VAR, { MVM_JIT_INTERP_TC } },
                                 { MVM_JIT_REG_VAL, { obj } } };
        jg_append_call_c(tc, jg, op_to_func(tc, op), 2, args, MVM_JIT_RV_INT, dst);
        break;
    }
    case MVM_OP_assign_i:
    case MVM_OP_assign_n:
    case MVM_OP_assign_s: {
        MVMint16 target = ins->operands[0].reg.orig;
        MVMint16 value  = ins->operands[1].reg.orig;
        MVMJitCallArg args[] = { { MVM_JIT_INTERP_VAR, { MVM_JIT_INTERP_TC } },
                                 { MVM_JIT_REG_VAL, { target } },
                                 { MVM_JIT_REG_VAL, { value } } };
        jg_append_call_c(tc, jg, op_to_func(tc, op), 3, args, MVM_JIT_RV_VOID, -1);
        break;
    }
    case MVM_OP_decont_i:
    case MVM_OP_decont_n:
    case MVM_OP_decont_s: {
        MVMint16 dst = ins->operands[0].reg.orig;
        MVMint16 obj = ins->operands[1].reg.orig;
        MVMJitCallArg args[] = { { MVM_JIT_INTERP_VAR, { MVM_JIT_INTERP_TC } },
                                 { MVM_JIT_REG_VAL, { obj } },
                                 { MVM_JIT_REG_ADDR, { dst } } };
        jg_append_call_c(tc, jg, op_to_func(tc, op), 3, args, MVM_JIT_RV_VOID, -1);
        break;
    }
    case MVM_OP_getlexref_i:
    case MVM_OP_getlexref_i32:
    case MVM_OP_getlexref_i16:
    case MVM_OP_getlexref_i8:
    case MVM_OP_getlexref_n:
    case MVM_OP_getlexref_n32:
    case MVM_OP_getlexref_s: {
        MVMint16 dst     = ins->operands[0].reg.orig;
        MVMuint16 outers = ins->operands[1].lex.outers;
        MVMuint16 idx    = ins->operands[1].lex.idx;
        MVMJitCallArg args[] = { { MVM_JIT_INTERP_VAR, { MVM_JIT_INTERP_TC } },
                                 { MVM_JIT_LITERAL, { outers } },
                                 { MVM_JIT_LITERAL, { idx } } };
        jg_append_call_c(tc, jg, op_to_func(tc, op), 3, args, MVM_JIT_RV_PTR, dst);
        break;
    }
    case MVM_OP_getattrref_i:
    case MVM_OP_getattrref_n:
    case MVM_OP_getattrref_s: {
        MVMint16 dst     = ins->operands[0].reg.orig;
        MVMint16 obj     = ins->operands[1].reg.orig;
        MVMint16 class   = ins->operands[2].reg.orig;
        MVMint16 name    = ins->operands[3].lit_str_idx;
        MVMJitCallArg args[] = { { MVM_JIT_INTERP_VAR, { MVM_JIT_INTERP_TC } },
                                 { MVM_JIT_REG_VAL, { obj } },
                                 { MVM_JIT_REG_VAL, { class } },
                                 { MVM_JIT_STR_IDX, { name } } };
        jg_append_call_c(tc, jg, op_to_func(tc, op), 4, args, MVM_JIT_RV_PTR, dst);
        break;
    }
    case MVM_OP_getattrsref_i:
    case MVM_OP_getattrsref_n:
    case MVM_OP_getattrsref_s: {
        MVMint16 dst     = ins->operands[0].reg.orig;
        MVMint16 obj     = ins->operands[1].reg.orig;
        MVMint16 class   = ins->operands[2].reg.orig;
        MVMint16 name    = ins->operands[3].reg.orig;
        MVMJitCallArg args[] = { { MVM_JIT_INTERP_VAR, { MVM_JIT_INTERP_TC } },
                                 { MVM_JIT_REG_VAL, { obj } },
                                 { MVM_JIT_REG_VAL, { class } },
                                 { MVM_JIT_REG_VAL, { name } } };
        jg_append_call_c(tc, jg, op_to_func(tc, op), 4, args, MVM_JIT_RV_PTR, dst);
        break;
    }
    case MVM_OP_atposref_i:
    case MVM_OP_atposref_n:
    case MVM_OP_atposref_s: {
        MVMint16 dst     = ins->operands[0].reg.orig;
        MVMint16 obj     = ins->operands[1].reg.orig;
        MVMint16 index   = ins->operands[2].reg.orig;
        MVMJitCallArg args[] = { { MVM_JIT_INTERP_VAR, { MVM_JIT_INTERP_TC } },
                                 { MVM_JIT_REG_VAL, { obj } },
                                 { MVM_JIT_REG_VAL, { index } } };
        jg_append_call_c(tc, jg, op_to_func(tc, op), 3, args, MVM_JIT_RV_PTR, dst);
        break;
    }
        /* profiling */
    case MVM_OP_prof_allocated: {
        MVMint16 reg = ins->operands[0].reg.orig;
        MVMJitCallArg args[] = { { MVM_JIT_INTERP_VAR, { MVM_JIT_INTERP_TC } },
                                 { MVM_JIT_REG_VAL, { reg } } };
        jg_append_call_c(tc, jg, op_to_func(tc, op), 2, args, MVM_JIT_RV_VOID, -1);
        break;
    }
    case MVM_OP_prof_exit: {
        MVMJitCallArg args[] = { { MVM_JIT_INTERP_VAR, { MVM_JIT_INTERP_TC } } };
        jg_append_call_c(tc, jg, op_to_func(tc, op), 1, args, MVM_JIT_RV_VOID, -1);
        break;
    }
        /* special jumplist branch */
    case MVM_OP_jumplist: {
        return consume_jumplist(tc, jg, iter, ins);
    }
        /* returning */
    case MVM_OP_return: {
        MVMJitCallArg args[] = { { MVM_JIT_INTERP_VAR,  { MVM_JIT_INTERP_TC } },
                                 { MVM_JIT_LITERAL, { 0 } }};
        jg_append_call_c(tc, jg, op_to_func(tc, op), 2, args, MVM_JIT_RV_VOID, -1);
        jg_append_call_c(tc, jg, &MVM_frame_try_return, 1, args, MVM_JIT_RV_VOID, -1);
        jg_append_branch(tc, jg, MVM_JIT_BRANCH_EXIT, NULL);
        break;
    }
    case MVM_OP_return_o:
    case MVM_OP_return_s:
    case MVM_OP_return_n:
    case MVM_OP_return_i: {
        MVMint16 reg = ins->operands[0].reg.orig;
        MVMJitCallArg args[] = {{ MVM_JIT_INTERP_VAR, { MVM_JIT_INTERP_TC } },
                                 { MVM_JIT_REG_VAL, { reg } },
                                 { MVM_JIT_LITERAL, { 0 } } };
        if (op == MVM_OP_return_n) {
            args[1].type = MVM_JIT_REG_VAL_F;
        }
        jg_append_call_c(tc, jg, op_to_func(tc, op), 3, args, MVM_JIT_RV_VOID, -1);
        /* reuse args for tc arg */
        jg_append_call_c(tc, jg, &MVM_frame_try_return, 1, args, MVM_JIT_RV_VOID, -1);
        jg_append_branch(tc, jg, MVM_JIT_BRANCH_EXIT, NULL);
        break;
    }
    case MVM_OP_sp_guardconc:
    case MVM_OP_sp_guardtype:
    case MVM_OP_sp_guardcontconc:
    case MVM_OP_sp_guardconttype:
    case MVM_OP_sp_guardrwconc:
    case MVM_OP_sp_guardrwtype:
        jg_append_guard(tc, jg, ins);
        break;
    case MVM_OP_prepargs: {
        return consume_invoke(tc, jg, iter, ins);
    }
    default: {
        /* Check if it's an extop. */
        MVMint32 emitted_extop = 0;
        if (ins->info->opcode == (MVMuint16)-1) {
            MVMExtOpRecord *extops     = jg->sg->sf->body.cu->body.extops;
            MVMuint16       num_extops = jg->sg->sf->body.cu->body.num_extops;
            MVMuint16       i;
            for (i = 0; i < num_extops; i++) {
                if (extops[i].info == ins->info) {
                    MVMuint16 *fake_regs;
                    if (!extops[i].no_jit && (fake_regs = try_fake_extop_regs(tc, ins))) {

                        MVMJitCallArg args[] = { { MVM_JIT_INTERP_VAR,  { MVM_JIT_INTERP_TC } },
                                                 { MVM_JIT_LITERAL_PTR, { (MVMint64)fake_regs } }};
<<<<<<< HEAD
                        jg_append_call_c(tc, jg, extops[i].func, 2, args, MVM_JIT_RV_VOID, -1);
=======
                        if (ins->info->jittivity & MVM_JIT_INFO_INVOKISH)
                            jgb_append_control(tc, jgb, ins, MVM_JIT_CONTROL_THROWISH_PRE);
                        jgb_append_call_c(tc, jgb, extops[i].func, 2, args, MVM_JIT_RV_VOID, -1);
>>>>>>> 494661e7
                        if (ins->info->jittivity & MVM_JIT_INFO_INVOKISH)
                            jg_append_control(tc, jg, ins, MVM_JIT_CONTROL_INVOKISH);
                        MVM_jit_log(tc, "append extop: <%s>\n", ins->info->name);
                        emitted_extop = 1;
                    }
                    break;
                }
            }
        }
        if (!emitted_extop) {
            MVM_jit_log(tc, "BAIL: op <%s>\n", ins->info->name);
            return 0;
        }
    }
    }
    return 1;
}



static MVMint32 consume_bb(MVMThreadContext *tc, MVMJitGraph *jg,
                           MVMSpeshIterator *iter, MVMSpeshBB *bb) {
    MVMJitExprTree *tree = NULL;
    MVMint32 label = MVM_jit_label_before_bb(tc, jg, bb);
    jg_append_label(tc, jg, label);
    /* We always append a label update at the start of a basic block for now.
     * This may be more than is actually needed, but it's safe. The problem is
     * that a jump can move us out of the scope of an exception hander, and so
     * we need a location update. This came to light in the case that we left an
     * inline (which is a jump) and came back to a region where a handler should
     * be in force, and it failed to be. */
    jg_append_control(tc, jg, bb->first_ins, MVM_JIT_CONTROL_DYNAMIC_LABEL);

    /* Try to create an expression tree */
    if (tc->instance->jit_expr_enabled &&
        (tc->instance->jit_expr_last_frame < 0 ||
         tc->instance->jit_seq_nr < tc->instance->jit_expr_last_frame ||
         (tc->instance->jit_seq_nr == tc->instance->jit_expr_last_frame &&
          (tc->instance->jit_expr_last_bb < 0 ||
           iter->bb->idx <= tc->instance->jit_expr_last_bb)))) {
        /* skip phi nodes */
        MVM_spesh_iterator_skip_phi(tc, iter);
        while (iter->ins) {
            before_ins(tc, jg, iter, iter->ins);
            /* consumes iterator */
            tree = MVM_jit_expr_tree_build(tc, jg, iter);
            if (tree != NULL) {
                MVMJitNode *node = MVM_spesh_alloc(tc, jg->sg, sizeof(MVMJitNode));
                node->type       = MVM_JIT_NODE_EXPR_TREE;
                node->u.tree     = tree;
                jg_append_node(jg, node);
                MVM_jit_log_expr_tree(tc, tree);
            } else {
                /* soemthing we can't compile yet, or simply an empty tree */
                break;
            }
        }
    }

    /* Try to consume the (rest of the) basic block per instruction */
    while (iter->ins) {
        before_ins(tc, jg, iter, iter->ins);
        if(!consume_ins(tc, jg, iter, iter->ins))
            return 0;
        after_ins(tc, jg, iter, iter->ins);
        MVM_spesh_iterator_next_ins(tc, iter);
    }
    return 1;
}


MVMJitGraph * MVM_jit_try_make_graph(MVMThreadContext *tc, MVMSpeshGraph *sg) {
    MVMSpeshIterator iter;
    MVMJitGraph *graph;

    if (!MVM_jit_support()) {
        return NULL;
    }

    if (tc->instance->jit_log_fh) {
        char *cuuid = MVM_string_utf8_encode_C_string(tc, sg->sf->body.cuuid);
        char *name  = MVM_string_utf8_encode_C_string(tc, sg->sf->body.name);
        MVM_jit_log(tc, "Constructing JIT graph (cuuid: %s, name: '%s')\n",
                    cuuid, name);
        MVM_free(cuuid);
        MVM_free(name);
    }

    MVM_spesh_iterator_init(tc, &iter, sg);
    /* ignore first BB, which always contains a NOP */
    MVM_spesh_iterator_next_bb(tc, &iter);

    graph             = MVM_spesh_alloc(tc, sg, sizeof(MVMJitGraph));
    graph->sg         = sg;
    graph->first_node = NULL;
    graph->last_node  = NULL;

    /* Set initial instruction label offset */
    graph->ins_label_ofs = sg->num_bbs + 1;

    /* Labels for individual instructions (not basic blocks), for instance at
     * boundaries of exception handling frames */
    MVM_DYNAR_INIT(graph->ins_labels, 16);
    /* Deoptimization labels */
    MVM_DYNAR_INIT(graph->deopts, 8);
    /* Nodes for each label, used to ensure labels aren't added twice */
    MVM_DYNAR_INIT(graph->label_nodes, 16 + sg->num_bbs);

    /* JIT handlers are indexed by spesh graph handler index */
    if (sg->num_handlers > 0) {
        MVM_DYNAR_INIT(graph->handlers, sg->num_handlers);
        graph->handlers_num = sg->num_handlers;
    } else {
        graph->handlers     = NULL;
        graph->handlers_num = 0;
    }

    /* JIT inlines are indexed by spesh graph inline index */
    if (sg->num_inlines > 0) {
        MVM_DYNAR_INIT(graph->inlines, sg->num_inlines);
        graph->inlines_num = sg->num_inlines;
    } else {
        graph->inlines     = NULL;
        graph->inlines_num = 0;
    }

    /* Add start-of-graph label */
    jg_append_label(tc, graph, MVM_jit_label_before_graph(tc, graph, sg));
    /* Loop over basic blocks */
    while (iter.bb) {
        if (!consume_bb(tc, graph, &iter, iter.bb))
            goto bail;
        MVM_spesh_iterator_next_bb(tc, &iter);
    }
    /* Check if we've added a instruction at all */
    if (!graph->first_node)
        goto bail;

    /* append the end-of-graph label */
    jg_append_label(tc, graph, MVM_jit_label_after_graph(tc, graph, sg));

    /* Calculate number of basic block + graph labels */
    graph->num_labels = sg->num_bbs + 1 + graph->ins_labels_num;
    return graph;

 bail:
    MVM_jit_graph_destroy(tc, graph);
    return NULL;
}

void MVM_jit_graph_destroy(MVMThreadContext *tc, MVMJitGraph *graph) {
    MVMJitNode *node;
    /* destroy all trees */
    for (node = graph->first_node; node != NULL; node = node->next) {
        if (node->type == MVM_JIT_NODE_EXPR_TREE) {
            MVM_jit_expr_tree_destroy(tc, node->u.tree);
        }
    }
    MVM_free(graph->label_nodes);
    MVM_free(graph->ins_labels);
    MVM_free(graph->deopts);
    MVM_free(graph->handlers);
    MVM_free(graph->inlines);
}<|MERGE_RESOLUTION|>--- conflicted
+++ resolved
@@ -597,7 +597,7 @@
         ann = ann->next;
     }
 
-<<<<<<< HEAD
+
     if (has_label) {
         jg_append_label(tc, jg, label);
     }
@@ -605,12 +605,8 @@
         jg_append_control(tc, jg, ins, MVM_JIT_CONTROL_DYNAMIC_LABEL);
     }
 
-    if (ins->info->jittivity & MVM_JIT_INFO_THROWISH) {
+    if (ins->info->jittivity & (MVM_JIT_INFO_THROWISH | MVM_JIT_INFO_INVOKISH)) {
         jg_append_control(tc, jg, ins, MVM_JIT_CONTROL_THROWISH_PRE);
-=======
-    if (ins->info->jittivity & (MVM_JIT_INFO_THROWISH | MVM_JIT_INFO_INVOKISH)) {
-        jgb_append_control(tc, jgb, ins, MVM_JIT_CONTROL_THROWISH_PRE);
->>>>>>> 494661e7
     }
 }
 
@@ -1577,14 +1573,10 @@
             MVM_oops(tc, "JIT: no space in args buffer to store"
                      " temporary result for <%s>", ins->info->name);
         }
-<<<<<<< HEAD
+        /* This is now necessary for the invokish control to work correctly */
+        jg_append_control(tc, jg, ins, MVM_JIT_CONTROL_THROWISH_PRE);
         jg_append_call_c(tc, jg, op_to_func(tc, MVM_OP_istrue), 6,
-=======
-        /* This is now necessary for the invokish control to work correctly */
-        jgb_append_control(tc, jgb, ins, MVM_JIT_CONTROL_THROWISH_PRE);
-        jgb_append_call_c(tc, jgb, op_to_func(tc, MVM_OP_istrue), 6,
->>>>>>> 494661e7
-                          args, MVM_JIT_RV_VOID, -1);
+                         args, MVM_JIT_RV_VOID, -1);
         /* guard the potential invoke */
         jg_append_control(tc, jg, ins, MVM_JIT_CONTROL_INVOKISH);
         /* branch if true (switch is done by coercion) */
@@ -2037,7 +2029,7 @@
                                 { MVM_JIT_REG_VAL,   { typ } },
                                 { MVM_JIT_REG_VAL_F, { src } }};
 
-        jgb_append_call_c(tc, jgb, op_to_func(tc, op), 3, args, MVM_JIT_RV_PTR, dst);
+        jg_append_call_c(tc, jg, op_to_func(tc, op), 3, args, MVM_JIT_RV_PTR, dst);
         break;
     }
     case MVM_OP_smrt_strify:
@@ -2682,13 +2674,9 @@
 
                         MVMJitCallArg args[] = { { MVM_JIT_INTERP_VAR,  { MVM_JIT_INTERP_TC } },
                                                  { MVM_JIT_LITERAL_PTR, { (MVMint64)fake_regs } }};
-<<<<<<< HEAD
+                        if (ins->info->jittivity & MVM_JIT_INFO_INVOKISH)
+                            jg_append_control(tc, jg, ins, MVM_JIT_CONTROL_THROWISH_PRE);
                         jg_append_call_c(tc, jg, extops[i].func, 2, args, MVM_JIT_RV_VOID, -1);
-=======
-                        if (ins->info->jittivity & MVM_JIT_INFO_INVOKISH)
-                            jgb_append_control(tc, jgb, ins, MVM_JIT_CONTROL_THROWISH_PRE);
-                        jgb_append_call_c(tc, jgb, extops[i].func, 2, args, MVM_JIT_RV_VOID, -1);
->>>>>>> 494661e7
                         if (ins->info->jittivity & MVM_JIT_INFO_INVOKISH)
                             jg_append_control(tc, jg, ins, MVM_JIT_CONTROL_INVOKISH);
                         MVM_jit_log(tc, "append extop: <%s>\n", ins->info->name);
