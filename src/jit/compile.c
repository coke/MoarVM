--- conflicted
+++ resolved
@@ -6,15 +6,10 @@
 void MVM_jit_compiler_init(MVMThreadContext *tc, MVMJitCompiler *compiler, MVMJitGraph *jg);
 void MVM_jit_compiler_deinit(MVMThreadContext *tc, MVMJitCompiler *compiler);
 MVMJitCode * MVM_jit_compiler_assemble(MVMThreadContext *tc, MVMJitCompiler *compiler, MVMJitGraph *jg);
-<<<<<<< HEAD
 void MVM_jit_compile_expr_tree(MVMThreadContext *tc, MVMJitCompiler *compiler, MVMJitGraph *graph, MVMJitExprTree *tree);
 
 
-#define COPY_ARRAY(a, n) memcpy(MVM_malloc(n * sizeof(a[0])), a, n * sizeof(a[0]))
-=======
-
 #define COPY_ARRAY(a, n) ((n) > 0) ? memcpy(MVM_malloc((n) * sizeof(a[0])), a, (n) * sizeof(a[0])) : NULL;
->>>>>>> 19caf7da
 
 static const MVMuint16 MAGIC_BYTECODE[] = { MVM_OP_sp_jit_enter, 0 };
 
@@ -25,7 +20,6 @@
     cl->dasm_globals = MVM_malloc(num_globals * sizeof(void*));
     dasm_setupglobal(cl, cl->dasm_globals, num_globals);
     dasm_setup(cl, MVM_jit_actions());
-<<<<<<< HEAD
 
     /* Store graph we're compiling */
     cl->graph        = jg;
@@ -53,23 +47,6 @@
     MVMJitCode *code;
     MVMJitNode *node = jg->first_node;
 
-=======
-
-    /* space for dynamic labels */
-    dasm_growpc(cl, jg->num_labels);
-}
-
-void MVM_jit_compiler_deinit(MVMThreadContext *tc, MVMJitCompiler *cl) {
-    MVM_free(cl->dasm_globals);
-    dasm_free(cl);
-}
-
-MVMJitCode * MVM_jit_compile_graph(MVMThreadContext *tc, MVMJitGraph *jg) {
-    MVMJitCompiler cl;
-    MVMJitCode *code;
-    MVMJitNode *node = jg->first_node;
-
->>>>>>> 19caf7da
     MVM_jit_log(tc, "Starting compilation\n");
     /* initialation */
     MVM_jit_compiler_init(tc, &cl, jg);
@@ -78,21 +55,13 @@
     while (node) {
         switch(node->type) {
         case MVM_JIT_NODE_LABEL:
-<<<<<<< HEAD
             MVM_jit_emit_label(tc, &cl, jg, node->u.label.name);
-=======
-            MVM_jit_emit_label(tc, &cl, jg, &node->u.label);
->>>>>>> 19caf7da
             break;
         case MVM_JIT_NODE_PRIMITIVE:
             MVM_jit_emit_primitive(tc, &cl, jg, &node->u.prim);
             break;
         case MVM_JIT_NODE_BRANCH:
-<<<<<<< HEAD
             MVM_jit_emit_block_branch(tc, &cl, jg, &node->u.branch);
-=======
-            MVM_jit_emit_branch(tc, &cl, jg, &node->u.branch);
->>>>>>> 19caf7da
             break;
         case MVM_JIT_NODE_CALL_C:
             MVM_jit_emit_call_c(tc, &cl, jg, &node->u.call);
@@ -107,14 +76,10 @@
             MVM_jit_emit_jumplist(tc, &cl, jg, &node->u.jumplist);
             break;
         case MVM_JIT_NODE_CONTROL:
-<<<<<<< HEAD
             MVM_jit_emit_control(tc, &cl, &node->u.control, NULL);
             break;
         case MVM_JIT_NODE_EXPR_TREE:
             MVM_jit_compile_expr_tree(tc, &cl, jg, node->u.tree);
-=======
-            MVM_jit_emit_control(tc, &cl, jg, &node->u.control);
->>>>>>> 19caf7da
             break;
         case MVM_JIT_NODE_DATA:
             MVM_jit_emit_data(tc, &cl, &node->u.data);
@@ -123,7 +88,6 @@
         node = node->next;
     }
     MVM_jit_emit_epilogue(tc, &cl, jg);
-<<<<<<< HEAD
 
     /* Generate code */
     code = MVM_jit_compiler_assemble(tc, &cl, jg);
@@ -146,35 +110,6 @@
     char * memory;
     size_t codesize;
 
-   /* compile the function */
-    if (dasm_link(cl, &codesize) != 0)
-        MVM_oops(tc, "dynasm could not link :-(");
-    memory = MVM_platform_alloc_pages(codesize, MVM_PAGE_READ|MVM_PAGE_WRITE);
-    if (dasm_encode(cl, memory) != 0)
-        MVM_oops(tc, "dynasm could not encode :-(");
-=======
-
-    /* Generate code */
-    code = MVM_jit_compiler_assemble(tc, &cl, jg);
-
-    /* Clear up the compiler */
-    MVM_jit_compiler_deinit(tc, &cl);
-
-    /* Logging for insight */
-    if (tc->instance->jit_bytecode_dir) {
-        MVM_jit_log_bytecode(tc, code);
-    }
-    if (tc->instance->jit_log_fh)
-        fflush(tc->instance->jit_log_fh);
-    return code;
-}
-
-MVMJitCode * MVM_jit_compiler_assemble(MVMThreadContext *tc, MVMJitCompiler *cl, MVMJitGraph *jg) {
-    MVMJitCode * code;
-    MVMint32 i;
-    char * memory;
-    size_t codesize;
-
     MVMint32 dasm_error = 0;
 
    /* compile the function */
@@ -188,15 +123,11 @@
         MVM_jit_log(tc, "DynASM could not encode, error: %d\n", dasm_error);
         return NULL;
     }
->>>>>>> 19caf7da
 
     /* set memory readable + executable */
     if (!MVM_platform_set_page_mode(memory, codesize, MVM_PAGE_READ|MVM_PAGE_EXEC)) {
         MVM_jit_log(tc, "Setting jit page executable failed or was denied. deactivating jit.\n");
-<<<<<<< HEAD
         /* our caller allocated the compiler and our caller must clean it up */
-=======
->>>>>>> 19caf7da
         tc->instance->jit_enabled = 0;
         return NULL;
     }
@@ -242,19 +173,11 @@
      * label index rather than the direct pointer, no fixup is
      * necessary */
     code->num_deopts   = jg->deopts_num;
-<<<<<<< HEAD
-    code->deopts       = code->num_deopts ? COPY_ARRAY(jg->deopts, jg->deopts_num) : NULL;
-    code->num_handlers = jg->handlers_num;
-    code->handlers     = code->num_handlers ? COPY_ARRAY(jg->handlers, jg->handlers_alloc) : NULL;
-    code->num_inlines  = jg->inlines_num;
-    code->inlines      = code->num_inlines ? COPY_ARRAY(jg->inlines, jg->inlines_alloc) : NULL;
-=======
     code->deopts       = COPY_ARRAY(jg->deopts, jg->deopts_num);
     code->num_handlers = jg->handlers_num;
     code->handlers     = COPY_ARRAY(jg->handlers, jg->handlers_alloc);
     code->num_inlines  = jg->inlines_num;
     code->inlines      = COPY_ARRAY(jg->inlines, jg->inlines_alloc);
->>>>>>> 19caf7da
 
     /* add sequence number */
     code->seq_nr       = tc->instance->jit_seq_nr++;
@@ -264,10 +187,7 @@
 
 void MVM_jit_destroy_code(MVMThreadContext *tc, MVMJitCode *code) {
     MVM_platform_free_pages(code->func_ptr, code->size);
-<<<<<<< HEAD
     MVM_free(code->labels);
-=======
->>>>>>> 19caf7da
     MVM_free(code->deopts);
     MVM_free(code->handlers);
     MVM_free(code->inlines);
@@ -275,7 +195,6 @@
     MVM_free(code);
 }
 
-<<<<<<< HEAD
 
 
 #define NYI(x) MVM_oops(tc, #x " NYI")
@@ -399,8 +318,6 @@
     compiler->spills_free[bucket] = idx;
 }
 
-=======
->>>>>>> 19caf7da
 /* Enter the JIT code segment. The label is a continuation point where control
  * is resumed after the frame is properly setup. */
 void MVM_jit_enter_code(MVMThreadContext *tc, MVMCompUnit *cu,
