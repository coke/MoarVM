--- conflicted
+++ resolved
@@ -150,11 +150,7 @@
 
 void MVM_jit_destroy_code(MVMThreadContext *tc, MVMJitCode *code) {
     MVM_platform_free_pages(code->func_ptr, code->size);
-<<<<<<< HEAD
-=======
     MVM_free(code->labels);
-    MVM_free(code->bb_labels);
->>>>>>> 6f9be706
     MVM_free(code->deopts);
     MVM_free(code->handlers);
     MVM_free(code->inlines);
