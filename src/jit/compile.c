#include "moar.h"
#include "internal.h"
#include "platform/mmap.h"


void MVM_jit_compiler_init(MVMThreadContext *tc, MVMJitCompiler *compiler, MVMJitGraph *jg);
void MVM_jit_compiler_deinit(MVMThreadContext *tc, MVMJitCompiler *compiler);
MVMJitCode * MVM_jit_compiler_assemble(MVMThreadContext *tc, MVMJitCompiler *compiler, MVMJitGraph *jg);
void MVM_jit_compile_expr_tree(MVMThreadContext *tc, MVMJitCompiler *compiler, MVMJitGraph *graph, MVMJitExprTree *tree);

#define COPY_ARRAY(a, n) memcpy(MVM_malloc(n * sizeof(a[0])), a, n * sizeof(a[0]))

static const MVMuint16 MAGIC_BYTECODE[] = { MVM_OP_sp_jit_enter, 0 };

void MVM_jit_compiler_init(MVMThreadContext *tc, MVMJitCompiler *cl, MVMJitGraph *jg) {
    MVMint32  num_globals = MVM_jit_num_globals();
    /* Create dasm state */
    dasm_init(cl, 1);
    cl->dasm_globals = MVM_malloc(num_globals * sizeof(void*));
    dasm_setupglobal(cl, cl->dasm_globals, num_globals);
    dasm_setup(cl, MVM_jit_actions());

    /* Store graph we're compiling */
    cl->graph        = jg;
    /* next (internal) label to assign */
    cl->label_offset = jg->num_labels;
    /* space for dynamic labels */
    dasm_growpc(cl, jg->num_labels);
    /* Offset in temporary array in which we can spill */
    cl->spill_offset = (jg->sg->num_locals + jg->sg->sf->body.cu->body.max_callsite_size) * MVM_JIT_REG_SZ;
    cl->max_spill    = 2*MVM_JIT_PTR_SZ;

}

void MVM_jit_compiler_deinit(MVMThreadContext *tc, MVMJitCompiler *cl) {
    dasm_free(cl);
    MVM_free(cl->dasm_globals);
}

MVMJitCode * MVM_jit_compile_graph(MVMThreadContext *tc, MVMJitGraph *jg) {
    MVMJitCompiler cl;
    MVMJitCode *code;
    MVMJitNode *node = jg->first_node;

    MVM_jit_log(tc, "Starting compilation\n");
    /* initialation */
    MVM_jit_compiler_init(tc, &cl, jg);
    /* generate code */
    MVM_jit_emit_prologue(tc, &cl, jg);
    while (node) {
        switch(node->type) {
        case MVM_JIT_NODE_LABEL:
            MVM_jit_emit_label(tc, &cl, jg, node->u.label.name);
            break;
        case MVM_JIT_NODE_PRIMITIVE:
            MVM_jit_emit_primitive(tc, &cl, jg, &node->u.prim);
            break;
        case MVM_JIT_NODE_BRANCH:
            MVM_jit_emit_block_branch(tc, &cl, jg, &node->u.branch);
            break;
        case MVM_JIT_NODE_CALL_C:
            MVM_jit_emit_call_c(tc, &cl, jg, &node->u.call);
            break;
        case MVM_JIT_NODE_GUARD:
            MVM_jit_emit_guard(tc, &cl, jg, &node->u.guard);
            break;
        case MVM_JIT_NODE_INVOKE:
            MVM_jit_emit_invoke(tc, &cl, jg, &node->u.invoke);
            break;
        case MVM_JIT_NODE_JUMPLIST:
            MVM_jit_emit_jumplist(tc, &cl, jg, &node->u.jumplist);
            break;
        case MVM_JIT_NODE_CONTROL:
            MVM_jit_emit_control(tc, &cl, jg, &node->u.control);
            break;
        case MVM_JIT_NODE_EXPR_TREE:
            MVM_jit_compile_expr_tree(tc, &cl, jg, node->u.tree);
            break;
        }
        node = node->next;
    }
    MVM_jit_emit_epilogue(tc, &cl, jg);

    /* Generate code */
    code = MVM_jit_compiler_assemble(tc, &cl, jg);

    /* Clear up the compiler */
    MVM_jit_compiler_deinit(tc, &cl);

    /* Logging for insight */
    if (tc->instance->jit_bytecode_dir) {
        MVM_jit_log_bytecode(tc, code);
    }
    if (tc->instance->jit_log_fh)
        fflush(tc->instance->jit_log_fh);
    return code;
}

MVMJitCode * MVM_jit_compiler_assemble(MVMThreadContext *tc, MVMJitCompiler *cl, MVMJitGraph *jg) {
    MVMJitCode * code;
    MVMint32 i;
    char * memory;
    size_t codesize;

   /* compile the function */
    if (dasm_link(cl, &codesize) != 0)
        MVM_oops(tc, "dynasm could not link :-(");
    memory = MVM_platform_alloc_pages(codesize, MVM_PAGE_READ|MVM_PAGE_WRITE);
    if (dasm_encode(cl, memory) != 0)
        MVM_oops(tc, "dynasm could not encode :-(");

    /* set memory readable + executable */
    MVM_platform_set_page_mode(memory, codesize, MVM_PAGE_READ|MVM_PAGE_EXEC);

    MVM_jit_log(tc, "Bytecode size: %"MVM_PRSz"\n", codesize);

    /* Create code segment */
    code = MVM_malloc(sizeof(MVMJitCode));
    code->func_ptr   = (void (*)(MVMThreadContext*,MVMCompUnit*,void*)) memory;
    code->size       = codesize;
    code->bytecode   = (MVMuint8*)MAGIC_BYTECODE;
    code->sf         = jg->sg->sf;
    code->spill_size = cl->max_spill;

    /* Get the basic block labels */
    code->num_labels = jg->num_labels;
    code->labels = MVM_calloc(code->num_labels, sizeof(void*));

    for (i = 0; i < code->num_labels; i++) {
        MVMint32 offset = dasm_getpclabel(cl, i);
        if (offset < 0)
            MVM_jit_log(tc, "Got negative offset for dynamic label %d\n", i);
        code->labels[i] = memory + offset;
    }

    /* Copy the deopts, inlines, and handlers. Because these use the
     * label index rather than the direct pointer, no fixup is
     * necessary */
    code->num_deopts   = jg->deopts_num;
    code->deopts       = code->num_deopts ? COPY_ARRAY(jg->deopts, jg->deopts_num) : NULL;
    code->num_handlers = jg->handlers_num;
    code->handlers     = code->num_handlers ? COPY_ARRAY(jg->handlers, jg->handlers_alloc) : NULL;
    code->num_inlines  = jg->inlines_num;
    code->inlines      = code->num_inlines ? COPY_ARRAY(jg->inlines, jg->inlines_alloc) : NULL;

    code->seq_nr = MVM_incr(&tc->instance->jit_seq_nr);

    return code;
}

void MVM_jit_destroy_code(MVMThreadContext *tc, MVMJitCode *code) {
    MVM_platform_free_pages(code->func_ptr, code->size);
    MVM_free(code->labels);
    MVM_free(code->deopts);
    MVM_free(code->handlers);
    MVM_free(code->inlines);
    MVM_free(code);
}

<<<<<<< HEAD

#define NYI(x) MVM_oops(tc, #x " NYI")


static void alloc_value(MVMThreadContext *tc, MVMJitCompiler *cl, MVMJitExprValue *value) {
    if (value->type == MVM_JIT_NUM) {
        MVMint8 reg = MVM_jit_register_alloc(tc, cl, MVM_JIT_REGCLS_NUM);
        MVM_jit_register_assign(tc, cl, value, MVM_JIT_REGCLS_NUM, reg);
    } else {
        MVMint8 reg = MVM_jit_register_alloc(tc, cl, MVM_JIT_REGCLS_GPR);
        MVM_jit_register_assign(tc, cl, value, MVM_JIT_REGCLS_GPR, reg);
    }
}

static void use_value(MVMThreadContext *tc, MVMJitCompiler *cl, MVMJitExprValue *value) {
    MVM_jit_register_use(tc, cl, value->reg_cls, value->reg_num);
}

static void release_value(MVMThreadContext *tc, MVMJitCompiler *cl, MVMJitExprValue *value) {
    MVM_jit_register_release(tc, cl, value->reg_cls, value->reg_num);
}

static void load_value(MVMThreadContext *tc, MVMJitCompiler *cl, MVMJitExprValue *value) {
    MVMint8 reg_num = MVM_jit_register_alloc(tc, cl, MVM_JIT_REGCLS_GPR);
    MVM_jit_register_load(tc, cl, value->spill_location, MVM_JIT_REGCLS_GPR, reg_num, value->size);
}

static void ensure_values(MVMThreadContext *tc, MVMJitCompiler *compiler, MVMJitExprValue **values, MVMint32 num_values) {
    MVMint32 i;
    /* Ensure all register values are live */
    for (i = 0; i < num_values; i++) {
        MVMJitExprValue *value = values[i];
        if (value->type == MVM_JIT_REG) {
            if (value->state == MVM_JIT_VALUE_SPILLED)
                load_value(tc, compiler, value);
            else if (value->state == MVM_JIT_VALUE_EMPTY ||
                     value->state == MVM_JIT_VALUE_DEAD) {
                MVM_oops(tc, "Required Value Is Not Live");
            }
            /* Mark value as in-use */
            use_value(tc, compiler, value);
        }
    }
}



#if MVM_JIT_ARCH == MVM_JIT_ARCH_X64
/* Localized definitions winning! */
static MVMint8 x64_gpr_args[] = {
    X64_ARG_GPR(MVM_JIT_REGNAME)
};


static MVMint8 x64_sse_args[] = {
    X64_ARG_SSE(MVM_JIT_REGNAME)
};


#if MVM_JIT_PLATFORM == MVM_JIT_PLATFORM_POSIX
static void compile_arglist(MVMThreadContext *tc, MVMJitCompiler *compiler,
                            MVMJitExprTree *tree, MVMint32 node) {
    /* Let's first ensure we have all the necessary values in place */
    MVMint32 i, nchild = tree->nodes[node+1];
    MVMJitExprValue *gpr_values[6], *sse_values[8], *stack_values[16];
    MVMint32 num_gpr = 0, num_sse = 0, num_stack = 0;
    for (i = 0; i < nchild; i++) {
        MVMint32 carg = tree->nodes[node+2+i];
        MVMint32 argtyp = tree->nodes[carg+2];
        MVMJitExprValue *argval = &tree->info[tree->nodes[carg+1]].value;
        if (argtyp == MVM_JIT_NUM) {
            if (num_sse < (sizeof(sse_values)/sizeof(sse_values[0]))) {
                sse_values[num_sse++] = argval;
            } else {
                stack_values[num_stack++] = argval;
            }
        } else {
            if (num_gpr < (sizeof(gpr_values)/sizeof(gpr_values[0]))) {
                gpr_values[num_gpr++] = argval;
            } else {
                stack_values[num_stack++] = argval;
            }
        }
    }
    /* The following is pretty far from optimal. The optimal code
       would determine which values currently reside in registers and
       where they should be placed, and move them there, possibly
       freeing up registers for later access. But that requires some
       pretty complicated logic.  */

    /* Now emit the gpr values */
    for (i = 0; i < num_gpr; i++) {
        MVM_jit_register_put(tc, compiler, gpr_values[i], MVM_JIT_REGCLS_GPR, x64_gpr_args[i]);
        /* Mark GPR as used - nb, that means we need some cleanup logic afterwards */
        MVM_jit_register_use(tc, compiler, MVM_JIT_REGCLS_GPR, x64_gpr_args[i]);
    }

    /* SSE logic is pretty much the same as GPR logic, just with SSE rather than GPR args  */
    for (i = 0; i < num_sse; i++) {
        MVM_jit_register_put(tc, compiler, gpr_values[i], MVM_JIT_REGCLS_NUM, x64_sse_args[i]);
        MVM_jit_register_use(tc, compiler, MVM_JIT_REGCLS_NUM, x64_sse_args[i]);
    }

    /* Stack arguments are simpler than register arguments */
    for (i = 0; i < num_stack; i++) {
        MVMJitExprValue *argval = stack_values[i];
        if (argval->state == MVM_JIT_VALUE_SPILLED) {
            /* Allocate a temporary register, load and place, and free the register */
            MVMint8 reg_num = MVM_jit_register_alloc(tc, compiler, MVM_JIT_REGCLS_GPR);
            /* We do the load directly because, this value being
             * spilled and invalidated just after the call, there is
             * no reason to involve the register allocator */
            MVM_jit_emit_load(tc, compiler, argval->spill_location,
                              MVM_JIT_REGCLS_GPR, reg_num,  argval->size);
            MVM_jit_emit_stack_arg(tc, compiler, i * 8, MVM_JIT_REGCLS_GPR, reg_num, argval->size);
            MVM_jit_register_free(tc, compiler, MVM_JIT_REGCLS_GPR, reg_num);
        } else if (argval->state == MVM_JIT_VALUE_ALLOCATED) {
            /* Emitting a stack argument is not a free */
            MVM_jit_emit_stack_arg(tc, compiler, i * 8, argval->reg_cls,
                                   argval->reg_num, argval->size);
        } else {
            MVM_oops(tc, "ARGLIST: Live Value Inaccessible");
        }
    }

}
#else
static void compile_arglist(MVMThreadContext *tc, MVMJitCompiler *compiler, MVMJitExprTree *tree,
                            MVMint32 node) {
    MVMint32 i, nchild = tree->nodes[node+1], first_child = node+2;
    /* TODO implement this too */
    NYI(compile_arglist_win32);
}
#endif

#else
/* No such architecture */
static void compile_arglist(MVMThreadContext *tc, MVMJitCompiler *compiler, MVMJitExprTree *tree,
                            MVMint32 node) {
    NYI(compile_arglist);
}
#endif


static void pre_call(MVMThreadContext *tc, MVMJitCompiler *cl, MVMJitExprTree *tree, MVMint32 node) {
    /* Calls invalidate all caller-saved registers. Values that have
       not yet been spilled and are needed after the call will need to
       be spilled */
    MVM_jit_spill_before_call(tc, cl);
}

#if MVM_JIT_ARCH == MVM_JIT_ARCH_X64
static void post_call(MVMThreadContext *tc, MVMJitCompiler *cl, MVMJitExprTree *tree, MVMint32 node) {
    /* Post-call, we might implement restore, if the call was
       conditional. But that is something for another day */
    MVMint32 i;
    /* ARGLIST locked all registers and we have to wait until after the CALL to unlock them */
    for (i = 0; i < sizeof(x64_gpr_args); i++) {
        MVM_jit_register_release(tc, cl, MVM_JIT_REGCLS_GPR, x64_gpr_args[i]);
    }
    /* TODO same for numargs */
}

#else
static void post_call(MVMThreadContext *tc, MVMJitCompiler *cl, MVMJitExprTree *tree, MVMint32 node) {
    NYI(post_call);
}
#endif

void MVM_jit_compile_breakpoint(void) {
    fprintf(stderr, "Pause here please\n");
}

static void MVM_jit_compile_tile(MVMThreadContext *tc, MVMJitCompiler *compiler, MVMJitExprTree *tree, MVMJitTile *tile) {
    MVMJitExprValue **values = tile->values;
    MVMint32 i;

    /* Increment order nr - must follow the same order as in tile.c:build_tilelist */
    if (tile->template)
        compiler->order_nr++;

    /* Extract value pointers from the tree */
    ensure_values(tc, compiler, values+1, tile->num_vals);
    switch (tree->nodes[tile->node]) {
    case MVM_JIT_COPY:
        values[0]->type = MVM_JIT_REG;
        MVM_jit_register_assign(tc, compiler, values[0], values[1]->reg_cls, values[1]->reg_num);
        break;
    case MVM_JIT_TC:
    case MVM_JIT_CU:
    case MVM_JIT_FRAME:
    case MVM_JIT_LOCAL:
    case MVM_JIT_STACK:
        /* this is weird and needs to be handled better */
        tile->emit(tc, compiler, tree, tile->node, values, tile->args);
        break;
    default:
        if (values[0] != NULL && values[0]->type == MVM_JIT_REG) {
            /* allocate a register for the result */
            if (tile->num_vals > 0 &&
                values[1]->type == MVM_JIT_REG &&
                values[1]->state == MVM_JIT_VALUE_ALLOCATED &&
                values[1]->last_use == compiler->order_nr) {
                /* First register expires immediately, therefore we can safely
                 * cross-assign */
                MVM_jit_register_assign(tc, compiler, values[0], values[1]->reg_cls, values[1]->reg_num);
            } else {
                alloc_value(tc, compiler, values[0]);
            }
            use_value(tc, compiler, values[0]);
        }
        /* Emit code */
        tile->emit(tc, compiler, tree, tile->node, tile->values, tile->args);
        break;
    }

    /* Release registers from use */
    for (i = 0; i < tile->num_vals + 1; i++) {
        if (values[i] != NULL && values[i]->type == MVM_JIT_REG) {
            release_value(tc, compiler, values[i]);
        }
    }

    /* Expire dead values */
    MVM_jit_expire_values(tc, compiler);
}

static void arglist_get_values(MVMThreadContext *tc, MVMJitExprTree *tree, MVMint32 node, MVMJitExprValue **values) {
    MVMint32 i, nchild = tree->nodes[node+1];
    for (i = 0; i < nchild; i++) {
        MVMint32 carg = tree->nodes[node+2+i];
        MVMint32 val  = tree->nodes[carg+1];
        *values++     = &tree->info[val].value;
    }
}


static void MVM_jit_get_values(MVMThreadContext *tc, MVMJitCompiler *compiler, MVMJitExprTree *tree, MVMJitTile *tile) {
    MVMint32 node = tile->node;
    const MVMJitTileTemplate *template = tile->template;

    tile->values[0]       = &tree->info[node].value;
    tile->values[0]->type = template->vtype;
    switch (tree->nodes[node]) {
    case MVM_JIT_IF:
    {
        MVMint32 left = tree->nodes[node+2], right = tree->nodes[node+3];
        /* assign results of IF to values array */
        tile->values[1] = &tree->info[left].value;
        tile->values[2] = &tree->info[right].value;
        tile->num_vals  = 2;
        break;
    }
    case MVM_JIT_ARGLIST:
    {
        /* NB, arglist can conceivably use more than 7 values, although it can safely overflow into args, we may want to find a better solution */
        arglist_get_values(tc, tree, node, tile->values + 1);
        tile->num_vals = tree->nodes[node+1];
        break;
    }
    case MVM_JIT_DO:
    {
        MVMint32 nchild     = tree->nodes[node+1];
        MVMint32 last_child = tree->nodes[node+1+nchild];
        tile->values[1] = &tree->info[last_child].value;
        tile->num_vals  = 1;
        break;
    }
    default:
    {
        MVM_jit_tile_get_values(tc, tree, node,
                                template->path, template->regs,
                                tile->values + 1, tile->args);
        tile->num_vals = template->num_vals;
        break;
    }
    }
}


/* TOOD build this out into live range calculations */
static void MVM_jit_compute_use(MVMThreadContext *tc, MVMJitCompiler *compiler, MVMJitTileList *list) {
    MVMJitTile *tile;
    MVMint32 i;


    for (tile = list->first; tile != NULL; tile = tile->next) {
        if (tile->template == NULL) /* pseudotiles */
            continue;
        MVM_jit_get_values(tc, compiler, list->tree, tile);
        tile->values[0]->first_created = tile->order_nr;
        for (i = 0; i < tile->num_vals; i++) {
            tile->values[i+1]->last_use = tile->order_nr;
            tile->values[i+1]->num_use++;
        }
    }
}

/* pseudotile emit functions */
void MVM_jit_compile_branch(MVMThreadContext *tc, MVMJitCompiler *compiler, MVMJitExprTree *tree,
                            MVMint32 node, MVMJitExprValue **value, MVMJitExprNode *args) {
    MVM_jit_emit_branch(tc, compiler, args[0] + compiler->label_offset);
}

void MVM_jit_compile_conditional_branch(MVMThreadContext *tc, MVMJitCompiler *compiler,
                                        MVMJitExprTree *tree, MVMint32 node,
                                        MVMJitExprValue **values, MVMJitExprNode *args) {
    MVM_jit_emit_conditional_branch(tc, compiler, args[0], args[1] + compiler->label_offset);
}

void MVM_jit_compile_label(MVMThreadContext *tc, MVMJitCompiler *compiler,
                           MVMJitExprTree *tree, MVMint32 node,
                           MVMJitExprValue **values, MVMJitExprNode *args) {
    MVM_jit_emit_label(tc, compiler, tree->graph, args[0] + compiler->label_offset);
}


void MVM_jit_compile_expr_tree(MVMThreadContext *tc, MVMJitCompiler *compiler, MVMJitGraph *jg, MVMJitExprTree *tree) {
    MVMJitRegisterAllocator allocator;
    MVMJitTileList *list;
    MVMJitTile *tile;
    /* First stage, tile the tree */
    list = MVM_jit_tile_expr_tree(tc, tree);
    /* log it, replacing logigng-during-compilation */
    MVM_jit_log_tile_list(tc, list);
    MVM_jit_compute_use(tc, compiler, list);

    /* Allocate sufficient space for the internal labels */
    dasm_growpc(compiler, compiler->label_offset + tree->num_labels);

    /* Second stage, emit the code - interleaved with the register allocator */

    MVM_jit_register_allocator_init(tc, compiler, &allocator);
    compiler->order_nr = 0;
    for (tile = list->first; tile != NULL; tile = tile->next) {
        MVM_jit_compile_tile(tc, compiler, tree, tile);
    }
    MVM_jit_register_allocator_deinit(tc, compiler, &allocator);

    /* Make sure no other tree reuses the same labels */
    compiler->label_offset += tree->num_labels;
}



/* Enter the JIT code segment. The label is a continuation point where control
 * is resumed after the frame is properly setup. */
void MVM_jit_enter_code(MVMThreadContext *tc, MVMCompUnit *cu,
                        MVMJitCode *code) {
    void *label = tc->cur_frame->jit_entry_label;
    code->func_ptr(tc, cu, label);
=======
/* Returns 1 if we should return from the frame, the function, 0 otherwise */
MVMint32 MVM_jit_enter_code(MVMThreadContext *tc, MVMCompUnit *cu,
                            MVMJitCode *code) {
    /* The actual JIT code returns 0 if it went through to the exit */
    MVMint32 ctrl;
    void *label = tc->cur_frame->jit_entry_label;
    if (label < (void*)code->func_ptr || (char*)label > (((char*)code->func_ptr) + code->size))
        MVM_oops(tc, "JIT entry label out of range for code!\n"
                 "(label %x, func_ptr %x, code size %d, offset %d, frame_nr %d, seq nr %d)",
                 label, code->func_ptr, code->size, ((char*)label) - ((char*)code->func_ptr),
                 tc->cur_frame->sequence_nr, code->seq_nr);
    ctrl = code->func_ptr(tc, cu, label);
    return ctrl ? 0 : 1;
>>>>>>> 494661e7
}<|MERGE_RESOLUTION|>--- conflicted
+++ resolved
@@ -157,7 +157,7 @@
     MVM_free(code);
 }
 
-<<<<<<< HEAD
+
 
 #define NYI(x) MVM_oops(tc, #x " NYI")
 
@@ -348,7 +348,6 @@
         break;
     case MVM_JIT_TC:
     case MVM_JIT_CU:
-    case MVM_JIT_FRAME:
     case MVM_JIT_LOCAL:
     case MVM_JIT_STACK:
         /* this is weird and needs to be handled better */
@@ -508,20 +507,10 @@
 void MVM_jit_enter_code(MVMThreadContext *tc, MVMCompUnit *cu,
                         MVMJitCode *code) {
     void *label = tc->cur_frame->jit_entry_label;
-    code->func_ptr(tc, cu, label);
-=======
-/* Returns 1 if we should return from the frame, the function, 0 otherwise */
-MVMint32 MVM_jit_enter_code(MVMThreadContext *tc, MVMCompUnit *cu,
-                            MVMJitCode *code) {
-    /* The actual JIT code returns 0 if it went through to the exit */
-    MVMint32 ctrl;
-    void *label = tc->cur_frame->jit_entry_label;
     if (label < (void*)code->func_ptr || (char*)label > (((char*)code->func_ptr) + code->size))
         MVM_oops(tc, "JIT entry label out of range for code!\n"
                  "(label %x, func_ptr %x, code size %d, offset %d, frame_nr %d, seq nr %d)",
                  label, code->func_ptr, code->size, ((char*)label) - ((char*)code->func_ptr),
                  tc->cur_frame->sequence_nr, code->seq_nr);
-    ctrl = code->func_ptr(tc, cu, label);
-    return ctrl ? 0 : 1;
->>>>>>> 494661e7
+    code->func_ptr(tc, cu, label);
 }