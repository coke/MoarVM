#include "moar.h"
#include "internal.h"
#include "platform/mmap.h"


void MVM_jit_compiler_init(MVMThreadContext *tc, MVMJitCompiler *compiler, MVMJitGraph *jg);
void MVM_jit_compiler_deinit(MVMThreadContext *tc, MVMJitCompiler *compiler);
MVMJitCode * MVM_jit_compiler_assemble(MVMThreadContext *tc, MVMJitCompiler *compiler, MVMJitGraph *jg);
void MVM_jit_compile_expr_tree(MVMThreadContext *tc, MVMJitCompiler *compiler, MVMJitGraph *graph, MVMJitExprTree *tree);


#define COPY_ARRAY(a, n) memcpy(MVM_malloc(n * sizeof(a[0])), a, n * sizeof(a[0]))

static const MVMuint16 MAGIC_BYTECODE[] = { MVM_OP_sp_jit_enter, 0 };

void MVM_jit_compiler_init(MVMThreadContext *tc, MVMJitCompiler *cl, MVMJitGraph *jg) {
    MVMint32  num_globals = MVM_jit_num_globals();
    /* Create dasm state */
    dasm_init(cl, 1);
    cl->dasm_globals = MVM_malloc(num_globals * sizeof(void*));
    dasm_setupglobal(cl, cl->dasm_globals, num_globals);
    dasm_setup(cl, MVM_jit_actions());

    /* Store graph we're compiling */
    cl->graph        = jg;
    /* next (internal) label to assign */
    cl->label_offset = jg->num_labels;
    /* space for dynamic labels */
    dasm_growpc(cl, jg->num_labels);
    /* Offset in temporary array in which we can spill */
    cl->spill_bottom = (jg->sg->num_locals + jg->sg->sf->body.cu->body.max_callsite_size) * MVM_JIT_REG_SZ;
    cl->spill_top    = cl->spill_bottom;

}

<<<<<<< HEAD
void MVM_jit_compiler_deinit(MVMThreadContext *tc, MVMJitCompiler *cl) {
    dasm_free(cl);
    MVM_free(cl->dasm_globals);
}

MVMJitCode * MVM_jit_compile_graph(MVMThreadContext *tc, MVMJitGraph *jg) {
    MVMJitCompiler cl;
    MVMJitCode *code;
    MVMJitNode *node = jg->first_node;
=======
    /* setup dasm (data and code section) */
    dasm_init(&state, 2);
    dasm_setupglobal(&state, dasm_globals, num_globals);
    dasm_setup(&state, MVM_jit_actions());
    dasm_growpc(&state, jg->num_labels);
>>>>>>> 2b0739d8

    MVM_jit_log(tc, "Starting compilation\n");
    /* initialation */
    MVM_jit_compiler_init(tc, &cl, jg);
    /* generate code */
    MVM_jit_emit_prologue(tc, &cl, jg);
    while (node) {
        switch(node->type) {
        case MVM_JIT_NODE_LABEL:
            MVM_jit_emit_label(tc, &cl, jg, node->u.label.name);
            break;
        case MVM_JIT_NODE_PRIMITIVE:
            MVM_jit_emit_primitive(tc, &cl, jg, &node->u.prim);
            break;
        case MVM_JIT_NODE_BRANCH:
            MVM_jit_emit_block_branch(tc, &cl, jg, &node->u.branch);
            break;
        case MVM_JIT_NODE_CALL_C:
            MVM_jit_emit_call_c(tc, &cl, jg, &node->u.call);
            break;
        case MVM_JIT_NODE_GUARD:
            MVM_jit_emit_guard(tc, &cl, jg, &node->u.guard);
            break;
        case MVM_JIT_NODE_INVOKE:
            MVM_jit_emit_invoke(tc, &cl, jg, &node->u.invoke);
            break;
        case MVM_JIT_NODE_JUMPLIST:
            MVM_jit_emit_jumplist(tc, &cl, jg, &node->u.jumplist);
            break;
        case MVM_JIT_NODE_CONTROL:
            MVM_jit_emit_control(tc, &cl, jg, &node->u.control);
            break;
        case MVM_JIT_NODE_EXPR_TREE:
            MVM_jit_compile_expr_tree(tc, &cl, jg, node->u.tree);
            break;
        case MVM_JIT_NODE_DATA:
            MVM_jit_emit_data(tc, jg, &node->u.data, &state);
            break;
        }
        node = node->next;
    }
    MVM_jit_emit_epilogue(tc, &cl, jg);

    /* Generate code */
    code = MVM_jit_compiler_assemble(tc, &cl, jg);

    /* Clear up the compiler */
    MVM_jit_compiler_deinit(tc, &cl);

    /* Logging for insight */
    if (tc->instance->jit_bytecode_dir) {
        MVM_jit_log_bytecode(tc, code);
    }
    if (tc->instance->jit_log_fh)
        fflush(tc->instance->jit_log_fh);
    return code;
}

MVMJitCode * MVM_jit_compiler_assemble(MVMThreadContext *tc, MVMJitCompiler *cl, MVMJitGraph *jg) {
    MVMJitCode * code;
    MVMint32 i;
    char * memory;
    size_t codesize;

   /* compile the function */
    if (dasm_link(cl, &codesize) != 0)
        MVM_oops(tc, "dynasm could not link :-(");
    memory = MVM_platform_alloc_pages(codesize, MVM_PAGE_READ|MVM_PAGE_WRITE);
    if (dasm_encode(cl, memory) != 0)
        MVM_oops(tc, "dynasm could not encode :-(");

    /* set memory readable + executable */
    MVM_platform_set_page_mode(memory, codesize, MVM_PAGE_READ|MVM_PAGE_EXEC);

    MVM_jit_log(tc, "Bytecode size: %"MVM_PRSz"\n", codesize);

    /* Create code segment */
    code = MVM_malloc(sizeof(MVMJitCode));
    code->func_ptr   = (void (*)(MVMThreadContext*,MVMCompUnit*,void*)) memory;
    code->size       = codesize;
    code->bytecode   = (MVMuint8*)MAGIC_BYTECODE;
    code->sf         = jg->sg->sf;
    code->spill_size = cl->spill_top - cl->spill_bottom;

    /* Get the basic block labels */
    code->num_labels = jg->num_labels;
    code->labels = MVM_calloc(code->num_labels, sizeof(void*));

    for (i = 0; i < code->num_labels; i++) {
        MVMint32 offset = dasm_getpclabel(cl, i);
        if (offset < 0)
            MVM_jit_log(tc, "Got negative offset for dynamic label %d\n", i);
        code->labels[i] = memory + offset;
    }

    /* Copy the deopts, inlines, and handlers. Because these use the
     * label index rather than the direct pointer, no fixup is
     * necessary */
    code->num_deopts   = jg->deopts_num;
    code->deopts       = code->num_deopts ? COPY_ARRAY(jg->deopts, jg->deopts_num) : NULL;
    code->num_handlers = jg->handlers_num;
    code->handlers     = code->num_handlers ? COPY_ARRAY(jg->handlers, jg->handlers_alloc) : NULL;
    code->num_inlines  = jg->inlines_num;
    code->inlines      = code->num_inlines ? COPY_ARRAY(jg->inlines, jg->inlines_alloc) : NULL;

    code->seq_nr = MVM_incr(&tc->instance->jit_seq_nr);

    return code;
}

void MVM_jit_destroy_code(MVMThreadContext *tc, MVMJitCode *code) {
    MVM_platform_free_pages(code->func_ptr, code->size);
    MVM_free(code->labels);
    MVM_free(code->deopts);
    MVM_free(code->handlers);
    MVM_free(code->inlines);
    MVM_free(code);
}



#define NYI(x) MVM_oops(tc, #x " NYI")


void MVM_jit_compile_breakpoint(MVMThreadContext *tc, MVMJitCompiler *compiler, MVMJitTile *tile, MVMJitExprTree *tree) {
    MVMJitControl ctrl;
    ctrl.type = MVM_JIT_CONTROL_BREAKPOINT;
    MVM_jit_emit_control(tc, compiler, compiler->graph, &ctrl);
}


/* pseudotile emit functions */
void MVM_jit_compile_branch(MVMThreadContext *tc, MVMJitCompiler *compiler,
                            MVMJitTile *tile, MVMJitExprTree *tree) {
    MVM_jit_emit_branch(tc, compiler, tile->args[0] + compiler->label_offset);
}

void MVM_jit_compile_conditional_branch(MVMThreadContext *tc, MVMJitCompiler *compiler,
                                        MVMJitTile *tile, MVMJitExprTree *tree) {
    MVM_jit_emit_conditional_branch(tc, compiler, tile->args[0], tile->args[1] + compiler->label_offset);
}

void MVM_jit_compile_label(MVMThreadContext *tc, MVMJitCompiler *compiler,
                           MVMJitTile *tile, MVMJitExprTree *tree) {
    MVM_jit_emit_label(tc, compiler, tree->graph, tile->args[0] + compiler->label_offset);
}

void MVM_jit_compile_store(MVMThreadContext *tc, MVMJitCompiler *compiler,
                           MVMJitTile *tile, MVMJitExprTree *tree) {
    MVM_jit_emit_spill(tc, compiler, tile->args[0],
                       MVM_JIT_STORAGE_GPR, tile->values[1],
                       sizeof(MVMRegister));
}

void MVM_jit_compile_load(MVMThreadContext *tc, MVMJitCompiler *compiler,
                          MVMJitTile *tile, MVMJitExprTree *tree) {
    MVM_jit_emit_load(tc, compiler, tile->args[0],
                      MVM_JIT_STORAGE_GPR, tile->values[0],
                      sizeof(MVMRegister));
}

void MVM_jit_compile_expr_tree(MVMThreadContext *tc, MVMJitCompiler *compiler, MVMJitGraph *jg, MVMJitExprTree *tree) {
    MVMJitTileList *list;
    MVMJitTile *tile;
    MVMint32 i;
    /* First stage, tile the tree */
    list = MVM_jit_tile_expr_tree(tc, compiler, tree);

    /* Second stage, allocate registers */
    MVM_jit_linear_scan_allocate(tc, compiler, list);

    /* Allocate sufficient space for the internal labels */
    dasm_growpc(compiler, compiler->label_offset + tree->num_labels);

    /* Third stage, emit the code */
    for (i = 0; i < list->items_num; i++) {
        tile = list->items[i];
        /* definition tiles etc. have NULL emit rules */
        if (tile->emit != NULL) {
            tile->emit(tc, compiler, tile, tree);
        }
    }
    /* Cleanup tile lits */
    MVM_jit_tile_list_destroy(tc, list);

    /* Make sure no other tree reuses the same labels */
    compiler->label_offset += tree->num_labels;
}



/* Enter the JIT code segment. The label is a continuation point where control
 * is resumed after the frame is properly setup. */
void MVM_jit_enter_code(MVMThreadContext *tc, MVMCompUnit *cu,
                        MVMJitCode *code) {
    void *label = tc->cur_frame->jit_entry_label;
    if (label < (void*)code->func_ptr || (char*)label > (((char*)code->func_ptr) + code->size))
        MVM_oops(tc, "JIT entry label out of range for code!\n"
                 "(label %p, func_ptr %p, code size %lui, offset %li, frame_nr %i, seq nr %i)",
                 label, code->func_ptr, code->size, ((char*)label) - ((char*)code->func_ptr),
                 tc->cur_frame->sequence_nr, code->seq_nr);
    code->func_ptr(tc, cu, label);
}<|MERGE_RESOLUTION|>--- conflicted
+++ resolved
@@ -16,7 +16,7 @@
 void MVM_jit_compiler_init(MVMThreadContext *tc, MVMJitCompiler *cl, MVMJitGraph *jg) {
     MVMint32  num_globals = MVM_jit_num_globals();
     /* Create dasm state */
-    dasm_init(cl, 1);
+    dasm_init(cl, 2);
     cl->dasm_globals = MVM_malloc(num_globals * sizeof(void*));
     dasm_setupglobal(cl, cl->dasm_globals, num_globals);
     dasm_setup(cl, MVM_jit_actions());
@@ -33,7 +33,7 @@
 
 }
 
-<<<<<<< HEAD
+
 void MVM_jit_compiler_deinit(MVMThreadContext *tc, MVMJitCompiler *cl) {
     dasm_free(cl);
     MVM_free(cl->dasm_globals);
@@ -43,13 +43,6 @@
     MVMJitCompiler cl;
     MVMJitCode *code;
     MVMJitNode *node = jg->first_node;
-=======
-    /* setup dasm (data and code section) */
-    dasm_init(&state, 2);
-    dasm_setupglobal(&state, dasm_globals, num_globals);
-    dasm_setup(&state, MVM_jit_actions());
-    dasm_growpc(&state, jg->num_labels);
->>>>>>> 2b0739d8
 
     MVM_jit_log(tc, "Starting compilation\n");
     /* initialation */
@@ -86,7 +79,7 @@
             MVM_jit_compile_expr_tree(tc, &cl, jg, node->u.tree);
             break;
         case MVM_JIT_NODE_DATA:
-            MVM_jit_emit_data(tc, jg, &node->u.data, &state);
+            MVM_jit_emit_data(tc, &cl, &node->u.data);
             break;
         }
         node = node->next;
