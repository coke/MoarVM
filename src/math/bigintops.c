#include "moar.h"
#include <math.h>

#ifndef MAX
    #define MAX(x,y) ((x)>(y)?(x):(y))
#endif

#ifndef MIN
    #define MIN(x,y) ((x)<(y)?(x):(y))
#endif

MVM_STATIC_INLINE void adjust_nursery(MVMThreadContext *tc, MVMP6bigintBody *body) {
    if (MVM_BIGINT_IS_BIG(body)) {
        int used = USED(body->u.bigint);
        int adjustment = MIN(used, 32768) & ~0x7;
        if (adjustment && (char *)tc->nursery_alloc_limit - adjustment > (char *)tc->nursery_alloc) {
            tc->nursery_alloc_limit = (char *)(tc->nursery_alloc_limit) - adjustment;
        }
    }
}

/* Taken from mp_set_long, but portably accepts a 64-bit number. */
int MVM_bigint_mp_set_uint64(mp_int * a, MVMuint64 b) {
  int     x, res;

  mp_zero (a);

  /* set four bits at a time */
  for (x = 0; x < sizeof(MVMuint64) * 2; x++) {
    /* shift the number up four bits */
    if ((res = mp_mul_2d (a, 4, a)) != MP_OKAY) {
      return res;
    }

    /* OR in the top four bits of the source */
    a->dp[0] |= (b >> ((sizeof(MVMuint64)) * 8 - 4)) & 15;

    /* shift the source up to the next four bits */
    b <<= 4;

    /* ensure that digits are not clamped off */
    a->used += 1;
  }
  mp_clamp(a);
  return MP_OKAY;
}

static MVMnum64 mp_get_double(mp_int *a) {
    MVMnum64 d    = 0.0;
    MVMnum64 sign = SIGN(a) == MP_NEG ? -1.0 : 1.0;
    int i;
    if (USED(a) == 0)
        return d;
    if (USED(a) == 1)
        return sign * (MVMnum64) DIGIT(a, 0);

    mp_clamp(a);
    i = USED(a) - 1;
    d = (MVMnum64) DIGIT(a, i);
    i--;
    if (i == -1) {
        return sign * d;
    }
    d *= pow(2.0, DIGIT_BIT);
    d += (MVMnum64) DIGIT(a, i);

    if (USED(a) > 2) {
        i--;
        d *= pow(2.0, DIGIT_BIT);
        d += (MVMnum64) DIGIT(a, i);
    }

    d *= pow(2.0, DIGIT_BIT * i);
    return sign * d;
}

static void from_num(MVMnum64 d, mp_int *a) {
    MVMnum64 d_digit = pow(2, DIGIT_BIT);
    MVMnum64 da      = fabs(d);
    MVMnum64 upper;
    MVMnum64 lower;
    MVMnum64 lowest;
    MVMnum64 rest;
    int      digits  = 0;

    mp_zero(a);

    while (da > d_digit * d_digit * d_digit) {;
        da /= d_digit;
        digits++;
    }
    mp_grow(a, digits + 3);

    /* populate the top 3 digits */
    upper = da / (d_digit*d_digit);
    rest = fmod(da, d_digit*d_digit);
    lower = rest / d_digit;
    lowest = fmod(rest,d_digit );
    if (upper >= 1) {
        MVM_bigint_mp_set_uint64(a, (MVMuint64) upper);
        mp_mul_2d(a, DIGIT_BIT , a);
        DIGIT(a, 0) = (mp_digit) lower;
        mp_mul_2d(a, DIGIT_BIT , a);
    } else {
        if (lower >= 1) {
            MVM_bigint_mp_set_uint64(a, (MVMuint64) lower);
            mp_mul_2d(a, DIGIT_BIT , a);
            a->used = 2;
        } else {
            a->used = 1;
        }
    }
    DIGIT(a, 0) = (mp_digit) lowest;

    /* shift the rest */
    mp_mul_2d(a, DIGIT_BIT * digits, a);
    if (d < 0)
        mp_neg(a, a);
    mp_clamp(a);
    mp_shrink(a);
}

/* Returns the body of a P6bigint, containing the bigint/smallint union, for
 * operations that want to explicitly handle the two. */
static MVMP6bigintBody * get_bigint_body(MVMThreadContext *tc, MVMObject *obj) {
    if (IS_CONCRETE(obj))
        return (MVMP6bigintBody *)REPR(obj)->box_funcs.get_boxed_ref(tc,
            STABLE(obj), obj, OBJECT_BODY(obj), MVM_REPR_ID_P6bigint);
    else
        MVM_exception_throw_adhoc(tc,
            "Can only perform big integer operations on concrete objects");
}

/* Checks if a bigint can be stored small. */
static int can_be_smallint(const mp_int *i) {
    if (USED(i) != 1)
        return 0;
    return MVM_IS_32BIT_INT(DIGIT(i, 0));
}

/* Forces a bigint, even if we only have a smallint. Takes a parameter that
 * indicates where to allocate a temporary mp_int if needed. */
static mp_int * force_bigint(const MVMP6bigintBody *body, mp_int **tmp) {
    if (MVM_BIGINT_IS_BIG(body)) {
        return body->u.bigint;
    }
    else {
        MVMint64 value = body->u.smallint.value;
        mp_int *i = MVM_malloc(sizeof(mp_int));
        mp_init(i);
        if (value >= 0) {
            mp_set_long(i, value);
        }
        else {
            mp_set_long(i, -value);
            mp_neg(i, i);
        }
        while (*tmp)
            tmp++;
        *tmp = i;
        return i;
    }
}

/* Clears an array that may contain tempory big ints. */
static void clear_temp_bigints(mp_int *const *ints, MVMint32 n) {
    MVMint32 i;
    for (i = 0; i < n; i++)
        if (ints[i]) {
            mp_clear(ints[i]);
            MVM_free(ints[i]);
        }
}

/* Stores an int64 in a bigint result body, either as a 32-bit smallint if it
 * is in range, or a big integer if not. */
static void store_int64_result(MVMP6bigintBody *body, MVMint64 result) {
    if (MVM_IS_32BIT_INT(result)) {
        body->u.smallint.flag = MVM_BIGINT_32_FLAG;
        body->u.smallint.value = (MVMint32)result;
    }
    else {
        mp_int *i = MVM_malloc(sizeof(mp_int));
        mp_init(i);
        if (result >= 0) {
            MVM_bigint_mp_set_uint64(i, (MVMuint64)result);
        }
        else {
            MVM_bigint_mp_set_uint64(i, (MVMuint64)-result);
            mp_neg(i, i);
        }
        body->u.bigint = i;
    }
}

/* Stores an bigint in a bigint result body, either as a 32-bit smallint if it
 * is in range, or a big integer if not. Clears and frees the passed bigint if
 * it is not being used. */
static void store_bigint_result(MVMP6bigintBody *body, mp_int *i) {
    if (can_be_smallint(i)) {
        body->u.smallint.flag = MVM_BIGINT_32_FLAG;
        body->u.smallint.value = SIGN(i) == MP_NEG ? -DIGIT(i, 0) : DIGIT(i, 0);
        mp_clear(i);
        MVM_free(i);
    }
    else {
        body->u.bigint = i;
    }
}

/* Bitops on libtomath (no two's complement API) are horrendously inefficient and
 * really should be hand-coded to work DIGIT-by-DIGIT with in-loop carry
 * handling.  For now we have these fixups.
 *
 * The following inverts the bits of a negative bigint, adds 1 to that, and
 * appends sign-bit extension DIGITs to it to give us a 2s compliment
 * representation in memory.  Do not call it on positive bigints.
 */
static void grow_and_negate(const mp_int *a, int size, mp_int *b) {
    int i;
    /* Always add an extra DIGIT so we can tell positive values
     * with a one in the highest bit apart from negative values.
     */
    int actual_size = MAX(size, USED(a)) + 1;

    SIGN(b) = MP_ZPOS;
    mp_grow(b, actual_size);
    USED(b) = actual_size;
    for (i = 0; i < USED(a); i++) {
        DIGIT(b, i) = (~DIGIT(a, i)) & MP_MASK;
    }
    for (; i < actual_size; i++) {
        DIGIT(b, i) = MP_MASK;
    }
    /* Note: This add cannot cause another grow assuming nobody ever
     * tries to use tommath -0 for anything, and nobody tries to use
     * this on positive bigints.
     */
    mp_add_d(b, 1, b);
}

static void two_complement_bitop(mp_int *a, mp_int *b, mp_int *c,
                                 int (*mp_bitop)(mp_int *, mp_int *, mp_int *)) {

    mp_int d;
    mp_int e;
    mp_int *f;
    mp_int *g;

    f = a;
    g = b;
    if (MP_NEG == SIGN(a)) {
        mp_init(&d);
        grow_and_negate(a, USED(b), &d);
        f = &d;
    }
    if (MP_NEG == SIGN(b)) {
        mp_init(&e);
        grow_and_negate(b, USED(a), &e);
        g = &e;
    }
    /* f and g now guaranteed to each point to positive bigints containing
     * a two's complement representation of the values in a and b.  If either
     * a or b was negative, the representation is one tomath "digit" longer
     * than it need be and sign extended.
     */
    mp_bitop(f, g, c);
    if (f == &d) mp_clear(&d);
    if (g == &e) mp_clear(&e);
    /* Use the fact that tomath clamps to detect results that should be
     * signed.  If we created extra tomath "digits" and they resulted in
     * sign bits of 0, they have been clamped away.  If the resulting sign
     * bits were 1, they remain, and c will have more digits than either of
     * original operands.  Note this only works because we do not
     * support NOR/NAND/NXOR, and so two zero sign bits can never create 1s.
     */
    if (USED(c) > MAX(USED(a),USED(b))) {
        int i;
        for (i = 0; i < USED(c); i++) {
            DIGIT(c, i) = (~DIGIT(c, i)) & MP_MASK;
        }
        mp_add_d(c, 1, c);
        mp_neg(c, c);
    }
}

static void two_complement_shl(mp_int *result, mp_int *value, MVMint64 count) {
    if (count >= 0) {
        mp_mul_2d(value, count, result);
    }
    else if (MP_NEG == SIGN(value)) {
        /* fake two's complement semantics on top of sign-magnitude
         * algorithm appears to work [citation needed]
         */
        mp_add_d(value, 1, result);
        mp_div_2d(result, -count, result, NULL);
        mp_sub_d(result, 1, result);
    }
    else {
        mp_div_2d(value, -count, result, NULL);
    }
}

#define MVM_BIGINT_UNARY_OP(opname, SMALLINT_OP) \
void MVM_bigint_##opname(MVMThreadContext *tc, MVMObject *result, MVMObject *source) { \
    MVMP6bigintBody *bb = get_bigint_body(tc, result); \
    if (!IS_CONCRETE(source)) { \
        store_int64_result(bb, 0); \
    } \
    else { \
        MVMP6bigintBody *ba = get_bigint_body(tc, source); \
        if (MVM_BIGINT_IS_BIG(ba)) { \
            mp_int *ia = ba->u.bigint; \
            mp_int *ib = MVM_malloc(sizeof(mp_int)); \
            mp_init(ib); \
            mp_##opname(ia, ib); \
            store_bigint_result(bb, ib); \
            adjust_nursery(tc, bb); \
        } \
        else { \
            MVMint64 sb; \
            MVMint64 sa = ba->u.smallint.value; \
            SMALLINT_OP; \
            store_int64_result(bb, sb); \
        } \
    } \
}

#define MVM_BIGINT_BINARY_OP(opname) \
MVMObject * MVM_bigint_##opname(MVMThreadContext *tc, MVMObject *result_type, MVMObject *a, MVMObject *b) { \
    MVMP6bigintBody *ba, *bb, *bc; \
    MVMObject *result; \
    mp_int *tmp[2] = { NULL, NULL }; \
    mp_int *ia, *ib, *ic; \
    MVMROOT2(tc, a, b, { \
        result = MVM_repr_alloc_init(tc, result_type);\
    }); \
    ba = get_bigint_body(tc, a); \
    bb = get_bigint_body(tc, b); \
    bc = get_bigint_body(tc, result); \
    ia = force_bigint(ba, tmp); \
    ib = force_bigint(bb, tmp); \
    ic = MVM_malloc(sizeof(mp_int)); \
    mp_init(ic); \
    mp_##opname(ia, ib, ic); \
    store_bigint_result(bc, ic); \
    clear_temp_bigints(tmp, 2); \
    adjust_nursery(tc, bc); \
    return result; \
}

#define MVM_BIGINT_BINARY_OP_SIMPLE(opname, SMALLINT_OP) \
MVMObject * MVM_bigint_##opname(MVMThreadContext *tc, MVMObject *result_type, MVMObject *a, MVMObject *b) { \
    MVMP6bigintBody *ba, *bb, *bc; \
    MVMObject *result; \
    ba = get_bigint_body(tc, a); \
    bb = get_bigint_body(tc, b); \
    if (MVM_BIGINT_IS_BIG(ba) || MVM_BIGINT_IS_BIG(bb)) { \
        mp_int *tmp[2] = { NULL, NULL }; \
        mp_int *ia, *ib, *ic; \
        MVMROOT2(tc, a, b, { \
            result = MVM_repr_alloc_init(tc, result_type);\
        }); \
        ba = get_bigint_body(tc, a); \
        bb = get_bigint_body(tc, b); \
        bc = get_bigint_body(tc, result); \
        ia = force_bigint(ba, tmp); \
        ib = force_bigint(bb, tmp); \
        ic = MVM_malloc(sizeof(mp_int)); \
        mp_init(ic); \
        mp_##opname(ia, ib, ic); \
        store_bigint_result(bc, ic); \
        clear_temp_bigints(tmp, 2); \
        adjust_nursery(tc, bc); \
    } \
    else { \
        MVMint64 sc; \
        MVMint64 sa = ba->u.smallint.value; \
        MVMint64 sb = bb->u.smallint.value; \
        SMALLINT_OP; \
        result = MVM_intcache_get(tc, result_type, sc); \
        if (result) \
            return result; \
        result = MVM_repr_alloc_init(tc, result_type);\
        bc = get_bigint_body(tc, result); \
        store_int64_result(bc, sc); \
    } \
    return result; \
}

#define MVM_BIGINT_BINARY_OP_2(opname, SMALLINT_OP) \
MVMObject * MVM_bigint_##opname(MVMThreadContext *tc, MVMObject *result_type, MVMObject *a, MVMObject *b) { \
    MVMP6bigintBody *ba = get_bigint_body(tc, a); \
    MVMP6bigintBody *bb = get_bigint_body(tc, b); \
    MVMP6bigintBody *bc; \
    MVMObject *result; \
    MVMROOT2(tc, a, b, { \
        result = MVM_repr_alloc_init(tc, result_type);\
    }); \
    bc = get_bigint_body(tc, result); \
    if (MVM_BIGINT_IS_BIG(ba) || MVM_BIGINT_IS_BIG(bb)) { \
        mp_int *tmp[2] = { NULL, NULL }; \
        mp_int *ia = force_bigint(ba, tmp); \
        mp_int *ib = force_bigint(bb, tmp); \
        mp_int *ic = MVM_malloc(sizeof(mp_int)); \
        mp_init(ic); \
        two_complement_bitop(ia, ib, ic, mp_##opname); \
        store_bigint_result(bc, ic); \
        clear_temp_bigints(tmp, 2); \
        adjust_nursery(tc, bc); \
    } \
    else { \
        MVMint64 sc; \
        MVMint64 sa = ba->u.smallint.value; \
        MVMint64 sb = bb->u.smallint.value; \
        SMALLINT_OP; \
        store_int64_result(bc, sc); \
    } \
    return result; \
}

MVM_BIGINT_UNARY_OP(abs, { sb = labs(sa); })
MVM_BIGINT_UNARY_OP(neg, { sb = -sa; })

/* unused */
/* MVM_BIGINT_UNARY_OP(sqrt) */

MVM_BIGINT_BINARY_OP_SIMPLE(add, { sc = sa + sb; })
MVM_BIGINT_BINARY_OP_SIMPLE(sub, { sc = sa - sb; })
MVM_BIGINT_BINARY_OP_SIMPLE(mul, { sc = sa * sb; })
MVM_BIGINT_BINARY_OP(lcm)

MVMObject *MVM_bigint_gcd(MVMThreadContext *tc, MVMObject *result_type, MVMObject *a, MVMObject *b) {
    MVMP6bigintBody *ba = get_bigint_body(tc, a);
    MVMP6bigintBody *bb = get_bigint_body(tc, b);
    MVMP6bigintBody *bc;
    MVMObject       *result;

    MVMROOT2(tc, a, b, {
        result = MVM_repr_alloc_init(tc, result_type);
    });

    bc = get_bigint_body(tc, result);

    if (MVM_BIGINT_IS_BIG(ba) || MVM_BIGINT_IS_BIG(bb)) {
        mp_int *tmp[2] = { NULL, NULL };
        mp_int *ia = force_bigint(ba, tmp);
        mp_int *ib = force_bigint(bb, tmp);
        mp_int *ic = MVM_malloc(sizeof(mp_int));
        mp_init(ic);
        mp_gcd(ia, ib, ic);
        store_bigint_result(bc, ic);
        clear_temp_bigints(tmp, 2);
        adjust_nursery(tc, bc);
    } else {
        MVMint32 sa = ba->u.smallint.value;
        MVMint32 sb = bb->u.smallint.value;
        MVMint32 t;
        sa = abs(sa);
        sb = abs(sb);
        while (sb != 0) {
            t  = sb;
            sb = sa % sb;
            sa = t;
        }
        store_int64_result(bc, sa);
    }

    return result;
}

MVM_BIGINT_BINARY_OP_2(or , { sc = sa | sb; })
MVM_BIGINT_BINARY_OP_2(xor, { sc = sa ^ sb; })
MVM_BIGINT_BINARY_OP_2(and, { sc = sa & sb; })

MVMint64 MVM_bigint_cmp(MVMThreadContext *tc, MVMObject *a, MVMObject *b) {
    MVMP6bigintBody *ba = get_bigint_body(tc, a);
    MVMP6bigintBody *bb = get_bigint_body(tc, b);
    if (MVM_BIGINT_IS_BIG(ba) || MVM_BIGINT_IS_BIG(bb)) {
        mp_int *tmp[2] = { NULL, NULL };
        mp_int *ia = force_bigint(ba, tmp);
        mp_int *ib = force_bigint(bb, tmp);
        MVMint64 r = (MVMint64)mp_cmp(ia, ib);
        clear_temp_bigints(tmp, 2);
        return r;
    }
    else {
        MVMint64 sa = ba->u.smallint.value;
        MVMint64 sb = bb->u.smallint.value;
        return sa == sb ? 0 : sa <  sb ? -1 : 1;
    }
}

MVMObject * MVM_bigint_mod(MVMThreadContext *tc, MVMObject *result_type, MVMObject *a, MVMObject *b) {
    MVMP6bigintBody *ba = get_bigint_body(tc, a);
    MVMP6bigintBody *bb = get_bigint_body(tc, b);
    MVMP6bigintBody *bc;

    MVMObject *result;

    MVMROOT2(tc, a, b, {
        result = MVM_repr_alloc_init(tc, result_type);
    });

    bc = get_bigint_body(tc, result);

    /* XXX the behavior of C's mod operator is not correct
     * for our purposes. So we rely on mp_mod for all our modulus
     * calculations for now. */
    if (1 || MVM_BIGINT_IS_BIG(ba) || MVM_BIGINT_IS_BIG(bb)) {
        mp_int *tmp[2] = { NULL, NULL };
        mp_int *ia = force_bigint(ba, tmp);
        mp_int *ib = force_bigint(bb, tmp);
        mp_int *ic = MVM_malloc(sizeof(mp_int));
        int mp_result;

        mp_init(ic);

        mp_result = mp_mod(ia, ib, ic);
        clear_temp_bigints(tmp, 2);

        if (mp_result == MP_VAL) {
            MVM_exception_throw_adhoc(tc, "Division by zero");
        }
        store_bigint_result(bc, ic);
        adjust_nursery(tc, bc);
    } else {
        store_int64_result(bc, ba->u.smallint.value % bb->u.smallint.value);
    }

    return result;
}

MVMObject *MVM_bigint_div(MVMThreadContext *tc, MVMObject *result_type, MVMObject *a, MVMObject *b) {
    MVMP6bigintBody *ba = get_bigint_body(tc, a);
    MVMP6bigintBody *bb = get_bigint_body(tc, b);
    MVMP6bigintBody *bc;
    mp_int *ia, *ib, *ic;
    int cmp_a;
    int cmp_b;
    mp_int remainder;
    mp_int intermediate;
    MVMObject *result;

    int mp_result;

<<<<<<< HEAD
    if (!MVM_BIGINT_IS_BIG(bb) && bb->u.smallint.value == 1 && STABLE(a) == STABLE(b)) {
        return a;
    }

    MVMROOT(tc, a, {
    MVMROOT(tc, b, {
=======
    MVMROOT2(tc, a, b, {
>>>>>>> f88ab169
        result = MVM_repr_alloc_init(tc, result_type);
    });

    bc = get_bigint_body(tc, result);

    /* we only care about MP_LT or !MP_LT, so we give MP_GT even for 0. */
    if (MVM_BIGINT_IS_BIG(ba)) {
        cmp_a = !mp_iszero(ba->u.bigint) && SIGN(ba->u.bigint) == MP_NEG ? MP_LT : MP_GT;
    } else {
        cmp_a = ba->u.smallint.value < 0 ? MP_LT : MP_GT;
    }
    if (MVM_BIGINT_IS_BIG(bb)) {
        cmp_b = !mp_iszero(bb->u.bigint) && SIGN(bb->u.bigint) == MP_NEG ? MP_LT : MP_GT;
    } else {
        cmp_b = bb->u.smallint.value < 0 ? MP_LT : MP_GT;
    }

    if (MVM_BIGINT_IS_BIG(ba) || MVM_BIGINT_IS_BIG(bb)) {
        mp_int *tmp[2] = { NULL, NULL };
        ia = force_bigint(ba, tmp);
        ib = force_bigint(bb, tmp);

        ic = MVM_malloc(sizeof(mp_int));
        mp_init(ic);

        /* if we do a div with a negative, we need to make sure
         * the result is floored rather than rounded towards
         * zero, like C and libtommath would do. */
        if ((cmp_a == MP_LT) ^ (cmp_b == MP_LT)) {
            mp_init(&remainder);
            mp_init(&intermediate);
            mp_result = mp_div(ia, ib, &intermediate, &remainder);
            if (mp_result == MP_VAL) {
                mp_clear(&remainder);
                mp_clear(&intermediate);
                clear_temp_bigints(tmp, 2);
                MVM_exception_throw_adhoc(tc, "Division by zero");
            }
            if (mp_iszero(&remainder) == 0) {
                mp_sub_d(&intermediate, 1, ic);
            } else {
                mp_copy(&intermediate, ic);
            }
            mp_clear(&remainder);
            mp_clear(&intermediate);
        } else {
            mp_result = mp_div(ia, ib, ic, NULL);
            if (mp_result == MP_VAL) {
                clear_temp_bigints(tmp, 2);
                MVM_exception_throw_adhoc(tc, "Division by zero");
            }
        }
        store_bigint_result(bc, ic);
        clear_temp_bigints(tmp, 2);
        adjust_nursery(tc, bc);
    } else {
        MVMint32 num   = ba->u.smallint.value;
        MVMint32 denom = bb->u.smallint.value;
        MVMint32 value;
        if ((cmp_a == MP_LT) ^ (cmp_b == MP_LT)) {
            if (denom == 0) {
                MVM_exception_throw_adhoc(tc, "Division by zero");
            }
            if ((num % denom) != 0) {
                value = num / denom - 1;
            } else {
                value = num / denom;
            }
        } else {
            value = num / denom;
        }
        store_int64_result(bc, value);
    }

    return result;
}

MVMObject * MVM_bigint_pow(MVMThreadContext *tc, MVMObject *a, MVMObject *b,
        MVMObject *num_type, MVMObject *int_type) {
    MVMP6bigintBody *ba = get_bigint_body(tc, a);
    MVMP6bigintBody *bb = get_bigint_body(tc, b);
    MVMObject       *r  = NULL;

    mp_int *tmp[2] = { NULL, NULL };
    mp_int *base        = force_bigint(ba, tmp);
    mp_int *exponent    = force_bigint(bb, tmp);
    mp_digit exponent_d = 0;

    if (mp_iszero(exponent) || (MP_EQ == mp_cmp_d(base, 1))) {
        r = MVM_repr_box_int(tc, int_type, 1);
    }
    else if (SIGN(exponent) == MP_ZPOS) {
        exponent_d = mp_get_int(exponent);
        if ((MP_GT == mp_cmp_d(exponent, exponent_d))) {
            if (mp_iszero(base)) {
                r = MVM_repr_box_int(tc, int_type, 0);
            }
            else if (mp_get_int(base) == 1) {
                r = MVM_repr_box_int(tc, int_type, MP_ZPOS == SIGN(base) || mp_iseven(exponent) ? 1 : -1);
            }
            else {
                MVMnum64 inf;
                if (MP_ZPOS == SIGN(base) || mp_iseven(exponent)) {
                    inf = MVM_num_posinf(tc);
                }
                else {
                    inf = MVM_num_neginf(tc);
                }
                r = MVM_repr_box_num(tc, num_type, inf);
            }
        }
        else {
            mp_int *ic = MVM_malloc(sizeof(mp_int));
            MVMP6bigintBody *resbody;
            mp_init(ic);
            MVM_gc_mark_thread_blocked(tc);
            mp_expt_d(base, exponent_d, ic);
            MVM_gc_mark_thread_unblocked(tc);
            r = MVM_repr_alloc_init(tc, int_type);
            resbody = get_bigint_body(tc, r);
            store_bigint_result(resbody, ic);
            adjust_nursery(tc, resbody);
        }
    }
    else {
        MVMnum64 f_base = mp_get_double(base);
        MVMnum64 f_exp = mp_get_double(exponent);
        r = MVM_repr_box_num(tc, num_type, pow(f_base, f_exp));
    }
    clear_temp_bigints(tmp, 2);
    return r;
}

MVMObject *MVM_bigint_shl(MVMThreadContext *tc, MVMObject *result_type, MVMObject *a, MVMint64 n) {
    MVMP6bigintBody *ba = get_bigint_body(tc, a);
    MVMP6bigintBody *bb;
    MVMObject       *result;

    MVMROOT(tc, a, {
        result = MVM_repr_alloc_init(tc, result_type);
    });

    bb = get_bigint_body(tc, result);

    if (MVM_BIGINT_IS_BIG(ba) || n >= 31) {
        mp_int *tmp[1] = { NULL };
        mp_int *ia = force_bigint(ba, tmp);
        mp_int *ib = MVM_malloc(sizeof(mp_int));
        mp_init(ib);
        two_complement_shl(ib, ia, n);
        store_bigint_result(bb, ib);
        clear_temp_bigints(tmp, 1);
        adjust_nursery(tc, bb);
    } else {
        MVMint64 value;
        if (n < 0)
            value = ((MVMint64)ba->u.smallint.value) >> -n;
        else
            value = ((MVMint64)ba->u.smallint.value) << n;
        store_int64_result(bb, value);
    }

    return result;
}
/* Checks if a MVMP6bigintBody is negative. Handles cases where it is stored as
 * a small int as well as cases when it is stored as a bigint */
int BIGINT_IS_NEGATIVE (MVMP6bigintBody *ba) {
    mp_int *mp_a = ba->u.bigint;
    if MVM_BIGINT_IS_BIG(ba) {
        return SIGN(mp_a) == MP_NEG;
    }
    else {
        return ba->u.smallint.value < 0;
    }
}
MVMObject *MVM_bigint_shr(MVMThreadContext *tc, MVMObject *result_type, MVMObject *a, MVMint64 n) {
    MVMP6bigintBody *ba = get_bigint_body(tc, a);
    MVMP6bigintBody *bb;
    MVMObject       *result;

    MVMROOT(tc, a, {
        result = MVM_repr_alloc_init(tc, result_type);
    });

    bb = get_bigint_body(tc, result);

    if (MVM_BIGINT_IS_BIG(ba) || n < 0) {
        mp_int *tmp[1] = { NULL };
        mp_int *ia = force_bigint(ba, tmp);
        mp_int *ib = MVM_malloc(sizeof(mp_int));
        mp_init(ib);
        two_complement_shl(ib, ia, -n);
        store_bigint_result(bb, ib);
        clear_temp_bigints(tmp, 1);
        adjust_nursery(tc, bb);
    } else if (n >= 32) {
        store_int64_result(bb, BIGINT_IS_NEGATIVE(ba) ? -1 : 0);
    } else {
        MVMint32 value = ba->u.smallint.value;
        value = value >> n;
        store_int64_result(bb, value);
    }

    return result;
}

MVMObject *MVM_bigint_not(MVMThreadContext *tc, MVMObject *result_type, MVMObject *a) {
    MVMP6bigintBody *ba = get_bigint_body(tc, a);
    MVMP6bigintBody *bb;
    MVMObject       *result;

    MVMROOT(tc, a, {
        result = MVM_repr_alloc_init(tc, result_type);
    });

    bb = get_bigint_body(tc, result);

    if (MVM_BIGINT_IS_BIG(ba)) {
        mp_int *ia = ba->u.bigint;
        mp_int *ib = MVM_malloc(sizeof(mp_int));
        mp_init(ib);
        /* two's complement not: add 1 and negate */
        mp_add_d(ia, 1, ib);
        mp_neg(ib, ib);
        store_bigint_result(bb, ib);
        adjust_nursery(tc, bb);
    } else {
        MVMint32 value = ba->u.smallint.value;
        value = ~value;
        store_int64_result(bb, value);
    }

    return result;
}

void MVM_bigint_expmod(MVMThreadContext *tc, MVMObject *result, MVMObject *a, MVMObject *b, MVMObject *c) {
    MVMP6bigintBody *ba = get_bigint_body(tc, a);
    MVMP6bigintBody *bb = get_bigint_body(tc, b);
    MVMP6bigintBody *bc = get_bigint_body(tc, c);
    MVMP6bigintBody *bd = get_bigint_body(tc, result);

    mp_int *tmp[3] = { NULL, NULL, NULL };

    mp_int *ia = force_bigint(ba, tmp);
    mp_int *ib = force_bigint(bb, tmp);
    mp_int *ic = force_bigint(bc, tmp);
    mp_int *id = MVM_malloc(sizeof(mp_int));
    mp_init(id);

    mp_exptmod(ia, ib, ic, id);
    store_bigint_result(bd, id);
    clear_temp_bigints(tmp, 3);
    adjust_nursery(tc, bd);
}

void MVM_bigint_from_str(MVMThreadContext *tc, MVMObject *a, const char *buf) {
    MVMP6bigintBody *body = get_bigint_body(tc, a);
    mp_int *i = MVM_malloc(sizeof(mp_int));
    mp_init(i);
    mp_read_radix(i, buf, 10);
    adjust_nursery(tc, body);
    if (can_be_smallint(i)) {
        body->u.smallint.flag = MVM_BIGINT_32_FLAG;
        body->u.smallint.value = SIGN(i) == MP_NEG ? -DIGIT(i, 0) : DIGIT(i, 0);
        mp_clear(i);
        MVM_free(i);
    }
    else {
        body->u.bigint = i;
    }
}

MVMObject * MVM_bigint_from_bigint(MVMThreadContext *tc, MVMObject *result_type, MVMObject *a) {
    MVMP6bigintBody *a_body;
    MVMP6bigintBody *r_body;
    MVMObject       *result;

    MVMROOT(tc, a, {
        result = MVM_repr_alloc_init(tc, result_type);
    });

    a_body = get_bigint_body(tc, a);
    r_body = get_bigint_body(tc, result);

    if (MVM_BIGINT_IS_BIG(a_body)) {
        mp_int *i = MVM_malloc(sizeof(mp_int));
        mp_init_copy(i, a_body->u.bigint);
        store_bigint_result(r_body, i);
        adjust_nursery(tc, r_body);
    }
    else {
        r_body->u.smallint       = a_body->u.smallint;
        r_body->u.smallint.flag  = a_body->u.smallint.flag;
        r_body->u.smallint.value = a_body->u.smallint.value;
    }

    return result;
}

MVMString * MVM_bigint_to_str(MVMThreadContext *tc, MVMObject *a, int base) {
    MVMP6bigintBody *body = get_bigint_body(tc, a);
    if (MVM_BIGINT_IS_BIG(body)) {
        mp_int *i = body->u.bigint;
        int len;
        char *buf;
        MVMString *result;
        mp_radix_size(i, base, &len);
        buf = (char *) MVM_malloc(len);
        mp_toradix_n(i, buf, base, len);
        result = MVM_string_ascii_decode(tc, tc->instance->VMString, buf, len - 1);
        MVM_free(buf);
        return result;
    }
    else {
        if (base == 10) {
            return MVM_coerce_i_s(tc, body->u.smallint.value);
        }
        else {
            /* It's small, but shove it through bigint lib, as it knows how to
             * get other bases right. */
            mp_int i;
            int len;
            char *buf;
            MVMString *result;

            MVMint64 value = body->u.smallint.value;
            mp_init(&i);
            if (value >= 0) {
                mp_set_long(&i, value);
            }
            else {
                mp_set_long(&i, -value);
                mp_neg(&i, &i);
            }

            mp_radix_size(&i, base, &len);
            buf = (char *) MVM_malloc(len);
            mp_toradix_n(&i, buf, base, len);
            result = MVM_string_ascii_decode(tc, tc->instance->VMString, buf, len - 1);
            MVM_free(buf);
            mp_clear(&i);

            return result;
        }
    }
}

MVMnum64 MVM_bigint_to_num(MVMThreadContext *tc, MVMObject *a) {
    MVMP6bigintBody *ba = get_bigint_body(tc, a);

    if (MVM_BIGINT_IS_BIG(ba)) {
        mp_int *ia = ba->u.bigint;
        return mp_get_double(ia);
    } else {
        return (double)ba->u.smallint.value;
    }
}

MVMObject *MVM_bigint_from_num(MVMThreadContext *tc, MVMObject *result_type, MVMnum64 n) {
    MVMObject * const result = MVM_repr_alloc_init(tc, result_type);
    MVMP6bigintBody *ba = get_bigint_body(tc, result);
    mp_int *ia = MVM_malloc(sizeof(mp_int));
    mp_init(ia);
    from_num(n, ia);
    store_bigint_result(ba, ia);
    return result;
}

MVMnum64 MVM_bigint_div_num(MVMThreadContext *tc, MVMObject *a, MVMObject *b) {
    MVMP6bigintBody *ba = get_bigint_body(tc, a);
    MVMP6bigintBody *bb = get_bigint_body(tc, b);
    MVMnum64 c;

    if (MVM_BIGINT_IS_BIG(ba) || MVM_BIGINT_IS_BIG(bb)) {
        mp_int *tmp[2] = { NULL, NULL };
        mp_int *ia = force_bigint(ba, tmp);
        mp_int *ib = force_bigint(bb, tmp);

        int max_size = DIGIT_BIT * MAX(USED(ia), USED(ib));
        if (max_size > 1023) {
            mp_int reduced_a, reduced_b;
            mp_init(&reduced_a);
            mp_init(&reduced_b);
            mp_div_2d(ia, max_size - 1023, &reduced_a, NULL);
            mp_div_2d(ib, max_size - 1023, &reduced_b, NULL);
            c = mp_get_double(&reduced_a) / mp_get_double(&reduced_b);
            mp_clear(&reduced_a);
            mp_clear(&reduced_b);
        } else {
            c = mp_get_double(ia) / mp_get_double(ib);
        }
        clear_temp_bigints(tmp, 2);
    } else {
        c = (double)ba->u.smallint.value / (double)bb->u.smallint.value;
    }
    return c;
}

MVMObject * MVM_bigint_rand(MVMThreadContext *tc, MVMObject *type, MVMObject *b) {
    MVMObject *result;
    MVMP6bigintBody *ba;
    MVMP6bigintBody *bb = get_bigint_body(tc, b);

    MVMint8 use_small_arithmetic = 0;
    MVMint8 have_to_negate = 0;
    MVMint32 smallint_max = 0;

    if (MVM_BIGINT_IS_BIG(bb)) {
        if (can_be_smallint(bb->u.bigint)) {
            use_small_arithmetic = 1;
            smallint_max = DIGIT(bb->u.bigint, 0);
            have_to_negate = SIGN(bb->u.bigint) == MP_NEG;
        }
    } else {
        use_small_arithmetic = 1;
        smallint_max = bb->u.smallint.value;
    }

    if (use_small_arithmetic) {
        if (MP_GEN_RANDOM_MAX >= abs(smallint_max)) {
            mp_digit result_int = MP_GEN_RANDOM();
            result_int = result_int % smallint_max;
            if(have_to_negate)
                result_int *= -1;

            MVMROOT2(tc, type, b, {
                result = MVM_repr_alloc_init(tc, type);
            });

            ba = get_bigint_body(tc, result);
            store_int64_result(ba, result_int);
        } else {
            use_small_arithmetic = 0;
        }
    }

    if (!use_small_arithmetic) {
        mp_int *tmp[1] = { NULL };
        mp_int *rnd = MVM_malloc(sizeof(mp_int));
        mp_int *max = force_bigint(bb, tmp);

        MVMROOT2(tc, type, b, {
            result = MVM_repr_alloc_init(tc, type);
        });

        ba = get_bigint_body(tc, result);

        mp_init(rnd);
        mp_rand(rnd, USED(max) + 1);

        mp_mod(rnd, max, rnd);
        store_bigint_result(ba, rnd);
        clear_temp_bigints(tmp, 1);
        adjust_nursery(tc, ba);
    }

    return result;
}

MVMint64 MVM_bigint_is_prime(MVMThreadContext *tc, MVMObject *a, MVMint64 b) {
    /* mp_prime_is_prime returns True for 1, and I think
     * it's worth special-casing this particular number :-)
     */
    MVMP6bigintBody *ba = get_bigint_body(tc, a);

    if (MVM_BIGINT_IS_BIG(ba) || ba->u.smallint.value != 1) {
        mp_int *tmp[1] = { NULL };
        mp_int *ia = force_bigint(ba, tmp);
        if (mp_cmp_d(ia, 1) == MP_EQ) {
            clear_temp_bigints(tmp, 1);
            return 0;
        }
        else {
            int result;
            mp_prime_is_prime(ia, b, &result);
            clear_temp_bigints(tmp, 1);
            return result;
        }
    } else {
        /* we only reach this if we have a smallint that's equal to 1.
         * which we define as not-prime. */
        return 0;
    }
}

/* concatenating with "" ensures that only literal strings are accepted as argument. */
#define STR_WITH_LEN(str)  ("" str ""), (sizeof(str) - 1)

MVMObject * MVM_bigint_radix(MVMThreadContext *tc, MVMint64 radix, MVMString *str, MVMint64 offset, MVMint64 flag, MVMObject *type) {
    MVMObject *result;
    MVMint64 chars  = MVM_string_graphs(tc, str);
    MVMuint16  neg  = 0;
    MVMint64   ch;

    mp_int zvalue;
    mp_int zbase;

    MVMObject *value_obj;
    mp_int *value;
    MVMP6bigintBody *bvalue;

    MVMObject *base_obj;
    mp_int *base;
    MVMP6bigintBody *bbase;

    MVMObject *pos_obj;
    MVMint64   pos  = -1;

    if (radix > 36) {
        MVM_exception_throw_adhoc(tc, "Cannot convert radix of %"PRId64" (max 36)", radix);
    }

    MVM_gc_root_temp_push(tc, (MVMCollectable **)&str);
    MVM_gc_root_temp_push(tc, (MVMCollectable **)&type);

    /* initialize the object */
    result = MVM_repr_alloc_init(tc, MVM_hll_current(tc)->slurpy_array_type);
    MVM_gc_root_temp_push(tc, (MVMCollectable **)&result);

    mp_init(&zvalue);
    mp_init(&zbase);
    mp_set_int(&zbase, 1);

    value_obj = MVM_repr_alloc_init(tc, type);
    MVM_repr_push_o(tc, result, value_obj);
    MVM_gc_root_temp_push(tc, (MVMCollectable **)&value_obj);

    base_obj = MVM_repr_alloc_init(tc, type);
    MVM_repr_push_o(tc, result, base_obj);

    bvalue = get_bigint_body(tc, value_obj);
    bbase  = get_bigint_body(tc, base_obj);

    value = MVM_malloc(sizeof(mp_int));
    base  = MVM_malloc(sizeof(mp_int));

    mp_init(value);
    mp_init(base);

    mp_set_int(base, 1);

    ch = (offset < chars) ? MVM_string_get_grapheme_at_nocheck(tc, str, offset) : 0;
    if ((flag & 0x02) && (ch == '+' || ch == '-')) {
        neg = (ch == '-');
        offset++;
        ch = (offset < chars) ? MVM_string_get_grapheme_at_nocheck(tc, str, offset) : 0;
    }

    while (offset < chars) {
        if (ch >= '0' && ch <= '9') ch = ch - '0'; /* fast-path for ASCII 0..9 */
        else if (ch >= 'a' && ch <= 'z') ch = ch - 'a' + 10;
        else if (ch >= 'A' && ch <= 'Z') ch = ch - 'A' + 10;
        else if (ch >= 0xFF21 && ch <= 0xFF3A) ch = ch - 0xFF21 + 10; /* uppercase fullwidth */
        else if (ch >= 0xFF41 && ch <= 0xFF5A) ch = ch - 0xFF41 + 10; /* lowercase fullwidth */
        else if (ch > 0 && MVM_unicode_codepoint_get_property_int(tc, ch, MVM_UNICODE_PROPERTY_NUMERIC_TYPE)
         == MVM_UNICODE_PVALUE_Numeric_Type_DECIMAL) {
            /* as of Unicode 9.0.0, characters with the 'de' Numeric Type (and are
             * thus also of General Category Nd, since 4.0.0) are contiguous
             * sequences of 10 chars whose Numeric Values ascend from 0 through 9.
             */

            /* the string returned for NUMERIC_VALUE_NUMERATOR contains an integer
             * value. We can use numerator because they all are from 0-9 and have
             * denominator of 1 */
            ch = fast_atoi(MVM_unicode_codepoint_get_property_cstr(tc, ch, MVM_UNICODE_PROPERTY_NUMERIC_VALUE_NUMERATOR));
        }
        else break;
        if (ch >= radix) break;
        mp_mul_d(&zvalue, radix, &zvalue);
        mp_add_d(&zvalue, ch, &zvalue);
        mp_mul_d(&zbase, radix, &zbase);
        offset++; pos = offset;
        if (ch != 0 || !(flag & 0x04)) { mp_copy(&zvalue, value); mp_copy(&zbase, base); }
        if (offset >= chars) break;
        ch = MVM_string_get_grapheme_at_nocheck(tc, str, offset);
        if (ch != '_') continue;
        offset++;
        if (offset >= chars) break;
        ch = MVM_string_get_grapheme_at_nocheck(tc, str, offset);
    }

    mp_clear(&zvalue);
    mp_clear(&zbase);

    if (neg || flag & 0x01) {
        mp_neg(value, value);
    }

    store_bigint_result(bvalue, value);
    store_bigint_result(bbase, base);

    adjust_nursery(tc, bvalue);
    adjust_nursery(tc, bbase);

    pos_obj = MVM_repr_box_int(tc, type, pos);
    MVM_repr_push_o(tc, result, pos_obj);

    MVM_gc_root_temp_pop_n(tc, 4);

    return result;
}

/* returns 1 if a is too large to fit into an INTVAL without loss of
   information */
MVMint64 MVM_bigint_is_big(MVMThreadContext *tc, MVMObject *a) {
    MVMP6bigintBody *ba = get_bigint_body(tc, a);

    if (MVM_BIGINT_IS_BIG(ba)) {
        mp_int *b = ba->u.bigint;
        MVMint64 is_big = b->used > 1;
        /* XXX somebody please check that on a 32 bit platform */
        if ( sizeof(MVMint64) * 8 > DIGIT_BIT && is_big == 0 && DIGIT(b, 0) & ~0x7FFFFFFFUL)
            is_big = 1;
        return is_big;
    } else {
        /* if it's in a smallint, it's 32 bits big at most and fits into an INTVAL easily. */
        return 0;
    }
}

MVMint64 MVM_bigint_bool(MVMThreadContext *tc, MVMObject *a) {
    MVMP6bigintBody *body = get_bigint_body(tc, a);
    if (MVM_BIGINT_IS_BIG(body))
        return !mp_iszero(body->u.bigint);
    else
        return body->u.smallint.value != 0;
}<|MERGE_RESOLUTION|>--- conflicted
+++ resolved
@@ -544,16 +544,11 @@
 
     int mp_result;
 
-<<<<<<< HEAD
     if (!MVM_BIGINT_IS_BIG(bb) && bb->u.smallint.value == 1 && STABLE(a) == STABLE(b)) {
         return a;
     }
 
-    MVMROOT(tc, a, {
-    MVMROOT(tc, b, {
-=======
     MVMROOT2(tc, a, b, {
->>>>>>> f88ab169
         result = MVM_repr_alloc_init(tc, result_type);
     });
 
