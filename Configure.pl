#!/usr/bin/env perl

use strict;
use warnings;

use Config;
use Getopt::Long;
use Pod::Usage;
use File::Spec;

use lib '.';
use build::setup;
use build::auto;
use build::probe;

# This allows us to run on ancient perls.
sub defined_or($$) {
    defined $_[0] ? $_[0] : $_[1]
}

my $NAME    = 'moar';
my $GENLIST = 'build/gen.list';

# configuration logic

my $failed = 0;

my %args;
my %defaults;
my %config;

my @args = @ARGV;

GetOptions(\%args, qw(
    help|?
    debug:s optimize:s instrument! coverage
    os=s shell=s toolchain=s compiler=s
    ar=s cc=s ld=s make=s has-sha has-libuv
    static has-libtommath has-libatomic_ops
    has-dyncall has-libffi pkgconfig=s
    build=s host=s big-endian jit! enable-jit
    prefix=s bindir=s libdir=s mastdir=s make-install asan ubsan valgrind telemeh),

    'no-optimize|nooptimize' => sub { $args{optimize} = 0 },
    'no-debug|nodebug' => sub { $args{debug} = 0 },
    'no-telemeh|notelemeh' => sub { $args{telemeh} = 0 }
) or die "See --help for further information\n";


pod2usage(1) if $args{help};

print "Welcome to MoarVM!\n\n";

$config{prefix} = File::Spec->rel2abs(defined_or $args{prefix}, 'install');
# don't install to cwd, as this would clash with lib/MAST/*.nqp
if (-e 'README.markdown' && -e "$config{prefix}/README.markdown"
 && -s 'README.markdown' == -s "$config{prefix}/README.markdown") {
    die <<ENOTTOCWD;
Configuration FAIL. Installing to MoarVM root folder is not allowed.
Please specify another installation target by using --prefix=PATH.
ENOTTOCWD
}

# Override default target directories with command line argumets
my @target_dirs = qw{bindir libdir mastdir};
for my $target (@target_dirs) {
    $config{$target} = $args{$target} if $args{$target};
}

if (-d '.git') {
    print dots("Updating submodules");
    my $msg = qx{git submodule sync --quiet && git submodule --quiet update --init 2>&1};
    if ($? >> 8 == 0) { print "OK\n" }
    else { softfail("git error: $msg") }
}

# fiddle with flags
$args{optimize}     = 3 if not defined $args{optimize} or $args{optimize} eq "";
$args{debug}        = 3 if defined $args{debug} and $args{debug} eq "";


for (qw(coverage instrument static big-endian has-libtommath has-sha has-libuv
        has-libatomic_ops asan ubsan valgrind)) {
    $args{$_} = 0 unless defined $args{$_};
}


# jit is default
$args{jit} = 1 unless defined $args{jit};

# fill in C<%defaults>
if (exists $args{build} || exists $args{host}) {
    setup_cross($args{build}, $args{host});
}
else {
    setup_native(defined_or $args{os}, $^O);
}

$config{name}   = $NAME;
$config{perl}   = $^X;
$config{config} = join ' ', map { / / ? "\"$_\"" : $_ } @args;
$config{osname} = $^O;
$config{osvers} = $Config{osvers};
$config{pkgconfig} = defined_or $args{pkgconfig}, '/usr/bin/pkg-config';



# set options that take priority over all others
my @keys = qw( ar cc ld make );
@config{@keys} = @args{@keys};

for (keys %defaults) {
    next if /^-/;
    $config{$_} = $defaults{$_} unless defined $config{$_};
}

my $VERSION = '0.0-0';
# get version
if (open(my $fh, '<', 'VERSION')) {
    $VERSION = <$fh>;
    close($fh);
}
# .git is a file and not a directory in submodule
if (-e '.git' && open(my $GIT, '-|', "git describe")) {
    $VERSION = <$GIT>;
    close($GIT);
}
chomp $VERSION;
$config{version}      = $VERSION;
$config{versionmajor} = $VERSION =~ /^(\d+)/ ? $1 : 0;
$config{versionminor} = $VERSION =~ /^\d+\.(\d+)/ ? $1 : 0;
$config{versionpatch} = $VERSION =~ /^\d+\.\d+\-(\d+)/ ? $1 : 0;

# misc defaults
$config{exe}                      = '' unless defined $config{exe};
$config{defs}                     = [] unless defined $config{defs};
$config{syslibs}                  = [] unless defined $config{syslibs};
$config{usrlibs}                  = [] unless defined $config{usrlibs};
$config{platform}                 = '' unless defined $config{platform};
$config{crossconf}                = '' unless defined $config{crossconf};
$config{dllimport}                = '' unless defined $config{dllimport};
$config{dllexport}                = '' unless defined $config{dllexport};
$config{dlllocal}                 = '' unless defined $config{dlllocal};
$config{translate_newline_output} = 0  unless defined $config{translate_newline_output};

# assume the compiler can be used as linker frontend
$config{ld}           = $config{cc} unless defined $config{ld};
$config{ldout}        = $config{ccout} unless defined $config{ldout};
$config{ldsys}        = $config{ldusr} unless defined $config{ldsys};
$config{ldmiscflags}  = $config{ccmiscflags} unless defined $config{ldmiscflags};
$config{ldoptiflags}  = $config{ccoptiflags} unless defined $config{ldoptiflags};
$config{lddebugflags} = $config{ccdebugflags} unless defined $config{lddebugflags};
$config{ldinstflags}  = $config{ccinstflags} unless defined $config{ldinstflags};

if ($args{'has-sha'}) {
    $config{shaincludedir} = '/usr/include/sha';
    $defaults{-thirdparty}->{sha} = undef;
    unshift @{$config{usrlibs}}, 'sha';
}
else { $config{shaincludedir} = '3rdparty/sha1' }

# After upgrading from libuv from 0.11.18 to 0.11.29 we see very weird erros
# when the old libuv files are still around. Running a `make realclean` in
# case we spot an old file and the Makefile is already there.
if (-e '3rdparty/libuv/src/unix/threadpool' . $defaults{obj}
 && -e 'Makefile') {
    print("\nMaking realclean after libuv version upgrade.\n"
        . "Outdated files were detected.\n");
    system($defaults{make}, 'realclean')
}

# test whether pkg-config works
if (-e "$config{pkgconfig}") {
    print("\nTesting pkgconfig ... ");
    system("$config{pkgconfig}", "--version");
    if ( $? == 0 ) {
        $config{pkgconfig_works} = 1;
    } else {
        $config{pkgconfig_works} = 0;
    }
}

# conditionally set include dirs and install rules
$config{cincludes} = '' unless defined $config{cincludes};
$config{install}   = '' unless defined $config{install};
if ($args{'has-libuv'}) {
    $defaults{-thirdparty}->{uv} = undef;
    unshift @{$config{usrlibs}}, 'uv';
    if ($config{pkgconfig_works}) {
        my $result = `$config{pkgconfig} --cflags libuv`;
        if ( $? == 0 ) {
            $result =~ s/\n/ /g;
            $config{cincludes} .= ' ' . "$result";
            print("Adding extra include for libuv: $result\n");
        } else {
            print("Error occured when running $config{pkgconfig} --cflags libuv.\n");
        }
    }
}
else {
    $config{cincludes} .= ' ' . $defaults{ccinc} . '3rdparty/libuv/include'
                        . ' ' . $defaults{ccinc} . '3rdparty/libuv/src';
    $config{install}   .= "\t\$(MKPATH) \$(DESTDIR)\$(PREFIX)/include/libuv\n"
                        . "\t\$(CP) 3rdparty/libuv/include/*.h \$(DESTDIR)\$(PREFIX)/include/libuv\n";
}

if ($args{'has-libatomic_ops'}) {
    $defaults{-thirdparty}->{lao} = undef;
    unshift @{$config{usrlibs}}, 'atomic_ops';
    if ($config{pkgconfig_works}) {
        my $result = `$config{pkgconfig} --cflags atomic_ops`;
        if ( $? == 0 ) {
            $result =~ s/\n/ /g;
            $config{cincludes} .= ' ' . "$result";
            print("Adding extra include for atomic_ops: $result\n");
        } else {
            print("Error occured when running $config{pkgconfig} --cflags atomic_ops.\n");
        }
    }
}
else {
    $config{cincludes} .= ' ' . $defaults{ccinc} . '3rdparty/libatomic_ops/src';
    my $lao             = '$(DESTDIR)$(PREFIX)/include/libatomic_ops';
    $config{install}   .= "\t\$(MKPATH) $lao/atomic_ops/sysdeps/armcc\n"
                        . "\t\$(MKPATH) $lao/atomic_ops/sysdeps/gcc\n"
                        . "\t\$(MKPATH) $lao/atomic_ops/sysdeps/hpc\n"
                        . "\t\$(MKPATH) $lao/atomic_ops/sysdeps/ibmc\n"
                        . "\t\$(MKPATH) $lao/atomic_ops/sysdeps/icc\n"
                        . "\t\$(MKPATH) $lao/atomic_ops/sysdeps/loadstore\n"
                        . "\t\$(MKPATH) $lao/atomic_ops/sysdeps/msftc\n"
                        . "\t\$(MKPATH) $lao/atomic_ops/sysdeps/sunc\n"
                        . "\t\$(CP) 3rdparty/libatomic_ops/src/*.h $lao\n"
                        . "\t\$(CP) 3rdparty/libatomic_ops/src/atomic_ops/*.h $lao/atomic_ops\n"
                        . "\t\$(CP) 3rdparty/libatomic_ops/src/atomic_ops/sysdeps/*.h $lao/atomic_ops/sysdeps\n"
                        . "\t\$(CP) 3rdparty/libatomic_ops/src/atomic_ops/sysdeps/armcc/*.h $lao/atomic_ops/sysdeps/armcc\n"
                        . "\t\$(CP) 3rdparty/libatomic_ops/src/atomic_ops/sysdeps/gcc/*.h $lao/atomic_ops/sysdeps/gcc\n"
                        . "\t\$(CP) 3rdparty/libatomic_ops/src/atomic_ops/sysdeps/hpc/*.h $lao/atomic_ops/sysdeps/hpc\n"
                        . "\t\$(CP) 3rdparty/libatomic_ops/src/atomic_ops/sysdeps/ibmc/*.h $lao/atomic_ops/sysdeps/ibmc\n"
                        . "\t\$(CP) 3rdparty/libatomic_ops/src/atomic_ops/sysdeps/icc/*.h $lao/atomic_ops/sysdeps/icc\n"
                        . "\t\$(CP) 3rdparty/libatomic_ops/src/atomic_ops/sysdeps/loadstore/*.h $lao/atomic_ops/sysdeps/loadstore\n"
                        . "\t\$(CP) 3rdparty/libatomic_ops/src/atomic_ops/sysdeps/msftc/*.h $lao/atomic_ops/sysdeps/msftc\n"
                        . "\t\$(CP) 3rdparty/libatomic_ops/src/atomic_ops/sysdeps/sunc/*.h $lao/atomic_ops/sysdeps/sunc\n";
}

if ($args{'has-libtommath'}) {
    $defaults{-thirdparty}->{tom} = undef;
    unshift @{$config{usrlibs}}, 'tommath';
}
else {
    $config{cincludes} .= ' ' . $defaults{ccinc} . '3rdparty/libtommath';
    $config{install}   .= "\t\$(MKPATH) \$(DESTDIR)\$(PREFIX)/include/libtommath\n"
                        . "\t\$(CP) 3rdparty/libtommath/*.h \$(DESTDIR)\$(PREFIX)/include/libtommath\n";
}

if ($args{'has-libffi'}) {
    $config{nativecall_backend} = 'libffi';
    unshift @{$config{usrlibs}}, 'ffi';
    push @{$config{defs}}, 'HAVE_LIBFFI';
    $defaults{-thirdparty}->{dc}  = undef;
    $defaults{-thirdparty}->{dcb} = undef;
    $defaults{-thirdparty}->{dl}  = undef;
    if ($config{pkgconfig_works}) {
        my $result_cflags = `$config{pkgconfig} --cflags libffi`;
        if ( $? == 0 ) {
            $result_cflags =~ s/\n/ /g;
            $config{cincludes} .= " $result_cflags";
            print("Adding extra include for libffi: $result_cflags\n");
        }
        else {
            print("Error occured when running $config{pkgconfig} --cflags libffi.\n");
        }
        my $result_libs = `$config{pkgconfig} --libs libffi`;
        if ( $? == 0 ) {
            $result_libs =~ s/\n/ /g;
            $config{ldusr} .= " $result_libs";
            print("Adding extra libs for libffi: $result_libs\n");
        }
        else {
            print("Error occured when running $config{pkgconfig} --libs libffi.\n");
        }
    }
    elsif ($^O eq 'solaris') {
        my ($first) = map { m,(.+)/ffi\.h$, && "/$1"  } grep { m,/ffi\.h$, } `pkg contents libffi`;
        if ($first) {
            $config{cincludes} .= " -I$first";
            print("Adding extra include for libffi: $first\n");
        }
        else {
            print("Unable to find ffi.h. Please install libffi by doing: 'sudo pkg install libffi'\n");
        }
    }
}
elsif ($args{'has-dyncall'}) {
    unshift @{$config{usrlibs}}, 'dyncall_s', 'dyncallback_s', 'dynload_s';
    $defaults{-thirdparty}->{dc}  = undef;
    $defaults{-thirdparty}->{dcb} = undef;
    $defaults{-thirdparty}->{dl}  = undef;
    $config{nativecall_backend} = 'dyncall';
}
else {
    $config{nativecall_backend} = 'dyncall';
    $config{cincludes} .= ' ' . $defaults{ccinc} . '3rdparty/dyncall/dynload'
                        . ' ' . $defaults{ccinc} . '3rdparty/dyncall/dyncall'
                        . ' ' . $defaults{ccinc} . '3rdparty/dyncall/dyncallback';
    $config{install}   .= "\t\$(MKPATH) \$(DESTDIR)\$(PREFIX)/include/dyncall\n"
                        . "\t\$(CP) 3rdparty/dyncall/dynload/*.h \$(DESTDIR)\$(PREFIX)/include/dyncall\n"
                        . "\t\$(CP) 3rdparty/dyncall/dyncall/*.h \$(DESTDIR)\$(PREFIX)/include/dyncall\n"
                        . "\t\$(CP) 3rdparty/dyncall/dyncallback/*.h \$(DESTDIR)\$(PREFIX)/include/dyncall\n";
}

# mangle library names
$config{ldlibs} = join ' ',
    (map { sprintf $config{ldusr}, $_; } @{$config{usrlibs}}),
    (map { sprintf $config{ldsys}, $_; } @{$config{syslibs}});
$config{ldlibs} = ' -lasan ' . $config{ldlibs} if $args{asan};
$config{ldlibs} = ' -lubsan ' . $config{ldlibs} if $args{ubsan};
# macro defs
$config{ccdefflags} = join ' ', map { $config{ccdef} . $_ } @{$config{defs}};

$config{ccoptiflags}  = sprintf $config{ccoptiflags},  defined_or $args{optimize}, 1 if $config{ccoptiflags}  =~ /%s/;
$config{ccdebugflags} = sprintf $config{ccdebugflags}, defined_or $args{debug},    3 if $config{ccdebugflags} =~ /%s/;
$config{ldoptiflags}  = sprintf $config{ldoptiflags},  defined_or $args{optimize}, 1 if $config{ldoptiflags}  =~ /%s/;
$config{lddebugflags} = sprintf $config{lddebugflags}, defined_or $args{debug},    3 if $config{lddebugflags} =~ /%s/;


# generate CFLAGS
my @cflags;
push @cflags, $config{ccmiscflags};
push @cflags, $config{ccoptiflags}  if $args{optimize};
push @cflags, $config{ccdebugflags} if $args{debug};
push @cflags, $config{ccinstflags}  if $args{instrument};
push @cflags, $config{ld_covflags}  if $args{coverage};
push @cflags, $config{ccwarnflags};
push @cflags, $config{ccdefflags};
push @cflags, $config{ccshared}     unless $args{static};
push @cflags, '-fno-omit-frame-pointer' if $args{asan} or $args{ubsan};
push @cflags, '-fsanitize=address' if $args{asan};
push @cflags, '-fsanitize=undefined' if $args{ubsan};
push @cflags, '-DDEBUG_HELPERS' if $args{debug};
push @cflags, '-DMVM_VALGRIND_SUPPORT' if $args{valgrind};
push @cflags, '-DHAVE_TELEMEH' if $args{telemeh};
push @cflags, '-DWORDS_BIGENDIAN' if $config{be}; # 3rdparty/sha1 needs it and it isnt set on mips;
push @cflags, $ENV{CFLAGS} if $ENV{CFLAGS};
push @cflags, $ENV{CPPFLAGS} if $ENV{CPPFLAGS};
$config{cflags} = join ' ', @cflags;

# generate LDFLAGS
my @ldflags = ($config{ldmiscflags});
push @ldflags, $config{ldoptiflags}  if $args{optimize};
push @ldflags, $config{lddebugflags} if $args{debug};
push @ldflags, $config{ldinstflags}       if $args{instrument};
push @ldflags, $config{ld_covflags}  if $args{coverage};
push @ldflags, $config{ldrpath}           if not $args{static} and $config{prefix} ne '/usr';
push @ldflags, $^O eq 'darwin' ? '-faddress-sanitizer' : '-fsanitize=address' if $args{asan};
push @ldflags, $ENV{LDFLAGS}  if $ENV{LDFLAGS};
$config{ldflags} = join ' ', @ldflags;

# setup library names
$config{moarlib} = sprintf $config{lib}, $NAME;
$config{moardll} = sprintf $config{dll}, $NAME;

# setup flags for shared builds
unless ($args{static}) {
    $config{objflags}  = '@ccdef@MVM_BUILD_SHARED @ccshared@';
    $config{mainflags} = '@ccdef@MVM_SHARED';
    $config{moar}      = '@moardll@';
    $config{impinst}   = $config{sharedlib},
    $config{mainlibs}  = '@lddir@. ' .
        sprintf(defined_or($config{ldimp}, $config{ldusr}), $NAME);
}
else {
    $config{objflags}  = '';
    $config{mainflags} = '';
    $config{moar}      = '@moarlib@';
    $config{impinst}   = $config{staticlib};
    $config{mainlibs}  = '@moarlib@ @thirdpartylibs@ $(LDLIBS)';
    # Install static library in default location
    $config{libdir}    = '@prefix@/lib' if ! $args{libdir};
}

$config{mainlibs} = '-lubsan ' . $config{mainlibs} if $args{ubsan};

# some toolchains generate garbage
my @auxfiles = @{ $defaults{-auxfiles} };
$config{auxclean} = @auxfiles ? '$(RM) ' . join ' ', @auxfiles : '@:';

print "OK\n";

if ($config{crossconf}) {
    build::auto::detect_cross(\%config, \%defaults);
    build::probe::compiler_usability(\%config, \%defaults);
    build::probe::static_inline_cross(\%config, \%defaults);
    build::probe::unaligned_access_cross(\%config, \%defaults);
    build::probe::ptr_size_cross(\%config, \%defaults);
}
else {
    build::auto::detect_native(\%config, \%defaults);
    build::probe::compiler_usability(\%config, \%defaults);
    build::probe::static_inline_native(\%config, \%defaults);
    build::probe::unaligned_access(\%config, \%defaults);
    build::probe::ptr_size_native(\%config, \%defaults);
}


if ($args{'jit'}) {
    if ($config{ptr_size} != 8) {
        print "JIT isn't supported on platforms with $config{ptr_size} byte pointers.\n";
    } elsif ($Config{archname} =~ m/^x86_64|^amd64|^darwin(-thread)?(-multi)?-2level/) {
        $config{jit_obj}      = '$(JIT_OBJECTS) $(JIT_ARCH_X64)';
        $config{dasm_flags}   = '-D POSIX=1';
        $config{jit_arch}     = 'MVM_JIT_ARCH_X64';
        $config{jit_platform} = 'MVM_JIT_PLATFORM_POSIX';
    } elsif ($Config{archname} =~ /^MSWin32-x64/) {
        $config{jit_obj}      = '$(JIT_OBJECTS) $(JIT_ARCH_X64)';
        $config{dasm_flags}   = '-D WIN32=1';
        $config{jit_arch}     = 'MVM_JIT_ARCH_X64';
        $config{jit_platform} = 'MVM_JIT_PLATFORM_WIN32';
    } else {
        print "JIT isn't supported on $Config{archname} yet.\n";
    }
}
# fallback
unless (defined $config{jit_obj}) {
<<<<<<< HEAD
    $config{jit_obj} = '$(JIT_STUB)';
    $config{jit_arch} = 'MVM_JIT_ARCH_NONE';
    $config{jit_platform} = 'MVM_JIT_PLATFORM_NONE';
    $config{dasm_flags} = '';
=======
    $config{jit_obj}      = '$(JIT_STUB)';
    $config{jit_arch}     = 'MVM_JIT_ARCH_NONE';
    $config{jit_platform} = 'MVM_JIT_PLATFORM_NONE';
    $config{dasm_flags}   = '';
>>>>>>> 19caf7da
}


if ($config{cc} eq 'cl') {
    $config{install}   .= "\t\$(MKPATH) \$(DESTDIR)\$(PREFIX)/include/msinttypes\n"
                        . "\t\$(CP) 3rdparty/msinttypes/*.h \$(DESTDIR)\$(PREFIX)/include/msinttypes\n";
}

build::probe::C_type_bool(\%config, \%defaults);
build::probe::computed_goto(\%config, \%defaults);
build::probe::pthread_yield(\%config, \%defaults);
build::probe::rdtscp(\%config, \%defaults);

my $order = $config{be} ? 'big endian' : 'little endian';

# dump configuration
print "\n", <<TERM, "\n";
        make: $config{make}
     compile: $config{cc} $config{cflags}
    includes: $config{cincludes}
        link: $config{ld} $config{ldflags}
        libs: $config{ldlibs}

  byte order: $order
TERM

print dots('Configuring 3rdparty libs');

my @thirdpartylibs;
my $thirdparty = $defaults{-thirdparty};

for (sort keys %$thirdparty) {
    my $current = $thirdparty->{$_};
    my @keys = ( "${_}lib", "${_}objects", "${_}rule", "${_}clean");

    # don't build the library (libatomic_ops can be header-only)
    unless (defined $current) {
        @config{@keys} = ("__${_}__", '', '@:', '@:');
        next;
    }

    my ($lib, $objects, $rule, $clean);

    $lib = sprintf "%s/$config{lib}",
        $current->{path},
        $current->{name};

    # C<rule> and C<build> can be used to augment all build types
    $rule  = $current->{rule};
    $clean = $current->{clean};

    # select type of build

     # dummy build - nothing to do
    if (exists $current->{dummy}) {
        $clean = sprintf '$(RM) %s', $lib unless defined $clean;
    }

    # use explicit object list
    elsif (exists $current->{objects}) {
        $objects = $current->{objects};
        $rule    = sprintf '$(AR) $(ARFLAGS) @arout@$@ @%sobjects@', $_  unless defined $rule;
        $clean   = sprintf '$(RM) @%slib@ @%sobjects@', $_, $_ unless defined $clean;
    }

    # find *.c files and build objects for those
    elsif (exists $current->{src}) {
        my @sources = map { glob "$_/*.c" } @{ $current->{src} };
        my $globs   = join ' ', map { $_ . '/*@obj@' } @{ $current->{src} };

        $objects = join ' ', map { s/\.c$/\@obj\@/; $_ } @sources;
        $rule    = sprintf '$(AR) $(ARFLAGS) @arout@$@ %s', $globs unless defined $rule;
        $clean   = sprintf '$(RM) %s %s', $lib, $globs unless defined $clean;
    }

    # use an explicit rule (which has already been set)
    elsif (exists $current->{rule}) {}

    # give up
    else {
        softfail("no idea how to build '$lib'");
        print dots('    continuing anyway');
    }

    @config{@keys} = ($lib, defined_or($objects, ''), defined_or($rule, '@:'), defined_or($clean, '@:'));

    push @thirdpartylibs, $config{"${_}lib"};
}

$config{thirdpartylibs} = join ' ', @thirdpartylibs;
my $thirdpartylibs = join "\n" . ' ' x 12, sort @thirdpartylibs;

print "OK\n";

write_backend_config();

# dump 3rdparty libs we need to build
print "\n", <<TERM, "\n";
  3rdparty: $thirdpartylibs
TERM

# make sure to link with the correct entry point */
$config{mingw_unicode} = '';
if ($config{os} eq 'mingw32') {
    $config{mingw_unicode} = '-municode';
}

# read list of files to generate

open my $listfile, '<', $GENLIST
    or die "$GENLIST: $!\n";

my $target;
while (<$listfile>) {
    s/^\s+|\s+$//;
    next if /^#|^$/;

    $target = $_, next
        unless defined $target;

    generate($target, $_);
    $target = undef;
}

close $listfile;

# configuration completed

if ($args{'enable-jit'}) {
    print("\nThe --enable-jit flag is obsolete, as jit is enabled by default.\n");
    print("You can use --no-jit to build without jit.");
}

print "\n", $failed ? <<TERM1 : <<TERM2;
Configuration FAIL. You can try to salvage the generated Makefile.
TERM1
Configuration SUCCESS.

Type '$config{'make'}' to build and '$config{'make'} help' to see a list of
available make targets.
TERM2

if (!$failed && $args{'make-install'}) {
    system($config{make}, 'install');
}

exit $failed;

# helper functions

# fill in defaults for native builds
sub setup_native {
    my ($os) = @_;

    print dots("Configuring native build environment");

    $os = build::probe::win32_compiler_toolchain(\%config, \%defaults)
        if $os eq 'MSWin32';

    if (!exists $::SYSTEMS{$os}) {
        softfail("unknown OS '$os'");
        print dots("    assuming POSIX userland");
        $os = 'posix';
    }

    $defaults{os} = $os;

    my ($shell, $toolchain, $compiler, $overrides) = @{$::SYSTEMS{$os}};
    $shell     = $::SHELLS{$shell};
    $toolchain = $::TOOLCHAINS{$toolchain};
    $compiler  = $::COMPILERS{$compiler};
    set_defaults($shell, $toolchain, $compiler, $overrides);

    if (exists $args{shell}) {
        $shell = $args{shell};
        hardfail("unsupported shell '$shell'")
            unless exists $::SHELLS{$shell};

        $shell = $::SHELLS{$shell};
        set_defaults($shell);
    }

    if (exists $args{toolchain}) {
        $toolchain = $args{toolchain};
        hardfail("unsupported toolchain '$toolchain'")
            unless exists $::TOOLCHAINS{$toolchain};

        $toolchain = $::TOOLCHAINS{$toolchain};
        $compiler  = $::COMPILERS{ $toolchain->{-compiler} };
        set_defaults($toolchain, $compiler);
    }

    if (exists $args{compiler}) {
        $compiler = $args{compiler};
        hardfail("unsupported compiler '$compiler'")
            unless exists $::COMPILERS{$compiler};

        $compiler  = $::COMPILERS{$compiler};

        unless (exists $args{toolchain}) {
            $toolchain = $::TOOLCHAINS{ $compiler->{-toolchain} };
            set_defaults($toolchain);
        }

        set_defaults($compiler);
    }

    my $order = $Config{byteorder};
    if ($order eq '1234' || $order eq '12345678') {
        $defaults{be} = 0;
    }
    elsif ($order eq '4321' || $order eq '87654321') {
        $defaults{be} = 1;
    }
    else {
        ::hardfail("unsupported byte order $order");
    }
}

# fill in defaults for cross builds
sub setup_cross {
    my ($build, $host) = @_;

    print dots("Configuring cross build environment");

    hardfail("both --build and --host need to be specified")
        unless defined $build && defined $host;

    my $cc        = "$host-gcc";
    my $ar        = "$host-ar";
    my $crossconf = "--build=$build --host=$host";

    for (\$build, \$host) {
        if ($$_ =~ /-(\w+)-\w+$/) {
            $$_ = $1;
            if (!exists $::SYSTEMS{$1}) {
                softfail("unknown OS '$1'");
                print dots("    assuming GNU userland");
                $$_ = 'posix';
            }
        }
        else { hardfail("failed to parse triple '$$_'") }
    }

    $defaults{os} = $host;

    $build = $::SYSTEMS{$build};
    $host  = $::SYSTEMS{$host};

    my $shell     = $::SHELLS{ $build->[0] };
    my $toolchain = $::TOOLCHAINS{gnu};
    my $compiler  = $::COMPILERS{gcc};
    my $overrides = $host->[3];

    set_defaults($shell, $toolchain, $compiler, $overrides);

    $defaults{cc}        = $cc;
    $defaults{ar}        = $ar;
    $defaults{crossconf} = $crossconf;
    $defaults{be}        = $args{'big-endian'};
}

# sets C<%defaults> from C<@_>
sub set_defaults {
    # getting the correct 3rdparty information is somewhat tricky
    my $thirdparty = defined_or $defaults{-thirdparty}, \%::THIRDPARTY;
    @defaults{ keys %$_ } = values %$_ for @_;
    $defaults{-thirdparty} = {
        %$thirdparty, map{ %{ defined_or $_->{-thirdparty}, {} } } @_
    };
}

# fill in config values
sub configure {
    my ($template) = @_;

    while ($template =~ /@(\w+)@/) {
        my $key = $1;
        unless (exists $config{$key}) {
            return (undef, "unknown configuration key '$key'\n    known keys: " .
                join(', ', sort keys %config));
        }

        $template =~ s/@\Q$key\E@/$config{$key}/;
    }

    return $template;
}

# generate files
sub generate {
    my ($dest, $src) = @_;

    print dots("Generating $dest");

    open my $srcfile, '<', $src or hardfail($!);
    open my $destfile, '>', $dest or hardfail($!);

    while (<$srcfile>) {
        my ($line, $error) = configure($_);
        hardfail($error)
            unless defined $line;

        if ($config{sh} eq 'cmd' && $dest =~ /Makefile|config\.c/) {
            # In-between slashes in makefiles need to be backslashes on Windows.
            # Double backslashes in config.c, beause these are in qq-strings.
            my $bs = $dest =~ /Makefile/ ? '\\' : '\\\\';
			$line =~ s/(\w|\.|\w\:|\$\(PREFIX\))\/(?=\w|\.|\*)/$1$bs/g;
			$line =~ s/(\w|\.|\w\:|\$\(PREFIX\))\\(?=\w|\.|\*)/$1$bs/g if $bs eq '\\\\';

            # gmake doesn't like \*
            $line =~ s/(\w|\.|\w\:|\$\(PREFIX\))\\\*/$1\\\\\*/g
                if $config{make} eq 'gmake';
        }

        print $destfile $line;
    }

    close $srcfile;
    close $destfile;

    print "OK\n";
}

# some dots
sub dots {
    my $message = shift;
    my $length = shift || 55;

    return "$message ". '.' x ($length - length $message) . ' ';
}

# fail but continue
sub softfail {
    my ($msg) = @_;
    $failed = 1;
    print "FAIL\n";
    warn "    $msg\n";
}

# fail and don't continue
sub hardfail {
    softfail(@_);
    die "\nConfiguration PANIC. A Makefile could not be generated.\n";
}

sub write_backend_config {
    $config{backendconfig} = '';
    for my $k (sort keys %config) {
        next if $k eq 'backendconfig';
        my $v = $config{$k};

        if (ref($v) eq 'ARRAY') {
            my $i = 0;
            for (@$v) {
                $config{backendconfig} .= qq/        add_entry(tc, config, "$k\[$i]", "$_");\n/;
                $i++;
            }
        }
        elsif (ref($v) eq 'HASH') {
            # should not be there
        }
        else {
            $v   = '' unless defined $v;
            $v   =~ s/"/\\"/g;
            $v   =~ s/\n/\\\n/g;
            $config{backendconfig} .= qq/        add_entry(tc, config, "$k", "$v");\n/;
        }
    }
}


__END__

=head1 SYNOPSIS

    ./Configure.pl -?|--help

    ./Configure.pl [--os <os>] [--shell <shell>]
                   [--toolchain <toolchain>] [--compiler <compiler>]
                   [--ar <ar>] [--cc <cc>] [--ld <ld>] [--make <make>]
                   [--debug] [--optimize] [--instrument]
                   [--static] [--prefix]
                   [--has-libtommath] [--has-sha] [--has-libuv]
<<<<<<< HEAD
                   [--has-libatomic_ops] [--asan] [--ubsan] [--no-jit]
=======
                   [--has-libatomic_ops]
                   [--asan] [--ubsan] [--no-jit]
>>>>>>> 19caf7da
                   [--telemeh]

    ./Configure.pl --build <build-triple> --host <host-triple>
                   [--ar <ar>] [--cc <cc>] [--ld <ld>] [--make <make>]
                   [--debug] [--optimize] [--instrument]
                   [--static] [--big-endian] [--prefix]
                   [--make-install]

=head2 Use of environment variables

Compiler and linker flags can be extended with environment variables.

CFLAGS="..." LDFLAGS="..." ./Configure.pl

=head1 OPTIONS

=over 4

=item -?

=item --help

Show this help information.

=item --debug

=item --no-debug

Toggle debugging flags during compile and link. Debugging is off by
default.

=item --optimize

=item --no-optimize

Toggle optimization and debug flags during compile and link. If nothing
is specified the default is to optimize.

=item --instrument

=item --no-instrument

Toggle extra instrumentation flags during compile and link; for example,
turns on Address Sanitizer when compiling with C<clang>.  Defaults to off.

=item --os <os>

Set the operating system name which you are compiling to.

Currently supported operating systems are C<posix>, C<linux>, C<darwin>,
C<openbsd>, C<netbsd>, C<freebsd>, C<solaris>, C<win32>, and C<mingw32>.

If not explicitly set, the option will be provided by the Perl runtime.
In case of unknown operating systems, a POSIX userland is assumed.

=item --shell <shell>

Currently supported shells are C<posix> and C<win32>.

=item --toolchain <toolchain>

Currently supported toolchains are C<posix>, C<gnu>, C<bsd> and C<msvc>.

=item --compiler <compiler>

Currently supported compilers are C<gcc>, C<clang> and C<cl>.

=item --ar <ar>

Explicitly set the archiver without affecting other configuration
options.

=item --cc <cc>

Explicitly set the compiler without affecting other configuration
options.

=item --asan

Build with AddressSanitizer (ASAN) support. Requires clang and LLVM 3.1 or newer.
See L<https://code.google.com/p/address-sanitizer/wiki/AddressSanitizer>

You can use C<ASAN_OPTIONS> to configure ASAN at runtime; for example, to disable
memory leak checking (which can make Rakudo fail to build), you can set the following:

    export ASAN_OPTIONS=detect_leaks=0

A full list of options is displayed if you set C<ASAN_OPTIONS> to C<help=1>.

=item --ubsan

Build with Undefined Behaviour sanitizer support.

=item --valgrind

Include Valgrind Client Requests for moarvm's own memory allocators.

=item --ld <ld>

Explicitly set the linker without affecting other configuration
options.

=item --make <make>

Explicitly set the make tool without affecting other configuration
options.

=item --static

Build MoarVM as a static library instead of a shared one.

=item --build <build-triple> --host <host-triple>

Set up cross-compilation.

=item --big-endian

Set byte order of host system in case of cross compilation. With native
builds, the byte order is auto-detected.

=item --prefix

Install files in subdirectory /bin, /lib and /include of the supplied path.
The default prefix is "install" if this option is not passed.

=item --bindir

Install executable files in the supplied path.  The default is
"@prefix@/bin" if this option is not passed.

=item --libdir

Install library in the supplied path.  The default is "@prefix@/lib"
for POSIX toolchain and "@bindir@" for MSVC if this option is not
passed.

=item --mastdir

Install NQP libraries in the supplied path.  The default is
"@prefix@/share/nqp/lib/MAST" if this option is not passed.

=item --make-install

Build and install MoarVM in addition to configuring it.

=item --has-libtommath

=item --has-sha

=item --has-libuv

=item --has-libatomic_ops

=item --has-dyncall

=item --has-libffi

=item --pkgconfig=/path/to/pkgconfig/executable

Provide path to the pkgconfig executable. Default: /usr/bin/pkg-config

=item --no-jit

Disable JIT compiler, which is enabled by default to JIT-compile hot frames.

=item --telemeh

Build support for the fine-grained internal event logger.

=back<|MERGE_RESOLUTION|>--- conflicted
+++ resolved
@@ -421,17 +421,10 @@
 }
 # fallback
 unless (defined $config{jit_obj}) {
-<<<<<<< HEAD
-    $config{jit_obj} = '$(JIT_STUB)';
-    $config{jit_arch} = 'MVM_JIT_ARCH_NONE';
-    $config{jit_platform} = 'MVM_JIT_PLATFORM_NONE';
-    $config{dasm_flags} = '';
-=======
     $config{jit_obj}      = '$(JIT_STUB)';
     $config{jit_arch}     = 'MVM_JIT_ARCH_NONE';
     $config{jit_platform} = 'MVM_JIT_PLATFORM_NONE';
     $config{dasm_flags}   = '';
->>>>>>> 19caf7da
 }
 
 
@@ -816,12 +809,8 @@
                    [--debug] [--optimize] [--instrument]
                    [--static] [--prefix]
                    [--has-libtommath] [--has-sha] [--has-libuv]
-<<<<<<< HEAD
-                   [--has-libatomic_ops] [--asan] [--ubsan] [--no-jit]
-=======
                    [--has-libatomic_ops]
                    [--asan] [--ubsan] [--no-jit]
->>>>>>> 19caf7da
                    [--telemeh]
 
     ./Configure.pl --build <build-triple> --host <host-triple>
