#!perl

use 5.010;
use strict;
use warnings;

use Config;
use Getopt::Long;
use Pod::Usage;

use build::setup;
use build::auto;

my $NAME    = 'moarvm';
my $GENLIST = 'build/gen.list';

# configuration logic

my $failed = 0;

my %args;
my %defaults;
my %config;

GetOptions(\%args, qw(
    help|?
    debug! optimize! instrument!
    os=s shell=s toolchain=s compiler=s
    cc=s ld=s make=s
    build=s host=s
    big-endian
<<<<<<< HEAD
    shared
=======
    use-readline
>>>>>>> b09b2715
)) or die "See --help for further information\n";

pod2usage(1) if $args{help};

print "Welcome to MoarVM!\n\n";

# fiddle with flags
$args{debug}      //= 0 + !$args{optimize};
$args{optimize}   //= 0 + !$args{debug};
$args{instrument} //= 0;
$args{shared}     //= 0;

$args{'use-readline'} //= 0;
$args{'big-endian'}   //= 0;

# fill in C<%defaults>
if (exists $args{build} || exists $args{host}) {
    setup_cross($args{build}, $args{host});
}
else {
    setup_native($args{os} // {
        'MSWin32' => 'win32'
    }->{$^O} // $^O);
}

$config{name} = $NAME;

# set options that take priority over all others
my @keys = qw( cc ld make shared );
@config{@keys} = @args{@keys};

for (keys %defaults) {
    next if /^-/;
    $config{$_} //= $defaults{$_};
}

# misc defaults
$config{exe}       //= '';
$config{defs}      //= [];
$config{syslibs}   //= [ qw( m pthread ) ];
$config{usrlibs}   //= [];
$config{platform}  //= '$(PLATFORM_POSIX)';
$config{crossconf} //= '';
$config{dllimport} //= '',
$config{dllexport} //= '',
$config{dlllocal}  //= '',

# assume the compiler can be used as linker frontend
$config{ld}           //= $config{cc};
$config{ldout}        //= $config{ccout};
$config{ldsys}        //= $config{ldusr};
$config{ldmiscflags}  //= $config{ccmiscflags};
$config{ldoptiflags}  //= $config{ccoptiflags};
$config{lddebugflags} //= $config{ccdebugflags};
$config{ldinstflags}  //= $config{ccinstflags};

# choose between Linenoise and GNU Readline
if ($args{'use-readline'}) {
    $config{hasreadline} = 1;
    $defaults{-thirdparty}->{ln} = undef;
    unshift @{$config{usrlibs}}, 'readline';
}
else { $config{hasreadline} = 0 }

# mangle library names
$config{ldlibs} = join ' ',
    (map { sprintf $config{ldusr}, $_; } @{$config{usrlibs}}),
    (map { sprintf $config{ldsys}, $_; } @{$config{syslibs}});

# generate CFLAGS
my @cflags = ($config{ccmiscflags});
push @cflags, $config{ccoptiflags}  if $args{optimize};
push @cflags, $config{ccdebugflags} if $args{debug};
push @cflags, $config{ccinstflags}  if $args{instrument};
push @cflags, $config{ccwarnflags};
push @cflags, map { "$config{ccdef}$_" } @{$config{defs}};
$config{cflags} = join ' ', @cflags;

# generate LDFLAGS
my @ldflags = ($config{ldmiscflags});
push @ldflags, $config{ldoptiflags}  if $args{optimize};
push @ldflags, $config{lddebugflags} if $args{debug};
push @ldflags, $config{ldinstflags}  if $args{instrument};
$config{ldflags} = join ' ', @ldflags;

# some toolchains generate garbage
my @auxfiles = @{ $defaults{-auxfiles} };
$config{clean} = @auxfiles ? '$(RM) ' . join ' ', @auxfiles : '@:';

print "OK\n";

if ($config{crossconf}) {
    build::auto::detect_cross(\%config, \%defaults);
}
else {
    build::auto::detect_native(\%config, \%defaults);
}

my $order = $config{be} ? 'big endian' : 'little endian';

# dump configuration
print "\n", <<TERM, "\n";
        make: $config{make}
     compile: $config{cc} $config{cflags}
        link: $config{ld} $config{ldflags}
        libs: $config{ldlibs}

  byte order: $order
TERM

print dots('Configuring 3rdparty libs');

my @thirdpartylibs;
my $thirdparty = $defaults{-thirdparty};

for (keys %$thirdparty) {
    my $current = $thirdparty->{$_};
    my @keys = ( "${_}lib", "${_}objects", "${_}rule", "${_}clean");

    # don't build the library (libatomic_ops can be header-only)
    unless (defined $current) {
        @config{@keys} = ("__${_}__", '', '@:', '@:');
        next;
    }

    my ($lib, $objects, $rule, $clean);

    $lib = sprintf "%s/$config{lib}",
        $current->{path},
        $current->{name};

    # C<rule> and C<build> can be used to augment all build types
    $rule  = $current->{rule};
    $clean = $current->{clean};

    # select type of build

     # dummy build - nothing to do
    if (exists $current->{dummy}) {
        $clean //= sprintf '$(RM) %s', $lib;
    }

    # use explicit object list
    elsif (exists $current->{objects}) {
        $objects = $current->{objects};
        $rule  //= sprintf '$(AR) $(ARFLAGS) @arout@$@ @%sobjects@', $_;
        $clean //= sprintf '$(RM) @%slib@ @%sobjects@', $_, $_;
    }

    # find *.c files and build objects for those
    elsif (exists $current->{src}) {
        my @sources = map { glob "$_/*.c" } @{ $current->{src} };
        my $globs   = join ' ', map { $_ . '/*@obj@' } @{ $current->{src} };

        $objects = join ' ', map { s/\.c$/\@obj\@/; $_ } @sources;
        $rule  //= sprintf '$(AR) $(ARFLAGS) @arout@$@ %s', $globs;
        $clean //= sprintf '$(RM) %s %s', $lib, $globs;
    }

    # use an explicit rule (which has already been set)
    elsif (exists $current->{rule}) {}

    # give up
    else {
        softfail("no idea how to build '$lib'");
        print dots('    continuing anyway');
    }

    @config{@keys} = ($lib, $objects // '', $rule // '@:', $clean // '@:');

    push @thirdpartylibs, $config{"${_}lib"};
}

$config{thirdpartylibs} = join ' ', @thirdpartylibs;
my $thirdpartylibs = join "\n" . ' ' x 12, sort @thirdpartylibs;

print "OK\n";

# dump 3rdparty libs we need to build
print "\n", <<TERM, "\n";
  3rdparty: $thirdpartylibs
TERM

# read list of files to generate

open my $listfile, '<', $GENLIST
    or die "$GENLIST: $!\n";

my $target;
while (<$listfile>) {
    s/^\s+|\s+$//;
    next if /^#|^$/;

    $target = $_, next
        unless defined $target;

    generate($target, $_);
    $target = undef;
}

close $listfile;

# configuration completed

print "\n", $failed ? <<TERM1 : <<TERM2;
Configuration FAIL. You can try to salvage the generated Makefile.
TERM1
Configuration SUCCESS. Type '$config{'make'}' to build.
TERM2

exit $failed;

# helper functions

# fill in defaults for native builds
sub setup_native {
    my ($os) = @_;

    print dots("Configuring native build environment");

    if (!exists $::SYSTEMS{$os}) {
        softfail("unknown OS '$os'");
        print dots("    assuming POSIX userland");
        $os = 'posix';
    }

    my ($shell, $toolchain, $compiler, $overrides) = @{$::SYSTEMS{$os}};
    $shell     = $::SHELLS{$shell};
    $toolchain = $::TOOLCHAINS{$toolchain};
    $compiler  = $::COMPILERS{$compiler};
    set_defaults($shell, $toolchain, $compiler, $overrides);

    if (exists $args{shell}) {
        $shell = $args{shell};
        hardfail("unsupported shell '$shell'")
            unless exists $::SHELLS{$shell};

        $shell = $::SHELLS{$shell};
        set_defaults($shell);
    }

    if (exists $args{toolchain}) {
        $toolchain = $args{toolchain};
        hardfail("unsupported toolchain '$toolchain'")
            unless exists $::TOOLCHAINS{$toolchain};

        $toolchain = $::TOOLCHAINS{$toolchain};
        $compiler  = $::COMPILERS{ $toolchain->{-compiler} };
        set_defaults($toolchain, $compiler);
    }

    if (exists $args{compiler}) {
        $compiler = $args{compiler};
        hardfail("unsupported compiler '$compiler'")
            unless exists $::COMPILERS{$compiler};

        $compiler  = $::COMPILERS{$compiler};

        unless (exists $args{toolchain}) {
            $toolchain = $::TOOLCHAINS{ $compiler->{-toolchain} };
            set_defaults($toolchain);
        }

        set_defaults($compiler);
    }

    my $order = $Config{byteorder};
    if ($order eq '1234' || $order eq '12345678') {
        $defaults{be} = 0;
    }
    elsif ($order eq '4321' || $order eq '87654321') {
        $defaults{be} = 1;
    }
    else {
        ::hardfail("unsupported byte order $order");
    }
}

# fill in defaults for cross builds
sub setup_cross {
    my ($build, $host) = @_;

    print dots("Configuring cross build environment");

    hardfail("both --build and --host need to be specified")
        unless defined $build && defined $host;

    my $cc        = "$host-gcc";
    my $ar        = "$host-ar";
    my $crossconf = "--build=$build --host=$host";

    for (\$build, \$host) {
        if ($$_ =~ /-(\w+)$/) {
            $$_ = $1;
            if (!exists $::SYSTEMS{$1}) {
                softfail("unknown OS '$1'");
                print dots("    assuming GNU userland");
                $$_ = 'posix';
            }
        }
        else { hardfail("failed to parse triple '$$_'") }
    }

    $build = $::SYSTEMS{$build};
    $host  = $::SYSTEMS{$host};

    my $shell     = $::SHELLS{ $build->[0] };
    my $toolchain = $::TOOLCHAINS{gnu};
    my $compiler  = $::COMPILERS{gcc};
    my $overrides = $host->[3];

    set_defaults($shell, $toolchain, $compiler, $overrides);

    $defaults{cc}        = $cc;
    $defaults{ar}        = $ar;
    $defaults{crossconf} = $crossconf;
    $defaults{be}        = $args{'big-endian'};
}

# sets C<%defaults> from C<@_>
sub set_defaults {
    # getting the correct 3rdparty information is somewhat tricky
    my $thirdparty = $defaults{-thirdparty} // \%::THIRDPARTY;
    @defaults{ keys %$_ } = values %$_ for @_;
    $defaults{-thirdparty} = {
        %$thirdparty, map{ %{ $_->{-thirdparty} // {} } } @_
    };
}

# fill in config values
sub configure {
    my ($template) = @_;

    while ($template =~ /@(\w+)@/) {
        my $key = $1;
        unless (exists $config{$key}) {
            return (undef, "unknown configuration key '$key'\n    known keys: " .
                join(', ', sort keys %config));
        }

        $template =~ s/@\Q$key\E@/$config{$key}/;
    }

    return $template;
}

# generate files
sub generate {
    my ($dest, $src) = @_;

    print dots("Generating $dest");

    open my $srcfile, '<', $src or hardfail($!);
    open my $destfile, '>', $dest or hardfail($!);

    while (<$srcfile>) {
        my ($line, $error) = configure($_);
        hardfail($error)
            unless defined $line;

        # in-between slashes in makefiles need to be backslashes on Windows
        $line =~ s/(\w|\.)\/(\w|\.|\*)/$1\\$2/g
            if $dest =~ /Makefile/ && $config{sh} eq 'cmd';

        print $destfile $line;
    }

    close $srcfile;
    close $destfile;

    print "OK\n";
}

# some dots
sub dots {
    my $message = shift;
    my $length = shift || 55;

    return "$message ". '.' x ($length - length $message) . ' ';
}

# fail but continue
sub softfail {
    my ($msg) = @_;
    $failed = 1;
    print "FAIL\n";
    warn "    $msg\n";
}

# fail and don't continue
sub hardfail {
    softfail(@_);
    die "\nConfiguration PANIC. A Makefile could not be generated.\n";
}


__END__

=head1 SYNOPSIS

    ./Configure.pl -?|--help

    ./Configure.pl [--os <os>] [--shell <shell>]
                   [--toolchain <toolchain>] [--compiler <compiler>]
                   [--cc <cc>] [--ld <ld>] [--make <make>]
                   [--debug] [--optimize] [--instrument]
<<<<<<< HEAD
                   [--shared]
=======
                   [--use-readline]
>>>>>>> b09b2715

    ./Configure.pl --build <build-triple> --host <host-triple>
                   [--cc <cc>] [--ld <ld>] [--make <make>]
                   [--debug] [--optimize] [--instrument]
                   [--shared] [--big-endian]

=head1 OPTIONS

=over 4

=item -?

=item --help

Show this help information.

=item --debug

=item --no-debug

Toggle debugging flags during compile and link.  If C<--optimize> is not
explicitly set, debug defaults to on, and optimize defaults to off.

=item --optimize

=item --no-optimize

Toggle optimization flags during compile and link.  If C<--debug> is not
explicitly set, turning this on defaults debugging off; otherwise this
defaults to the opposite of C<--debug>.

=item --instrument

=item --no-instrument

Toggle extra instrumentation flags during compile and link; for example,
turns on Address Sanitizer when compiling with C<clang>.  Defaults to off.

=item --os <os>

If not explicitly set, the operating system is provided by the Perl
runtime.  In case of unknown operating systems, a POSIX userland is assumed.

=item --shell <shell>

Currently supported shells are C<posix> and C<win32>.

=item --toolchain <toolchain>

Currently supported toolchains are C<posix>, C<gnu>, C<bsd> and C<msvc>.

=item --compiler <compiler>

Currently supported compilers are C<gcc>, C<clang> and C<cl>.

=item --cc <cc>

Explicitly set the compiler without affecting other configuration
options.

=item --ld <ld>

Explicitly set the linker without affecting other configuration
options.

=item --make <make>

Explicitly set the make tool without affecting other configuration
options.

<<<<<<< HEAD
=item --shared

Build MoarVM as a shared library instead of a static one.
=======
=item --use-readline

Disable Linenoise and try to use the system version of GNU Readline
instead.

You must not supply this flag if you create derivative work of
MoarVM - including binary packages of MoarVM itself - that you wish
to distribute under a license other than the GNU GPL.
>>>>>>> b09b2715

=item --build <build-triple> --host <host-triple>

Set up cross-compilation.

=item --big-endian

Set byte order of host system in case of cross compilation. With native
builds, the byte order is auto-detected.

=back<|MERGE_RESOLUTION|>--- conflicted
+++ resolved
@@ -27,13 +27,8 @@
     debug! optimize! instrument!
     os=s shell=s toolchain=s compiler=s
     cc=s ld=s make=s
-    build=s host=s
-    big-endian
-<<<<<<< HEAD
-    shared
-=======
-    use-readline
->>>>>>> b09b2715
+    shared use-readline
+    build=s host=s big-endian
 )) or die "See --help for further information\n";
 
 pod2usage(1) if $args{help};
@@ -440,11 +435,7 @@
                    [--toolchain <toolchain>] [--compiler <compiler>]
                    [--cc <cc>] [--ld <ld>] [--make <make>]
                    [--debug] [--optimize] [--instrument]
-<<<<<<< HEAD
-                   [--shared]
-=======
-                   [--use-readline]
->>>>>>> b09b2715
+                   [--shared] [--use-readline]
 
     ./Configure.pl --build <build-triple> --host <host-triple>
                    [--cc <cc>] [--ld <ld>] [--make <make>]
@@ -515,11 +506,10 @@
 Explicitly set the make tool without affecting other configuration
 options.
 
-<<<<<<< HEAD
 =item --shared
 
 Build MoarVM as a shared library instead of a static one.
-=======
+
 =item --use-readline
 
 Disable Linenoise and try to use the system version of GNU Readline
@@ -528,7 +518,6 @@
 You must not supply this flag if you create derivative work of
 MoarVM - including binary packages of MoarVM itself - that you wish
 to distribute under a license other than the GNU GPL.
->>>>>>> b09b2715
 
 =item --build <build-triple> --host <host-triple>
 
