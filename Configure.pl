--- conflicted
+++ resolved
@@ -32,14 +32,9 @@
     os=s shell=s toolchain=s compiler=s
     cc=s ld=s make=s has-sha has-libuv
     static use-readline has-libtommath has-libatomic_ops
-<<<<<<< HEAD
-    build=s host=s big-endian jit! enable-jit lua=s
-    prefix=s bindir=s libdir=s mastdir=s make-install asan),
-=======
     has-dyncall has-linenoise
     build=s host=s big-endian jit! enable-jit lua=s has-dynasm
-    prefix=s make-install asan),
->>>>>>> eba41f95
+    prefix=s bindir=s libdir=s mastdir=s make-install asan),
     'no-optimize|nooptimize' => sub { $args{optimize} = 0 },
     'no-debug|nodebug' => sub { $args{debug} = 0 }
 ) or die "See --help for further information\n";
