--- conflicted
+++ resolved
@@ -38,13 +38,9 @@
     ar=s cc=s ld=s make=s has-sha has-libuv
     static has-libtommath has-libatomic_ops
     has-dyncall has-libffi pkgconfig=s
-<<<<<<< HEAD
     build=s host=s big-endian jit! enable-jit
-    prefix=s bindir=s libdir=s mastdir=s make-install asan ubsan),
-=======
-    build=s host=s big-endian jit! enable-jit lua=s has-dynasm
     prefix=s bindir=s libdir=s mastdir=s make-install asan ubsan valgrind),
->>>>>>> fea28ed2
+
     'no-optimize|nooptimize' => sub { $args{optimize} = 0 },
     'no-debug|nodebug' => sub { $args{debug} = 0 }
 ) or die "See --help for further information\n";
@@ -80,24 +76,12 @@
 # fiddle with flags
 $args{optimize}     = 3 if not defined $args{optimize} or $args{optimize} eq "";
 $args{debug}        = 3 if defined $args{debug} and $args{debug} eq "";
-<<<<<<< HEAD
-$args{instrument} //= 0;
-$args{static}     //= 0;
-
-$args{'big-endian'}        //= 0;
-$args{'has-libtommath'}    //= 0;
-$args{'has-sha'}           //= 0;
-$args{'has-libuv'}         //= 0;
-$args{'has-libatomic_ops'} //= 0;
-$args{'asan'}              //= 0;
-$args{'ubsan'}             //= 0;
-=======
 
 for (qw(instrument static big-endian has-libtommath has-sha has-libuv
-        has-libatomic_ops has-dynasm asan ubsan valgrind)) {
+        has-libatomic_ops asan ubsan valgrind)) {
     $args{$_} = 0 unless defined $args{$_};
 }
->>>>>>> fea28ed2
+
 
 # jit is default
 $args{jit} = 1 unless defined $args{jit};
@@ -115,12 +99,8 @@
 $config{config} = join ' ', map { / / ? "\"$_\"" : $_ } @args;
 $config{osname} = $^O;
 $config{osvers} = $Config{osvers};
-<<<<<<< HEAD
-$config{pkgconfig} = $args{pkgconfig} // '/usr/bin/pkg-config';
-=======
-$config{lua}       = defined_or $args{lua}, './3rdparty/dynasm/minilua@exe@';
 $config{pkgconfig} = defined_or $args{pkgconfig}, '/usr/bin/pkg-config';
->>>>>>> fea28ed2
+
 
 
 # set options that take priority over all others
@@ -431,11 +411,9 @@
     }
 }
 # fallback
-<<<<<<< HEAD
-$config{jit_obj} //= '$(JIT_STUB)';
-=======
-$config{jit} = '$(JIT_STUB)' unless defined $config{jit};
->>>>>>> fea28ed2
+
+$config{jit_obj} = '$(JIT_STUB)' unless defined $config{jit_obj};
+
 
 if ($config{cc} eq 'cl') {
     $config{install}   .= "\t\$(MKPATH) \$(DESTDIR)\$(PREFIX)/include/msinttypes\n"
