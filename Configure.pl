#!perl

use 5.010;
use strict;
use warnings;

use Config;
use Getopt::Long;
use Pod::Usage;
use File::Spec;

use build::setup;
use build::auto;
use build::probe;

my $NAME    = 'moar';
my $GENLIST = 'build/gen.list';

# configuration logic

my $failed = 0;

my %args;
my %defaults;
my %config;

my @args = @ARGV;

GetOptions(\%args, qw(
    help|?
    debug:s optimize:s instrument!
    os=s shell=s toolchain=s compiler=s
    cc=s ld=s make=s has-sha has-libuv
    static use-readline has-libtommath has-libatomic_ops
<<<<<<< HEAD
    build=s host=s big-endian
    prefix=s bindir=s libdir=s mastdir=s make-install profilecalls),
=======
    build=s host=s big-endian jit! enable-jit lua=s
    prefix=s make-install asan),
>>>>>>> 685ad32a
    'no-optimize|nooptimize' => sub { $args{optimize} = 0 },
    'no-debug|nodebug' => sub { $args{debug} = 0 }
) or die "See --help for further information\n";


pod2usage(1) if $args{help};

print "Welcome to MoarVM!\n\n";

$config{prefix} = File::Spec->rel2abs($args{prefix} // 'install');
# don't install to cwd, as this would clash with lib/MAST/*.nqp
if (-e 'README.markdown' && -e "$config{prefix}/README.markdown"
 && -s 'README.markdown' == -s "$config{prefix}/README.markdown") {
    die <<ENOTTOCWD;
Configuration FAIL. Installing to MoarVM root folder is not allowed.
Please specify another installation target by using --prefix=PATH.
ENOTTOCWD
}

# Override default target directories with command line argumets
my @target_dirs = qw{bindir libdir mastdir};
for my $target (@target_dirs) {
    $config{$target} = $args{$target} if $args{$target};
}

if (-d '.git') {
    print dots("Updating submodules");
    my $msg = qx{git submodule --quiet update --init 2>&1};
    if ($? >> 8 == 0) { print "OK\n" }
    else { softfail("git error: $msg") }
}

# fiddle with flags
$args{optimize}     = 1 if not defined $args{optimize} or $args{optimize} eq "";
$args{debug}        = 3 if defined $args{debug} and $args{debug} eq "";
$args{instrument} //= 0;
$args{static}     //= 0;

$args{'use-readline'}      //= 0;
$args{'big-endian'}        //= 0;
$args{'has-libtommath'}    //= 0;
$args{'has-sha'}           //= 0;
$args{'has-libuv'}         //= 0;
$args{'has-libatomic_ops'} //= 0;
$args{'asan'}              //= 0;

# jit is default
$args{'jit'}               //= 1;

# fill in C<%defaults>
if (exists $args{build} || exists $args{host}) {
    setup_cross($args{build}, $args{host});
}
else {
    setup_native($args{os} // {
        'MSWin32' => 'win32'
    }->{$^O} // $^O);
}

$config{name}   = $NAME;
$config{perl}   = $^X;
$config{config} = join ' ', map { / / ? "\"$_\"" : $_ } @args;
$config{osname} = $^O;
$config{osvers} = $Config{osvers};
$config{lua} = $args{lua} // './3rdparty/dynasm/minilua@exe@';

# set options that take priority over all others
my @keys = qw( cc ld make );
@config{@keys} = @args{@keys};

for (keys %defaults) {
    next if /^-/;
    $config{$_} //= $defaults{$_};
}

my $VERSION = '0.0-0';
# get version
if (open(my $fh, '<', 'VERSION')) {
    $VERSION = <$fh>;
    close($fh);
}
# .git is a file and not a directory in submodule
if (-e '.git' && open(my $GIT, '-|', "git describe --tags")) {
    $VERSION = <$GIT>;
    close($GIT);
}
chomp $VERSION;
$config{version}      = $VERSION;
$config{versionmajor} = $VERSION =~ /^(\d+)/ ? $1 : 0;
$config{versionminor} = $VERSION =~ /^\d+\.(\d+)/ ? $1 : 0;
$config{versionpatch} = $VERSION =~ /^\d+\.\d+\-(\d+)/ ? $1 : 0;

# misc defaults
$config{exe}       //= '';
$config{defs}      //= [];
$config{syslibs}   //= [];
$config{usrlibs}   //= [];
$config{platform}  //= '';
$config{crossconf} //= '';
$config{dllimport} //= '';
$config{dllexport} //= '';
$config{dlllocal}  //= '';

# assume the compiler can be used as linker frontend
$config{ld}           //= $config{cc};
$config{ldout}        //= $config{ccout};
$config{ldsys}        //= $config{ldusr};
$config{ldmiscflags}  //= $config{ccmiscflags};
$config{ldoptiflags}  //= $config{ccoptiflags};
$config{lddebugflags} //= $config{ccdebugflags};
$config{ldinstflags}  //= $config{ccinstflags};

# choose between Linenoise and GNU Readline
if ($args{'use-readline'}) {
    $config{hasreadline} = 1;
    $defaults{-thirdparty}->{ln} = undef;
    unshift @{$config{usrlibs}}, 'readline';
}
else { $config{hasreadline} = 0 }

if ($args{'has-sha'}) {
    $config{shaincludedir} = '/usr/include/sha';
    $defaults{-thirdparty}->{sha} = undef;
    unshift @{$config{usrlibs}}, 'sha';
}
else { $config{shaincludedir} = '3rdparty/sha1' }

# After upgrading from libuv from 0.11.18 to 0.11.29 we see very weird erros
# when the old libuv files are still around. Running a `make realclean` in
# case we spot an old file and the Makefile is already there.
if (-e '3rdparty/libuv/src/unix/threadpool' . $defaults{obj}
 && -e 'Makefile') {
    print("\nMaking realclean after libuv version upgrade.\n"
        . "Outdated files were detected.\n");
    system($defaults{make}, 'realclean')
}

# conditionally set include dirs and install rules
$config{cincludes} //= '';
$config{install}   //= '';
if ($args{'has-libuv'}) {
    $defaults{-thirdparty}->{uv} = undef;
    unshift @{$config{usrlibs}}, 'uv';
}
else {
    $config{cincludes} .= ' ' . $defaults{ccinc} . '3rdparty/libuv/include'
                        . ' ' . $defaults{ccinc} . '3rdparty/libuv/src';
    $config{install}   .= "\t\$(MKPATH) \$(DESTDIR)\$(PREFIX)/include/libuv\n"
                        . "\t\$(CP) 3rdparty/libuv/include/*.h \$(DESTDIR)\$(PREFIX)/include/libuv\n";
}

if ($args{'has-libatomic_ops'}) {
    $defaults{-thirdparty}->{lao} = undef;
#    unshift @{$config{usrlibs}}, 'atomic_ops';
}

if ($args{'has-libtommath'}) {
    unshift @{$config{usrlibs}}, 'tommath';

    # only this objects are needed to build, if moar is linked together with
    #  the libtommath library from the system
    $defaults{-thirdparty}->{tom}->{objects} =
        '3rdparty/libtommath/bn_mp_get_long.o 3rdparty/libtommath/bn_mp_set_long.o';
}
else {
    $config{cincludes} .= ' ' . $defaults{ccinc} . '3rdparty/libtommath';
    $config{install}   .= "\t\$(CP) 3rdparty/libtommath/*.h \$(DESTDIR)\$(PREFIX)/include/libtommath\n";
}

if ($args{'jit'}) {
    if ($Config{archname} =~ m/^x86_64|^amd64|^darwin(-thread)?(-multi)?-2level/) {
        $config{jit} = '$(JIT_POSIX_X64)';
    } elsif ($Config{archname} =~ /^MSWin32-x64/) {
        $config{jit} = '$(JIT_WIN32_X64)';
    } else {
        say "JIT isn't supported on $Config{archname} yet.";
    }
}
# fallback
$config{jit} //= '$(JIT_STUB)';







# mangle library names
$config{ldlibs} = join ' ',
    (map { sprintf $config{ldusr}, $_; } @{$config{usrlibs}}),
    (map { sprintf $config{ldsys}, $_; } @{$config{syslibs}});
$config{ldlibs} .= ' -lasan' if $args{asan};
# macro defs
$config{ccdefflags} = join ' ', map { $config{ccdef} . $_ } @{$config{defs}};

$config{ccoptiflags}  = sprintf $config{ccoptiflags},  $args{optimize} // 1 if $config{ccoptiflags}  =~ /%s/;
$config{ccdebugflags} = sprintf $config{ccdebugflags}, $args{debug}    // 3 if $config{ccdebugflags} =~ /%s/;
$config{ldoptiflags}  = sprintf $config{ldoptiflags},  $args{optimize} // 1 if $config{ldoptiflags}  =~ /%s/;
$config{lddebugflags} = sprintf $config{lddebugflags}, $args{debug}    // 3 if $config{lddebugflags} =~ /%s/;


# generate CFLAGS
my @cflags;
push @cflags, $config{ccmiscflags};
push @cflags, $config{ccoptiflags}  if $args{optimize};
push @cflags, $config{ccdebugflags} if $args{debug};
push @cflags, $config{ccinstflags}  if $args{instrument};
push @cflags, $config{ccwarnflags};
push @cflags, $config{ccdefflags};
push @cflags, $config{ccshared}     unless $args{static};
push @cflags, '-fno-omit-frame-pointer -fsanitize=address' if $args{asan};
$config{cflags} = join ' ', @cflags;

# generate LDFLAGS
my @ldflags = ($config{ldmiscflags});
push @ldflags, $config{ldoptiflags}  if $args{optimize};
push @ldflags, $config{lddebugflags} if $args{debug};
push @ldflags, $config{ldinstflags}       if $args{instrument};
push @ldflags, $config{ldrpath}           unless $args{static};
push @ldflags,  '-fsanitize=address' if $args{asan};
$config{ldflags} = join ' ', @ldflags;

# setup library names
$config{moarlib} = sprintf $config{lib}, $NAME;
$config{moardll} = sprintf $config{dll}, $NAME;

# setup flags for shared builds
unless ($args{static}) {
    $config{objflags}  = '@ccdef@MVM_BUILD_SHARED @ccshared@';
    $config{mainflags} = '@ccdef@MVM_SHARED';
    $config{moar}      = '@moardll@';
    $config{impinst}   = $config{sharedlib},
    $config{mainlibs}  = '@lddir@. ' .
        sprintf($config{ldimp} // $config{ldusr}, $NAME);
}
else {
    $config{objflags}  = '';
    $config{mainflags} = '';
    $config{moar}      = '@moarlib@';
    $config{impinst}   = $config{staticlib};
    $config{mainlibs}  = '@moarlib@ @thirdpartylibs@ $(LDLIBS)';
    # Install static library in default location
    $config{libdir}    = '@prefix@/lib' if ! $args{libdir};
}

# some toolchains generate garbage
my @auxfiles = @{ $defaults{-auxfiles} };
$config{auxclean} = @auxfiles ? '$(RM) ' . join ' ', @auxfiles : '@:';

print "OK\n";

if ($config{crossconf}) {
    build::auto::detect_cross(\%config, \%defaults);
    build::probe::static_inline_cross(\%config, \%defaults);
    build::probe::unaligned_access_cross(\%config, \%defaults);
    build::probe::ptr_size_cross(\%config, \%defaults);
}
else {
    build::auto::detect_native(\%config, \%defaults);
    build::probe::static_inline_native(\%config, \%defaults);
    build::probe::unaligned_access(\%config, \%defaults);
    build::probe::ptr_size_native(\%config, \%defaults);
}

build::probe::computed_goto(\%config, \%defaults);

my $order = $config{be} ? 'big endian' : 'little endian';

# dump configuration
print "\n", <<TERM, "\n";
        make: $config{make}
     compile: $config{cc} $config{cflags}
        link: $config{ld} $config{ldflags}
        libs: $config{ldlibs}

  byte order: $order
TERM

print dots('Configuring 3rdparty libs');

my @thirdpartylibs;
my $thirdparty = $defaults{-thirdparty};

for (keys %$thirdparty) {
    my $current = $thirdparty->{$_};
    my @keys = ( "${_}lib", "${_}objects", "${_}rule", "${_}clean");

    # don't build the library (libatomic_ops can be header-only)
    unless (defined $current) {
        @config{@keys} = ("__${_}__", '', '@:', '@:');
        next;
    }

    my ($lib, $objects, $rule, $clean);

    $lib = sprintf "%s/$config{lib}",
        $current->{path},
        $current->{name};

    # C<rule> and C<build> can be used to augment all build types
    $rule  = $current->{rule};
    $clean = $current->{clean};

    # select type of build

     # dummy build - nothing to do
    if (exists $current->{dummy}) {
        $clean //= sprintf '$(RM) %s', $lib;
    }

    # use explicit object list
    elsif (exists $current->{objects}) {
        $objects = $current->{objects};
        $rule  //= sprintf '$(AR) $(ARFLAGS) @arout@$@ @%sobjects@', $_;
        $clean //= sprintf '$(RM) @%slib@ @%sobjects@', $_, $_;
    }

    # find *.c files and build objects for those
    elsif (exists $current->{src}) {
        my @sources = map { glob "$_/*.c" } @{ $current->{src} };
        my $globs   = join ' ', map { $_ . '/*@obj@' } @{ $current->{src} };

        $objects = join ' ', map { s/\.c$/\@obj\@/; $_ } @sources;
        $rule  //= sprintf '$(AR) $(ARFLAGS) @arout@$@ %s', $globs;
        $clean //= sprintf '$(RM) %s %s', $lib, $globs;
    }

    # use an explicit rule (which has already been set)
    elsif (exists $current->{rule}) {}

    # give up
    else {
        softfail("no idea how to build '$lib'");
        print dots('    continuing anyway');
    }

    @config{@keys} = ($lib, $objects // '', $rule // '@:', $clean // '@:');

    push @thirdpartylibs, $config{"${_}lib"};
}

$config{thirdpartylibs} = join ' ', @thirdpartylibs;
my $thirdpartylibs = join "\n" . ' ' x 12, sort @thirdpartylibs;

print "OK\n";

write_backend_config();

# dump 3rdparty libs we need to build
print "\n", <<TERM, "\n";
  3rdparty: $thirdpartylibs
TERM

# read list of files to generate

open my $listfile, '<', $GENLIST
    or die "$GENLIST: $!\n";

my $target;
while (<$listfile>) {
    s/^\s+|\s+$//;
    next if /^#|^$/;

    $target = $_, next
        unless defined $target;

    generate($target, $_);
    $target = undef;
}

close $listfile;

# configuration completed

if ($args{'enable-jit'}) {
    print("\nThe --enable-jit flag is obsolete, as jit is enabled by default.\n");
    print("You can use --no-jit to build without jit.");
}

print "\n", $failed ? <<TERM1 : <<TERM2;
Configuration FAIL. You can try to salvage the generated Makefile.
TERM1
Configuration SUCCESS.

Type '$config{'make'}' to build and '$config{'make'} help' to see a list of
available make targets.
TERM2

if (!$failed && $args{'make-install'}) {
    system($config{make}, 'install');
}

exit $failed;

# helper functions

# fill in defaults for native builds
sub setup_native {
    my ($os) = @_;

    print dots("Configuring native build environment");

    if (!exists $::SYSTEMS{$os}) {
        softfail("unknown OS '$os'");
        print dots("    assuming POSIX userland");
        $os = 'posix';
    }

    $defaults{os} = $os;

    my ($shell, $toolchain, $compiler, $overrides) = @{$::SYSTEMS{$os}};
    $shell     = $::SHELLS{$shell};
    $toolchain = $::TOOLCHAINS{$toolchain};
    $compiler  = $::COMPILERS{$compiler};
    set_defaults($shell, $toolchain, $compiler, $overrides);

    if (exists $args{shell}) {
        $shell = $args{shell};
        hardfail("unsupported shell '$shell'")
            unless exists $::SHELLS{$shell};

        $shell = $::SHELLS{$shell};
        set_defaults($shell);
    }

    if (exists $args{toolchain}) {
        $toolchain = $args{toolchain};
        hardfail("unsupported toolchain '$toolchain'")
            unless exists $::TOOLCHAINS{$toolchain};

        $toolchain = $::TOOLCHAINS{$toolchain};
        $compiler  = $::COMPILERS{ $toolchain->{-compiler} };
        set_defaults($toolchain, $compiler);
    }

    if (exists $args{compiler}) {
        $compiler = $args{compiler};
        hardfail("unsupported compiler '$compiler'")
            unless exists $::COMPILERS{$compiler};

        $compiler  = $::COMPILERS{$compiler};

        unless (exists $args{toolchain}) {
            $toolchain = $::TOOLCHAINS{ $compiler->{-toolchain} };
            set_defaults($toolchain);
        }

        set_defaults($compiler);
    }

    my $order = $Config{byteorder};
    if ($order eq '1234' || $order eq '12345678') {
        $defaults{be} = 0;
    }
    elsif ($order eq '4321' || $order eq '87654321') {
        $defaults{be} = 1;
    }
    else {
        ::hardfail("unsupported byte order $order");
    }
}

# fill in defaults for cross builds
sub setup_cross {
    my ($build, $host) = @_;

    print dots("Configuring cross build environment");

    hardfail("both --build and --host need to be specified")
        unless defined $build && defined $host;

    my $cc        = "$host-gcc";
    my $ar        = "$host-ar";
    my $crossconf = "--build=$build --host=$host";

    for (\$build, \$host) {
        if ($$_ =~ /-(\w+)$/) {
            $$_ = $1;
            if (!exists $::SYSTEMS{$1}) {
                softfail("unknown OS '$1'");
                print dots("    assuming GNU userland");
                $$_ = 'posix';
            }
        }
        else { hardfail("failed to parse triple '$$_'") }
    }

    $defaults{os} = $host;

    $build = $::SYSTEMS{$build};
    $host  = $::SYSTEMS{$host};

    my $shell     = $::SHELLS{ $build->[0] };
    my $toolchain = $::TOOLCHAINS{gnu};
    my $compiler  = $::COMPILERS{gcc};
    my $overrides = $host->[3];

    set_defaults($shell, $toolchain, $compiler, $overrides);

    $defaults{cc}        = $cc;
    $defaults{ar}        = $ar;
    $defaults{crossconf} = $crossconf;
    $defaults{be}        = $args{'big-endian'};
}

# sets C<%defaults> from C<@_>
sub set_defaults {
    # getting the correct 3rdparty information is somewhat tricky
    my $thirdparty = $defaults{-thirdparty} // \%::THIRDPARTY;
    @defaults{ keys %$_ } = values %$_ for @_;
    $defaults{-thirdparty} = {
        %$thirdparty, map{ %{ $_->{-thirdparty} // {} } } @_
    };
}

# fill in config values
sub configure {
    my ($template) = @_;

    while ($template =~ /@(\w+)@/) {
        my $key = $1;
        unless (exists $config{$key}) {
            return (undef, "unknown configuration key '$key'\n    known keys: " .
                join(', ', sort keys %config));
        }

        $template =~ s/@\Q$key\E@/$config{$key}/;
    }

    return $template;
}

# generate files
sub generate {
    my ($dest, $src) = @_;

    print dots("Generating $dest");

    open my $srcfile, '<', $src or hardfail($!);
    open my $destfile, '>', $dest or hardfail($!);

    while (<$srcfile>) {
        my ($line, $error) = configure($_);
        hardfail($error)
            unless defined $line;

        if ($config{sh} eq 'cmd' && $dest =~ /Makefile|config\.c/) {
            # In-between slashes in makefiles need to be backslashes on Windows.
            # Double backslashes in config.c, beause these are in qq-strings.
            my $bs = $dest =~ /Makefile/ ? '\\' : '\\\\';
            $line =~ s/(\w|\.|\w\:|\$\(PREFIX\))\/(\w|\.|\*)/$1$bs$2/g;
            $line =~ s/(\w|\.|\w\:|\$\(PREFIX\))\\(\w|\.|\*)/$1$bs$2/g if $bs eq '\\\\';

            # gmake doesn't like \*
            $line =~ s/(\w|\.|\w\:|\$\(PREFIX\))\\\*/$1\\\\\*/g
                if $config{make} eq 'gmake';
        }

        print $destfile $line;
    }

    close $srcfile;
    close $destfile;

    print "OK\n";
}

# some dots
sub dots {
    my $message = shift;
    my $length = shift || 55;

    return "$message ". '.' x ($length - length $message) . ' ';
}

# fail but continue
sub softfail {
    my ($msg) = @_;
    $failed = 1;
    print "FAIL\n";
    warn "    $msg\n";
}

# fail and don't continue
sub hardfail {
    softfail(@_);
    die "\nConfiguration PANIC. A Makefile could not be generated.\n";
}

sub write_backend_config {
    $config{backendconfig} = '';
    for my $k (keys %config) {
        next if $k eq 'backendconfig';
        my $v = $config{$k};
        
        if (ref($v) eq 'ARRAY') {
            my $i = 0;
            for (@$v) {
                $config{backendconfig} .= qq/        add_entry(tc, config, "$k\[$i]", "$_");\n/;
                $i++;
            }
        }
        elsif (ref($v) eq 'HASH') {
            # should not be there
        }
        else {
            $v //= '';
            $v   =~ s/"/\\"/g;
            $v   =~ s/\n/\\\n/g;
            $config{backendconfig} .= qq/        add_entry(tc, config, "$k", "$v");\n/;
        }
    }
}


__END__

=head1 SYNOPSIS

    ./Configure.pl -?|--help

    ./Configure.pl [--os <os>] [--shell <shell>]
                   [--toolchain <toolchain>] [--compiler <compiler>]
                   [--cc <cc>] [--ld <ld>] [--make <make>]
                   [--debug] [--optimize] [--instrument]
                   [--static] [--use-readline] [--prefix]
                   [--has-libtommath] [--has-sha] [--has-libuv]
                   [--has-libatomic_ops] [--asan] [--enable-jit]

    ./Configure.pl --build <build-triple> --host <host-triple>
                   [--cc <cc>] [--ld <ld>] [--make <make>]
                   [--debug] [--optimize] [--instrument]
                   [--static] [--big-endian] [--prefix]
                   [--lua] [--make-install]

=head1 OPTIONS

=over 4

=item -?

=item --help

Show this help information.

=item --debug

=item --no-debug

Toggle debugging flags during compile and link. Debugging is off by
default.

=item --optimize

=item --no-optimize

Toggle optimization and debug flags during compile and link. If nothing
is specified the default is to optimize.

=item --instrument

=item --no-instrument

Toggle extra instrumentation flags during compile and link; for example,
turns on Address Sanitizer when compiling with C<clang>.  Defaults to off.

=item --os <os>

Set the operating system name which you are compiling to.

Currently supported operating systems are C<posix>, C<linux>, C<darwin>,
C<openbsd>, C<netbsd>, C<freebsd>, C<solaris>, C<win32>, C<cygwin> and
C<mingw32>.

If not explicitly set, the option will be provided by the Perl runtime.
In case of unknown operating systems, a POSIX userland is assumed.

=item --shell <shell>

Currently supported shells are C<posix> and C<win32>.

=item --toolchain <toolchain>

Currently supported toolchains are C<posix>, C<gnu>, C<bsd> and C<msvc>.

=item --compiler <compiler>

Currently supported compilers are C<gcc>, C<clang> and C<cl>.

=item --cc <cc>

Explicitly set the compiler without affecting other configuration
options.

=item --asan

Build with AddressSanitizer (ASAN) support. Requires clang and LLVM 3.1 or newer.
See L<https://code.google.com/p/address-sanitizer/wiki/AddressSanitizer>

=item --ld <ld>

Explicitly set the linker without affecting other configuration
options.

=item --make <make>

Explicitly set the make tool without affecting other configuration
options.

=item --static

Build MoarVM as a static library instead of a shared one.

=item --use-readline

Disable Linenoise and try to use the system version of GNU Readline
instead.

You must not supply this flag if you create derivative work of
MoarVM - including binary packages of MoarVM itself - that you wish
to distribute under a license other than the GNU GPL.

=item --build <build-triple> --host <host-triple>

Set up cross-compilation.

=item --big-endian

Set byte order of host system in case of cross compilation. With native
builds, the byte order is auto-detected.

=item --prefix

Install files in subdirectory /bin, /lib and /include of the supplied path.
The default prefix is "install" if this option is not passed.

=item --bindir

Install executable files in the supplied path.  The default is
"@prefix@/bin" if this option is not passed.

=item --libdir

Install library in the supplied path.  The default is "@prefix@/lib"
for POSIX toolchain and “@bindir@” for MSVC if this option is not
passed.

=item --mastdir

Install NQP libraries in the supplied path.  The default is
"@prefix@/share/nqp/lib/MAST" if this option is not passed.

=item --make-install

Build and install MoarVM in addition to configuring it.

=item --has-libtommath

Link moar with the libtommath library of the system.

=item --has-sha

Build moar with the sha1 funktions from the sha library of the system.

=item --has-libuv

Link moar with the libuv library of the system.

=item --has-libatomic_ops

Disable the build of libatomic_ops.

=item --enable-jit

Enable JIT compiler for hot frames.

=item --lua=path/to/lua/executable

Path to a lua executable. (Used during the build when JIT is enabled).

=back<|MERGE_RESOLUTION|>--- conflicted
+++ resolved
@@ -32,13 +32,8 @@
     os=s shell=s toolchain=s compiler=s
     cc=s ld=s make=s has-sha has-libuv
     static use-readline has-libtommath has-libatomic_ops
-<<<<<<< HEAD
-    build=s host=s big-endian
-    prefix=s bindir=s libdir=s mastdir=s make-install profilecalls),
-=======
     build=s host=s big-endian jit! enable-jit lua=s
-    prefix=s make-install asan),
->>>>>>> 685ad32a
+    prefix=s bindir=s libdir=s mastdir=s make-install asan),
     'no-optimize|nooptimize' => sub { $args{optimize} = 0 },
     'no-debug|nodebug' => sub { $args{debug} = 0 }
 ) or die "See --help for further information\n";
