#!perl

use 5.010;
use strict;
use warnings;

use Config;
use Getopt::Long;
use Pod::Usage;
use File::Spec;

use build::setup;
use build::auto;
use build::probe;

my $NAME    = 'moar';
my $GENLIST = 'build/gen.list';

# configuration logic

my $failed = 0;

my %args;
my %defaults;
my %config;

my @args = @ARGV;

GetOptions(\%args, qw(
    help|?
    debug:s optimize:s instrument!
    os=s shell=s toolchain=s compiler=s
    ar=s cc=s ld=s make=s has-sha has-libuv
    static has-libtommath has-libatomic_ops
<<<<<<< HEAD
    has-dyncall has-libffi
    build=s host=s big-endian jit! enable-jit
=======
    has-dyncall has-libffi pkgconfig=s
    build=s host=s big-endian jit! enable-jit lua=s has-dynasm
>>>>>>> 494661e7
    prefix=s bindir=s libdir=s mastdir=s make-install asan ubsan),
    'no-optimize|nooptimize' => sub { $args{optimize} = 0 },
    'no-debug|nodebug' => sub { $args{debug} = 0 }
) or die "See --help for further information\n";


pod2usage(1) if $args{help};

print "Welcome to MoarVM!\n\n";

$config{prefix} = File::Spec->rel2abs($args{prefix} // 'install');
# don't install to cwd, as this would clash with lib/MAST/*.nqp
if (-e 'README.markdown' && -e "$config{prefix}/README.markdown"
 && -s 'README.markdown' == -s "$config{prefix}/README.markdown") {
    die <<ENOTTOCWD;
Configuration FAIL. Installing to MoarVM root folder is not allowed.
Please specify another installation target by using --prefix=PATH.
ENOTTOCWD
}

# Override default target directories with command line argumets
my @target_dirs = qw{bindir libdir mastdir};
for my $target (@target_dirs) {
    $config{$target} = $args{$target} if $args{$target};
}

if (-d '.git') {
    print dots("Updating submodules");
    my $msg = qx{git submodule sync --quiet && git submodule --quiet update --init 2>&1};
    if ($? >> 8 == 0) { print "OK\n" }
    else { softfail("git error: $msg") }
}

# fiddle with flags
$args{optimize}     = 3 if not defined $args{optimize} or $args{optimize} eq "";
$args{debug}        = 3 if defined $args{debug} and $args{debug} eq "";
$args{instrument} //= 0;
$args{static}     //= 0;

$args{'big-endian'}        //= 0;
$args{'has-libtommath'}    //= 0;
$args{'has-sha'}           //= 0;
$args{'has-libuv'}         //= 0;
$args{'has-libatomic_ops'} //= 0;
$args{'asan'}              //= 0;
$args{'ubsan'}             //= 0;

# jit is default
$args{'jit'}               //= 1;

# fill in C<%defaults>
if (exists $args{build} || exists $args{host}) {
    setup_cross($args{build}, $args{host});
}
else {
    setup_native($args{os} // $^O);
}

$config{name}   = $NAME;
$config{perl}   = $^X;
$config{config} = join ' ', map { / / ? "\"$_\"" : $_ } @args;
$config{osname} = $^O;
$config{osvers} = $Config{osvers};
<<<<<<< HEAD
=======
$config{lua} = $args{lua} // './3rdparty/dynasm/minilua@exe@';
$config{pkgconfig} = $args{pkgconfig} // '/usr/bin/pkg-config';
>>>>>>> 494661e7

# set options that take priority over all others
my @keys = qw( ar cc ld make );
@config{@keys} = @args{@keys};

for (keys %defaults) {
    next if /^-/;
    $config{$_} //= $defaults{$_};
}

my $VERSION = '0.0-0';
# get version
if (open(my $fh, '<', 'VERSION')) {
    $VERSION = <$fh>;
    close($fh);
}
# .git is a file and not a directory in submodule
if (-e '.git' && open(my $GIT, '-|', "git describe --tags")) {
    $VERSION = <$GIT>;
    close($GIT);
}
chomp $VERSION;
$config{version}      = $VERSION;
$config{versionmajor} = $VERSION =~ /^(\d+)/ ? $1 : 0;
$config{versionminor} = $VERSION =~ /^\d+\.(\d+)/ ? $1 : 0;
$config{versionpatch} = $VERSION =~ /^\d+\.\d+\-(\d+)/ ? $1 : 0;

# misc defaults
$config{exe}       //= '';
$config{defs}      //= [];
$config{syslibs}   //= [];
$config{usrlibs}   //= [];
$config{platform}  //= '';
$config{crossconf} //= '';
$config{dllimport} //= '';
$config{dllexport} //= '';
$config{dlllocal}  //= '';
$config{translate_newline_output} //= 0;

# assume the compiler can be used as linker frontend
$config{ld}           //= $config{cc};
$config{ldout}        //= $config{ccout};
$config{ldsys}        //= $config{ldusr};
$config{ldmiscflags}  //= $config{ccmiscflags};
$config{ldoptiflags}  //= $config{ccoptiflags};
$config{lddebugflags} //= $config{ccdebugflags};
$config{ldinstflags}  //= $config{ccinstflags};

if ($args{'has-sha'}) {
    $config{shaincludedir} = '/usr/include/sha';
    $defaults{-thirdparty}->{sha} = undef;
    unshift @{$config{usrlibs}}, 'sha';
}
else { $config{shaincludedir} = '3rdparty/sha1' }

# After upgrading from libuv from 0.11.18 to 0.11.29 we see very weird erros
# when the old libuv files are still around. Running a `make realclean` in
# case we spot an old file and the Makefile is already there.
if (-e '3rdparty/libuv/src/unix/threadpool' . $defaults{obj}
 && -e 'Makefile') {
    print("\nMaking realclean after libuv version upgrade.\n"
        . "Outdated files were detected.\n");
    system($defaults{make}, 'realclean')
}

# test whether pkg-config works
if (-e "$config{pkgconfig}") {
    print("\nTesting pkgconfig ... ");
    system("$config{pkgconfig}", "--version");
    if ( $? == 0 ) {
        $config{pkgconfig_works} = 1;
    } else {
        $config{pkgconfig_works} = 0;
    }
}

# conditionally set include dirs and install rules
$config{cincludes} //= '';
$config{install}   //= '';
if ($args{'has-libuv'}) {
    $defaults{-thirdparty}->{uv} = undef;
    unshift @{$config{usrlibs}}, 'uv';
    if ($config{pkgconfig_works}) {
        my $result = `$config{pkgconfig} --cflags libuv`;
        if ( $? == 0 ) {
            $result =~ s/\n/ /g;
            $config{cincludes} .= ' ' . "$result";
            print("Adding extra include for libuv: $result\n");
        } else {
            print("Error occured when running $config{pkgconfig} --cflags libuv.\n");
        }
    }
}
else {
    $config{cincludes} .= ' ' . $defaults{ccinc} . '3rdparty/libuv/include'
                        . ' ' . $defaults{ccinc} . '3rdparty/libuv/src';
    $config{install}   .= "\t\$(MKPATH) \$(DESTDIR)\$(PREFIX)/include/libuv\n"
                        . "\t\$(CP) 3rdparty/libuv/include/*.h \$(DESTDIR)\$(PREFIX)/include/libuv\n";
}

if ($args{'has-libatomic_ops'}) {
    $defaults{-thirdparty}->{lao} = undef;
    unshift @{$config{usrlibs}}, 'atomic_ops';
    if ($config{pkgconfig_works}) {
        my $result = `$config{pkgconfig} --cflags atomic_ops`;
        if ( $? == 0 ) {
            $result =~ s/\n/ /g;
            $config{cincludes} .= ' ' . "$result";
            print("Adding extra include for atomic_ops: $result\n");
        } else {
            print("Error occured when running $config{pkgconfig} --cflags atomic_ops.\n");
        }
    }
}
else {
    $config{cincludes} .= ' ' . $defaults{ccinc} . '3rdparty/libatomic_ops/src';
    my $lao             = '$(DESTDIR)$(PREFIX)/include/libatomic_ops';
    $config{install}   .= "\t\$(MKPATH) $lao/atomic_ops/sysdeps/armcc\n"
                        . "\t\$(MKPATH) $lao/atomic_ops/sysdeps/gcc\n"
                        . "\t\$(MKPATH) $lao/atomic_ops/sysdeps/hpc\n"
                        . "\t\$(MKPATH) $lao/atomic_ops/sysdeps/ibmc\n"
                        . "\t\$(MKPATH) $lao/atomic_ops/sysdeps/icc\n"
                        . "\t\$(MKPATH) $lao/atomic_ops/sysdeps/loadstore\n"
                        . "\t\$(MKPATH) $lao/atomic_ops/sysdeps/msftc\n"
                        . "\t\$(MKPATH) $lao/atomic_ops/sysdeps/sunc\n"
                        . "\t\$(CP) 3rdparty/libatomic_ops/src/*.h $lao\n"
                        . "\t\$(CP) 3rdparty/libatomic_ops/src/atomic_ops/*.h $lao/atomic_ops\n"
                        . "\t\$(CP) 3rdparty/libatomic_ops/src/atomic_ops/sysdeps/*.h $lao/atomic_ops/sysdeps\n"
                        . "\t\$(CP) 3rdparty/libatomic_ops/src/atomic_ops/sysdeps/armcc/*.h $lao/atomic_ops/sysdeps/armcc\n"
                        . "\t\$(CP) 3rdparty/libatomic_ops/src/atomic_ops/sysdeps/gcc/*.h $lao/atomic_ops/sysdeps/gcc\n"
                        . "\t\$(CP) 3rdparty/libatomic_ops/src/atomic_ops/sysdeps/hpc/*.h $lao/atomic_ops/sysdeps/hpc\n"
                        . "\t\$(CP) 3rdparty/libatomic_ops/src/atomic_ops/sysdeps/ibmc/*.h $lao/atomic_ops/sysdeps/ibmc\n"
                        . "\t\$(CP) 3rdparty/libatomic_ops/src/atomic_ops/sysdeps/icc/*.h $lao/atomic_ops/sysdeps/icc\n"
                        . "\t\$(CP) 3rdparty/libatomic_ops/src/atomic_ops/sysdeps/loadstore/*.h $lao/atomic_ops/sysdeps/loadstore\n"
                        . "\t\$(CP) 3rdparty/libatomic_ops/src/atomic_ops/sysdeps/msftc/*.h $lao/atomic_ops/sysdeps/msftc\n"
                        . "\t\$(CP) 3rdparty/libatomic_ops/src/atomic_ops/sysdeps/sunc/*.h $lao/atomic_ops/sysdeps/sunc\n";
}

if ($args{'has-libtommath'}) {
    unshift @{$config{usrlibs}}, 'tommath';

    # only this objects are needed to build, if moar is linked together with
    #  the libtommath library from the system
    $defaults{-thirdparty}->{tom}->{objects} =
        '3rdparty/libtommath/bn_mp_get_long.o 3rdparty/libtommath/bn_mp_set_long.o';
}
else {
    $config{cincludes} .= ' ' . $defaults{ccinc} . '3rdparty/libtommath';
    $config{install}   .= "\t\$(MKPATH) \$(DESTDIR)\$(PREFIX)/include/libtommath\n"
                        . "\t\$(CP) 3rdparty/libtommath/*.h \$(DESTDIR)\$(PREFIX)/include/libtommath\n";
}

if ($args{'has-libffi'}) {
    $config{nativecall_backend} = 'libffi';
    unshift @{$config{usrlibs}}, 'ffi';
    push @{$config{defs}}, 'HAVE_LIBFFI';
    if ($config{pkgconfig_works}) {
        my $result = `$config{pkgconfig} --cflags libffi`;
        if ( $? == 0 ) {
            $result =~ s/\n/ /g;
            $config{cincludes} .= ' ' . "$result";
            print("Adding extra include for libffi: $result\n");
        } else {
            print("Error occured when running $config{pkgconfig} --cflags libffi.\n");
        }
    }
}
elsif ($args{'has-dyncall'}) {
    unshift @{$config{usrlibs}}, 'dyncall_s', 'dyncallback_s', 'dynload_s';
    $defaults{-thirdparty}->{dc}  = undef;
    $defaults{-thirdparty}->{dcb} = undef;
    $defaults{-thirdparty}->{dl}  = undef;
    $config{nativecall_backend} = 'dyncall';
}
else {
    $config{nativecall_backend} = 'dyncall';
    $config{cincludes} .= ' ' . $defaults{ccinc} . '3rdparty/dyncall/dynload'
                        . ' ' . $defaults{ccinc} . '3rdparty/dyncall/dyncall'
                        . ' ' . $defaults{ccinc} . '3rdparty/dyncall/dyncallback';
    $config{install}   .= "\t\$(MKPATH) \$(DESTDIR)\$(PREFIX)/include/dyncall\n"
                        . "\t\$(CP) 3rdparty/dyncall/dynload/*.h \$(DESTDIR)\$(PREFIX)/include/dyncall\n"
                        . "\t\$(CP) 3rdparty/dyncall/dyncall/*.h \$(DESTDIR)\$(PREFIX)/include/dyncall\n"
                        . "\t\$(CP) 3rdparty/dyncall/dyncallback/*.h \$(DESTDIR)\$(PREFIX)/include/dyncall\n";
}

if ($args{'jit'}) {
    if ($Config{archname} =~ m/^x86_64|^amd64|^darwin(-thread)?(-multi)?-2level/) {
        $config{jit_obj}      = '$(JIT_POSIX_X64)';
        $config{jit_arch}     = 'MVM_JIT_ARCH_X64';
        $config{jit_platform} = 'MVM_JIT_PLATFORM_POSIX';
    } elsif ($Config{archname} =~ /^MSWin32-x64/) {
        $config{jit_obj}      = '$(JIT_WIN32_X64)';
        $config{jit_arch}     = 'MVM_JIT_ARCH_X64';
        $config{jit_platform} = 'MVM_JIT_PLATFORM_WIN32';
    } else {
        say "JIT isn't supported on $Config{archname} yet.";
    }
}
# fallback
$config{jit} //= '$(JIT_STUB)';


# mangle library names
$config{ldlibs} = join ' ',
    (map { sprintf $config{ldusr}, $_; } @{$config{usrlibs}}),
    (map { sprintf $config{ldsys}, $_; } @{$config{syslibs}});
$config{ldlibs} = ' -lasan ' . $config{ldlibs} if $args{asan};
$config{ldlibs} = ' -lubsan ' . $config{ldlibs} if $args{ubsan};
# macro defs
$config{ccdefflags} = join ' ', map { $config{ccdef} . $_ } @{$config{defs}};

$config{ccoptiflags}  = sprintf $config{ccoptiflags},  $args{optimize} // 1 if $config{ccoptiflags}  =~ /%s/;
$config{ccdebugflags} = sprintf $config{ccdebugflags}, $args{debug}    // 3 if $config{ccdebugflags} =~ /%s/;
$config{ldoptiflags}  = sprintf $config{ldoptiflags},  $args{optimize} // 1 if $config{ldoptiflags}  =~ /%s/;
$config{lddebugflags} = sprintf $config{lddebugflags}, $args{debug}    // 3 if $config{lddebugflags} =~ /%s/;


# generate CFLAGS
my @cflags;
push @cflags, $config{ccmiscflags};
push @cflags, $config{ccoptiflags}  if $args{optimize};
push @cflags, $config{ccdebugflags} if $args{debug};
push @cflags, $config{ccinstflags}  if $args{instrument};
push @cflags, $config{ccwarnflags};
push @cflags, $config{ccdefflags};
push @cflags, $config{ccshared}     unless $args{static};
push @cflags, '-fno-omit-frame-pointer' if $args{asan} or $args{ubsan};
push @cflags, '-fsanitize=address' if $args{asan};
push @cflags, '-fsanitize=undefined' if $args{ubsan};
push @cflags, $ENV{CFLAGS} if $ENV{CFLAGS};
push @cflags, $ENV{CPPFLAGS} if $ENV{CPPFLAGS};
$config{cflags} = join ' ', @cflags;

# generate LDFLAGS
my @ldflags = ($config{ldmiscflags});
push @ldflags, $config{ldoptiflags}  if $args{optimize};
push @ldflags, $config{lddebugflags} if $args{debug};
push @ldflags, $config{ldinstflags}       if $args{instrument};
push @ldflags, $config{ldrpath}           unless $args{static};
push @ldflags, $^O eq 'darwin' ? '-faddress-sanitizer' : '-fsanitize=address' if $args{asan};
push @ldflags, $ENV{LDFLAGS}  if $ENV{LDFLAGS};
$config{ldflags} = join ' ', @ldflags;

# setup library names
$config{moarlib} = sprintf $config{lib}, $NAME;
$config{moardll} = sprintf $config{dll}, $NAME;

# setup flags for shared builds
unless ($args{static}) {
    $config{objflags}  = '@ccdef@MVM_BUILD_SHARED @ccshared@';
    $config{mainflags} = '@ccdef@MVM_SHARED';
    $config{moar}      = '@moardll@';
    $config{impinst}   = $config{sharedlib},
    $config{mainlibs}  = '@lddir@. ' .
        sprintf($config{ldimp} // $config{ldusr}, $NAME);
}
else {
    $config{objflags}  = '';
    $config{mainflags} = '';
    $config{moar}      = '@moarlib@';
    $config{impinst}   = $config{staticlib};
    $config{mainlibs}  = '@moarlib@ @thirdpartylibs@ $(LDLIBS)';
    # Install static library in default location
    $config{libdir}    = '@prefix@/lib' if ! $args{libdir};
}

$config{mainlibs} = '-lubsan ' . $config{mainlibs} if $args{ubsan};

# some toolchains generate garbage
my @auxfiles = @{ $defaults{-auxfiles} };
$config{auxclean} = @auxfiles ? '$(RM) ' . join ' ', @auxfiles : '@:';

print "OK\n";

if ($config{crossconf}) {
    build::auto::detect_cross(\%config, \%defaults);
    build::probe::static_inline_cross(\%config, \%defaults);
    build::probe::unaligned_access_cross(\%config, \%defaults);
    build::probe::ptr_size_cross(\%config, \%defaults);
}
else {
    build::auto::detect_native(\%config, \%defaults);
    build::probe::static_inline_native(\%config, \%defaults);
    build::probe::unaligned_access(\%config, \%defaults);
    build::probe::ptr_size_native(\%config, \%defaults);
}

if ($config{cc} eq 'cl') {
    $config{install}   .= "\t\$(MKPATH) \$(DESTDIR)\$(PREFIX)/include/msinttypes\n"
                        . "\t\$(CP) 3rdparty/msinttypes/*.h \$(DESTDIR)\$(PREFIX)/include/msinttypes\n";
}

build::probe::C_type_bool(\%config, \%defaults);
build::probe::computed_goto(\%config, \%defaults);
build::probe::pthread_yield(\%config, \%defaults);

my $order = $config{be} ? 'big endian' : 'little endian';

# dump configuration
print "\n", <<TERM, "\n";
        make: $config{make}
     compile: $config{cc} $config{cflags}
    includes: $config{cincludes}
        link: $config{ld} $config{ldflags}
        libs: $config{ldlibs}

  byte order: $order
TERM

print dots('Configuring 3rdparty libs');

my @thirdpartylibs;
my $thirdparty = $defaults{-thirdparty};

for (sort keys %$thirdparty) {
    my $current = $thirdparty->{$_};
    my @keys = ( "${_}lib", "${_}objects", "${_}rule", "${_}clean");

    # don't build the library (libatomic_ops can be header-only)
    unless (defined $current) {
        @config{@keys} = ("__${_}__", '', '@:', '@:');
        next;
    }

    my ($lib, $objects, $rule, $clean);

    $lib = sprintf "%s/$config{lib}",
        $current->{path},
        $current->{name};

    # C<rule> and C<build> can be used to augment all build types
    $rule  = $current->{rule};
    $clean = $current->{clean};

    # select type of build

     # dummy build - nothing to do
    if (exists $current->{dummy}) {
        $clean //= sprintf '$(RM) %s', $lib;
    }

    # use explicit object list
    elsif (exists $current->{objects}) {
        $objects = $current->{objects};
        $rule  //= sprintf '$(AR) $(ARFLAGS) @arout@$@ @%sobjects@', $_;
        $clean //= sprintf '$(RM) @%slib@ @%sobjects@', $_, $_;
    }

    # find *.c files and build objects for those
    elsif (exists $current->{src}) {
        my @sources = map { glob "$_/*.c" } @{ $current->{src} };
        my $globs   = join ' ', map { $_ . '/*@obj@' } @{ $current->{src} };

        $objects = join ' ', map { s/\.c$/\@obj\@/; $_ } @sources;
        $rule  //= sprintf '$(AR) $(ARFLAGS) @arout@$@ %s', $globs;
        $clean //= sprintf '$(RM) %s %s', $lib, $globs;
    }

    # use an explicit rule (which has already been set)
    elsif (exists $current->{rule}) {}

    # give up
    else {
        softfail("no idea how to build '$lib'");
        print dots('    continuing anyway');
    }

    @config{@keys} = ($lib, $objects // '', $rule // '@:', $clean // '@:');

    push @thirdpartylibs, $config{"${_}lib"};
}

$config{thirdpartylibs} = join ' ', @thirdpartylibs;
my $thirdpartylibs = join "\n" . ' ' x 12, sort @thirdpartylibs;

print "OK\n";

write_backend_config();

# dump 3rdparty libs we need to build
print "\n", <<TERM, "\n";
  3rdparty: $thirdpartylibs
TERM

# read list of files to generate

open my $listfile, '<', $GENLIST
    or die "$GENLIST: $!\n";

my $target;
while (<$listfile>) {
    s/^\s+|\s+$//;
    next if /^#|^$/;

    $target = $_, next
        unless defined $target;

    generate($target, $_);
    $target = undef;
}

close $listfile;

# configuration completed

if ($args{'enable-jit'}) {
    print("\nThe --enable-jit flag is obsolete, as jit is enabled by default.\n");
    print("You can use --no-jit to build without jit.");
}

print "\n", $failed ? <<TERM1 : <<TERM2;
Configuration FAIL. You can try to salvage the generated Makefile.
TERM1
Configuration SUCCESS.

Type '$config{'make'}' to build and '$config{'make'} help' to see a list of
available make targets.
TERM2

if (!$failed && $args{'make-install'}) {
    system($config{make}, 'install');
}

exit $failed;

# helper functions

# fill in defaults for native builds
sub setup_native {
    my ($os) = @_;

    print dots("Configuring native build environment");

    $os = build::probe::win32_compiler_toolchain(\%config, \%defaults)
        if $os eq 'MSWin32';

    if (!exists $::SYSTEMS{$os}) {
        softfail("unknown OS '$os'");
        print dots("    assuming POSIX userland");
        $os = 'posix';
    }

    $defaults{os} = $os;

    my ($shell, $toolchain, $compiler, $overrides) = @{$::SYSTEMS{$os}};
    $shell     = $::SHELLS{$shell};
    $toolchain = $::TOOLCHAINS{$toolchain};
    $compiler  = $::COMPILERS{$compiler};
    set_defaults($shell, $toolchain, $compiler, $overrides);

    if (exists $args{shell}) {
        $shell = $args{shell};
        hardfail("unsupported shell '$shell'")
            unless exists $::SHELLS{$shell};

        $shell = $::SHELLS{$shell};
        set_defaults($shell);
    }

    if (exists $args{toolchain}) {
        $toolchain = $args{toolchain};
        hardfail("unsupported toolchain '$toolchain'")
            unless exists $::TOOLCHAINS{$toolchain};

        $toolchain = $::TOOLCHAINS{$toolchain};
        $compiler  = $::COMPILERS{ $toolchain->{-compiler} };
        set_defaults($toolchain, $compiler);
    }

    if (exists $args{compiler}) {
        $compiler = $args{compiler};
        hardfail("unsupported compiler '$compiler'")
            unless exists $::COMPILERS{$compiler};

        $compiler  = $::COMPILERS{$compiler};

        unless (exists $args{toolchain}) {
            $toolchain = $::TOOLCHAINS{ $compiler->{-toolchain} };
            set_defaults($toolchain);
        }

        set_defaults($compiler);
    }

    my $order = $Config{byteorder};
    if ($order eq '1234' || $order eq '12345678') {
        $defaults{be} = 0;
    }
    elsif ($order eq '4321' || $order eq '87654321') {
        $defaults{be} = 1;
    }
    else {
        ::hardfail("unsupported byte order $order");
    }
}

# fill in defaults for cross builds
sub setup_cross {
    my ($build, $host) = @_;

    print dots("Configuring cross build environment");

    hardfail("both --build and --host need to be specified")
        unless defined $build && defined $host;

    my $cc        = "$host-gcc";
    my $ar        = "$host-ar";
    my $crossconf = "--build=$build --host=$host";

    for (\$build, \$host) {
        if ($$_ =~ /-(\w+)-\w+$/) {
            $$_ = $1;
            if (!exists $::SYSTEMS{$1}) {
                softfail("unknown OS '$1'");
                print dots("    assuming GNU userland");
                $$_ = 'posix';
            }
        }
        else { hardfail("failed to parse triple '$$_'") }
    }

    $defaults{os} = $host;

    $build = $::SYSTEMS{$build};
    $host  = $::SYSTEMS{$host};

    my $shell     = $::SHELLS{ $build->[0] };
    my $toolchain = $::TOOLCHAINS{gnu};
    my $compiler  = $::COMPILERS{gcc};
    my $overrides = $host->[3];

    set_defaults($shell, $toolchain, $compiler, $overrides);

    $defaults{cc}        = $cc;
    $defaults{ar}        = $ar;
    $defaults{crossconf} = $crossconf;
    $defaults{be}        = $args{'big-endian'};
}

# sets C<%defaults> from C<@_>
sub set_defaults {
    # getting the correct 3rdparty information is somewhat tricky
    my $thirdparty = $defaults{-thirdparty} // \%::THIRDPARTY;
    @defaults{ keys %$_ } = values %$_ for @_;
    $defaults{-thirdparty} = {
        %$thirdparty, map{ %{ $_->{-thirdparty} // {} } } @_
    };
}

# fill in config values
sub configure {
    my ($template) = @_;

    while ($template =~ /@(\w+)@/) {
        my $key = $1;
        unless (exists $config{$key}) {
            return (undef, "unknown configuration key '$key'\n    known keys: " .
                join(', ', sort keys %config));
        }

        $template =~ s/@\Q$key\E@/$config{$key}/;
    }

    return $template;
}

# generate files
sub generate {
    my ($dest, $src) = @_;

    print dots("Generating $dest");

    open my $srcfile, '<', $src or hardfail($!);
    open my $destfile, '>', $dest or hardfail($!);

    while (<$srcfile>) {
        my ($line, $error) = configure($_);
        hardfail($error)
            unless defined $line;

        if ($config{sh} eq 'cmd' && $dest =~ /Makefile|config\.c/) {
            # In-between slashes in makefiles need to be backslashes on Windows.
            # Double backslashes in config.c, beause these are in qq-strings.
            my $bs = $dest =~ /Makefile/ ? '\\' : '\\\\';
			$line =~ s/(\w|\.|\w\:|\$\(PREFIX\))\/(?=\w|\.|\*)/$1$bs/g;
			$line =~ s/(\w|\.|\w\:|\$\(PREFIX\))\\(?=\w|\.|\*)/$1$bs/g if $bs eq '\\\\';

            # gmake doesn't like \*
            $line =~ s/(\w|\.|\w\:|\$\(PREFIX\))\\\*/$1\\\\\*/g
                if $config{make} eq 'gmake';
        }

        print $destfile $line;
    }

    close $srcfile;
    close $destfile;

    print "OK\n";
}

# some dots
sub dots {
    my $message = shift;
    my $length = shift || 55;

    return "$message ". '.' x ($length - length $message) . ' ';
}

# fail but continue
sub softfail {
    my ($msg) = @_;
    $failed = 1;
    print "FAIL\n";
    warn "    $msg\n";
}

# fail and don't continue
sub hardfail {
    softfail(@_);
    die "\nConfiguration PANIC. A Makefile could not be generated.\n";
}

sub write_backend_config {
    $config{backendconfig} = '';
    for my $k (sort keys %config) {
        next if $k eq 'backendconfig';
        my $v = $config{$k};
        
        if (ref($v) eq 'ARRAY') {
            my $i = 0;
            for (@$v) {
                $config{backendconfig} .= qq/        add_entry(tc, config, "$k\[$i]", "$_");\n/;
                $i++;
            }
        }
        elsif (ref($v) eq 'HASH') {
            # should not be there
        }
        else {
            $v //= '';
            $v   =~ s/"/\\"/g;
            $v   =~ s/\n/\\\n/g;
            $config{backendconfig} .= qq/        add_entry(tc, config, "$k", "$v");\n/;
        }
    }
}


__END__

=head1 SYNOPSIS

    ./Configure.pl -?|--help

    ./Configure.pl [--os <os>] [--shell <shell>]
                   [--toolchain <toolchain>] [--compiler <compiler>]
                   [--ar <ar>] [--cc <cc>] [--ld <ld>] [--make <make>]
                   [--debug] [--optimize] [--instrument]
                   [--static] [--prefix]
                   [--has-libtommath] [--has-sha] [--has-libuv]
<<<<<<< HEAD
                   [--has-libatomic_ops] [--asan] [--no-jit]
=======
                   [--has-libatomic_ops] [--has-dynasm]
                   [--lua <lua>] [--asan] [--ubsan] [--no-jit]
>>>>>>> origin/master

    ./Configure.pl --build <build-triple> --host <host-triple>
                   [--ar <ar>] [--cc <cc>] [--ld <ld>] [--make <make>]
                   [--debug] [--optimize] [--instrument]
                   [--static] [--big-endian] [--prefix]
                   [--make-install]

=head1 OPTIONS

=over 4

=item -?

=item --help

Show this help information.

=item --debug

=item --no-debug

Toggle debugging flags during compile and link. Debugging is off by
default.

=item --optimize

=item --no-optimize

Toggle optimization and debug flags during compile and link. If nothing
is specified the default is to optimize.

=item --instrument

=item --no-instrument

Toggle extra instrumentation flags during compile and link; for example,
turns on Address Sanitizer when compiling with C<clang>.  Defaults to off.

=item --os <os>

Set the operating system name which you are compiling to.

Currently supported operating systems are C<posix>, C<linux>, C<darwin>,
C<openbsd>, C<netbsd>, C<freebsd>, C<solaris>, C<win32>, C<cygwin> and
C<mingw32>.

If not explicitly set, the option will be provided by the Perl runtime.
In case of unknown operating systems, a POSIX userland is assumed.

=item --shell <shell>

Currently supported shells are C<posix> and C<win32>.

=item --toolchain <toolchain>

Currently supported toolchains are C<posix>, C<gnu>, C<bsd> and C<msvc>.

=item --compiler <compiler>

Currently supported compilers are C<gcc>, C<clang> and C<cl>.

=item --ar <ar>

Explicitly set the archiver without affecting other configuration
options.

=item --cc <cc>

Explicitly set the compiler without affecting other configuration
options.

=item --asan

Build with AddressSanitizer (ASAN) support. Requires clang and LLVM 3.1 or newer.
See L<https://code.google.com/p/address-sanitizer/wiki/AddressSanitizer>

You can use C<ASAN_OPTIONS> to configure ASAN at runtime; for example, to disable
memory leak checking (which can make Rakudo fail to build), you can set the following:

    export ASAN_OPTIONS=detect_leaks=0

A full list of options is displayed if you set C<ASAN_OPTIONS> to C<help=1>.

=item --ubsan

Build with Undefined Behaviour sanitizer support.

=item --ld <ld>

Explicitly set the linker without affecting other configuration
options.

=item --make <make>

Explicitly set the make tool without affecting other configuration
options.

=item --static

Build MoarVM as a static library instead of a shared one.

=item --build <build-triple> --host <host-triple>

Set up cross-compilation.

=item --big-endian

Set byte order of host system in case of cross compilation. With native
builds, the byte order is auto-detected.

=item --prefix

Install files in subdirectory /bin, /lib and /include of the supplied path.
The default prefix is "install" if this option is not passed.

=item --bindir

Install executable files in the supplied path.  The default is
"@prefix@/bin" if this option is not passed.

=item --libdir

Install library in the supplied path.  The default is "@prefix@/lib"
for POSIX toolchain and "@bindir@" for MSVC if this option is not
passed.

=item --mastdir

Install NQP libraries in the supplied path.  The default is
"@prefix@/share/nqp/lib/MAST" if this option is not passed.

=item --make-install

Build and install MoarVM in addition to configuring it.

=item --has-libtommath

=item --has-sha

=item --has-libuv

=item --has-libatomic_ops

=item --has-dyncall

=item --has-libffi

=item --pkgconfig=/path/to/pkgconfig/executable

Provide path to the pkgconfig executable. Default: /usr/bin/pkg-config

=item --no-jit

Disable JIT compiler, which is enabled by default to JIT-compile hot frames.

=back<|MERGE_RESOLUTION|>--- conflicted
+++ resolved
@@ -32,13 +32,8 @@
     os=s shell=s toolchain=s compiler=s
     ar=s cc=s ld=s make=s has-sha has-libuv
     static has-libtommath has-libatomic_ops
-<<<<<<< HEAD
-    has-dyncall has-libffi
+    has-dyncall has-libffi pkgconfig=s
     build=s host=s big-endian jit! enable-jit
-=======
-    has-dyncall has-libffi pkgconfig=s
-    build=s host=s big-endian jit! enable-jit lua=s has-dynasm
->>>>>>> 494661e7
     prefix=s bindir=s libdir=s mastdir=s make-install asan ubsan),
     'no-optimize|nooptimize' => sub { $args{optimize} = 0 },
     'no-debug|nodebug' => sub { $args{debug} = 0 }
@@ -102,11 +97,8 @@
 $config{config} = join ' ', map { / / ? "\"$_\"" : $_ } @args;
 $config{osname} = $^O;
 $config{osvers} = $Config{osvers};
-<<<<<<< HEAD
-=======
-$config{lua} = $args{lua} // './3rdparty/dynasm/minilua@exe@';
 $config{pkgconfig} = $args{pkgconfig} // '/usr/bin/pkg-config';
->>>>>>> 494661e7
+
 
 # set options that take priority over all others
 my @keys = qw( ar cc ld make );
@@ -768,12 +760,7 @@
                    [--debug] [--optimize] [--instrument]
                    [--static] [--prefix]
                    [--has-libtommath] [--has-sha] [--has-libuv]
-<<<<<<< HEAD
-                   [--has-libatomic_ops] [--asan] [--no-jit]
-=======
-                   [--has-libatomic_ops] [--has-dynasm]
-                   [--lua <lua>] [--asan] [--ubsan] [--no-jit]
->>>>>>> origin/master
+                   [--has-libatomic_ops] [--asan] [--ubsan] [--no-jit]
 
     ./Configure.pl --build <build-triple> --host <host-triple>
                    [--ar <ar>] [--cc <cc>] [--ld <ld>] [--make <make>]
