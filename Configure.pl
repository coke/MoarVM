--- conflicted
+++ resolved
@@ -38,14 +38,9 @@
     ar=s cc=s ld=s make=s has-sha has-libuv
     static has-libtommath has-libatomic_ops
     has-dyncall has-libffi pkgconfig=s
-<<<<<<< HEAD
     build=s host=s big-endian jit! enable-jit
-    prefix=s bindir=s libdir=s mastdir=s make-install asan ubsan valgrind),
-
-=======
-    build=s host=s big-endian jit! enable-jit lua=s has-dynasm
     prefix=s bindir=s libdir=s mastdir=s make-install asan ubsan valgrind telemeh),
->>>>>>> 6d5ea042
+
     'no-optimize|nooptimize' => sub { $args{optimize} = 0 },
     'no-debug|nodebug' => sub { $args{debug} = 0 },
     'no-telemeh|notelemeh' => sub { $args{telemeh} = 0 }
@@ -805,13 +800,8 @@
                    [--debug] [--optimize] [--instrument]
                    [--static] [--prefix]
                    [--has-libtommath] [--has-sha] [--has-libuv]
-<<<<<<< HEAD
                    [--has-libatomic_ops] [--asan] [--ubsan] [--no-jit]
-=======
-                   [--has-libatomic_ops] [--has-dynasm]
-                   [--lua <lua>] [--asan] [--ubsan] [--no-jit]
                    [--telemeh]
->>>>>>> 6d5ea042
 
     ./Configure.pl --build <build-triple> --host <host-triple>
                    [--ar <ar>] [--cc <cc>] [--ld <ld>] [--make <make>]
@@ -970,15 +960,8 @@
 
 Disable JIT compiler, which is enabled by default to JIT-compile hot frames.
 
-<<<<<<< HEAD
-=======
-=item --lua=path/to/lua/executable
-
-Path to a lua executable. (Used during the build when JIT is enabled).
-
 =item --telemeh
 
 Build support for the fine-grained internal event logger.
 
->>>>>>> 6d5ea042
 =back